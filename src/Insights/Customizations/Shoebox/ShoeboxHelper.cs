--- conflicted
+++ resolved
@@ -60,13 +60,8 @@
         public static string GenerateMetricFilterString(MetricFilter filter)
         {
             return string.Format(CultureInfo.InvariantCulture, "{0}timeGrain eq duration'{1}' and startTime eq {2} and endTime eq {3}",
-<<<<<<< HEAD
                 IsNullOrEmpty(filter.DimensionFilters) ? string.Empty : "(" + GenerateMetricDimensionFilterString(filter.DimensionFilters) + ") and ",
-                filter.TimeGrain.To8601String(),
-=======
-                filter.Names == null || !filter.Names.Any() ? string.Empty : "(" + GenerateMetricDefinitionFilterString(filter.Names) + ") and ",
                 XmlConvert.ToString(filter.TimeGrain),
->>>>>>> 911aee99
                 filter.StartTime.ToString("O"),
                 filter.EndTime.ToString("O"));
         }
@@ -79,7 +74,7 @@
                 .Aggregate((a, b) => a + " or " + b);
         }
 
-        private static string GenerateDimensionFilterString(IEnumerable<Dimension> dimensions)
+        private static string GenerateDimensionFilterString(IEnumerable<FilterDimension> dimensions)
         {
             return IsNullOrEmpty(dimensions) ? null : dimensions.Select(d => string.Format(CultureInfo.InvariantCulture, "dimensionName.value eq '{0}'{1}",
                 d.Name,
