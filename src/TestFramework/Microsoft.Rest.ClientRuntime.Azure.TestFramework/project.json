﻿{
  "version": "1.0.0-preview",
  "description": "Microsoft.Rest.ClientRuntime.Azure.TestFramework",
  "authors": [ "Microsoft Corporation" ],
  "projectUrl": "https://github.com/Azure/azure-sdk-for-net",
  "licenseUrl": "https://raw.githubusercontent.com/Microsoft/dotnet/master/LICENSE",
  "compilationOptions": {
    "delaySign": true,
    "keyFile": "../../../tools/MSSharedLibKey.snk"
  },
  "frameworks": {
    "net45": {
      "frameworkAssemblies": {
        "System.Net.Http": "",
        "System.Runtime": { "type": "build" },
        "System.Threading.Tasks": { "type": "build" }
      }
    },
    "dnxcore50": {
      "dependencies": {
        "System.Console": "4.0.0-beta-23516",
        "System.Diagnostics.Debug": "4.0.11-beta-23516",
        "System.Diagnostics.StackTrace": "4.0.1-beta-23516",
        "System.Threading.Thread": "4.0.0-beta-23516",
        "Microsoft.CSharp": "4.0.1-beta-23516",
        "System.Collections": "4.0.11-beta-23516",
        "System.Linq": "4.0.1-beta-23516",
        "System.Runtime": "4.0.21-beta-23516",
        "System.Threading": "4.0.11-beta-23516",
        "System.Net.Http": "4.0.1-beta-23516"
      }
    }
  },
  "dependencies": {
    "Microsoft.Rest.ClientRuntime.Azure.Authentication": "1.2.1-preview",
    "Microsoft.Azure.Test.HttpRecorder": "",
<<<<<<< HEAD
    "Microsoft.Rest.ClientRuntime.Azure": "[2.5.2, 3.0)"
=======
    "Microsoft.Rest.ClientRuntime.Azure": "[2.5.1, 3.0)"
>>>>>>> e147bf34
  }
}<|MERGE_RESOLUTION|>--- conflicted
+++ resolved
@@ -34,10 +34,6 @@
   "dependencies": {
     "Microsoft.Rest.ClientRuntime.Azure.Authentication": "1.2.1-preview",
     "Microsoft.Azure.Test.HttpRecorder": "",
-<<<<<<< HEAD
     "Microsoft.Rest.ClientRuntime.Azure": "[2.5.2, 3.0)"
-=======
-    "Microsoft.Rest.ClientRuntime.Azure": "[2.5.1, 3.0)"
->>>>>>> e147bf34
   }
 }