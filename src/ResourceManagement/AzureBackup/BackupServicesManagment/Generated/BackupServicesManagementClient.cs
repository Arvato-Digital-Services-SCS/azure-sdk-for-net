// 
// Copyright (c) Microsoft and contributors.  All rights reserved.
// 
// Licensed under the Apache License, Version 2.0 (the "License");
// you may not use this file except in compliance with the License.
// You may obtain a copy of the License at
//   http://www.apache.org/licenses/LICENSE-2.0
// 
// Unless required by applicable law or agreed to in writing, software
// distributed under the License is distributed on an "AS IS" BASIS,
// WITHOUT WARRANTIES OR CONDITIONS OF ANY KIND, either express or implied.
// 
// See the License for the specific language governing permissions and
// limitations under the License.
// 

// Warning: This code was generated by a tool.
// 
// Changes to this file may cause incorrect behavior and will be lost if the
// code is regenerated.

using System;
using System.Linq;
using System.Net.Http;
using Hyak.Common;
using Microsoft.Azure;
using Microsoft.Azure.Management.BackupServices;

namespace Microsoft.Azure.Management.BackupServices
{
    public partial class BackupServicesManagementClient : ServiceClient<BackupServicesManagementClient>, IBackupServicesManagementClient
    {
        private string _apiVersion;
        
        /// <summary>
        /// Gets the API version.
        /// </summary>
        public string ApiVersion
        {
            get { return this._apiVersion; }
        }
        
        private Uri _baseUri;
        
        /// <summary>
        /// Gets the URI used as the base for all cloud service requests.
        /// </summary>
        public Uri BaseUri
        {
            get { return this._baseUri; }
        }
        
        private SubscriptionCloudCredentials _credentials;
        
        /// <summary>
        /// Gets subscription credentials which uniquely identify Microsoft
        /// Azure subscription. The subscription ID forms part of the URI for
        /// every service call.
        /// </summary>
        public SubscriptionCloudCredentials Credentials
        {
            get { return this._credentials; }
        }
        
        private int _longRunningOperationInitialTimeout;
        
        /// <summary>
        /// Gets or sets the initial timeout for Long Running Operations.
        /// </summary>
        public int LongRunningOperationInitialTimeout
        {
            get { return this._longRunningOperationInitialTimeout; }
            set { this._longRunningOperationInitialTimeout = value; }
        }
        
        private int _longRunningOperationRetryTimeout;
        
        /// <summary>
        /// Gets or sets the retry timeout for Long Running Operations.
        /// </summary>
        public int LongRunningOperationRetryTimeout
        {
            get { return this._longRunningOperationRetryTimeout; }
            set { this._longRunningOperationRetryTimeout = value; }
        }
        
        private string _resourceGroupName;
        
        public string ResourceGroupName
        {
            get { return this._resourceGroupName; }
            set { this._resourceGroupName = value; }
        }
        
        private string _resourceName;
        
        public string ResourceName
        {
            get { return this._resourceName; }
            set { this._resourceName = value; }
        }
        
        private IBackUpOperations _backUp;
        
        /// <summary>
        /// Definition of BackUp operations for the Azure Backup extension.
        /// </summary>
        public virtual IBackUpOperations BackUp
        {
            get { return this._backUp; }
        }
        
        private IJobOperations _job;
        
        /// <summary>
        /// Definition of Protection Policy operations for the Azure Backup
        /// extension.
        /// </summary>
        public virtual IJobOperations Job
        {
            get { return this._job; }
        }
        
        private IProtectionPolicyOperations _protectionPolicy;
        
        /// <summary>
        /// Definition of Protection Policy operations for the Azure Backup
        /// extension.
        /// </summary>
        public virtual IProtectionPolicyOperations ProtectionPolicy
        {
            get { return this._protectionPolicy; }
        }
        
<<<<<<< HEAD
=======
        private IRecoveryPointOperations _recoveryPoint;
        
        /// <summary>
        /// Definition of Recovery Point operations for the Azure Backup
        /// extension.
        /// </summary>
        public virtual IRecoveryPointOperations RecoveryPoint
        {
            get { return this._recoveryPoint; }
        }
        
>>>>>>> 8666fe29
        private IVaultCredentialOperations _vaultCredentials;
        
        /// <summary>
        /// Definition of Vault credential-related operations for the Azure
        /// Backup extension.
        /// </summary>
        public virtual IVaultCredentialOperations VaultCredentials
        {
            get { return this._vaultCredentials; }
        }
        
        /// <summary>
        /// Initializes a new instance of the BackupServicesManagementClient
        /// class.
        /// </summary>
        public BackupServicesManagementClient()
            : base()
        {
            this._backUp = new BackUpOperations(this);
            this._job = new JobOperations(this);
            this._protectionPolicy = new ProtectionPolicyOperations(this);
<<<<<<< HEAD
=======
            this._recoveryPoint = new RecoveryPointOperations(this);
>>>>>>> 8666fe29
            this._vaultCredentials = new VaultCredentialOperations(this);
            this._apiVersion = "2013-03-01";
            this._longRunningOperationInitialTimeout = -1;
            this._longRunningOperationRetryTimeout = -1;
            this.HttpClient.Timeout = TimeSpan.FromSeconds(300);
        }
        
        /// <summary>
        /// Initializes a new instance of the BackupServicesManagementClient
        /// class.
        /// </summary>
        /// <param name='resourceName'>
        /// Required.
        /// </param>
        /// <param name='resourceGroupName'>
        /// Required.
        /// </param>
        /// <param name='credentials'>
        /// Required. Gets subscription credentials which uniquely identify
        /// Microsoft Azure subscription. The subscription ID forms part of
        /// the URI for every service call.
        /// </param>
        /// <param name='baseUri'>
        /// Optional. Gets the URI used as the base for all cloud service
        /// requests.
        /// </param>
        public BackupServicesManagementClient(string resourceName, string resourceGroupName, SubscriptionCloudCredentials credentials, Uri baseUri)
            : this()
        {
            if (resourceName == null)
            {
                throw new ArgumentNullException("resourceName");
            }
            if (resourceGroupName == null)
            {
                throw new ArgumentNullException("resourceGroupName");
            }
            if (credentials == null)
            {
                throw new ArgumentNullException("credentials");
            }
            if (baseUri == null)
            {
                throw new ArgumentNullException("baseUri");
            }
            this._resourceName = resourceName;
            this._resourceGroupName = resourceGroupName;
            this._credentials = credentials;
            this._baseUri = baseUri;
            
            this.Credentials.InitializeServiceClient(this);
        }
        
        /// <summary>
        /// Initializes a new instance of the BackupServicesManagementClient
        /// class.
        /// </summary>
        /// <param name='resourceName'>
        /// Required.
        /// </param>
        /// <param name='resourceGroupName'>
        /// Required.
        /// </param>
        /// <param name='credentials'>
        /// Required. Gets subscription credentials which uniquely identify
        /// Microsoft Azure subscription. The subscription ID forms part of
        /// the URI for every service call.
        /// </param>
        public BackupServicesManagementClient(string resourceName, string resourceGroupName, SubscriptionCloudCredentials credentials)
            : this()
        {
            if (resourceName == null)
            {
                throw new ArgumentNullException("resourceName");
            }
            if (resourceGroupName == null)
            {
                throw new ArgumentNullException("resourceGroupName");
            }
            if (credentials == null)
            {
                throw new ArgumentNullException("credentials");
            }
            this._resourceName = resourceName;
            this._resourceGroupName = resourceGroupName;
            this._credentials = credentials;
            this._baseUri = new Uri("https://management.core.windows.net");
            
            this.Credentials.InitializeServiceClient(this);
        }
        
        /// <summary>
        /// Initializes a new instance of the BackupServicesManagementClient
        /// class.
        /// </summary>
        /// <param name='httpClient'>
        /// The Http client
        /// </param>
        public BackupServicesManagementClient(HttpClient httpClient)
            : base(httpClient)
        {
            this._backUp = new BackUpOperations(this);
            this._job = new JobOperations(this);
            this._protectionPolicy = new ProtectionPolicyOperations(this);
<<<<<<< HEAD
=======
            this._recoveryPoint = new RecoveryPointOperations(this);
>>>>>>> 8666fe29
            this._vaultCredentials = new VaultCredentialOperations(this);
            this._apiVersion = "2013-03-01";
            this._longRunningOperationInitialTimeout = -1;
            this._longRunningOperationRetryTimeout = -1;
            this.HttpClient.Timeout = TimeSpan.FromSeconds(300);
        }
        
        /// <summary>
        /// Initializes a new instance of the BackupServicesManagementClient
        /// class.
        /// </summary>
        /// <param name='resourceName'>
        /// Required.
        /// </param>
        /// <param name='resourceGroupName'>
        /// Required.
        /// </param>
        /// <param name='credentials'>
        /// Required. Gets subscription credentials which uniquely identify
        /// Microsoft Azure subscription. The subscription ID forms part of
        /// the URI for every service call.
        /// </param>
        /// <param name='baseUri'>
        /// Optional. Gets the URI used as the base for all cloud service
        /// requests.
        /// </param>
        /// <param name='httpClient'>
        /// The Http client
        /// </param>
        public BackupServicesManagementClient(string resourceName, string resourceGroupName, SubscriptionCloudCredentials credentials, Uri baseUri, HttpClient httpClient)
            : this(httpClient)
        {
            if (resourceName == null)
            {
                throw new ArgumentNullException("resourceName");
            }
            if (resourceGroupName == null)
            {
                throw new ArgumentNullException("resourceGroupName");
            }
            if (credentials == null)
            {
                throw new ArgumentNullException("credentials");
            }
            if (baseUri == null)
            {
                throw new ArgumentNullException("baseUri");
            }
            this._resourceName = resourceName;
            this._resourceGroupName = resourceGroupName;
            this._credentials = credentials;
            this._baseUri = baseUri;
            
            this.Credentials.InitializeServiceClient(this);
        }
        
        /// <summary>
        /// Initializes a new instance of the BackupServicesManagementClient
        /// class.
        /// </summary>
        /// <param name='resourceName'>
        /// Required.
        /// </param>
        /// <param name='resourceGroupName'>
        /// Required.
        /// </param>
        /// <param name='credentials'>
        /// Required. Gets subscription credentials which uniquely identify
        /// Microsoft Azure subscription. The subscription ID forms part of
        /// the URI for every service call.
        /// </param>
        /// <param name='httpClient'>
        /// The Http client
        /// </param>
        public BackupServicesManagementClient(string resourceName, string resourceGroupName, SubscriptionCloudCredentials credentials, HttpClient httpClient)
            : this(httpClient)
        {
            if (resourceName == null)
            {
                throw new ArgumentNullException("resourceName");
            }
            if (resourceGroupName == null)
            {
                throw new ArgumentNullException("resourceGroupName");
            }
            if (credentials == null)
            {
                throw new ArgumentNullException("credentials");
            }
            this._resourceName = resourceName;
            this._resourceGroupName = resourceGroupName;
            this._credentials = credentials;
            this._baseUri = new Uri("https://management.core.windows.net");
            
            this.Credentials.InitializeServiceClient(this);
        }
        
        /// <summary>
        /// Clones properties from current instance to another
        /// BackupServicesManagementClient instance
        /// </summary>
        /// <param name='client'>
        /// Instance of BackupServicesManagementClient to clone to
        /// </param>
        protected override void Clone(ServiceClient<BackupServicesManagementClient> client)
        {
            base.Clone(client);
            
            if (client is BackupServicesManagementClient)
            {
                BackupServicesManagementClient clonedClient = ((BackupServicesManagementClient)client);
                
                clonedClient._resourceName = this._resourceName;
                clonedClient._resourceGroupName = this._resourceGroupName;
                clonedClient._credentials = this._credentials;
                clonedClient._baseUri = this._baseUri;
                clonedClient._apiVersion = this._apiVersion;
                clonedClient._longRunningOperationInitialTimeout = this._longRunningOperationInitialTimeout;
                clonedClient._longRunningOperationRetryTimeout = this._longRunningOperationRetryTimeout;
                
                clonedClient.Credentials.InitializeServiceClient(clonedClient);
            }
        }
    }
}<|MERGE_RESOLUTION|>--- conflicted
+++ resolved
@@ -132,8 +132,6 @@
             get { return this._protectionPolicy; }
         }
         
-<<<<<<< HEAD
-=======
         private IRecoveryPointOperations _recoveryPoint;
         
         /// <summary>
@@ -145,7 +143,6 @@
             get { return this._recoveryPoint; }
         }
         
->>>>>>> 8666fe29
         private IVaultCredentialOperations _vaultCredentials;
         
         /// <summary>
@@ -167,10 +164,7 @@
             this._backUp = new BackUpOperations(this);
             this._job = new JobOperations(this);
             this._protectionPolicy = new ProtectionPolicyOperations(this);
-<<<<<<< HEAD
-=======
             this._recoveryPoint = new RecoveryPointOperations(this);
->>>>>>> 8666fe29
             this._vaultCredentials = new VaultCredentialOperations(this);
             this._apiVersion = "2013-03-01";
             this._longRunningOperationInitialTimeout = -1;
@@ -275,10 +269,7 @@
             this._backUp = new BackUpOperations(this);
             this._job = new JobOperations(this);
             this._protectionPolicy = new ProtectionPolicyOperations(this);
-<<<<<<< HEAD
-=======
             this._recoveryPoint = new RecoveryPointOperations(this);
->>>>>>> 8666fe29
             this._vaultCredentials = new VaultCredentialOperations(this);
             this._apiVersion = "2013-03-01";
             this._longRunningOperationInitialTimeout = -1;
