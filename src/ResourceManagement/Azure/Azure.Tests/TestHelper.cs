--- conflicted
+++ resolved
@@ -11,15 +11,9 @@
 {
     public class TestHelper
     {
-        private static string authFileLocation = @"C:\my2.azureauth";
-
         public static INetworkManager CreateNetworkManager()
         {
-<<<<<<< HEAD
-            ApplicationTokenCredentials credentials = new ApplicationTokenCredentials(authFileLocation);
-=======
             AzureCredentials credentials = AzureCredentials.FromFile(@"C:\my.azureauth");
->>>>>>> a22251cd
             return NetworkManager
                 .Configure()
                 .withLogLevel(HttpLoggingDelegatingHandler.Level.BODY)
@@ -28,11 +22,7 @@
 
         public static IComputeManager CreateComputeManager()
         {
-<<<<<<< HEAD
-            ApplicationTokenCredentials credentials = new ApplicationTokenCredentials(authFileLocation);
-=======
             AzureCredentials credentials = AzureCredentials.FromFile(@"C:\my.azureauth");
->>>>>>> a22251cd
             return ComputeManager
                 .Configure()
                 .withLogLevel(HttpLoggingDelegatingHandler.Level.BODY)
@@ -41,11 +31,7 @@
 
         public static IResourceManager CreateResourceManager()
         {
-<<<<<<< HEAD
-            ApplicationTokenCredentials credentials = new ApplicationTokenCredentials(authFileLocation);
-=======
             AzureCredentials credentials = AzureCredentials.FromFile(@"C:\my.azureauth");
->>>>>>> a22251cd
             IResourceManager resourceManager = ResourceManager2.Configure()
                 .withLogLevel(HttpLoggingDelegatingHandler.Level.BODY)
                 .Authenticate(credentials)
