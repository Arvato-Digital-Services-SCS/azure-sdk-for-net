// Copyright (c) Microsoft Corporation. All rights reserved.
// Licensed under the MIT License.

// <auto-generated/>

#nullable disable

using System.Text.Json;
using Azure.Core;

namespace Azure.Search.Documents.Indexes.Models
{
    public partial class FreshnessScoringFunction : IUtf8JsonSerializable
    {
        void IUtf8JsonSerializable.Write(Utf8JsonWriter writer)
        {
            writer.WriteStartObject();
            writer.WritePropertyName("freshness");
            writer.WriteObjectValue(Parameters);
            writer.WritePropertyName("type");
            writer.WriteStringValue(Type);
            writer.WritePropertyName("fieldName");
            writer.WriteStringValue(FieldName);
            writer.WritePropertyName("boost");
            writer.WriteNumberValue(Boost);
            if (Interpolation != null)
            {
                writer.WritePropertyName("interpolation");
                writer.WriteStringValue(Interpolation.Value.ToSerialString());
            }
            writer.WriteEndObject();
        }

        internal static FreshnessScoringFunction DeserializeFreshnessScoringFunction(JsonElement element)
        {
            FreshnessScoringParameters freshness = default;
            string type = default;
            string fieldName = default;
            double boost = default;
            ScoringFunctionInterpolation? interpolation = default;
            foreach (var property in element.EnumerateObject())
            {
                if (property.NameEquals("freshness"))
                {
                    freshness = FreshnessScoringParameters.DeserializeFreshnessScoringParameters(property.Value);
                    continue;
                }
                if (property.NameEquals("type"))
                {
                    type = property.Value.GetString();
                    continue;
                }
                if (property.NameEquals("fieldName"))
                {
                    fieldName = property.Value.GetString();
                    continue;
                }
                if (property.NameEquals("boost"))
                {
                    boost = property.Value.GetDouble();
                    continue;
                }
                if (property.NameEquals("interpolation"))
                {
                    if (property.Value.ValueKind == JsonValueKind.Null)
                    {
                        continue;
                    }
                    interpolation = property.Value.GetString().ToScoringFunctionInterpolation();
                    continue;
                }
            }
<<<<<<< HEAD
            return new FreshnessScoringFunction(freshness, type, fieldName, boost, interpolation);
=======
            return new FreshnessScoringFunction(type, fieldName, boost, interpolation, freshness);
>>>>>>> 8d420312
        }
    }
}<|MERGE_RESOLUTION|>--- conflicted
+++ resolved
@@ -70,11 +70,7 @@
                     continue;
                 }
             }
-<<<<<<< HEAD
-            return new FreshnessScoringFunction(freshness, type, fieldName, boost, interpolation);
-=======
             return new FreshnessScoringFunction(type, fieldName, boost, interpolation, freshness);
->>>>>>> 8d420312
         }
     }
 }