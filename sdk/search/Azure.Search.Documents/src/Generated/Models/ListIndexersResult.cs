// Copyright (c) Microsoft Corporation. All rights reserved.
// Licensed under the MIT License.

// <auto-generated/>

#nullable disable

using System;
using System.Collections.Generic;
using System.Linq;

namespace Azure.Search.Documents.Indexes.Models
{
    /// <summary> Response from a List Indexers request. If successful, it includes the full definitions of all indexers. </summary>
    internal partial class ListIndexersResult
    {
        /// <summary> Initializes a new instance of ListIndexersResult. </summary>
<<<<<<< HEAD
=======
        /// <param name="indexers"> The indexers in the Search service. </param>
        internal ListIndexersResult(IEnumerable<SearchIndexer> indexers)
        {
            if (indexers == null)
            {
                throw new ArgumentNullException(nameof(indexers));
            }

            Indexers = indexers.ToArray();
        }

        /// <summary> Initializes a new instance of ListIndexersResult. </summary>
>>>>>>> 8d420312
        /// <param name="indexers"> The indexers in the Search service. </param>
        internal ListIndexersResult(IReadOnlyList<SearchIndexer> indexers)
        {
            Indexers = indexers;
        }

        /// <summary> The indexers in the Search service. </summary>
<<<<<<< HEAD
        public IReadOnlyList<SearchIndexer> Indexers { get; } = new List<SearchIndexer>();
=======
        public IReadOnlyList<SearchIndexer> Indexers { get; }
>>>>>>> 8d420312
    }
}<|MERGE_RESOLUTION|>--- conflicted
+++ resolved
@@ -15,8 +15,6 @@
     internal partial class ListIndexersResult
     {
         /// <summary> Initializes a new instance of ListIndexersResult. </summary>
-<<<<<<< HEAD
-=======
         /// <param name="indexers"> The indexers in the Search service. </param>
         internal ListIndexersResult(IEnumerable<SearchIndexer> indexers)
         {
@@ -29,7 +27,6 @@
         }
 
         /// <summary> Initializes a new instance of ListIndexersResult. </summary>
->>>>>>> 8d420312
         /// <param name="indexers"> The indexers in the Search service. </param>
         internal ListIndexersResult(IReadOnlyList<SearchIndexer> indexers)
         {
@@ -37,10 +34,6 @@
         }
 
         /// <summary> The indexers in the Search service. </summary>
-<<<<<<< HEAD
-        public IReadOnlyList<SearchIndexer> Indexers { get; } = new List<SearchIndexer>();
-=======
         public IReadOnlyList<SearchIndexer> Indexers { get; }
->>>>>>> 8d420312
     }
 }