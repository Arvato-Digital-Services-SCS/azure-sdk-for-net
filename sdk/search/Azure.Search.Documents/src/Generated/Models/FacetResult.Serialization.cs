// Copyright (c) Microsoft Corporation. All rights reserved.
// Licensed under the MIT License.

// <auto-generated/>

#nullable disable

using System.Collections.Generic;
using System.Text.Json;
using Azure.Core;

namespace Azure.Search.Documents.Models
{
    public partial class FacetResult
    {
        internal static FacetResult DeserializeFacetResult(JsonElement element)
        {
            long? count = default;
<<<<<<< HEAD
            IDictionary<string, object> additionalProperties = new Dictionary<string, object>();
=======
            IReadOnlyDictionary<string, object> additionalProperties = default;
            Dictionary<string, object> additionalPropertiesDictionary = default;
>>>>>>> 8d420312
            foreach (var property in element.EnumerateObject())
            {
                if (property.NameEquals("count"))
                {
                    if (property.Value.ValueKind == JsonValueKind.Null)
                    {
                        continue;
                    }
                    count = property.Value.GetInt64();
                    continue;
                }
<<<<<<< HEAD
                additionalProperties.Add(property.Name, property.Value.GetObject());
            }
=======
                additionalPropertiesDictionary ??= new Dictionary<string, object>();
                if (property.Value.ValueKind == JsonValueKind.Null)
                {
                    additionalPropertiesDictionary.Add(property.Name, null);
                }
                else
                {
                    additionalPropertiesDictionary.Add(property.Name, property.Value.GetObject());
                }
            }
            additionalProperties = additionalPropertiesDictionary;
>>>>>>> 8d420312
            return new FacetResult(count, additionalProperties);
        }
    }
}<|MERGE_RESOLUTION|>--- conflicted
+++ resolved
@@ -16,12 +16,8 @@
         internal static FacetResult DeserializeFacetResult(JsonElement element)
         {
             long? count = default;
-<<<<<<< HEAD
-            IDictionary<string, object> additionalProperties = new Dictionary<string, object>();
-=======
             IReadOnlyDictionary<string, object> additionalProperties = default;
             Dictionary<string, object> additionalPropertiesDictionary = default;
->>>>>>> 8d420312
             foreach (var property in element.EnumerateObject())
             {
                 if (property.NameEquals("count"))
@@ -33,10 +29,6 @@
                     count = property.Value.GetInt64();
                     continue;
                 }
-<<<<<<< HEAD
-                additionalProperties.Add(property.Name, property.Value.GetObject());
-            }
-=======
                 additionalPropertiesDictionary ??= new Dictionary<string, object>();
                 if (property.Value.ValueKind == JsonValueKind.Null)
                 {
@@ -48,7 +40,6 @@
                 }
             }
             additionalProperties = additionalPropertiesDictionary;
->>>>>>> 8d420312
             return new FacetResult(count, additionalProperties);
         }
     }
