--- conflicted
+++ resolved
@@ -55,11 +55,7 @@
             StopwordsList? stopwordsList = default;
             bool? ignoreCase = default;
             bool? removeTrailing = default;
-<<<<<<< HEAD
-            string odatatype = default;
-=======
             string odataType = default;
->>>>>>> 8d420312
             string name = default;
             foreach (var property in element.EnumerateObject())
             {
@@ -72,9 +68,6 @@
                     List<string> array = new List<string>();
                     foreach (var item in property.Value.EnumerateArray())
                     {
-<<<<<<< HEAD
-                        array.Add(item.GetString());
-=======
                         if (item.ValueKind == JsonValueKind.Null)
                         {
                             array.Add(null);
@@ -83,7 +76,6 @@
                         {
                             array.Add(item.GetString());
                         }
->>>>>>> 8d420312
                     }
                     stopwords = array;
                     continue;
@@ -117,11 +109,7 @@
                 }
                 if (property.NameEquals("@odata.type"))
                 {
-<<<<<<< HEAD
-                    odatatype = property.Value.GetString();
-=======
                     odataType = property.Value.GetString();
->>>>>>> 8d420312
                     continue;
                 }
                 if (property.NameEquals("name"))
@@ -130,11 +118,7 @@
                     continue;
                 }
             }
-<<<<<<< HEAD
-            return new StopwordsTokenFilter(stopwords, stopwordsList, ignoreCase, removeTrailing, odatatype, name);
-=======
             return new StopwordsTokenFilter(odataType, name, stopwords, stopwordsList, ignoreCase, removeTrailing);
->>>>>>> 8d420312
         }
     }
 }