--- conflicted
+++ resolved
@@ -42,13 +42,8 @@
             string name = default;
             string format = default;
             string synonyms = default;
-<<<<<<< HEAD
-            EncryptionKey encryptionKey = default;
-            string odataetag = default;
-=======
             SearchResourceEncryptionKey encryptionKey = default;
             string odataEtag = default;
->>>>>>> 8d420312
             foreach (var property in element.EnumerateObject())
             {
                 if (property.NameEquals("name"))
@@ -58,13 +53,10 @@
                 }
                 if (property.NameEquals("format"))
                 {
-<<<<<<< HEAD
-=======
                     if (property.Value.ValueKind == JsonValueKind.Null)
                     {
                         continue;
                     }
->>>>>>> 8d420312
                     format = property.Value.GetString();
                     continue;
                 }
@@ -79,11 +71,7 @@
                     {
                         continue;
                     }
-<<<<<<< HEAD
-                    encryptionKey = EncryptionKey.DeserializeEncryptionKey(property.Value);
-=======
                     encryptionKey = SearchResourceEncryptionKey.DeserializeSearchResourceEncryptionKey(property.Value);
->>>>>>> 8d420312
                     continue;
                 }
                 if (property.NameEquals("@odata.etag"))
@@ -92,19 +80,11 @@
                     {
                         continue;
                     }
-<<<<<<< HEAD
-                    odataetag = property.Value.GetString();
-                    continue;
-                }
-            }
-            return new SynonymMap(name, format, synonyms, encryptionKey, odataetag);
-=======
                     odataEtag = property.Value.GetString();
                     continue;
                 }
             }
             return new SynonymMap(name, format, synonyms, encryptionKey, odataEtag);
->>>>>>> 8d420312
         }
     }
 }