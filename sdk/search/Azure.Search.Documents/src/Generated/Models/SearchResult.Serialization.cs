// Copyright (c) Microsoft Corporation. All rights reserved.
// Licensed under the MIT License.

// <auto-generated/>

#nullable disable

using System.Collections.Generic;
using System.Text.Json;
using Azure.Core;

namespace Azure.Search.Documents.Models
{
    internal partial class SearchResult
    {
        internal static SearchResult DeserializeSearchResult(JsonElement element)
        {
<<<<<<< HEAD
            double searchscore = default;
            IReadOnlyDictionary<string, IReadOnlyList<string>> searchhighlights = default;
            IDictionary<string, object> additionalProperties = new Dictionary<string, object>();
=======
            double searchScore = default;
            IReadOnlyDictionary<string, IList<string>> searchHighlights = default;
            IReadOnlyDictionary<string, object> additionalProperties = default;
            Dictionary<string, object> additionalPropertiesDictionary = default;
>>>>>>> 8d420312
            foreach (var property in element.EnumerateObject())
            {
                if (property.NameEquals("@search.score"))
                {
<<<<<<< HEAD
                    searchscore = property.Value.GetDouble();
=======
                    searchScore = property.Value.GetDouble();
>>>>>>> 8d420312
                    continue;
                }
                if (property.NameEquals("@search.highlights"))
                {
                    if (property.Value.ValueKind == JsonValueKind.Null)
                    {
                        continue;
                    }
<<<<<<< HEAD
                    Dictionary<string, IReadOnlyList<string>> dictionary = new Dictionary<string, IReadOnlyList<string>>();
                    foreach (var property0 in property.Value.EnumerateObject())
                    {
                        List<string> array = new List<string>();
                        foreach (var item in property0.Value.EnumerateArray())
                        {
                            array.Add(item.GetString());
                        }
                        dictionary.Add(property0.Name, array);
                    }
                    searchhighlights = dictionary;
                    continue;
                }
                additionalProperties.Add(property.Name, property.Value.GetObject());
            }
            return new SearchResult(searchscore, searchhighlights, additionalProperties);
=======
                    Dictionary<string, IList<string>> dictionary = new Dictionary<string, IList<string>>();
                    foreach (var property0 in property.Value.EnumerateObject())
                    {
                        if (property0.Value.ValueKind == JsonValueKind.Null)
                        {
                            dictionary.Add(property0.Name, null);
                        }
                        else
                        {
                            List<string> array = new List<string>();
                            foreach (var item in property0.Value.EnumerateArray())
                            {
                                if (item.ValueKind == JsonValueKind.Null)
                                {
                                    array.Add(null);
                                }
                                else
                                {
                                    array.Add(item.GetString());
                                }
                            }
                            dictionary.Add(property0.Name, array);
                        }
                    }
                    searchHighlights = dictionary;
                    continue;
                }
                additionalPropertiesDictionary ??= new Dictionary<string, object>();
                if (property.Value.ValueKind == JsonValueKind.Null)
                {
                    additionalPropertiesDictionary.Add(property.Name, null);
                }
                else
                {
                    additionalPropertiesDictionary.Add(property.Name, property.Value.GetObject());
                }
            }
            additionalProperties = additionalPropertiesDictionary;
            return new SearchResult(searchScore, searchHighlights, additionalProperties);
>>>>>>> 8d420312
        }
    }
}<|MERGE_RESOLUTION|>--- conflicted
+++ resolved
@@ -15,25 +15,15 @@
     {
         internal static SearchResult DeserializeSearchResult(JsonElement element)
         {
-<<<<<<< HEAD
-            double searchscore = default;
-            IReadOnlyDictionary<string, IReadOnlyList<string>> searchhighlights = default;
-            IDictionary<string, object> additionalProperties = new Dictionary<string, object>();
-=======
             double searchScore = default;
             IReadOnlyDictionary<string, IList<string>> searchHighlights = default;
             IReadOnlyDictionary<string, object> additionalProperties = default;
             Dictionary<string, object> additionalPropertiesDictionary = default;
->>>>>>> 8d420312
             foreach (var property in element.EnumerateObject())
             {
                 if (property.NameEquals("@search.score"))
                 {
-<<<<<<< HEAD
-                    searchscore = property.Value.GetDouble();
-=======
                     searchScore = property.Value.GetDouble();
->>>>>>> 8d420312
                     continue;
                 }
                 if (property.NameEquals("@search.highlights"))
@@ -42,24 +32,6 @@
                     {
                         continue;
                     }
-<<<<<<< HEAD
-                    Dictionary<string, IReadOnlyList<string>> dictionary = new Dictionary<string, IReadOnlyList<string>>();
-                    foreach (var property0 in property.Value.EnumerateObject())
-                    {
-                        List<string> array = new List<string>();
-                        foreach (var item in property0.Value.EnumerateArray())
-                        {
-                            array.Add(item.GetString());
-                        }
-                        dictionary.Add(property0.Name, array);
-                    }
-                    searchhighlights = dictionary;
-                    continue;
-                }
-                additionalProperties.Add(property.Name, property.Value.GetObject());
-            }
-            return new SearchResult(searchscore, searchhighlights, additionalProperties);
-=======
                     Dictionary<string, IList<string>> dictionary = new Dictionary<string, IList<string>>();
                     foreach (var property0 in property.Value.EnumerateObject())
                     {
@@ -99,7 +71,6 @@
             }
             additionalProperties = additionalPropertiesDictionary;
             return new SearchResult(searchScore, searchHighlights, additionalProperties);
->>>>>>> 8d420312
         }
     }
 }