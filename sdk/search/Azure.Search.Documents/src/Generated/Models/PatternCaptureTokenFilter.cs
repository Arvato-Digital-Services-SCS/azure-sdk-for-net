// Copyright (c) Microsoft Corporation. All rights reserved.
// Licensed under the MIT License.

// <auto-generated/>

#nullable disable

using System;
using System.Collections.Generic;
using System.Linq;

namespace Azure.Search.Documents.Indexes.Models
{
    /// <summary> Uses Java regexes to emit multiple tokens - one for each capture group in one or more patterns. This token filter is implemented using Apache Lucene. </summary>
    public partial class PatternCaptureTokenFilter : TokenFilter
    {
        /// <summary> Initializes a new instance of PatternCaptureTokenFilter. </summary>
<<<<<<< HEAD
        /// <param name="patterns"> A list of patterns to match against each token. </param>
        /// <param name="name"> The name of the token filter. It must only contain letters, digits, spaces, dashes or underscores, can only start and end with alphanumeric characters, and is limited to 128 characters. </param>
        public PatternCaptureTokenFilter(IList<string> patterns, string name) : base(name)
        {
            Patterns = patterns;
=======
        /// <param name="name"> The name of the token filter. It must only contain letters, digits, spaces, dashes or underscores, can only start and end with alphanumeric characters, and is limited to 128 characters. </param>
        /// <param name="patterns"> A list of patterns to match against each token. </param>
        public PatternCaptureTokenFilter(string name, IEnumerable<string> patterns) : base(name)
        {
            if (name == null)
            {
                throw new ArgumentNullException(nameof(name));
            }
            if (patterns == null)
            {
                throw new ArgumentNullException(nameof(patterns));
            }

            Patterns = patterns.ToArray();
>>>>>>> 8d420312
            ODataType = "#Microsoft.Azure.Search.PatternCaptureTokenFilter";
        }

        /// <summary> Initializes a new instance of PatternCaptureTokenFilter. </summary>
        /// <param name="oDataType"> Identifies the concrete type of the token filter. </param>
        /// <param name="name"> The name of the token filter. It must only contain letters, digits, spaces, dashes or underscores, can only start and end with alphanumeric characters, and is limited to 128 characters. </param>
        /// <param name="patterns"> A list of patterns to match against each token. </param>
        /// <param name="preserveOriginal"> A value indicating whether to return the original token even if one of the patterns matches. Default is true. </param>
        internal PatternCaptureTokenFilter(string oDataType, string name, IList<string> patterns, bool? preserveOriginal) : base(oDataType, name)
        {
            Patterns = patterns ?? new List<string>();
            PreserveOriginal = preserveOriginal;
            ODataType = oDataType ?? "#Microsoft.Azure.Search.PatternCaptureTokenFilter";
        }
<<<<<<< HEAD

        /// <summary> A list of patterns to match against each token. </summary>
        public IList<string> Patterns { get; } = new List<string>();
=======
>>>>>>> 8d420312
        /// <summary> A value indicating whether to return the original token even if one of the patterns matches. Default is true. </summary>
        public bool? PreserveOriginal { get; set; }
    }
}<|MERGE_RESOLUTION|>--- conflicted
+++ resolved
@@ -15,13 +15,6 @@
     public partial class PatternCaptureTokenFilter : TokenFilter
     {
         /// <summary> Initializes a new instance of PatternCaptureTokenFilter. </summary>
-<<<<<<< HEAD
-        /// <param name="patterns"> A list of patterns to match against each token. </param>
-        /// <param name="name"> The name of the token filter. It must only contain letters, digits, spaces, dashes or underscores, can only start and end with alphanumeric characters, and is limited to 128 characters. </param>
-        public PatternCaptureTokenFilter(IList<string> patterns, string name) : base(name)
-        {
-            Patterns = patterns;
-=======
         /// <param name="name"> The name of the token filter. It must only contain letters, digits, spaces, dashes or underscores, can only start and end with alphanumeric characters, and is limited to 128 characters. </param>
         /// <param name="patterns"> A list of patterns to match against each token. </param>
         public PatternCaptureTokenFilter(string name, IEnumerable<string> patterns) : base(name)
@@ -36,7 +29,6 @@
             }
 
             Patterns = patterns.ToArray();
->>>>>>> 8d420312
             ODataType = "#Microsoft.Azure.Search.PatternCaptureTokenFilter";
         }
 
@@ -51,12 +43,6 @@
             PreserveOriginal = preserveOriginal;
             ODataType = oDataType ?? "#Microsoft.Azure.Search.PatternCaptureTokenFilter";
         }
-<<<<<<< HEAD
-
-        /// <summary> A list of patterns to match against each token. </summary>
-        public IList<string> Patterns { get; } = new List<string>();
-=======
->>>>>>> 8d420312
         /// <summary> A value indicating whether to return the original token even if one of the patterns matches. Default is true. </summary>
         public bool? PreserveOriginal { get; set; }
     }
