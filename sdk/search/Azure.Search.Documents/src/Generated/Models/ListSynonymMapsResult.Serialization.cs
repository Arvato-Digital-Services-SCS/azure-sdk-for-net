--- conflicted
+++ resolved
@@ -15,11 +15,7 @@
     {
         internal static ListSynonymMapsResult DeserializeListSynonymMapsResult(JsonElement element)
         {
-<<<<<<< HEAD
-            IReadOnlyList<SynonymMap> value = new List<SynonymMap>();
-=======
             IReadOnlyList<SynonymMap> value = default;
->>>>>>> 8d420312
             foreach (var property in element.EnumerateObject())
             {
                 if (property.NameEquals("value"))
@@ -27,9 +23,6 @@
                     List<SynonymMap> array = new List<SynonymMap>();
                     foreach (var item in property.Value.EnumerateArray())
                     {
-<<<<<<< HEAD
-                        array.Add(SynonymMap.DeserializeSynonymMap(item));
-=======
                         if (item.ValueKind == JsonValueKind.Null)
                         {
                             array.Add(null);
@@ -38,7 +31,6 @@
                         {
                             array.Add(SynonymMap.DeserializeSynonymMap(item));
                         }
->>>>>>> 8d420312
                     }
                     value = array;
                     continue;
