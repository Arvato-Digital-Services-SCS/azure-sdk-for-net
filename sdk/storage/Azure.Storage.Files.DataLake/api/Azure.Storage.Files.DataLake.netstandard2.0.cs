namespace Azure.Storage.Files.DataLake
{
    public partial class DataLakeClientOptions : Azure.Core.ClientOptions
    {
        public DataLakeClientOptions(Azure.Storage.Files.DataLake.DataLakeClientOptions.ServiceVersion version = Azure.Storage.Files.DataLake.DataLakeClientOptions.ServiceVersion.V2019_12_12) { }
        public System.Uri GeoRedundantSecondaryUri { get { throw null; } set { } }
        public Azure.Storage.Files.DataLake.DataLakeClientOptions.ServiceVersion Version { get { throw null; } }
        public enum ServiceVersion
        {
            V2019_02_02 = 1,
            V2019_07_07 = 2,
            V2019_12_12 = 3,
        }
    }
    public partial class DataLakeDirectoryClient : Azure.Storage.Files.DataLake.DataLakePathClient
    {
        protected DataLakeDirectoryClient() { }
        public DataLakeDirectoryClient(System.Uri directoryUri) { }
        public DataLakeDirectoryClient(System.Uri directoryUri, Azure.Core.TokenCredential credential) { }
        public DataLakeDirectoryClient(System.Uri directoryUri, Azure.Core.TokenCredential credential, Azure.Storage.Files.DataLake.DataLakeClientOptions options) { }
        public DataLakeDirectoryClient(System.Uri directoryUri, Azure.Storage.Files.DataLake.DataLakeClientOptions options) { }
        public DataLakeDirectoryClient(System.Uri directoryUri, Azure.Storage.StorageSharedKeyCredential credential) { }
        public DataLakeDirectoryClient(System.Uri directoryUri, Azure.Storage.StorageSharedKeyCredential credential, Azure.Storage.Files.DataLake.DataLakeClientOptions options) { }
        public virtual Azure.Response<Azure.Storage.Files.DataLake.Models.PathInfo> Create(Azure.Storage.Files.DataLake.Models.PathHttpHeaders httpHeaders = null, System.Collections.Generic.IDictionary<string, string> metadata = null, string permissions = null, string umask = null, Azure.Storage.Files.DataLake.Models.DataLakeRequestConditions conditions = null, System.Threading.CancellationToken cancellationToken = default(System.Threading.CancellationToken)) { throw null; }
        public virtual System.Threading.Tasks.Task<Azure.Response<Azure.Storage.Files.DataLake.Models.PathInfo>> CreateAsync(Azure.Storage.Files.DataLake.Models.PathHttpHeaders httpHeaders = null, System.Collections.Generic.IDictionary<string, string> metadata = null, string permissions = null, string umask = null, Azure.Storage.Files.DataLake.Models.DataLakeRequestConditions conditions = null, System.Threading.CancellationToken cancellationToken = default(System.Threading.CancellationToken)) { throw null; }
        public virtual Azure.Response<Azure.Storage.Files.DataLake.DataLakeFileClient> CreateFile(string fileName, Azure.Storage.Files.DataLake.Models.PathHttpHeaders httpHeaders = null, System.Collections.Generic.IDictionary<string, string> metadata = null, string permissions = null, string umask = null, Azure.Storage.Files.DataLake.Models.DataLakeRequestConditions conditions = null, System.Threading.CancellationToken cancellationToken = default(System.Threading.CancellationToken)) { throw null; }
        public virtual System.Threading.Tasks.Task<Azure.Response<Azure.Storage.Files.DataLake.DataLakeFileClient>> CreateFileAsync(string fileName, Azure.Storage.Files.DataLake.Models.PathHttpHeaders httpHeaders = null, System.Collections.Generic.IDictionary<string, string> metadata = null, string permissions = null, string umask = null, Azure.Storage.Files.DataLake.Models.DataLakeRequestConditions conditions = null, System.Threading.CancellationToken cancellationToken = default(System.Threading.CancellationToken)) { throw null; }
        public virtual Azure.Response<Azure.Storage.Files.DataLake.Models.PathInfo> CreateIfNotExists(Azure.Storage.Files.DataLake.Models.PathHttpHeaders httpHeaders = null, System.Collections.Generic.IDictionary<string, string> metadata = null, string permissions = null, string umask = null, System.Threading.CancellationToken cancellationToken = default(System.Threading.CancellationToken)) { throw null; }
        public virtual System.Threading.Tasks.Task<Azure.Response<Azure.Storage.Files.DataLake.Models.PathInfo>> CreateIfNotExistsAsync(Azure.Storage.Files.DataLake.Models.PathHttpHeaders httpHeaders = null, System.Collections.Generic.IDictionary<string, string> metadata = null, string permissions = null, string umask = null, System.Threading.CancellationToken cancellationToken = default(System.Threading.CancellationToken)) { throw null; }
        public virtual Azure.Response<Azure.Storage.Files.DataLake.DataLakeDirectoryClient> CreateSubDirectory(string path, Azure.Storage.Files.DataLake.Models.PathHttpHeaders httpHeaders = null, System.Collections.Generic.IDictionary<string, string> metadata = null, string permissions = null, string umask = null, Azure.Storage.Files.DataLake.Models.DataLakeRequestConditions conditions = null, System.Threading.CancellationToken cancellationToken = default(System.Threading.CancellationToken)) { throw null; }
        public virtual System.Threading.Tasks.Task<Azure.Response<Azure.Storage.Files.DataLake.DataLakeDirectoryClient>> CreateSubDirectoryAsync(string path, Azure.Storage.Files.DataLake.Models.PathHttpHeaders httpHeaders = null, System.Collections.Generic.IDictionary<string, string> metadata = null, string permissions = null, string umask = null, Azure.Storage.Files.DataLake.Models.DataLakeRequestConditions conditions = null, System.Threading.CancellationToken cancellationToken = default(System.Threading.CancellationToken)) { throw null; }
        public virtual Azure.Response Delete(Azure.Storage.Files.DataLake.Models.DataLakeRequestConditions conditions = null, System.Threading.CancellationToken cancellationToken = default(System.Threading.CancellationToken)) { throw null; }
        public virtual System.Threading.Tasks.Task<Azure.Response> DeleteAsync(Azure.Storage.Files.DataLake.Models.DataLakeRequestConditions conditions = null, System.Threading.CancellationToken cancellationToken = default(System.Threading.CancellationToken)) { throw null; }
        public virtual Azure.Response DeleteFile(string fileName, Azure.Storage.Files.DataLake.Models.DataLakeRequestConditions conditions = null, System.Threading.CancellationToken cancellationToken = default(System.Threading.CancellationToken)) { throw null; }
        public virtual System.Threading.Tasks.Task<Azure.Response> DeleteFileAsync(string fileName, Azure.Storage.Files.DataLake.Models.DataLakeRequestConditions conditions = null, System.Threading.CancellationToken cancellationToken = default(System.Threading.CancellationToken)) { throw null; }
        public virtual Azure.Response<bool> DeleteIfExists(Azure.Storage.Files.DataLake.Models.DataLakeRequestConditions conditions = null, System.Threading.CancellationToken cancellationToken = default(System.Threading.CancellationToken)) { throw null; }
        public virtual System.Threading.Tasks.Task<Azure.Response<bool>> DeleteIfExistsAsync(Azure.Storage.Files.DataLake.Models.DataLakeRequestConditions conditions = null, System.Threading.CancellationToken cancellationToken = default(System.Threading.CancellationToken)) { throw null; }
        public virtual Azure.Response DeleteSubDirectory(string path, string continuation = null, Azure.Storage.Files.DataLake.Models.DataLakeRequestConditions conditions = null, System.Threading.CancellationToken cancellationToken = default(System.Threading.CancellationToken)) { throw null; }
        public virtual System.Threading.Tasks.Task<Azure.Response> DeleteSubDirectoryAsync(string path, string continuation = null, Azure.Storage.Files.DataLake.Models.DataLakeRequestConditions conditions = null, System.Threading.CancellationToken cancellationToken = default(System.Threading.CancellationToken)) { throw null; }
        public override Azure.Response<Azure.Storage.Files.DataLake.Models.PathAccessControl> GetAccessControl(bool? userPrincipalName = default(bool?), Azure.Storage.Files.DataLake.Models.DataLakeRequestConditions conditions = null, System.Threading.CancellationToken cancellationToken = default(System.Threading.CancellationToken)) { throw null; }
        public override System.Threading.Tasks.Task<Azure.Response<Azure.Storage.Files.DataLake.Models.PathAccessControl>> GetAccessControlAsync(bool? userPrincipalName = default(bool?), Azure.Storage.Files.DataLake.Models.DataLakeRequestConditions conditions = null, System.Threading.CancellationToken cancellationToken = default(System.Threading.CancellationToken)) { throw null; }
        public virtual Azure.Storage.Files.DataLake.DataLakeFileClient GetFileClient(string fileName) { throw null; }
        public virtual new Azure.Response<Azure.Storage.Files.DataLake.Models.PathProperties> GetProperties(Azure.Storage.Files.DataLake.Models.DataLakeRequestConditions conditions = null, System.Threading.CancellationToken cancellationToken = default(System.Threading.CancellationToken)) { throw null; }
        public override System.Threading.Tasks.Task<Azure.Response<Azure.Storage.Files.DataLake.Models.PathProperties>> GetPropertiesAsync(Azure.Storage.Files.DataLake.Models.DataLakeRequestConditions conditions = null, System.Threading.CancellationToken cancellationToken = default(System.Threading.CancellationToken)) { throw null; }
        public virtual Azure.Storage.Files.DataLake.DataLakeDirectoryClient GetSubDirectoryClient(string subdirectoryName) { throw null; }
        public virtual new Azure.Response<Azure.Storage.Files.DataLake.DataLakeDirectoryClient> Rename(string destinationPath, string destinationFileSystem = null, Azure.Storage.Files.DataLake.Models.DataLakeRequestConditions sourceConditions = null, Azure.Storage.Files.DataLake.Models.DataLakeRequestConditions destinationConditions = null, System.Threading.CancellationToken cancellationToken = default(System.Threading.CancellationToken)) { throw null; }
        public virtual new System.Threading.Tasks.Task<Azure.Response<Azure.Storage.Files.DataLake.DataLakeDirectoryClient>> RenameAsync(string destinationPath, string destinationFileSystem = null, Azure.Storage.Files.DataLake.Models.DataLakeRequestConditions sourceConditions = null, Azure.Storage.Files.DataLake.Models.DataLakeRequestConditions destinationConditions = null, System.Threading.CancellationToken cancellationToken = default(System.Threading.CancellationToken)) { throw null; }
        public override Azure.Response<Azure.Storage.Files.DataLake.Models.PathInfo> SetAccessControlList(System.Collections.Generic.IList<Azure.Storage.Files.DataLake.Models.PathAccessControlItem> accessControlList, string owner = null, string group = null, Azure.Storage.Files.DataLake.Models.DataLakeRequestConditions conditions = null, System.Threading.CancellationToken cancellationToken = default(System.Threading.CancellationToken)) { throw null; }
        public override System.Threading.Tasks.Task<Azure.Response<Azure.Storage.Files.DataLake.Models.PathInfo>> SetAccessControlListAsync(System.Collections.Generic.IList<Azure.Storage.Files.DataLake.Models.PathAccessControlItem> accessControlList, string owner = null, string group = null, Azure.Storage.Files.DataLake.Models.DataLakeRequestConditions conditions = null, System.Threading.CancellationToken cancellationToken = default(System.Threading.CancellationToken)) { throw null; }
        public override Azure.Response<Azure.Storage.Files.DataLake.Models.PathInfo> SetHttpHeaders(Azure.Storage.Files.DataLake.Models.PathHttpHeaders httpHeaders = null, Azure.Storage.Files.DataLake.Models.DataLakeRequestConditions conditions = null, System.Threading.CancellationToken cancellationToken = default(System.Threading.CancellationToken)) { throw null; }
        public override System.Threading.Tasks.Task<Azure.Response<Azure.Storage.Files.DataLake.Models.PathInfo>> SetHttpHeadersAsync(Azure.Storage.Files.DataLake.Models.PathHttpHeaders httpHeaders = null, Azure.Storage.Files.DataLake.Models.DataLakeRequestConditions conditions = null, System.Threading.CancellationToken cancellationToken = default(System.Threading.CancellationToken)) { throw null; }
        public override Azure.Response<Azure.Storage.Files.DataLake.Models.PathInfo> SetMetadata(System.Collections.Generic.IDictionary<string, string> metadata, Azure.Storage.Files.DataLake.Models.DataLakeRequestConditions conditions = null, System.Threading.CancellationToken cancellationToken = default(System.Threading.CancellationToken)) { throw null; }
        public override System.Threading.Tasks.Task<Azure.Response<Azure.Storage.Files.DataLake.Models.PathInfo>> SetMetadataAsync(System.Collections.Generic.IDictionary<string, string> metadata, Azure.Storage.Files.DataLake.Models.DataLakeRequestConditions conditions = null, System.Threading.CancellationToken cancellationToken = default(System.Threading.CancellationToken)) { throw null; }
        public override Azure.Response<Azure.Storage.Files.DataLake.Models.PathInfo> SetPermissions(Azure.Storage.Files.DataLake.Models.PathPermissions permissions, string owner = null, string group = null, Azure.Storage.Files.DataLake.Models.DataLakeRequestConditions conditions = null, System.Threading.CancellationToken cancellationToken = default(System.Threading.CancellationToken)) { throw null; }
        public override System.Threading.Tasks.Task<Azure.Response<Azure.Storage.Files.DataLake.Models.PathInfo>> SetPermissionsAsync(Azure.Storage.Files.DataLake.Models.PathPermissions permissions, string owner = null, string group = null, Azure.Storage.Files.DataLake.Models.DataLakeRequestConditions conditions = null, System.Threading.CancellationToken cancellationToken = default(System.Threading.CancellationToken)) { throw null; }
    }
    public partial class DataLakeFileClient : Azure.Storage.Files.DataLake.DataLakePathClient
    {
        protected DataLakeFileClient() { }
        public DataLakeFileClient(System.Uri fileUri) { }
        public DataLakeFileClient(System.Uri fileUri, Azure.Core.TokenCredential credential) { }
        public DataLakeFileClient(System.Uri fileUri, Azure.Core.TokenCredential credential, Azure.Storage.Files.DataLake.DataLakeClientOptions options) { }
        public DataLakeFileClient(System.Uri fileUri, Azure.Storage.Files.DataLake.DataLakeClientOptions options) { }
        public DataLakeFileClient(System.Uri fileUri, Azure.Storage.StorageSharedKeyCredential credential) { }
        public DataLakeFileClient(System.Uri fileUri, Azure.Storage.StorageSharedKeyCredential credential, Azure.Storage.Files.DataLake.DataLakeClientOptions options) { }
        public virtual int MaxUploadBytes { get { throw null; } }
        public virtual Azure.Response Append(System.IO.Stream content, long offset, byte[] contentHash = null, string leaseId = null, System.IProgress<long> progressHandler = null, System.Threading.CancellationToken cancellationToken = default(System.Threading.CancellationToken)) { throw null; }
        public virtual System.Threading.Tasks.Task<Azure.Response> AppendAsync(System.IO.Stream content, long offset, byte[] contentHash = null, string leaseId = null, System.IProgress<long> progressHandler = null, System.Threading.CancellationToken cancellationToken = default(System.Threading.CancellationToken)) { throw null; }
        public virtual Azure.Response<Azure.Storage.Files.DataLake.Models.PathInfo> Create(Azure.Storage.Files.DataLake.Models.PathHttpHeaders httpHeaders = null, System.Collections.Generic.IDictionary<string, string> metadata = null, string permissions = null, string umask = null, Azure.Storage.Files.DataLake.Models.DataLakeRequestConditions conditions = null, System.Threading.CancellationToken cancellationToken = default(System.Threading.CancellationToken)) { throw null; }
        public virtual System.Threading.Tasks.Task<Azure.Response<Azure.Storage.Files.DataLake.Models.PathInfo>> CreateAsync(Azure.Storage.Files.DataLake.Models.PathHttpHeaders httpHeaders = null, System.Collections.Generic.IDictionary<string, string> metadata = null, string permissions = null, string umask = null, Azure.Storage.Files.DataLake.Models.DataLakeRequestConditions conditions = null, System.Threading.CancellationToken cancellationToken = default(System.Threading.CancellationToken)) { throw null; }
        public virtual Azure.Response<Azure.Storage.Files.DataLake.Models.PathInfo> CreateIfNotExists(Azure.Storage.Files.DataLake.Models.PathHttpHeaders httpHeaders = null, System.Collections.Generic.IDictionary<string, string> metadata = null, string permissions = null, string umask = null, System.Threading.CancellationToken cancellationToken = default(System.Threading.CancellationToken)) { throw null; }
        public virtual System.Threading.Tasks.Task<Azure.Response<Azure.Storage.Files.DataLake.Models.PathInfo>> CreateIfNotExistsAsync(Azure.Storage.Files.DataLake.Models.PathHttpHeaders httpHeaders = null, System.Collections.Generic.IDictionary<string, string> metadata = null, string permissions = null, string umask = null, System.Threading.CancellationToken cancellationToken = default(System.Threading.CancellationToken)) { throw null; }
        public virtual Azure.Response Delete(Azure.Storage.Files.DataLake.Models.DataLakeRequestConditions conditions = null, System.Threading.CancellationToken cancellationToken = default(System.Threading.CancellationToken)) { throw null; }
        public virtual System.Threading.Tasks.Task<Azure.Response> DeleteAsync(Azure.Storage.Files.DataLake.Models.DataLakeRequestConditions conditions = null, System.Threading.CancellationToken cancellationToken = default(System.Threading.CancellationToken)) { throw null; }
        public virtual Azure.Response<bool> DeleteIfExists(Azure.Storage.Files.DataLake.Models.DataLakeRequestConditions conditions = null, System.Threading.CancellationToken cancellationToken = default(System.Threading.CancellationToken)) { throw null; }
        public virtual System.Threading.Tasks.Task<Azure.Response<bool>> DeleteIfExistsAsync(Azure.Storage.Files.DataLake.Models.DataLakeRequestConditions conditions = null, System.Threading.CancellationToken cancellationToken = default(System.Threading.CancellationToken)) { throw null; }
        public virtual Azure.Response<Azure.Storage.Files.DataLake.Models.PathInfo> Flush(long position, bool? retainUncommittedData = default(bool?), bool? close = default(bool?), Azure.Storage.Files.DataLake.Models.PathHttpHeaders httpHeaders = null, Azure.Storage.Files.DataLake.Models.DataLakeRequestConditions conditions = null, System.Threading.CancellationToken cancellationToken = default(System.Threading.CancellationToken)) { throw null; }
        public virtual System.Threading.Tasks.Task<Azure.Response<Azure.Storage.Files.DataLake.Models.PathInfo>> FlushAsync(long position, bool? retainUncommittedData = default(bool?), bool? close = default(bool?), Azure.Storage.Files.DataLake.Models.PathHttpHeaders httpHeaders = null, Azure.Storage.Files.DataLake.Models.DataLakeRequestConditions conditions = null, System.Threading.CancellationToken cancellationToken = default(System.Threading.CancellationToken)) { throw null; }
        public override Azure.Response<Azure.Storage.Files.DataLake.Models.PathAccessControl> GetAccessControl(bool? userPrincipalName = default(bool?), Azure.Storage.Files.DataLake.Models.DataLakeRequestConditions conditions = null, System.Threading.CancellationToken cancellationToken = default(System.Threading.CancellationToken)) { throw null; }
        public override System.Threading.Tasks.Task<Azure.Response<Azure.Storage.Files.DataLake.Models.PathAccessControl>> GetAccessControlAsync(bool? userPrincipalName = default(bool?), Azure.Storage.Files.DataLake.Models.DataLakeRequestConditions conditions = null, System.Threading.CancellationToken cancellationToken = default(System.Threading.CancellationToken)) { throw null; }
        public virtual new Azure.Response<Azure.Storage.Files.DataLake.Models.PathProperties> GetProperties(Azure.Storage.Files.DataLake.Models.DataLakeRequestConditions conditions = null, System.Threading.CancellationToken cancellationToken = default(System.Threading.CancellationToken)) { throw null; }
        public override System.Threading.Tasks.Task<Azure.Response<Azure.Storage.Files.DataLake.Models.PathProperties>> GetPropertiesAsync(Azure.Storage.Files.DataLake.Models.DataLakeRequestConditions conditions = null, System.Threading.CancellationToken cancellationToken = default(System.Threading.CancellationToken)) { throw null; }
        public virtual Azure.Response<Azure.Storage.Files.DataLake.Models.FileDownloadInfo> Query(string query, Azure.Storage.Files.DataLake.Models.DataLakeQueryOptions options = null, System.Threading.CancellationToken cancellationToken = default(System.Threading.CancellationToken)) { throw null; }
        public virtual System.Threading.Tasks.Task<Azure.Response<Azure.Storage.Files.DataLake.Models.FileDownloadInfo>> QueryAsync(string query, Azure.Storage.Files.DataLake.Models.DataLakeQueryOptions options = null, System.Threading.CancellationToken cancellationToken = default(System.Threading.CancellationToken)) { throw null; }
        public virtual Azure.Response<Azure.Storage.Files.DataLake.Models.FileDownloadInfo> Read() { throw null; }
        public virtual Azure.Response<Azure.Storage.Files.DataLake.Models.FileDownloadInfo> Read(Azure.HttpRange range = default(Azure.HttpRange), Azure.Storage.Files.DataLake.Models.DataLakeRequestConditions conditions = null, bool rangeGetContentHash = false, System.Threading.CancellationToken cancellationToken = default(System.Threading.CancellationToken)) { throw null; }
        public virtual Azure.Response<Azure.Storage.Files.DataLake.Models.FileDownloadInfo> Read(System.Threading.CancellationToken cancellationToken = default(System.Threading.CancellationToken)) { throw null; }
        public virtual System.Threading.Tasks.Task<Azure.Response<Azure.Storage.Files.DataLake.Models.FileDownloadInfo>> ReadAsync() { throw null; }
        public virtual System.Threading.Tasks.Task<Azure.Response<Azure.Storage.Files.DataLake.Models.FileDownloadInfo>> ReadAsync(Azure.HttpRange range = default(Azure.HttpRange), Azure.Storage.Files.DataLake.Models.DataLakeRequestConditions conditions = null, bool rangeGetContentHash = false, System.Threading.CancellationToken cancellationToken = default(System.Threading.CancellationToken)) { throw null; }
        public virtual System.Threading.Tasks.Task<Azure.Response<Azure.Storage.Files.DataLake.Models.FileDownloadInfo>> ReadAsync(System.Threading.CancellationToken cancellationToken = default(System.Threading.CancellationToken)) { throw null; }
        public virtual Azure.Response ReadTo(System.IO.Stream destination, Azure.Storage.Files.DataLake.Models.DataLakeRequestConditions conditions = null, Azure.Storage.StorageTransferOptions transferOptions = default(Azure.Storage.StorageTransferOptions), System.Threading.CancellationToken cancellationToken = default(System.Threading.CancellationToken)) { throw null; }
        public virtual Azure.Response ReadTo(string path, Azure.Storage.Files.DataLake.Models.DataLakeRequestConditions conditions = null, Azure.Storage.StorageTransferOptions transferOptions = default(Azure.Storage.StorageTransferOptions), System.Threading.CancellationToken cancellationToken = default(System.Threading.CancellationToken)) { throw null; }
        public virtual System.Threading.Tasks.Task<Azure.Response> ReadToAsync(System.IO.Stream destination, Azure.Storage.Files.DataLake.Models.DataLakeRequestConditions conditions = null, Azure.Storage.StorageTransferOptions transferOptions = default(Azure.Storage.StorageTransferOptions), System.Threading.CancellationToken cancellationToken = default(System.Threading.CancellationToken)) { throw null; }
        public virtual System.Threading.Tasks.Task<Azure.Response> ReadToAsync(string path, Azure.Storage.Files.DataLake.Models.DataLakeRequestConditions conditions = null, Azure.Storage.StorageTransferOptions transferOptions = default(Azure.Storage.StorageTransferOptions), System.Threading.CancellationToken cancellationToken = default(System.Threading.CancellationToken)) { throw null; }
        public virtual new Azure.Response<Azure.Storage.Files.DataLake.DataLakeFileClient> Rename(string destinationPath, string destinationFileSystem = null, Azure.Storage.Files.DataLake.Models.DataLakeRequestConditions sourceConditions = null, Azure.Storage.Files.DataLake.Models.DataLakeRequestConditions destinationConditions = null, System.Threading.CancellationToken cancellationToken = default(System.Threading.CancellationToken)) { throw null; }
        public virtual new System.Threading.Tasks.Task<Azure.Response<Azure.Storage.Files.DataLake.DataLakeFileClient>> RenameAsync(string destinationPath, string destinationFileSystem = null, Azure.Storage.Files.DataLake.Models.DataLakeRequestConditions sourceConditions = null, Azure.Storage.Files.DataLake.Models.DataLakeRequestConditions destinationConditions = null, System.Threading.CancellationToken cancellationToken = default(System.Threading.CancellationToken)) { throw null; }
        public override Azure.Response<Azure.Storage.Files.DataLake.Models.PathInfo> SetAccessControlList(System.Collections.Generic.IList<Azure.Storage.Files.DataLake.Models.PathAccessControlItem> accessControlList, string owner = null, string group = null, Azure.Storage.Files.DataLake.Models.DataLakeRequestConditions conditions = null, System.Threading.CancellationToken cancellationToken = default(System.Threading.CancellationToken)) { throw null; }
        public override System.Threading.Tasks.Task<Azure.Response<Azure.Storage.Files.DataLake.Models.PathInfo>> SetAccessControlListAsync(System.Collections.Generic.IList<Azure.Storage.Files.DataLake.Models.PathAccessControlItem> accessControlList, string owner = null, string group = null, Azure.Storage.Files.DataLake.Models.DataLakeRequestConditions conditions = null, System.Threading.CancellationToken cancellationToken = default(System.Threading.CancellationToken)) { throw null; }
        public override Azure.Response<Azure.Storage.Files.DataLake.Models.PathInfo> SetHttpHeaders(Azure.Storage.Files.DataLake.Models.PathHttpHeaders httpHeaders = null, Azure.Storage.Files.DataLake.Models.DataLakeRequestConditions conditions = null, System.Threading.CancellationToken cancellationToken = default(System.Threading.CancellationToken)) { throw null; }
        public override System.Threading.Tasks.Task<Azure.Response<Azure.Storage.Files.DataLake.Models.PathInfo>> SetHttpHeadersAsync(Azure.Storage.Files.DataLake.Models.PathHttpHeaders httpHeaders = null, Azure.Storage.Files.DataLake.Models.DataLakeRequestConditions conditions = null, System.Threading.CancellationToken cancellationToken = default(System.Threading.CancellationToken)) { throw null; }
        public override Azure.Response<Azure.Storage.Files.DataLake.Models.PathInfo> SetMetadata(System.Collections.Generic.IDictionary<string, string> metadata, Azure.Storage.Files.DataLake.Models.DataLakeRequestConditions conditions = null, System.Threading.CancellationToken cancellationToken = default(System.Threading.CancellationToken)) { throw null; }
        public override System.Threading.Tasks.Task<Azure.Response<Azure.Storage.Files.DataLake.Models.PathInfo>> SetMetadataAsync(System.Collections.Generic.IDictionary<string, string> metadata, Azure.Storage.Files.DataLake.Models.DataLakeRequestConditions conditions = null, System.Threading.CancellationToken cancellationToken = default(System.Threading.CancellationToken)) { throw null; }
        public override Azure.Response<Azure.Storage.Files.DataLake.Models.PathInfo> SetPermissions(Azure.Storage.Files.DataLake.Models.PathPermissions permissions, string owner = null, string group = null, Azure.Storage.Files.DataLake.Models.DataLakeRequestConditions conditions = null, System.Threading.CancellationToken cancellationToken = default(System.Threading.CancellationToken)) { throw null; }
        public override System.Threading.Tasks.Task<Azure.Response<Azure.Storage.Files.DataLake.Models.PathInfo>> SetPermissionsAsync(Azure.Storage.Files.DataLake.Models.PathPermissions permissions, string owner = null, string group = null, Azure.Storage.Files.DataLake.Models.DataLakeRequestConditions conditions = null, System.Threading.CancellationToken cancellationToken = default(System.Threading.CancellationToken)) { throw null; }
        public virtual Azure.Response<Azure.Storage.Files.DataLake.Models.PathInfo> Upload(System.IO.Stream content) { throw null; }
        public virtual Azure.Response<Azure.Storage.Files.DataLake.Models.PathInfo> Upload(System.IO.Stream content, Azure.Storage.Files.DataLake.Models.DataLakeFileUploadOptions options, System.Threading.CancellationToken cancellationToken = default(System.Threading.CancellationToken)) { throw null; }
        [System.ComponentModel.EditorBrowsableAttribute(System.ComponentModel.EditorBrowsableState.Never)]
        public virtual Azure.Response<Azure.Storage.Files.DataLake.Models.PathInfo> Upload(System.IO.Stream content, Azure.Storage.Files.DataLake.Models.PathHttpHeaders httpHeaders = null, Azure.Storage.Files.DataLake.Models.DataLakeRequestConditions conditions = null, System.IProgress<long> progressHandler = null, Azure.Storage.StorageTransferOptions transferOptions = default(Azure.Storage.StorageTransferOptions), System.Threading.CancellationToken cancellationToken = default(System.Threading.CancellationToken)) { throw null; }
        public virtual Azure.Response<Azure.Storage.Files.DataLake.Models.PathInfo> Upload(System.IO.Stream content, bool overwrite = false, System.Threading.CancellationToken cancellationToken = default(System.Threading.CancellationToken)) { throw null; }
        public virtual Azure.Response<Azure.Storage.Files.DataLake.Models.PathInfo> Upload(string path) { throw null; }
        public virtual Azure.Response<Azure.Storage.Files.DataLake.Models.PathInfo> Upload(string path, Azure.Storage.Files.DataLake.Models.DataLakeFileUploadOptions options, System.Threading.CancellationToken cancellationToken = default(System.Threading.CancellationToken)) { throw null; }
        [System.ComponentModel.EditorBrowsableAttribute(System.ComponentModel.EditorBrowsableState.Never)]
        public virtual Azure.Response<Azure.Storage.Files.DataLake.Models.PathInfo> Upload(string path, Azure.Storage.Files.DataLake.Models.PathHttpHeaders httpHeaders = null, Azure.Storage.Files.DataLake.Models.DataLakeRequestConditions conditions = null, System.IProgress<long> progressHandler = null, Azure.Storage.StorageTransferOptions transferOptions = default(Azure.Storage.StorageTransferOptions), System.Threading.CancellationToken cancellationToken = default(System.Threading.CancellationToken)) { throw null; }
        public virtual Azure.Response<Azure.Storage.Files.DataLake.Models.PathInfo> Upload(string path, bool overwrite = false, System.Threading.CancellationToken cancellationToken = default(System.Threading.CancellationToken)) { throw null; }
        public virtual System.Threading.Tasks.Task<Azure.Response<Azure.Storage.Files.DataLake.Models.PathInfo>> UploadAsync(System.IO.Stream content) { throw null; }
        public virtual System.Threading.Tasks.Task<Azure.Response<Azure.Storage.Files.DataLake.Models.PathInfo>> UploadAsync(System.IO.Stream content, Azure.Storage.Files.DataLake.Models.DataLakeFileUploadOptions options, System.Threading.CancellationToken cancellationToken = default(System.Threading.CancellationToken)) { throw null; }
        [System.ComponentModel.EditorBrowsableAttribute(System.ComponentModel.EditorBrowsableState.Never)]
        public virtual System.Threading.Tasks.Task<Azure.Response<Azure.Storage.Files.DataLake.Models.PathInfo>> UploadAsync(System.IO.Stream content, Azure.Storage.Files.DataLake.Models.PathHttpHeaders httpHeaders = null, Azure.Storage.Files.DataLake.Models.DataLakeRequestConditions conditions = null, System.IProgress<long> progressHandler = null, Azure.Storage.StorageTransferOptions transferOptions = default(Azure.Storage.StorageTransferOptions), System.Threading.CancellationToken cancellationToken = default(System.Threading.CancellationToken)) { throw null; }
        public virtual System.Threading.Tasks.Task<Azure.Response<Azure.Storage.Files.DataLake.Models.PathInfo>> UploadAsync(System.IO.Stream content, bool overwrite = false, System.Threading.CancellationToken cancellationToken = default(System.Threading.CancellationToken)) { throw null; }
        public virtual System.Threading.Tasks.Task<Azure.Response<Azure.Storage.Files.DataLake.Models.PathInfo>> UploadAsync(string path) { throw null; }
        public virtual System.Threading.Tasks.Task<Azure.Response<Azure.Storage.Files.DataLake.Models.PathInfo>> UploadAsync(string path, Azure.Storage.Files.DataLake.Models.DataLakeFileUploadOptions options, System.Threading.CancellationToken cancellationToken = default(System.Threading.CancellationToken)) { throw null; }
        [System.ComponentModel.EditorBrowsableAttribute(System.ComponentModel.EditorBrowsableState.Never)]
        public virtual System.Threading.Tasks.Task<Azure.Response<Azure.Storage.Files.DataLake.Models.PathInfo>> UploadAsync(string path, Azure.Storage.Files.DataLake.Models.PathHttpHeaders httpHeaders = null, Azure.Storage.Files.DataLake.Models.DataLakeRequestConditions conditions = null, System.IProgress<long> progressHandler = null, Azure.Storage.StorageTransferOptions transferOptions = default(Azure.Storage.StorageTransferOptions), System.Threading.CancellationToken cancellationToken = default(System.Threading.CancellationToken)) { throw null; }
        public virtual System.Threading.Tasks.Task<Azure.Response<Azure.Storage.Files.DataLake.Models.PathInfo>> UploadAsync(string path, bool overwrite = false, System.Threading.CancellationToken cancellationToken = default(System.Threading.CancellationToken)) { throw null; }
    }
    public partial class DataLakeFileSystemClient
    {
        protected DataLakeFileSystemClient() { }
        public DataLakeFileSystemClient(System.Uri fileSystemUri) { }
        public DataLakeFileSystemClient(System.Uri fileSystemUri, Azure.Core.TokenCredential credential) { }
        public DataLakeFileSystemClient(System.Uri fileSystemUri, Azure.Core.TokenCredential credential, Azure.Storage.Files.DataLake.DataLakeClientOptions options) { }
        public DataLakeFileSystemClient(System.Uri fileSystemUri, Azure.Storage.Files.DataLake.DataLakeClientOptions options) { }
        public DataLakeFileSystemClient(System.Uri fileSystemUri, Azure.Storage.StorageSharedKeyCredential credential) { }
        public DataLakeFileSystemClient(System.Uri fileSystemUri, Azure.Storage.StorageSharedKeyCredential credential, Azure.Storage.Files.DataLake.DataLakeClientOptions options) { }
        public virtual string AccountName { get { throw null; } }
        public virtual string Name { get { throw null; } }
        public virtual System.Uri Uri { get { throw null; } }
        public virtual Azure.Response<Azure.Storage.Files.DataLake.Models.FileSystemInfo> Create(Azure.Storage.Files.DataLake.Models.PublicAccessType publicAccessType = Azure.Storage.Files.DataLake.Models.PublicAccessType.None, System.Collections.Generic.IDictionary<string, string> metadata = null, System.Threading.CancellationToken cancellationToken = default(System.Threading.CancellationToken)) { throw null; }
        public virtual System.Threading.Tasks.Task<Azure.Response<Azure.Storage.Files.DataLake.Models.FileSystemInfo>> CreateAsync(Azure.Storage.Files.DataLake.Models.PublicAccessType publicAccessType = Azure.Storage.Files.DataLake.Models.PublicAccessType.None, System.Collections.Generic.IDictionary<string, string> metadata = null, System.Threading.CancellationToken cancellationToken = default(System.Threading.CancellationToken)) { throw null; }
        public virtual Azure.Response<Azure.Storage.Files.DataLake.DataLakeDirectoryClient> CreateDirectory(string path, Azure.Storage.Files.DataLake.Models.PathHttpHeaders httpHeaders = null, System.Collections.Generic.IDictionary<string, string> metadata = null, string permissions = null, string umask = null, Azure.Storage.Files.DataLake.Models.DataLakeRequestConditions conditions = null, System.Threading.CancellationToken cancellationToken = default(System.Threading.CancellationToken)) { throw null; }
        public virtual System.Threading.Tasks.Task<Azure.Response<Azure.Storage.Files.DataLake.DataLakeDirectoryClient>> CreateDirectoryAsync(string path, Azure.Storage.Files.DataLake.Models.PathHttpHeaders httpHeaders = null, System.Collections.Generic.IDictionary<string, string> metadata = null, string permissions = null, string umask = null, Azure.Storage.Files.DataLake.Models.DataLakeRequestConditions conditions = null, System.Threading.CancellationToken cancellationToken = default(System.Threading.CancellationToken)) { throw null; }
        public virtual Azure.Response<Azure.Storage.Files.DataLake.DataLakeFileClient> CreateFile(string path, Azure.Storage.Files.DataLake.Models.PathHttpHeaders httpHeaders = null, System.Collections.Generic.IDictionary<string, string> metadata = null, string permissions = null, string umask = null, Azure.Storage.Files.DataLake.Models.DataLakeRequestConditions conditions = null, System.Threading.CancellationToken cancellationToken = default(System.Threading.CancellationToken)) { throw null; }
        public virtual System.Threading.Tasks.Task<Azure.Response<Azure.Storage.Files.DataLake.DataLakeFileClient>> CreateFileAsync(string path, Azure.Storage.Files.DataLake.Models.PathHttpHeaders httpHeaders = null, System.Collections.Generic.IDictionary<string, string> metadata = null, string permissions = null, string umask = null, Azure.Storage.Files.DataLake.Models.DataLakeRequestConditions conditions = null, System.Threading.CancellationToken cancellationToken = default(System.Threading.CancellationToken)) { throw null; }
        public virtual Azure.Response<Azure.Storage.Files.DataLake.Models.FileSystemInfo> CreateIfNotExists(Azure.Storage.Files.DataLake.Models.PublicAccessType publicAccessType = Azure.Storage.Files.DataLake.Models.PublicAccessType.None, System.Collections.Generic.IDictionary<string, string> metadata = null, System.Threading.CancellationToken cancellationToken = default(System.Threading.CancellationToken)) { throw null; }
        public virtual System.Threading.Tasks.Task<Azure.Response<Azure.Storage.Files.DataLake.Models.FileSystemInfo>> CreateIfNotExistsAsync(Azure.Storage.Files.DataLake.Models.PublicAccessType publicAccessType = Azure.Storage.Files.DataLake.Models.PublicAccessType.None, System.Collections.Generic.IDictionary<string, string> metadata = null, System.Threading.CancellationToken cancellationToken = default(System.Threading.CancellationToken)) { throw null; }
        public virtual Azure.Response Delete(Azure.Storage.Files.DataLake.Models.DataLakeRequestConditions conditions = null, System.Threading.CancellationToken cancellationToken = default(System.Threading.CancellationToken)) { throw null; }
        public virtual System.Threading.Tasks.Task<Azure.Response> DeleteAsync(Azure.Storage.Files.DataLake.Models.DataLakeRequestConditions conditions = null, System.Threading.CancellationToken cancellationToken = default(System.Threading.CancellationToken)) { throw null; }
        public virtual Azure.Response DeleteDirectory(string path, Azure.Storage.Files.DataLake.Models.DataLakeRequestConditions conditions = null, System.Threading.CancellationToken cancellationToken = default(System.Threading.CancellationToken)) { throw null; }
        public virtual System.Threading.Tasks.Task<Azure.Response> DeleteDirectoryAsync(string path, Azure.Storage.Files.DataLake.Models.DataLakeRequestConditions conditions = null, System.Threading.CancellationToken cancellationToken = default(System.Threading.CancellationToken)) { throw null; }
        public virtual Azure.Response DeleteFile(string path, Azure.Storage.Files.DataLake.Models.DataLakeRequestConditions conditions = null, System.Threading.CancellationToken cancellationToken = default(System.Threading.CancellationToken)) { throw null; }
        public virtual System.Threading.Tasks.Task<Azure.Response> DeleteFileAsync(string path, Azure.Storage.Files.DataLake.Models.DataLakeRequestConditions conditions = null, System.Threading.CancellationToken cancellationToken = default(System.Threading.CancellationToken)) { throw null; }
        public virtual Azure.Response<bool> DeleteIfExists(Azure.Storage.Files.DataLake.Models.DataLakeRequestConditions conditions = null, System.Threading.CancellationToken cancellationToken = default(System.Threading.CancellationToken)) { throw null; }
        public virtual System.Threading.Tasks.Task<Azure.Response<bool>> DeleteIfExistsAsync(Azure.Storage.Files.DataLake.Models.DataLakeRequestConditions conditions = null, System.Threading.CancellationToken cancellationToken = default(System.Threading.CancellationToken)) { throw null; }
        public virtual Azure.Response<bool> Exists(System.Threading.CancellationToken cancellationToken = default(System.Threading.CancellationToken)) { throw null; }
        public virtual System.Threading.Tasks.Task<Azure.Response<bool>> ExistsAsync(System.Threading.CancellationToken cancellationToken = default(System.Threading.CancellationToken)) { throw null; }
        public virtual Azure.Response<Azure.Storage.Files.DataLake.Models.FileSystemAccessPolicy> GetAccessPolicy(Azure.Storage.Files.DataLake.Models.DataLakeRequestConditions conditions = null, System.Threading.CancellationToken cancellationToken = default(System.Threading.CancellationToken)) { throw null; }
        public virtual System.Threading.Tasks.Task<Azure.Response<Azure.Storage.Files.DataLake.Models.FileSystemAccessPolicy>> GetAccessPolicyAsync(Azure.Storage.Files.DataLake.Models.DataLakeRequestConditions conditions = null, System.Threading.CancellationToken cancellationToken = default(System.Threading.CancellationToken)) { throw null; }
        public virtual Azure.Storage.Files.DataLake.DataLakeDirectoryClient GetDirectoryClient(string directoryName) { throw null; }
        public virtual Azure.Storage.Files.DataLake.DataLakeFileClient GetFileClient(string fileName) { throw null; }
        public virtual Azure.Pageable<Azure.Storage.Files.DataLake.Models.PathItem> GetPaths(string path = null, bool recursive = false, bool userPrincipalName = false, System.Threading.CancellationToken cancellationToken = default(System.Threading.CancellationToken)) { throw null; }
        public virtual Azure.AsyncPageable<Azure.Storage.Files.DataLake.Models.PathItem> GetPathsAsync(string path = null, bool recursive = false, bool userPrincipalName = false, System.Threading.CancellationToken cancellationToken = default(System.Threading.CancellationToken)) { throw null; }
        public virtual Azure.Response<Azure.Storage.Files.DataLake.Models.FileSystemProperties> GetProperties(Azure.Storage.Files.DataLake.Models.DataLakeRequestConditions conditions = null, System.Threading.CancellationToken cancellationToken = default(System.Threading.CancellationToken)) { throw null; }
        public virtual System.Threading.Tasks.Task<Azure.Response<Azure.Storage.Files.DataLake.Models.FileSystemProperties>> GetPropertiesAsync(Azure.Storage.Files.DataLake.Models.DataLakeRequestConditions conditions = null, System.Threading.CancellationToken cancellationToken = default(System.Threading.CancellationToken)) { throw null; }
        public virtual Azure.Response<Azure.Storage.Files.DataLake.Models.FileSystemInfo> SetAccessPolicy(Azure.Storage.Files.DataLake.Models.PublicAccessType accessType = Azure.Storage.Files.DataLake.Models.PublicAccessType.None, System.Collections.Generic.IEnumerable<Azure.Storage.Files.DataLake.Models.DataLakeSignedIdentifier> permissions = null, Azure.Storage.Files.DataLake.Models.DataLakeRequestConditions conditions = null, System.Threading.CancellationToken cancellationToken = default(System.Threading.CancellationToken)) { throw null; }
        public virtual System.Threading.Tasks.Task<Azure.Response<Azure.Storage.Files.DataLake.Models.FileSystemInfo>> SetAccessPolicyAsync(Azure.Storage.Files.DataLake.Models.PublicAccessType accessType = Azure.Storage.Files.DataLake.Models.PublicAccessType.None, System.Collections.Generic.IEnumerable<Azure.Storage.Files.DataLake.Models.DataLakeSignedIdentifier> permissions = null, Azure.Storage.Files.DataLake.Models.DataLakeRequestConditions conditions = null, System.Threading.CancellationToken cancellationToken = default(System.Threading.CancellationToken)) { throw null; }
        public virtual Azure.Response<Azure.Storage.Files.DataLake.Models.FileSystemInfo> SetMetadata(System.Collections.Generic.IDictionary<string, string> metadata, Azure.Storage.Files.DataLake.Models.DataLakeRequestConditions conditions = null, System.Threading.CancellationToken cancellationToken = default(System.Threading.CancellationToken)) { throw null; }
        public virtual System.Threading.Tasks.Task<Azure.Response<Azure.Storage.Files.DataLake.Models.FileSystemInfo>> SetMetadataAsync(System.Collections.Generic.IDictionary<string, string> metadata, Azure.Storage.Files.DataLake.Models.DataLakeRequestConditions conditions = null, System.Threading.CancellationToken cancellationToken = default(System.Threading.CancellationToken)) { throw null; }
    }
    public partial class DataLakeLeaseClient
    {
        public static readonly System.TimeSpan InfiniteLeaseDuration;
        protected DataLakeLeaseClient() { }
        public DataLakeLeaseClient(Azure.Storage.Files.DataLake.DataLakeFileSystemClient client, string leaseId = null) { }
        public DataLakeLeaseClient(Azure.Storage.Files.DataLake.DataLakePathClient client, string leaseId = null) { }
        public virtual string LeaseId { get { throw null; } }
        public System.Uri Uri { get { throw null; } }
        public virtual Azure.Response<Azure.Storage.Files.DataLake.Models.DataLakeLease> Acquire(System.TimeSpan duration, Azure.RequestConditions conditions = null, System.Threading.CancellationToken cancellationToken = default(System.Threading.CancellationToken)) { throw null; }
        public virtual System.Threading.Tasks.Task<Azure.Response<Azure.Storage.Files.DataLake.Models.DataLakeLease>> AcquireAsync(System.TimeSpan duration, Azure.RequestConditions conditions = null, System.Threading.CancellationToken cancellationToken = default(System.Threading.CancellationToken)) { throw null; }
        public virtual Azure.Response<Azure.Storage.Files.DataLake.Models.DataLakeLease> Break(System.TimeSpan? breakPeriod = default(System.TimeSpan?), Azure.RequestConditions conditions = null, System.Threading.CancellationToken cancellationToken = default(System.Threading.CancellationToken)) { throw null; }
        public virtual System.Threading.Tasks.Task<Azure.Response<Azure.Storage.Files.DataLake.Models.DataLakeLease>> BreakAsync(System.TimeSpan? breakPeriod = default(System.TimeSpan?), Azure.RequestConditions conditions = null, System.Threading.CancellationToken cancellationToken = default(System.Threading.CancellationToken)) { throw null; }
        public virtual Azure.Response<Azure.Storage.Files.DataLake.Models.DataLakeLease> Change(string proposedId, Azure.RequestConditions conditions = null, System.Threading.CancellationToken cancellationToken = default(System.Threading.CancellationToken)) { throw null; }
        public virtual System.Threading.Tasks.Task<Azure.Response<Azure.Storage.Files.DataLake.Models.DataLakeLease>> ChangeAsync(string proposedId, Azure.RequestConditions conditions = null, System.Threading.CancellationToken cancellationToken = default(System.Threading.CancellationToken)) { throw null; }
        public virtual Azure.Response<Azure.Storage.Files.DataLake.Models.ReleasedObjectInfo> Release(Azure.RequestConditions conditions = null, System.Threading.CancellationToken cancellationToken = default(System.Threading.CancellationToken)) { throw null; }
        public virtual System.Threading.Tasks.Task<Azure.Response<Azure.Storage.Files.DataLake.Models.ReleasedObjectInfo>> ReleaseAsync(Azure.RequestConditions conditions = null, System.Threading.CancellationToken cancellationToken = default(System.Threading.CancellationToken)) { throw null; }
        public virtual Azure.Response<Azure.Storage.Files.DataLake.Models.DataLakeLease> Renew(Azure.RequestConditions conditions = null, System.Threading.CancellationToken cancellationToken = default(System.Threading.CancellationToken)) { throw null; }
        public virtual System.Threading.Tasks.Task<Azure.Response<Azure.Storage.Files.DataLake.Models.DataLakeLease>> RenewAsync(Azure.RequestConditions conditions = null, System.Threading.CancellationToken cancellationToken = default(System.Threading.CancellationToken)) { throw null; }
    }
    public static partial class DataLakeLeaseClientExtensions
    {
        public static Azure.Storage.Files.DataLake.DataLakeLeaseClient GetDataLakeLeaseClient(this Azure.Storage.Files.DataLake.DataLakeFileSystemClient client, string leaseId = null) { throw null; }
        public static Azure.Storage.Files.DataLake.DataLakeLeaseClient GetDataLakeLeaseClient(this Azure.Storage.Files.DataLake.DataLakePathClient client, string leaseId = null) { throw null; }
    }
    public partial class DataLakePathClient
    {
        protected DataLakePathClient() { }
        public DataLakePathClient(Azure.Storage.Files.DataLake.DataLakeFileSystemClient fileSystemClient, string path) { }
        public DataLakePathClient(System.Uri pathUri) { }
        public DataLakePathClient(System.Uri pathUri, Azure.Core.TokenCredential credential) { }
        public DataLakePathClient(System.Uri pathUri, Azure.Core.TokenCredential credential, Azure.Storage.Files.DataLake.DataLakeClientOptions options) { }
        public DataLakePathClient(System.Uri pathUri, Azure.Storage.Files.DataLake.DataLakeClientOptions options) { }
        public DataLakePathClient(System.Uri pathUri, Azure.Storage.StorageSharedKeyCredential credential) { }
        public DataLakePathClient(System.Uri pathUri, Azure.Storage.StorageSharedKeyCredential credential, Azure.Storage.Files.DataLake.DataLakeClientOptions options) { }
        public virtual string AccountName { get { throw null; } }
        public virtual string FileSystemName { get { throw null; } }
        public virtual string Name { get { throw null; } }
        public virtual string Path { get { throw null; } }
        public virtual System.Uri Uri { get { throw null; } }
        public virtual Azure.Response<Azure.Storage.Files.DataLake.Models.PathInfo> Create(Azure.Storage.Files.DataLake.Models.PathResourceType resourceType, Azure.Storage.Files.DataLake.Models.PathHttpHeaders httpHeaders = null, System.Collections.Generic.IDictionary<string, string> metadata = null, string permissions = null, string umask = null, Azure.Storage.Files.DataLake.Models.DataLakeRequestConditions conditions = null, System.Threading.CancellationToken cancellationToken = default(System.Threading.CancellationToken)) { throw null; }
        public virtual System.Threading.Tasks.Task<Azure.Response<Azure.Storage.Files.DataLake.Models.PathInfo>> CreateAsync(Azure.Storage.Files.DataLake.Models.PathResourceType resourceType, Azure.Storage.Files.DataLake.Models.PathHttpHeaders httpHeaders = null, System.Collections.Generic.IDictionary<string, string> metadata = null, string permissions = null, string umask = null, Azure.Storage.Files.DataLake.Models.DataLakeRequestConditions conditions = null, System.Threading.CancellationToken cancellationToken = default(System.Threading.CancellationToken)) { throw null; }
        public virtual Azure.Response<Azure.Storage.Files.DataLake.Models.PathInfo> CreateIfNotExists(Azure.Storage.Files.DataLake.Models.PathResourceType resourceType, Azure.Storage.Files.DataLake.Models.PathHttpHeaders httpHeaders = null, System.Collections.Generic.IDictionary<string, string> metadata = null, string permissions = null, string umask = null, System.Threading.CancellationToken cancellationToken = default(System.Threading.CancellationToken)) { throw null; }
        public virtual System.Threading.Tasks.Task<Azure.Response<Azure.Storage.Files.DataLake.Models.PathInfo>> CreateIfNotExistsAsync(Azure.Storage.Files.DataLake.Models.PathResourceType resourceType, Azure.Storage.Files.DataLake.Models.PathHttpHeaders httpHeaders = null, System.Collections.Generic.IDictionary<string, string> metadata = null, string permissions = null, string umask = null, System.Threading.CancellationToken cancellationToken = default(System.Threading.CancellationToken)) { throw null; }
        public virtual Azure.Response Delete(bool? recursive = default(bool?), Azure.Storage.Files.DataLake.Models.DataLakeRequestConditions conditions = null, System.Threading.CancellationToken cancellationToken = default(System.Threading.CancellationToken)) { throw null; }
        public virtual System.Threading.Tasks.Task<Azure.Response> DeleteAsync(bool? recursive = default(bool?), Azure.Storage.Files.DataLake.Models.DataLakeRequestConditions conditions = null, System.Threading.CancellationToken cancellationToken = default(System.Threading.CancellationToken)) { throw null; }
        public virtual Azure.Response<bool> DeleteIfExists(bool? recursive = default(bool?), Azure.Storage.Files.DataLake.Models.DataLakeRequestConditions conditions = null, System.Threading.CancellationToken cancellationToken = default(System.Threading.CancellationToken)) { throw null; }
        public virtual System.Threading.Tasks.Task<Azure.Response<bool>> DeleteIfExistsAsync(bool? recursive = default(bool?), Azure.Storage.Files.DataLake.Models.DataLakeRequestConditions conditions = null, System.Threading.CancellationToken cancellationToken = default(System.Threading.CancellationToken)) { throw null; }
        public virtual Azure.Response<bool> Exists(System.Threading.CancellationToken cancellationToken = default(System.Threading.CancellationToken)) { throw null; }
        public virtual System.Threading.Tasks.Task<Azure.Response<bool>> ExistsAsync(System.Threading.CancellationToken cancellationToken = default(System.Threading.CancellationToken)) { throw null; }
        public virtual Azure.Response<Azure.Storage.Files.DataLake.Models.PathAccessControl> GetAccessControl(bool? userPrincipalName = default(bool?), Azure.Storage.Files.DataLake.Models.DataLakeRequestConditions conditions = null, System.Threading.CancellationToken cancellationToken = default(System.Threading.CancellationToken)) { throw null; }
        public virtual System.Threading.Tasks.Task<Azure.Response<Azure.Storage.Files.DataLake.Models.PathAccessControl>> GetAccessControlAsync(bool? userPrincipalName = default(bool?), Azure.Storage.Files.DataLake.Models.DataLakeRequestConditions conditions = null, System.Threading.CancellationToken cancellationToken = default(System.Threading.CancellationToken)) { throw null; }
        public virtual Azure.Response<Azure.Storage.Files.DataLake.Models.PathProperties> GetProperties(Azure.Storage.Files.DataLake.Models.DataLakeRequestConditions conditions = null, System.Threading.CancellationToken cancellationToken = default(System.Threading.CancellationToken)) { throw null; }
        public virtual System.Threading.Tasks.Task<Azure.Response<Azure.Storage.Files.DataLake.Models.PathProperties>> GetPropertiesAsync(Azure.Storage.Files.DataLake.Models.DataLakeRequestConditions conditions = null, System.Threading.CancellationToken cancellationToken = default(System.Threading.CancellationToken)) { throw null; }
        public virtual Azure.Response<Azure.Storage.Files.DataLake.Models.AccessControlChangeResult> RemoveAccessControlRecursive(System.Collections.Generic.IList<Azure.Storage.Files.DataLake.Models.RemovePathAccessControlItem> accessControlList, System.IProgress<Azure.Response<Azure.Storage.Files.DataLake.Models.AccessControlChanges>> progressHandler, Azure.Storage.Files.DataLake.Models.AccessControlChangeOptions options = default(Azure.Storage.Files.DataLake.Models.AccessControlChangeOptions), string continuationToken = null, System.Threading.CancellationToken cancellationToken = default(System.Threading.CancellationToken)) { throw null; }
        public virtual System.Threading.Tasks.Task<Azure.Response<Azure.Storage.Files.DataLake.Models.AccessControlChangeResult>> RemoveAccessControlRecursiveAsync(System.Collections.Generic.IList<Azure.Storage.Files.DataLake.Models.RemovePathAccessControlItem> accessControlList, System.IProgress<Azure.Response<Azure.Storage.Files.DataLake.Models.AccessControlChanges>> progressHandler, Azure.Storage.Files.DataLake.Models.AccessControlChangeOptions options = default(Azure.Storage.Files.DataLake.Models.AccessControlChangeOptions), string continuationToken = null, System.Threading.CancellationToken cancellationToken = default(System.Threading.CancellationToken)) { throw null; }
        public virtual Azure.Response<Azure.Storage.Files.DataLake.DataLakePathClient> Rename(string destinationPath, string destinationFileSystem = null, Azure.Storage.Files.DataLake.Models.DataLakeRequestConditions sourceConditions = null, Azure.Storage.Files.DataLake.Models.DataLakeRequestConditions destinationConditions = null, System.Threading.CancellationToken cancellationToken = default(System.Threading.CancellationToken)) { throw null; }
        public virtual System.Threading.Tasks.Task<Azure.Response<Azure.Storage.Files.DataLake.DataLakePathClient>> RenameAsync(string destinationPath, string destinationFileSystem = null, Azure.Storage.Files.DataLake.Models.DataLakeRequestConditions sourceConditions = null, Azure.Storage.Files.DataLake.Models.DataLakeRequestConditions destinationConditions = null, System.Threading.CancellationToken cancellationToken = default(System.Threading.CancellationToken)) { throw null; }
        public virtual Azure.Response<Azure.Storage.Files.DataLake.Models.PathInfo> SetAccessControlList(System.Collections.Generic.IList<Azure.Storage.Files.DataLake.Models.PathAccessControlItem> accessControlList, string owner = null, string group = null, Azure.Storage.Files.DataLake.Models.DataLakeRequestConditions conditions = null, System.Threading.CancellationToken cancellationToken = default(System.Threading.CancellationToken)) { throw null; }
        public virtual System.Threading.Tasks.Task<Azure.Response<Azure.Storage.Files.DataLake.Models.PathInfo>> SetAccessControlListAsync(System.Collections.Generic.IList<Azure.Storage.Files.DataLake.Models.PathAccessControlItem> accessControlList, string owner = null, string group = null, Azure.Storage.Files.DataLake.Models.DataLakeRequestConditions conditions = null, System.Threading.CancellationToken cancellationToken = default(System.Threading.CancellationToken)) { throw null; }
        public virtual Azure.Response<Azure.Storage.Files.DataLake.Models.AccessControlChangeResult> SetAccessControlRecursive(System.Collections.Generic.IList<Azure.Storage.Files.DataLake.Models.PathAccessControlItem> accessControlList, System.IProgress<Azure.Response<Azure.Storage.Files.DataLake.Models.AccessControlChanges>> progressHandler, Azure.Storage.Files.DataLake.Models.AccessControlChangeOptions options = default(Azure.Storage.Files.DataLake.Models.AccessControlChangeOptions), string continuationToken = null, System.Threading.CancellationToken cancellationToken = default(System.Threading.CancellationToken)) { throw null; }
        public virtual System.Threading.Tasks.Task<Azure.Response<Azure.Storage.Files.DataLake.Models.AccessControlChangeResult>> SetAccessControlRecursiveAsync(System.Collections.Generic.IList<Azure.Storage.Files.DataLake.Models.PathAccessControlItem> accessControlList, System.IProgress<Azure.Response<Azure.Storage.Files.DataLake.Models.AccessControlChanges>> progressHandler, Azure.Storage.Files.DataLake.Models.AccessControlChangeOptions options = default(Azure.Storage.Files.DataLake.Models.AccessControlChangeOptions), string continuationToken = null, System.Threading.CancellationToken cancellationToken = default(System.Threading.CancellationToken)) { throw null; }
        public virtual Azure.Response<Azure.Storage.Files.DataLake.Models.PathInfo> SetHttpHeaders(Azure.Storage.Files.DataLake.Models.PathHttpHeaders httpHeaders = null, Azure.Storage.Files.DataLake.Models.DataLakeRequestConditions conditions = null, System.Threading.CancellationToken cancellationToken = default(System.Threading.CancellationToken)) { throw null; }
        public virtual System.Threading.Tasks.Task<Azure.Response<Azure.Storage.Files.DataLake.Models.PathInfo>> SetHttpHeadersAsync(Azure.Storage.Files.DataLake.Models.PathHttpHeaders httpHeaders = null, Azure.Storage.Files.DataLake.Models.DataLakeRequestConditions conditions = null, System.Threading.CancellationToken cancellationToken = default(System.Threading.CancellationToken)) { throw null; }
        public virtual Azure.Response<Azure.Storage.Files.DataLake.Models.PathInfo> SetMetadata(System.Collections.Generic.IDictionary<string, string> metadata, Azure.Storage.Files.DataLake.Models.DataLakeRequestConditions conditions = null, System.Threading.CancellationToken cancellationToken = default(System.Threading.CancellationToken)) { throw null; }
        public virtual System.Threading.Tasks.Task<Azure.Response<Azure.Storage.Files.DataLake.Models.PathInfo>> SetMetadataAsync(System.Collections.Generic.IDictionary<string, string> metadata, Azure.Storage.Files.DataLake.Models.DataLakeRequestConditions conditions = null, System.Threading.CancellationToken cancellationToken = default(System.Threading.CancellationToken)) { throw null; }
        public virtual Azure.Response<Azure.Storage.Files.DataLake.Models.PathInfo> SetPermissions(Azure.Storage.Files.DataLake.Models.PathPermissions permissions, string owner = null, string group = null, Azure.Storage.Files.DataLake.Models.DataLakeRequestConditions conditions = null, System.Threading.CancellationToken cancellationToken = default(System.Threading.CancellationToken)) { throw null; }
        public virtual System.Threading.Tasks.Task<Azure.Response<Azure.Storage.Files.DataLake.Models.PathInfo>> SetPermissionsAsync(Azure.Storage.Files.DataLake.Models.PathPermissions permissions, string owner = null, string group = null, Azure.Storage.Files.DataLake.Models.DataLakeRequestConditions conditions = null, System.Threading.CancellationToken cancellationToken = default(System.Threading.CancellationToken)) { throw null; }
        public virtual Azure.Response<Azure.Storage.Files.DataLake.Models.AccessControlChangeResult> UpdateAccessControlRecursive(System.Collections.Generic.IList<Azure.Storage.Files.DataLake.Models.PathAccessControlItem> accessControlList, System.IProgress<Azure.Response<Azure.Storage.Files.DataLake.Models.AccessControlChanges>> progressHandler, Azure.Storage.Files.DataLake.Models.AccessControlChangeOptions options = default(Azure.Storage.Files.DataLake.Models.AccessControlChangeOptions), string continuationToken = null, System.Threading.CancellationToken cancellationToken = default(System.Threading.CancellationToken)) { throw null; }
        public virtual System.Threading.Tasks.Task<Azure.Response<Azure.Storage.Files.DataLake.Models.AccessControlChangeResult>> UpdateAccessControlRecursiveAsync(System.Collections.Generic.IList<Azure.Storage.Files.DataLake.Models.PathAccessControlItem> accessControlList, System.IProgress<Azure.Response<Azure.Storage.Files.DataLake.Models.AccessControlChanges>> progressHandler, Azure.Storage.Files.DataLake.Models.AccessControlChangeOptions options = default(Azure.Storage.Files.DataLake.Models.AccessControlChangeOptions), string continuationToken = null, System.Threading.CancellationToken cancellationToken = default(System.Threading.CancellationToken)) { throw null; }
    }
    public partial class DataLakeServiceClient
    {
        protected DataLakeServiceClient() { }
        public DataLakeServiceClient(System.Uri serviceUri) { }
        public DataLakeServiceClient(System.Uri serviceUri, Azure.Core.TokenCredential credential) { }
        public DataLakeServiceClient(System.Uri serviceUri, Azure.Core.TokenCredential credential, Azure.Storage.Files.DataLake.DataLakeClientOptions options) { }
        public DataLakeServiceClient(System.Uri serviceUri, Azure.Storage.Files.DataLake.DataLakeClientOptions options) { }
        public DataLakeServiceClient(System.Uri serviceUri, Azure.Storage.StorageSharedKeyCredential credential) { }
        public DataLakeServiceClient(System.Uri serviceUri, Azure.Storage.StorageSharedKeyCredential credential, Azure.Storage.Files.DataLake.DataLakeClientOptions options) { }
        public virtual string AccountName { get { throw null; } }
        public virtual System.Uri Uri { get { throw null; } }
        public virtual Azure.Response<Azure.Storage.Files.DataLake.DataLakeFileSystemClient> CreateFileSystem(string fileSystemName, Azure.Storage.Files.DataLake.Models.PublicAccessType publicAccessType = Azure.Storage.Files.DataLake.Models.PublicAccessType.None, System.Collections.Generic.IDictionary<string, string> metadata = null, System.Threading.CancellationToken cancellationToken = default(System.Threading.CancellationToken)) { throw null; }
        public virtual System.Threading.Tasks.Task<Azure.Response<Azure.Storage.Files.DataLake.DataLakeFileSystemClient>> CreateFileSystemAsync(string fileSystemName, Azure.Storage.Files.DataLake.Models.PublicAccessType publicAccessType = Azure.Storage.Files.DataLake.Models.PublicAccessType.None, System.Collections.Generic.IDictionary<string, string> metadata = null, System.Threading.CancellationToken cancellationToken = default(System.Threading.CancellationToken)) { throw null; }
        public virtual Azure.Response DeleteFileSystem(string fileSystemName, Azure.Storage.Files.DataLake.Models.DataLakeRequestConditions conditions = null, System.Threading.CancellationToken cancellationToken = default(System.Threading.CancellationToken)) { throw null; }
        public virtual System.Threading.Tasks.Task<Azure.Response> DeleteFileSystemAsync(string fileSystemName, Azure.Storage.Files.DataLake.Models.DataLakeRequestConditions conditions = null, System.Threading.CancellationToken cancellationToken = default(System.Threading.CancellationToken)) { throw null; }
        public virtual Azure.Storage.Files.DataLake.DataLakeFileSystemClient GetFileSystemClient(string fileSystemName) { throw null; }
        public virtual Azure.Pageable<Azure.Storage.Files.DataLake.Models.FileSystemItem> GetFileSystems(Azure.Storage.Files.DataLake.Models.FileSystemTraits traits = Azure.Storage.Files.DataLake.Models.FileSystemTraits.None, string prefix = null, System.Threading.CancellationToken cancellationToken = default(System.Threading.CancellationToken)) { throw null; }
        public virtual Azure.AsyncPageable<Azure.Storage.Files.DataLake.Models.FileSystemItem> GetFileSystemsAsync(Azure.Storage.Files.DataLake.Models.FileSystemTraits traits = Azure.Storage.Files.DataLake.Models.FileSystemTraits.None, string prefix = null, System.Threading.CancellationToken cancellationToken = default(System.Threading.CancellationToken)) { throw null; }
        public virtual Azure.Response<Azure.Storage.Files.DataLake.Models.UserDelegationKey> GetUserDelegationKey(System.DateTimeOffset? startsOn, System.DateTimeOffset expiresOn, System.Threading.CancellationToken cancellationToken = default(System.Threading.CancellationToken)) { throw null; }
        public virtual System.Threading.Tasks.Task<Azure.Response<Azure.Storage.Files.DataLake.Models.UserDelegationKey>> GetUserDelegationKeyAsync(System.DateTimeOffset? startsOn, System.DateTimeOffset expiresOn, System.Threading.CancellationToken cancellationToken = default(System.Threading.CancellationToken)) { throw null; }
    }
    public partial class DataLakeUriBuilder
    {
        public DataLakeUriBuilder(System.Uri uri) { }
        public string AccountName { get { throw null; } set { } }
        public string DirectoryOrFilePath { get { throw null; } set { } }
        public string FileSystemName { get { throw null; } set { } }
        public string Host { get { throw null; } set { } }
        public int Port { get { throw null; } set { } }
        public string Query { get { throw null; } set { } }
        public Azure.Storage.Sas.DataLakeSasQueryParameters Sas { get { throw null; } set { } }
        public string Scheme { get { throw null; } set { } }
        public string Snapshot { get { throw null; } set { } }
        public override string ToString() { throw null; }
        public System.Uri ToUri() { throw null; }
    }
}
namespace Azure.Storage.Files.DataLake.Models
{
    [System.Runtime.InteropServices.StructLayoutAttribute(System.Runtime.InteropServices.LayoutKind.Sequential)]
    public partial struct AccessControlChangeCounters
    {
        private int _dummyPrimitive;
        public long ChangedDirectoriesCount { get { throw null; } }
        public long ChangedFilesCount { get { throw null; } }
        public long FailedChangesCount { get { throw null; } }
    }
    [System.Runtime.InteropServices.StructLayoutAttribute(System.Runtime.InteropServices.LayoutKind.Sequential)]
    public partial struct AccessControlChangeFailure
    {
        private object _dummy;
        private int _dummyPrimitive;
        public string ErrorMessage { get { throw null; } }
        public bool IsDirectory { get { throw null; } }
        public string Name { get { throw null; } }
    }
    [System.Runtime.InteropServices.StructLayoutAttribute(System.Runtime.InteropServices.LayoutKind.Sequential)]
    public partial struct AccessControlChangeOptions
    {
        public int? BatchSize { get { throw null; } set { } }
        public int? MaxBatches { get { throw null; } set { } }
    }
    [System.Runtime.InteropServices.StructLayoutAttribute(System.Runtime.InteropServices.LayoutKind.Sequential)]
    public partial struct AccessControlChangeResult
    {
        private object _dummy;
        private int _dummyPrimitive;
        public string ContinuationToken { get { throw null; } }
        public Azure.Storage.Files.DataLake.Models.AccessControlChangeCounters Counters { get { throw null; } }
    }
    [System.Runtime.InteropServices.StructLayoutAttribute(System.Runtime.InteropServices.LayoutKind.Sequential)]
    public partial struct AccessControlChanges
    {
        private object _dummy;
        private int _dummyPrimitive;
        public Azure.Storage.Files.DataLake.Models.AccessControlChangeCounters AggregateCounters { get { throw null; } }
        public Azure.Storage.Files.DataLake.Models.AccessControlChangeCounters BatchCounters { get { throw null; } }
        public System.Collections.Generic.IEnumerable<Azure.Storage.Files.DataLake.Models.AccessControlChangeFailure> BatchFailures { get { throw null; } }
        public string ContinuationToken { get { throw null; } }
    }
    [System.Runtime.InteropServices.StructLayoutAttribute(System.Runtime.InteropServices.LayoutKind.Sequential)]
    public partial struct AccessControlRecursiveChangeOptions
    {
        public int? BatchSize { get { throw null; } set { } }
    }
    public partial class AccessControlRecursiveChangesSummary
    {
        internal AccessControlRecursiveChangesSummary() { }
        public long ChangedDirectoriesCount { get { throw null; } }
        public long ChangedFilesCount { get { throw null; } }
        public string ContinuationToken { get { throw null; } }
        public long FailedChangesCount { get { throw null; } }
    }
    public enum AccessControlType
    {
        Other = 0,
        User = 1,
        Group = 2,
        Mask = 4,
    }
    public enum CopyStatus
    {
        Pending = 0,
        Success = 1,
        Aborted = 2,
        Failed = 3,
    }
    public partial class DataLakeAccessPolicy
    {
        public DataLakeAccessPolicy() { }
        public System.DateTimeOffset ExpiresOn { get { throw null; } set { } }
        public string Permissions { get { throw null; } set { } }
        public System.DateTimeOffset StartsOn { get { throw null; } set { } }
    }
    public enum DataLakeFileExpirationOffset
    {
        CreationTime = 0,
        Now = 1,
    }
    public partial class DataLakeFileScheduleDeletionOptions
    {
        public DataLakeFileScheduleDeletionOptions() { }
        public DataLakeFileScheduleDeletionOptions(System.DateTimeOffset? expiresOn) { }
        public DataLakeFileScheduleDeletionOptions(System.TimeSpan timeToExpire, Azure.Storage.Files.DataLake.Models.DataLakeFileExpirationOffset setRelativeTo) { }
        public System.DateTimeOffset? ExpiresOn { get { throw null; } }
        public Azure.Storage.Files.DataLake.Models.DataLakeFileExpirationOffset? SetExpiryRelativeTo { get { throw null; } }
        public System.TimeSpan? TimeToExpire { get { throw null; } }
    }
    public partial class DataLakeFileUploadOptions
    {
        public DataLakeFileUploadOptions() { }
        public Azure.Storage.Files.DataLake.Models.DataLakeRequestConditions Conditions { get { throw null; } set { } }
        public Azure.Storage.Files.DataLake.Models.PathHttpHeaders HttpHeaders { get { throw null; } set { } }
        public System.Collections.Generic.IDictionary<string, string> Metadata { get { throw null; } set { } }
        public string Permissions { get { throw null; } set { } }
        public System.IProgress<long> ProgressHandler { get { throw null; } set { } }
        public Azure.Storage.StorageTransferOptions TransferOptions { get { throw null; } set { } }
        public string Umask { get { throw null; } set { } }
    }
    public partial class DataLakeLease
    {
        internal DataLakeLease() { }
        public Azure.ETag ETag { get { throw null; } }
        public System.DateTimeOffset LastModified { get { throw null; } }
        public string LeaseId { get { throw null; } }
        public int? LeaseTime { get { throw null; } }
    }
    public enum DataLakeLeaseDuration
    {
        Infinite = 0,
        Fixed = 1,
    }
    public enum DataLakeLeaseState
    {
        Available = 0,
        Leased = 1,
        Expired = 2,
        Breaking = 3,
        Broken = 4,
    }
    public enum DataLakeLeaseStatus
    {
        Locked = 0,
        Unlocked = 1,
    }
    public static partial class DataLakeModelFactory
    {
        public static Azure.Storage.Files.DataLake.Models.AccessControlChangeCounters AccessControlChangeCounters(int directoriesSuccessfulCount, int filesSuccessfulCount, int failureCount) { throw null; }
        public static Azure.Storage.Files.DataLake.Models.AccessControlChangeFailure AccessControlChangeFailure(string name, bool isDirectory, string errorMessage) { throw null; }
        public static Azure.Storage.Files.DataLake.Models.AccessControlChangeResult AccessControlChangeResult(Azure.Storage.Files.DataLake.Models.AccessControlChangeCounters counters, string continuationToken) { throw null; }
        public static Azure.Storage.Files.DataLake.Models.AccessControlChanges AccessControlChanges(Azure.Storage.Files.DataLake.Models.AccessControlChangeCounters aggregateCounters, Azure.Storage.Files.DataLake.Models.AccessControlChangeCounters batchCounters, System.Collections.Generic.IEnumerable<Azure.Storage.Files.DataLake.Models.AccessControlChangeFailure> batchFailures, string continuationToken) { throw null; }
        public static Azure.Storage.Files.DataLake.Models.DataLakeQueryError DataLakeQueryError(string name = null, string description = null, bool isFatal = false, long position = (long)0) { throw null; }
        public static Azure.Storage.Files.DataLake.Models.FileDownloadDetails FileDownloadDetails(System.DateTimeOffset lastModified, System.Collections.Generic.IDictionary<string, string> metadata, string contentRange, Azure.ETag eTag, string contentEncoding, string cacheControl, string contentDisposition, string contentLanguage, System.DateTimeOffset copyCompletionTime, string copyStatusDescription, string copyId, string copyProgress, System.Uri copySource, Azure.Storage.Files.DataLake.Models.CopyStatus copyStatus, Azure.Storage.Files.DataLake.Models.DataLakeLeaseDuration leaseDuration, Azure.Storage.Files.DataLake.Models.DataLakeLeaseState leaseState, Azure.Storage.Files.DataLake.Models.DataLakeLeaseStatus leaseStatus, string acceptRanges, bool isServerEncrypted, string encryptionKeySha256, byte[] contentHash) { throw null; }
        public static Azure.Storage.Files.DataLake.Models.FileDownloadInfo FileDownloadInfo(long contentLength, System.IO.Stream content, byte[] contentHash, Azure.Storage.Files.DataLake.Models.FileDownloadDetails properties) { throw null; }
        public static Azure.Storage.Files.DataLake.Models.FileSystemInfo FileSystemInfo(Azure.ETag etag, System.DateTimeOffset lastModified) { throw null; }
        public static Azure.Storage.Files.DataLake.Models.FileSystemItem FileSystemItem(string name, Azure.Storage.Files.DataLake.Models.FileSystemProperties properties) { throw null; }
        public static Azure.Storage.Files.DataLake.Models.FileSystemProperties FileSystemProperties(System.DateTimeOffset lastModified, Azure.Storage.Files.DataLake.Models.DataLakeLeaseStatus? leaseStatus, Azure.Storage.Files.DataLake.Models.DataLakeLeaseState? leaseState, Azure.Storage.Files.DataLake.Models.DataLakeLeaseDuration? leaseDuration, Azure.Storage.Files.DataLake.Models.PublicAccessType? publicAccess, bool? hasImmutabilityPolicy, bool? hasLegalHold, Azure.ETag eTag) { throw null; }
        public static Azure.Storage.Files.DataLake.Models.DataLakeLease Lease(Azure.ETag eTag, System.DateTimeOffset lastModified, string leaseId, int? leaseTime) { throw null; }
        public static Azure.Storage.Files.DataLake.Models.PathAccessControl PathAccessControl(string owner, string group, Azure.Storage.Files.DataLake.Models.PathPermissions permissions, System.Collections.Generic.IList<Azure.Storage.Files.DataLake.Models.PathAccessControlItem> acl) { throw null; }
        public static Azure.Storage.Files.DataLake.Models.PathContentInfo PathContentInfo(string contentHash, Azure.ETag eTag, System.DateTimeOffset lastModified, string acceptRanges, string cacheControl, string contentDisposition, string contentEncoding, string contentLanguage, long contentLength, string contentRange, string contentType, System.Collections.Generic.IDictionary<string, string> metadata) { throw null; }
        public static Azure.Storage.Files.DataLake.Models.PathCreateInfo PathCreateInfo(Azure.Storage.Files.DataLake.Models.PathInfo pathInfo, string continuation) { throw null; }
        public static Azure.Storage.Files.DataLake.Models.PathInfo PathInfo(Azure.ETag eTag, System.DateTimeOffset lastModified) { throw null; }
        public static Azure.Storage.Files.DataLake.Models.PathItem PathItem(string name, bool? isDirectory, System.DateTimeOffset lastModified, Azure.ETag eTag, long? contentLength, string owner, string group, string permissions) { throw null; }
        [System.ComponentModel.EditorBrowsableAttribute(System.ComponentModel.EditorBrowsableState.Never)]
        public static Azure.Storage.Files.DataLake.Models.PathProperties PathProperties(System.DateTimeOffset lastModified, System.DateTimeOffset creationTime, System.Collections.Generic.IDictionary<string, string> metadata, System.DateTimeOffset copyCompletionTime, string copyStatusDescription, string copyId, string copyProgress, System.Uri copySource, Azure.Storage.Files.DataLake.Models.CopyStatus copyStatus, bool isIncrementalCopy, Azure.Storage.Files.DataLake.Models.DataLakeLeaseDuration leaseDuration, Azure.Storage.Files.DataLake.Models.DataLakeLeaseState leaseState, Azure.Storage.Files.DataLake.Models.DataLakeLeaseStatus leaseStatus, long contentLength, string contentType, Azure.ETag eTag, byte[] contentHash, string contentEncoding, string contentDisposition, string contentLanguage, string cacheControl, string acceptRanges, bool isServerEncrypted, string encryptionKeySha256, string accessTier, string archiveStatus, System.DateTimeOffset accessTierChangeTime) { throw null; }
        public static Azure.Storage.Files.DataLake.Models.PathProperties PathProperties(System.DateTimeOffset lastModified, System.DateTimeOffset creationTime, System.Collections.Generic.IDictionary<string, string> metadata, System.DateTimeOffset copyCompletionTime, string copyStatusDescription, string copyId, string copyProgress, System.Uri copySource, Azure.Storage.Files.DataLake.Models.CopyStatus copyStatus, bool isIncrementalCopy, Azure.Storage.Files.DataLake.Models.DataLakeLeaseDuration leaseDuration, Azure.Storage.Files.DataLake.Models.DataLakeLeaseState leaseState, Azure.Storage.Files.DataLake.Models.DataLakeLeaseStatus leaseStatus, long contentLength, string contentType, Azure.ETag eTag, byte[] contentHash, string contentEncoding, string contentDisposition, string contentLanguage, string cacheControl, string acceptRanges, bool isServerEncrypted, string encryptionKeySha256, string accessTier, string archiveStatus, System.DateTimeOffset accessTierChangeTime, bool isDirectory) { throw null; }
        public static Azure.Storage.Files.DataLake.Models.UserDelegationKey UserDelegationKey(string signedObjectId, string signedTenantId, System.DateTimeOffset signedStart, System.DateTimeOffset signedExpiry, string signedService, string signedVersion, string value) { throw null; }
    }
    public partial class DataLakeQueryCsvTextConfiguration : Azure.Storage.Files.DataLake.Models.DataLakeQueryTextConfiguration
    {
        public DataLakeQueryCsvTextConfiguration() { }
        public string ColumnSeparator { get { throw null; } set { } }
        public char? EscapeCharacter { get { throw null; } set { } }
        public char? FieldQuote { get { throw null; } set { } }
        public bool HasHeaders { get { throw null; } set { } }
    }
    public partial class DataLakeQueryError
    {
        internal DataLakeQueryError() { }
        public string Description { get { throw null; } }
        public bool IsFatal { get { throw null; } }
        public string Name { get { throw null; } }
        public long Position { get { throw null; } }
    }
    public partial class DataLakeQueryJsonTextConfiguration : Azure.Storage.Files.DataLake.Models.DataLakeQueryTextConfiguration
    {
        public DataLakeQueryJsonTextConfiguration() { }
    }
    public partial class DataLakeQueryOptions
    {
        public DataLakeQueryOptions() { }
        public Azure.Storage.Files.DataLake.Models.DataLakeRequestConditions Conditions { get { throw null; } set { } }
        public Azure.Storage.Files.DataLake.Models.DataLakeQueryTextConfiguration InputTextConfiguration { get { throw null; } set { } }
        public Azure.Storage.Files.DataLake.Models.DataLakeQueryTextConfiguration OutputTextConfiguration { get { throw null; } set { } }
        public System.IProgress<long> ProgressHandler { get { throw null; } set { } }
        public event System.Action<Azure.Storage.Files.DataLake.Models.DataLakeQueryError> ErrorHandler { add { } remove { } }
    }
    public abstract partial class DataLakeQueryTextConfiguration
    {
        protected DataLakeQueryTextConfiguration() { }
        public string RecordSeparator { get { throw null; } set { } }
    }
    public partial class DataLakeRequestConditions : Azure.RequestConditions
    {
        public DataLakeRequestConditions() { }
        public string LeaseId { get { throw null; } set { } }
        public override string ToString() { throw null; }
    }
    public partial class DataLakeSignedIdentifier
    {
        public DataLakeSignedIdentifier() { }
        public Azure.Storage.Files.DataLake.Models.DataLakeAccessPolicy AccessPolicy { get { throw null; } set { } }
        public string Id { get { throw null; } set { } }
    }
    public partial class FileDownloadDetails
    {
        internal FileDownloadDetails() { }
        public string AcceptRanges { get { throw null; } }
        public string CacheControl { get { throw null; } }
        public string ContentDisposition { get { throw null; } }
        public string ContentEncoding { get { throw null; } }
        public byte[] ContentHash { get { throw null; } }
        public string ContentLanguage { get { throw null; } }
        public string ContentRange { get { throw null; } }
        public System.DateTimeOffset CopyCompletedOn { get { throw null; } }
        public string CopyId { get { throw null; } }
        public string CopyProgress { get { throw null; } }
        public System.Uri CopySource { get { throw null; } }
        public Azure.Storage.Files.DataLake.Models.CopyStatus CopyStatus { get { throw null; } }
        public string CopyStatusDescription { get { throw null; } }
        public string EncryptionKeySha256 { get { throw null; } }
        public Azure.ETag ETag { get { throw null; } }
        public bool IsServerEncrypted { get { throw null; } }
        public System.DateTimeOffset LastModified { get { throw null; } }
        public Azure.Storage.Files.DataLake.Models.DataLakeLeaseDuration LeaseDuration { get { throw null; } }
        public Azure.Storage.Files.DataLake.Models.DataLakeLeaseState LeaseState { get { throw null; } }
        public Azure.Storage.Files.DataLake.Models.DataLakeLeaseStatus LeaseStatus { get { throw null; } }
        public System.Collections.Generic.IDictionary<string, string> Metadata { get { throw null; } }
    }
    public partial class FileDownloadInfo
    {
        internal FileDownloadInfo() { }
        public System.IO.Stream Content { get { throw null; } }
        public byte[] ContentHash { get { throw null; } }
        public long ContentLength { get { throw null; } }
        public Azure.Storage.Files.DataLake.Models.FileDownloadDetails Properties { get { throw null; } }
    }
    public partial class FileSystemAccessPolicy
    {
        public FileSystemAccessPolicy() { }
        public Azure.Storage.Files.DataLake.Models.PublicAccessType DataLakePublicAccess { get { throw null; } }
        public Azure.ETag ETag { get { throw null; } }
        public System.DateTimeOffset LastModified { get { throw null; } }
        public System.Collections.Generic.IEnumerable<Azure.Storage.Files.DataLake.Models.DataLakeSignedIdentifier> SignedIdentifiers { get { throw null; } }
    }
    public partial class FileSystemInfo
    {
        internal FileSystemInfo() { }
        public Azure.ETag ETag { get { throw null; } }
        public System.DateTimeOffset LastModified { get { throw null; } }
    }
    public partial class FileSystemItem
    {
        internal FileSystemItem() { }
        public string Name { get { throw null; } }
        public Azure.Storage.Files.DataLake.Models.FileSystemProperties Properties { get { throw null; } }
    }
    public partial class FileSystemProperties
    {
        internal FileSystemProperties() { }
        public Azure.ETag ETag { get { throw null; } }
        public bool? HasImmutabilityPolicy { get { throw null; } }
        public bool? HasLegalHold { get { throw null; } }
        public System.DateTimeOffset LastModified { get { throw null; } }
        public Azure.Storage.Files.DataLake.Models.DataLakeLeaseDuration? LeaseDuration { get { throw null; } }
        public Azure.Storage.Files.DataLake.Models.DataLakeLeaseState? LeaseState { get { throw null; } }
        public Azure.Storage.Files.DataLake.Models.DataLakeLeaseStatus? LeaseStatus { get { throw null; } }
        public System.Collections.Generic.IDictionary<string, string> Metadata { get { throw null; } }
        public Azure.Storage.Files.DataLake.Models.PublicAccessType? PublicAccess { get { throw null; } }
    }
    [System.FlagsAttribute]
    public enum FileSystemTraits
    {
        None = 0,
        Metadata = 1,
    }
    public partial class PathAccessControl
    {
        internal PathAccessControl() { }
        public System.Collections.Generic.IEnumerable<Azure.Storage.Files.DataLake.Models.PathAccessControlItem> AccessControlList { get { throw null; } }
        public string Group { get { throw null; } }
        public string Owner { get { throw null; } }
        public Azure.Storage.Files.DataLake.Models.PathPermissions Permissions { get { throw null; } }
    }
    public static partial class PathAccessControlExtensions
    {
        public static System.Collections.Generic.IList<Azure.Storage.Files.DataLake.Models.PathAccessControlItem> ParseAccessControlList(string s) { throw null; }
        public static Azure.Storage.Files.DataLake.Models.RolePermissions ParseOctalRolePermissions(char c) { throw null; }
        public static Azure.Storage.Files.DataLake.Models.RolePermissions ParseSymbolicRolePermissions(string s, bool allowStickyBit = false) { throw null; }
        public static string ToAccessControlListString(System.Collections.Generic.IList<Azure.Storage.Files.DataLake.Models.PathAccessControlItem> accessControlList) { throw null; }
        public static string ToOctalRolePermissions(this Azure.Storage.Files.DataLake.Models.RolePermissions rolePermissions) { throw null; }
        public static string ToSymbolicRolePermissions(this Azure.Storage.Files.DataLake.Models.RolePermissions rolePermissions) { throw null; }
    }
    public partial class PathAccessControlItem
    {
        public PathAccessControlItem() { }
        public PathAccessControlItem(Azure.Storage.Files.DataLake.Models.AccessControlType accessControlType, Azure.Storage.Files.DataLake.Models.RolePermissions permissions, bool defaultScope = false, string entityId = null) { }
        public Azure.Storage.Files.DataLake.Models.AccessControlType AccessControlType { get { throw null; } set { } }
        public bool DefaultScope { get { throw null; } set { } }
        public string EntityId { get { throw null; } set { } }
        public Azure.Storage.Files.DataLake.Models.RolePermissions Permissions { get { throw null; } set { } }
        public static Azure.Storage.Files.DataLake.Models.PathAccessControlItem Parse(string s) { throw null; }
        public override string ToString() { throw null; }
    }
    public partial class PathContentInfo
    {
        internal PathContentInfo() { }
        public string AcceptRanges { get { throw null; } }
        public string CacheControl { get { throw null; } }
        public string ContentDisposition { get { throw null; } }
        public string ContentEncoding { get { throw null; } }
        public string ContentHash { get { throw null; } }
        public string ContentLanguage { get { throw null; } }
        public long ContentLength { get { throw null; } }
        public string ContentRange { get { throw null; } }
        public string ContentType { get { throw null; } }
        public Azure.ETag ETag { get { throw null; } }
        public System.DateTimeOffset LastModified { get { throw null; } }
        public System.Collections.Generic.IDictionary<string, string> Metadata { get { throw null; } }
    }
    public partial class PathCreateInfo
    {
        internal PathCreateInfo() { }
        public string Continuation { get { throw null; } }
        public Azure.Storage.Files.DataLake.Models.PathInfo PathInfo { get { throw null; } }
    }
    public enum PathGetPropertiesAction
    {
        GetAccessControl = 0,
        GetStatus = 1,
    }
    public partial class PathHttpHeaders
    {
        public PathHttpHeaders() { }
        public string CacheControl { get { throw null; } set { } }
        public string ContentDisposition { get { throw null; } set { } }
        public string ContentEncoding { get { throw null; } set { } }
        public byte[] ContentHash { get { throw null; } set { } }
        public string ContentLanguage { get { throw null; } set { } }
        public string ContentType { get { throw null; } set { } }
        [System.ComponentModel.EditorBrowsableAttribute(System.ComponentModel.EditorBrowsableState.Never)]
        public override bool Equals(object obj) { throw null; }
        [System.ComponentModel.EditorBrowsableAttribute(System.ComponentModel.EditorBrowsableState.Never)]
        public override int GetHashCode() { throw null; }
        [System.ComponentModel.EditorBrowsableAttribute(System.ComponentModel.EditorBrowsableState.Never)]
        public override string ToString() { throw null; }
    }
    public partial class PathInfo
    {
        internal PathInfo() { }
        public Azure.ETag ETag { get { throw null; } }
        public System.DateTimeOffset LastModified { get { throw null; } }
    }
    public partial class PathItem
    {
        internal PathItem() { }
        public long? ContentLength { get { throw null; } }
        public Azure.ETag ETag { get { throw null; } }
        public string Group { get { throw null; } }
        public bool? IsDirectory { get { throw null; } }
        public System.DateTimeOffset LastModified { get { throw null; } }
        public string Name { get { throw null; } }
        public string Owner { get { throw null; } }
        public string Permissions { get { throw null; } }
    }
    public enum PathLeaseAction
    {
        Acquire = 0,
        Break = 1,
        Change = 2,
        Renew = 3,
        Release = 4,
    }
    public partial class PathPermissions
    {
        public PathPermissions() { }
        public PathPermissions(Azure.Storage.Files.DataLake.Models.RolePermissions owner, Azure.Storage.Files.DataLake.Models.RolePermissions group, Azure.Storage.Files.DataLake.Models.RolePermissions other, bool stickyBit = false, bool extendedInfoInAcl = false) { }
        public bool ExtendedAcls { get { throw null; } set { } }
        public Azure.Storage.Files.DataLake.Models.RolePermissions Group { get { throw null; } set { } }
        public Azure.Storage.Files.DataLake.Models.RolePermissions Other { get { throw null; } set { } }
        public Azure.Storage.Files.DataLake.Models.RolePermissions Owner { get { throw null; } set { } }
        public bool StickyBit { get { throw null; } set { } }
        public static Azure.Storage.Files.DataLake.Models.PathPermissions ParseOctalPermissions(string s) { throw null; }
        public static Azure.Storage.Files.DataLake.Models.PathPermissions ParseSymbolicPermissions(string s) { throw null; }
        public string ToOctalPermissions() { throw null; }
        public string ToSymbolicPermissions() { throw null; }
    }
    public partial class PathProperties
    {
        internal PathProperties() { }
        public string AcceptRanges { get { throw null; } }
        public string AccessTier { get { throw null; } }
        public System.DateTimeOffset AccessTierChangedOn { get { throw null; } }
        public string ArchiveStatus { get { throw null; } }
        public string CacheControl { get { throw null; } }
        public string ContentDisposition { get { throw null; } }
        public string ContentEncoding { get { throw null; } }
        public byte[] ContentHash { get { throw null; } }
        public string ContentLanguage { get { throw null; } }
        public long ContentLength { get { throw null; } }
        public string ContentType { get { throw null; } }
        public System.DateTimeOffset CopyCompletedOn { get { throw null; } }
        public string CopyId { get { throw null; } }
        public string CopyProgress { get { throw null; } }
        public System.Uri CopySource { get { throw null; } }
        public Azure.Storage.Files.DataLake.Models.CopyStatus CopyStatus { get { throw null; } }
        public string CopyStatusDescription { get { throw null; } }
        public System.DateTimeOffset CreatedOn { get { throw null; } }
        public string EncryptionKeySha256 { get { throw null; } }
        public Azure.ETag ETag { get { throw null; } }
<<<<<<< HEAD
=======
        public System.DateTimeOffset ExpiresOn { get { throw null; } }
>>>>>>> 8d420312
        public bool IsDirectory { get { throw null; } }
        public bool IsIncrementalCopy { get { throw null; } }
        public bool IsServerEncrypted { get { throw null; } }
        public System.DateTimeOffset LastModified { get { throw null; } }
        public Azure.Storage.Files.DataLake.Models.DataLakeLeaseDuration LeaseDuration { get { throw null; } }
        public Azure.Storage.Files.DataLake.Models.DataLakeLeaseState LeaseState { get { throw null; } }
        public Azure.Storage.Files.DataLake.Models.DataLakeLeaseStatus LeaseStatus { get { throw null; } }
        public System.Collections.Generic.IDictionary<string, string> Metadata { get { throw null; } }
    }
    public enum PathRenameMode
    {
        Legacy = 0,
        Posix = 1,
    }
    public enum PathResourceType
    {
        Directory = 0,
        File = 1,
    }
    public enum PathUpdateAction
    {
        Append = 0,
        Flush = 1,
        SetProperties = 2,
        SetAccessControl = 3,
        SetAccessControlRecursive = 4,
    }
    public enum PublicAccessType
    {
        None = 0,
        FileSystem = 1,
        Path = 2,
    }
    [System.Runtime.InteropServices.StructLayoutAttribute(System.Runtime.InteropServices.LayoutKind.Sequential)]
    public readonly partial struct ReleasedObjectInfo : System.IEquatable<Azure.Storage.Files.DataLake.Models.ReleasedObjectInfo>
    {
        private readonly object _dummy;
        private readonly int _dummyPrimitive;
        public ReleasedObjectInfo(Azure.ETag eTag, System.DateTimeOffset lastModified) { throw null; }
        public Azure.ETag ETag { get { throw null; } }
        public System.DateTimeOffset LastModified { get { throw null; } }
        public bool Equals(Azure.Storage.Files.DataLake.Models.ReleasedObjectInfo other) { throw null; }
        [System.ComponentModel.EditorBrowsableAttribute(System.ComponentModel.EditorBrowsableState.Never)]
        public override bool Equals(object obj) { throw null; }
        [System.ComponentModel.EditorBrowsableAttribute(System.ComponentModel.EditorBrowsableState.Never)]
        public override int GetHashCode() { throw null; }
        public static bool operator ==(Azure.Storage.Files.DataLake.Models.ReleasedObjectInfo left, Azure.Storage.Files.DataLake.Models.ReleasedObjectInfo right) { throw null; }
        public static bool operator !=(Azure.Storage.Files.DataLake.Models.ReleasedObjectInfo left, Azure.Storage.Files.DataLake.Models.ReleasedObjectInfo right) { throw null; }
        [System.ComponentModel.EditorBrowsableAttribute(System.ComponentModel.EditorBrowsableState.Never)]
        public override string ToString() { throw null; }
    }
    public partial class RemovePathAccessControlItem
    {
        public RemovePathAccessControlItem(Azure.Storage.Files.DataLake.Models.AccessControlType accessControlType, bool defaultScope = false, string entityId = null) { }
        public Azure.Storage.Files.DataLake.Models.AccessControlType AccessControlType { get { throw null; } }
        public bool DefaultScope { get { throw null; } }
        public string EntityId { get { throw null; } }
        public static Azure.Storage.Files.DataLake.Models.RemovePathAccessControlItem Parse(string serializedAccessControl) { throw null; }
        public static System.Collections.Generic.IList<Azure.Storage.Files.DataLake.Models.RemovePathAccessControlItem> ParseAccessControlList(string s) { throw null; }
        public static string ToAccessControlListString(System.Collections.Generic.IList<Azure.Storage.Files.DataLake.Models.RemovePathAccessControlItem> accessControlList) { throw null; }
        public override string ToString() { throw null; }
    }
    [System.FlagsAttribute]
    public enum RolePermissions
    {
        None = 0,
        Execute = 1,
        Write = 2,
        Read = 4,
    }
    public partial class UserDelegationKey
    {
        internal UserDelegationKey() { }
        public System.DateTimeOffset SignedExpiresOn { get { throw null; } }
        public string SignedObjectId { get { throw null; } }
        public string SignedService { get { throw null; } }
        public System.DateTimeOffset SignedStartsOn { get { throw null; } }
        public string SignedTenantId { get { throw null; } }
        public string SignedVersion { get { throw null; } }
        public string Value { get { throw null; } }
    }
}
namespace Azure.Storage.Sas
{
    [System.FlagsAttribute]
    public enum DataLakeAccountSasPermissions
    {
        All = -1,
        Read = 1,
        Add = 2,
        Create = 4,
        Write = 8,
        Delete = 16,
        List = 32,
    }
    [System.FlagsAttribute]
    public enum DataLakeFileSystemSasPermissions
    {
        All = -1,
        Read = 1,
        Add = 2,
        Create = 4,
        Write = 8,
        Delete = 16,
        List = 32,
    }
    public partial class DataLakeSasBuilder
    {
        public DataLakeSasBuilder() { }
        public string CacheControl { get { throw null; } set { } }
        public string ContentDisposition { get { throw null; } set { } }
        public string ContentEncoding { get { throw null; } set { } }
        public string ContentLanguage { get { throw null; } set { } }
        public string ContentType { get { throw null; } set { } }
        public System.DateTimeOffset ExpiresOn { get { throw null; } set { } }
        public string FileSystemName { get { throw null; } set { } }
        public string Identifier { get { throw null; } set { } }
        public Azure.Storage.Sas.SasIPRange IPRange { get { throw null; } set { } }
        public string Path { get { throw null; } set { } }
        public string Permissions { get { throw null; } }
        public Azure.Storage.Sas.SasProtocol Protocol { get { throw null; } set { } }
        public string Resource { get { throw null; } set { } }
        public System.DateTimeOffset StartsOn { get { throw null; } set { } }
        public string Version { get { throw null; } set { } }
        [System.ComponentModel.EditorBrowsableAttribute(System.ComponentModel.EditorBrowsableState.Never)]
        public override bool Equals(object obj) { throw null; }
        [System.ComponentModel.EditorBrowsableAttribute(System.ComponentModel.EditorBrowsableState.Never)]
        public override int GetHashCode() { throw null; }
        public void SetPermissions(Azure.Storage.Sas.DataLakeAccountSasPermissions permissions) { }
        public void SetPermissions(Azure.Storage.Sas.DataLakeFileSystemSasPermissions permissions) { }
        public void SetPermissions(Azure.Storage.Sas.DataLakeSasPermissions permissions) { }
        public void SetPermissions(string rawPermissions) { }
        public Azure.Storage.Sas.DataLakeSasQueryParameters ToSasQueryParameters(Azure.Storage.Files.DataLake.Models.UserDelegationKey userDelegationKey, string accountName) { throw null; }
        public Azure.Storage.Sas.DataLakeSasQueryParameters ToSasQueryParameters(Azure.Storage.StorageSharedKeyCredential sharedKeyCredential) { throw null; }
        [System.ComponentModel.EditorBrowsableAttribute(System.ComponentModel.EditorBrowsableState.Never)]
        public override string ToString() { throw null; }
    }
    [System.FlagsAttribute]
    public enum DataLakeSasPermissions
    {
        All = -1,
        Read = 1,
        Add = 2,
        Create = 4,
        Write = 8,
        Delete = 16,
    }
    public sealed partial class DataLakeSasQueryParameters : Azure.Storage.Sas.SasQueryParameters
    {
        internal DataLakeSasQueryParameters() { }
        public static new Azure.Storage.Sas.DataLakeSasQueryParameters Empty { get { throw null; } }
        public System.DateTimeOffset KeyExpiresOn { get { throw null; } }
        public string KeyObjectId { get { throw null; } }
        public string KeyService { get { throw null; } }
        public System.DateTimeOffset KeyStartsOn { get { throw null; } }
        public string KeyTenantId { get { throw null; } }
        public string KeyVersion { get { throw null; } }
        public override string ToString() { throw null; }
    }
}<|MERGE_RESOLUTION|>--- conflicted
+++ resolved
@@ -676,10 +676,7 @@
         public System.DateTimeOffset CreatedOn { get { throw null; } }
         public string EncryptionKeySha256 { get { throw null; } }
         public Azure.ETag ETag { get { throw null; } }
-<<<<<<< HEAD
-=======
         public System.DateTimeOffset ExpiresOn { get { throw null; } }
->>>>>>> 8d420312
         public bool IsDirectory { get { throw null; } }
         public bool IsIncrementalCopy { get { throw null; } }
         public bool IsServerEncrypted { get { throw null; } }
