{
  "Entries": [
    {
      "RequestUri": "http://aclcbn06stf.blob.core.windows.net/test-filesystem-f55e3bfd-3e24-6f92-6824-2c941f240594?restype=container",
      "RequestMethod": "PUT",
      "RequestHeaders": {
        "Authorization": "Sanitized",
        "traceparent": "00-9ffa1c39eacec4498c6b8b1e204c97c6-93d0424875e60648-00",
        "User-Agent": [
          "azsdk-net-Storage.Files.DataLake/12.1.0-dev.20200402.1",
          "(.NET Framework 4.8.4150.0; Microsoft Windows 10.0.18363 )"
        ],
        "x-ms-blob-public-access": "container",
        "x-ms-client-request-id": "3f9ed01c-8bf8-5a5b-2600-1234120041e7",
        "x-ms-date": "Thu, 02 Apr 2020 16:52:28 GMT",
        "x-ms-return-client-request-id": "true",
        "x-ms-version": "2019-12-12"
      },
      "RequestBody": null,
      "StatusCode": 201,
      "ResponseHeaders": {
        "Date": "Thu, 02 Apr 2020 16:52:28 GMT",
        "ETag": "\u00220x8D7D7263AB6B5DA\u0022",
        "Last-Modified": "Thu, 02 Apr 2020 16:52:28 GMT",
        "Server": [
          "Windows-Azure-Blob/1.0",
          "Microsoft-HTTPAPI/2.0"
        ],
        "Transfer-Encoding": "chunked",
        "x-ms-client-request-id": "3f9ed01c-8bf8-5a5b-2600-1234120041e7",
<<<<<<< HEAD
        "x-ms-request-id": "7e70e797-701e-0002-5a13-f788f4000000",
        "x-ms-version": "2019-12-12"
=======
        "x-ms-request-id": "07a628a1-b01e-0050-0a0f-09f41c000000",
        "x-ms-version": "2019-10-10"
>>>>>>> 1e01f370
      },
      "ResponseBody": []
    },
    {
      "RequestUri": "http://aclcbn06stf.dfs.core.windows.net/test-filesystem-f55e3bfd-3e24-6f92-6824-2c941f240594/test-directory-c5870ac0-6655-ae67-fcaf-204576952ca2?resource=directory",
      "RequestMethod": "PUT",
      "RequestHeaders": {
        "Authorization": "Sanitized",
        "traceparent": "00-541b3dd869ca9042a5f93cf2f042d9c4-4dd47ec3b35d2c43-00",
        "User-Agent": [
          "azsdk-net-Storage.Files.DataLake/12.1.0-dev.20200402.1",
          "(.NET Framework 4.8.4150.0; Microsoft Windows 10.0.18363 )"
        ],
        "x-ms-client-request-id": "383ce19d-a33e-b5bf-68f0-42486a16e490",
        "x-ms-date": "Thu, 02 Apr 2020 16:52:29 GMT",
        "x-ms-return-client-request-id": "true",
        "x-ms-version": "2019-12-12"
      },
      "RequestBody": null,
      "StatusCode": 201,
      "ResponseHeaders": {
        "Content-Length": "0",
        "Date": "Thu, 02 Apr 2020 16:52:28 GMT",
        "ETag": "\u00220x8D7D7263AE8EE7B\u0022",
        "Last-Modified": "Thu, 02 Apr 2020 16:52:29 GMT",
        "Server": [
          "Windows-Azure-HDFS/1.0",
          "Microsoft-HTTPAPI/2.0"
        ],
        "x-ms-client-request-id": "383ce19d-a33e-b5bf-68f0-42486a16e490",
<<<<<<< HEAD
        "x-ms-request-id": "e25f590f-301f-005e-2013-f7ddac000000",
        "x-ms-version": "2019-12-12"
=======
        "x-ms-request-id": "3926e294-101f-0059-6b0f-09b1cf000000",
        "x-ms-version": "2019-10-10"
>>>>>>> 1e01f370
      },
      "ResponseBody": []
    },
    {
      "RequestUri": "http://aclcbn06stf.dfs.core.windows.net/test-filesystem-f55e3bfd-3e24-6f92-6824-2c941f240594/test-directory-c5870ac0-6655-ae67-fcaf-204576952ca2/test-directory-fb796fd3-f287-fa61-6db6-6707456d71f1?resource=directory",
      "RequestMethod": "PUT",
      "RequestHeaders": {
        "Authorization": "Sanitized",
        "User-Agent": [
          "azsdk-net-Storage.Files.DataLake/12.1.0-dev.20200402.1",
          "(.NET Framework 4.8.4150.0; Microsoft Windows 10.0.18363 )"
        ],
        "x-ms-client-request-id": "cd269069-a090-ab4d-7f42-ca873cb870fa",
        "x-ms-date": "Thu, 02 Apr 2020 16:52:29 GMT",
        "x-ms-return-client-request-id": "true",
        "x-ms-version": "2019-12-12"
      },
      "RequestBody": null,
      "StatusCode": 201,
      "ResponseHeaders": {
        "Content-Length": "0",
        "Date": "Thu, 02 Apr 2020 16:52:28 GMT",
        "ETag": "\u00220x8D7D7263AF2DBE2\u0022",
        "Last-Modified": "Thu, 02 Apr 2020 16:52:29 GMT",
        "Server": [
          "Windows-Azure-HDFS/1.0",
          "Microsoft-HTTPAPI/2.0"
        ],
        "x-ms-client-request-id": "cd269069-a090-ab4d-7f42-ca873cb870fa",
<<<<<<< HEAD
        "x-ms-request-id": "e25f5910-301f-005e-2113-f7ddac000000",
        "x-ms-version": "2019-12-12"
=======
        "x-ms-request-id": "3926e295-101f-0059-6c0f-09b1cf000000",
        "x-ms-version": "2019-10-10"
>>>>>>> 1e01f370
      },
      "ResponseBody": []
    },
    {
      "RequestUri": "http://aclcbn06stf.dfs.core.windows.net/test-filesystem-f55e3bfd-3e24-6f92-6824-2c941f240594/test-directory-c5870ac0-6655-ae67-fcaf-204576952ca2/test-directory-fb796fd3-f287-fa61-6db6-6707456d71f1/test-file-1f35507e-4f6d-df37-0a62-a4c50acb7619?resource=file",
      "RequestMethod": "PUT",
      "RequestHeaders": {
        "Authorization": "Sanitized",
        "User-Agent": [
          "azsdk-net-Storage.Files.DataLake/12.1.0-dev.20200402.1",
          "(.NET Framework 4.8.4150.0; Microsoft Windows 10.0.18363 )"
        ],
        "x-ms-client-request-id": "3217ec52-471f-19d9-5946-c22dfb87a0b4",
        "x-ms-date": "Thu, 02 Apr 2020 16:52:29 GMT",
        "x-ms-return-client-request-id": "true",
        "x-ms-version": "2019-12-12"
      },
      "RequestBody": null,
      "StatusCode": 201,
      "ResponseHeaders": {
        "Content-Length": "0",
        "Date": "Thu, 02 Apr 2020 16:52:28 GMT",
        "ETag": "\u00220x8D7D7263B1DCAC6\u0022",
        "Last-Modified": "Thu, 02 Apr 2020 16:52:29 GMT",
        "Server": [
          "Windows-Azure-HDFS/1.0",
          "Microsoft-HTTPAPI/2.0"
        ],
        "x-ms-client-request-id": "3217ec52-471f-19d9-5946-c22dfb87a0b4",
<<<<<<< HEAD
        "x-ms-request-id": "e25f5911-301f-005e-2213-f7ddac000000",
        "x-ms-version": "2019-12-12"
=======
        "x-ms-request-id": "3926e296-101f-0059-6d0f-09b1cf000000",
        "x-ms-version": "2019-10-10"
>>>>>>> 1e01f370
      },
      "ResponseBody": []
    },
    {
      "RequestUri": "http://aclcbn06stf.dfs.core.windows.net/test-filesystem-f55e3bfd-3e24-6f92-6824-2c941f240594/test-directory-c5870ac0-6655-ae67-fcaf-204576952ca2/test-directory-fb796fd3-f287-fa61-6db6-6707456d71f1/test-file-1c38b1cb-bb1a-dab3-efc2-21703a20b62e?resource=file",
      "RequestMethod": "PUT",
      "RequestHeaders": {
        "Authorization": "Sanitized",
        "User-Agent": [
          "azsdk-net-Storage.Files.DataLake/12.1.0-dev.20200402.1",
          "(.NET Framework 4.8.4150.0; Microsoft Windows 10.0.18363 )"
        ],
        "x-ms-client-request-id": "774b615c-bea4-9684-393d-425c2569df38",
        "x-ms-date": "Thu, 02 Apr 2020 16:52:29 GMT",
        "x-ms-return-client-request-id": "true",
        "x-ms-version": "2019-12-12"
      },
      "RequestBody": null,
      "StatusCode": 201,
      "ResponseHeaders": {
        "Content-Length": "0",
        "Date": "Thu, 02 Apr 2020 16:52:28 GMT",
        "ETag": "\u00220x8D7D7263B2809BF\u0022",
        "Last-Modified": "Thu, 02 Apr 2020 16:52:29 GMT",
        "Server": [
          "Windows-Azure-HDFS/1.0",
          "Microsoft-HTTPAPI/2.0"
        ],
        "x-ms-client-request-id": "774b615c-bea4-9684-393d-425c2569df38",
<<<<<<< HEAD
        "x-ms-request-id": "e25f5912-301f-005e-2313-f7ddac000000",
        "x-ms-version": "2019-12-12"
=======
        "x-ms-request-id": "3926e297-101f-0059-6e0f-09b1cf000000",
        "x-ms-version": "2019-10-10"
>>>>>>> 1e01f370
      },
      "ResponseBody": []
    },
    {
      "RequestUri": "http://aclcbn06stf.dfs.core.windows.net/test-filesystem-f55e3bfd-3e24-6f92-6824-2c941f240594/test-directory-c5870ac0-6655-ae67-fcaf-204576952ca2/test-directory-f5a5948f-8214-87ff-b72f-d6955fb1f8bc?resource=directory",
      "RequestMethod": "PUT",
      "RequestHeaders": {
        "Authorization": "Sanitized",
        "User-Agent": [
          "azsdk-net-Storage.Files.DataLake/12.1.0-dev.20200402.1",
          "(.NET Framework 4.8.4150.0; Microsoft Windows 10.0.18363 )"
        ],
        "x-ms-client-request-id": "4c7122a5-808d-d961-61c4-c074e8ee3687",
        "x-ms-date": "Thu, 02 Apr 2020 16:52:29 GMT",
        "x-ms-return-client-request-id": "true",
        "x-ms-version": "2019-12-12"
      },
      "RequestBody": null,
      "StatusCode": 201,
      "ResponseHeaders": {
        "Content-Length": "0",
        "Date": "Thu, 02 Apr 2020 16:52:29 GMT",
        "ETag": "\u00220x8D7D7263B4AD044\u0022",
        "Last-Modified": "Thu, 02 Apr 2020 16:52:29 GMT",
        "Server": [
          "Windows-Azure-HDFS/1.0",
          "Microsoft-HTTPAPI/2.0"
        ],
        "x-ms-client-request-id": "4c7122a5-808d-d961-61c4-c074e8ee3687",
<<<<<<< HEAD
        "x-ms-request-id": "e25f5913-301f-005e-2413-f7ddac000000",
        "x-ms-version": "2019-12-12"
=======
        "x-ms-request-id": "3926e298-101f-0059-6f0f-09b1cf000000",
        "x-ms-version": "2019-10-10"
>>>>>>> 1e01f370
      },
      "ResponseBody": []
    },
    {
      "RequestUri": "http://aclcbn06stf.dfs.core.windows.net/test-filesystem-f55e3bfd-3e24-6f92-6824-2c941f240594/test-directory-c5870ac0-6655-ae67-fcaf-204576952ca2/test-directory-f5a5948f-8214-87ff-b72f-d6955fb1f8bc/test-file-79118644-0654-5064-0adc-73379d888519?resource=file",
      "RequestMethod": "PUT",
      "RequestHeaders": {
        "Authorization": "Sanitized",
        "User-Agent": [
          "azsdk-net-Storage.Files.DataLake/12.1.0-dev.20200402.1",
          "(.NET Framework 4.8.4150.0; Microsoft Windows 10.0.18363 )"
        ],
        "x-ms-client-request-id": "7b325ca5-698c-9f88-be21-41b10d293bd8",
        "x-ms-date": "Thu, 02 Apr 2020 16:52:30 GMT",
        "x-ms-return-client-request-id": "true",
        "x-ms-version": "2019-12-12"
      },
      "RequestBody": null,
      "StatusCode": 201,
      "ResponseHeaders": {
        "Content-Length": "0",
        "Date": "Thu, 02 Apr 2020 16:52:29 GMT",
        "ETag": "\u00220x8D7D7263B541F19\u0022",
        "Last-Modified": "Thu, 02 Apr 2020 16:52:30 GMT",
        "Server": [
          "Windows-Azure-HDFS/1.0",
          "Microsoft-HTTPAPI/2.0"
        ],
        "x-ms-client-request-id": "7b325ca5-698c-9f88-be21-41b10d293bd8",
<<<<<<< HEAD
        "x-ms-request-id": "e25f5914-301f-005e-2513-f7ddac000000",
        "x-ms-version": "2019-12-12"
=======
        "x-ms-request-id": "3926e299-101f-0059-700f-09b1cf000000",
        "x-ms-version": "2019-10-10"
>>>>>>> 1e01f370
      },
      "ResponseBody": []
    },
    {
      "RequestUri": "http://aclcbn06stf.dfs.core.windows.net/test-filesystem-f55e3bfd-3e24-6f92-6824-2c941f240594/test-directory-c5870ac0-6655-ae67-fcaf-204576952ca2/test-file-ee27a63e-fafe-9747-5646-2f198e53d2f5?resource=file",
      "RequestMethod": "PUT",
      "RequestHeaders": {
        "Authorization": "Sanitized",
        "User-Agent": [
          "azsdk-net-Storage.Files.DataLake/12.1.0-dev.20200402.1",
          "(.NET Framework 4.8.4150.0; Microsoft Windows 10.0.18363 )"
        ],
        "x-ms-client-request-id": "d7d29ffe-f2ee-ab94-159b-2445396e106a",
        "x-ms-date": "Thu, 02 Apr 2020 16:52:30 GMT",
        "x-ms-return-client-request-id": "true",
        "x-ms-version": "2019-12-12"
      },
      "RequestBody": null,
      "StatusCode": 201,
      "ResponseHeaders": {
        "Content-Length": "0",
        "Date": "Thu, 02 Apr 2020 16:52:29 GMT",
        "ETag": "\u00220x8D7D7263B84AD11\u0022",
        "Last-Modified": "Thu, 02 Apr 2020 16:52:30 GMT",
        "Server": [
          "Windows-Azure-HDFS/1.0",
          "Microsoft-HTTPAPI/2.0"
        ],
        "x-ms-client-request-id": "d7d29ffe-f2ee-ab94-159b-2445396e106a",
<<<<<<< HEAD
        "x-ms-request-id": "e25f5917-301f-005e-2813-f7ddac000000",
        "x-ms-version": "2019-12-12"
=======
        "x-ms-request-id": "3926e29a-101f-0059-710f-09b1cf000000",
        "x-ms-version": "2019-10-10"
>>>>>>> 1e01f370
      },
      "ResponseBody": []
    },
    {
      "RequestUri": "http://aclcbn06stf.dfs.core.windows.net/test-filesystem-f55e3bfd-3e24-6f92-6824-2c941f240594/test-directory-c5870ac0-6655-ae67-fcaf-204576952ca2?action=setAccessControlRecursive\u0026mode=set\u0026maxRecords=2",
      "RequestMethod": "PATCH",
      "RequestHeaders": {
        "Authorization": "Sanitized",
        "User-Agent": [
          "azsdk-net-Storage.Files.DataLake/12.1.0-dev.20200402.1",
          "(.NET Framework 4.8.4150.0; Microsoft Windows 10.0.18363 )"
        ],
        "x-ms-acl": "user::rwx,group::r--,other::---,mask::rwx",
        "x-ms-client-request-id": "ef1b0e89-fa81-0707-4ce6-2bbae647a902",
        "x-ms-date": "Thu, 02 Apr 2020 16:52:30 GMT",
        "x-ms-return-client-request-id": "true",
        "x-ms-version": "2019-12-12"
      },
      "RequestBody": null,
      "StatusCode": 200,
      "ResponseHeaders": {
        "Date": "Thu, 02 Apr 2020 16:52:29 GMT",
        "Server": [
          "Windows-Azure-HDFS/1.0",
          "Microsoft-HTTPAPI/2.0"
        ],
        "Transfer-Encoding": "chunked",
        "x-ms-client-request-id": "ef1b0e89-fa81-0707-4ce6-2bbae647a902",
        "x-ms-continuation": "VBbX4buZ/pDdzAoYgAIY\u002BgEvYWNsY2JuMDZzdGYBMDFENUQ3RTNEQ0VDNkJFMC90ZXN0LWZpbGVzeXN0ZW0tZjU1ZTNiZmQtM2UyNC02ZjkyLTY4MjQtMmM5NDFmMjQwNTk0ATAxRDYwOTBGMTgzRkQzQjEvdGVzdC1kaXJlY3RvcnktYzU4NzBhYzAtNjY1NS1hZTY3LWZjYWYtMjA0NTc2OTUyY2EyL3Rlc3QtZGlyZWN0b3J5LWY1YTU5NDhmLTgyMTQtODdmZi1iNzJmLWQ2OTU1ZmIxZjhiYy90ZXN0LWZpbGUtNzkxMTg2NDQtMDY1NC01MDY0LTBhZGMtNzMzNzlkODg4NTE5FgAAAA==",
        "x-ms-namespace-enabled": "true",
<<<<<<< HEAD
        "x-ms-request-id": "e25f5918-301f-005e-2913-f7ddac000000",
        "x-ms-version": "2019-12-12"
=======
        "x-ms-request-id": "3926e29b-101f-0059-720f-09b1cf000000",
        "x-ms-version": "2019-10-10"
>>>>>>> 1e01f370
      },
      "ResponseBody": "eyJkaXJlY3Rvcmllc1N1Y2Nlc3NmdWwiOjIsImZhaWxlZEVudHJpZXMiOltdLCJmYWlsdXJlQ291bnQiOjAsImZpbGVzU3VjY2Vzc2Z1bCI6MH0K"
    },
    {
      "RequestUri": "http://aclcbn06stf.dfs.core.windows.net/test-filesystem-f55e3bfd-3e24-6f92-6824-2c941f240594/test-directory-c5870ac0-6655-ae67-fcaf-204576952ca2?action=setAccessControlRecursive\u0026mode=set\u0026continuation=VBbX4buZ%2FpDdzAoYgAIY%2BgEvYWNsY2JuMDZzdGYBMDFENUQ3RTNEQ0VDNkJFMC90ZXN0LWZpbGVzeXN0ZW0tZjU1ZTNiZmQtM2UyNC02ZjkyLTY4MjQtMmM5NDFmMjQwNTk0ATAxRDYwOTBGMTgzRkQzQjEvdGVzdC1kaXJlY3RvcnktYzU4NzBhYzAtNjY1NS1hZTY3LWZjYWYtMjA0NTc2OTUyY2EyL3Rlc3QtZGlyZWN0b3J5LWY1YTU5NDhmLTgyMTQtODdmZi1iNzJmLWQ2OTU1ZmIxZjhiYy90ZXN0LWZpbGUtNzkxMTg2NDQtMDY1NC01MDY0LTBhZGMtNzMzNzlkODg4NTE5FgAAAA%3D%3D\u0026maxRecords=2",
      "RequestMethod": "PATCH",
      "RequestHeaders": {
        "Authorization": "Sanitized",
        "User-Agent": [
          "azsdk-net-Storage.Files.DataLake/12.1.0-dev.20200402.1",
          "(.NET Framework 4.8.4150.0; Microsoft Windows 10.0.18363 )"
        ],
        "x-ms-acl": "user::rwx,group::r--,other::---,mask::rwx",
        "x-ms-client-request-id": "2bbc4b6d-2153-54e9-45af-dfb1cfc84dd1",
        "x-ms-date": "Thu, 02 Apr 2020 16:52:30 GMT",
        "x-ms-return-client-request-id": "true",
        "x-ms-version": "2019-12-12"
      },
      "RequestBody": null,
      "StatusCode": 200,
      "ResponseHeaders": {
        "Date": "Thu, 02 Apr 2020 16:52:29 GMT",
        "Server": [
          "Windows-Azure-HDFS/1.0",
          "Microsoft-HTTPAPI/2.0"
        ],
        "Transfer-Encoding": "chunked",
        "x-ms-client-request-id": "2bbc4b6d-2153-54e9-45af-dfb1cfc84dd1",
        "x-ms-continuation": "VBbmid7ursOK\u002Br4BGIACGPoBL2FjbGNibjA2c3RmATAxRDVEN0UzRENFQzZCRTAvdGVzdC1maWxlc3lzdGVtLWY1NWUzYmZkLTNlMjQtNmY5Mi02ODI0LTJjOTQxZjI0MDU5NAEwMUQ2MDkwRjE4M0ZEM0IxL3Rlc3QtZGlyZWN0b3J5LWM1ODcwYWMwLTY2NTUtYWU2Ny1mY2FmLTIwNDU3Njk1MmNhMi90ZXN0LWRpcmVjdG9yeS1mYjc5NmZkMy1mMjg3LWZhNjEtNmRiNi02NzA3NDU2ZDcxZjEvdGVzdC1maWxlLTFjMzhiMWNiLWJiMWEtZGFiMy1lZmMyLTIxNzAzYTIwYjYyZRYAAAA=",
        "x-ms-namespace-enabled": "true",
<<<<<<< HEAD
        "x-ms-request-id": "e25f5919-301f-005e-2a13-f7ddac000000",
        "x-ms-version": "2019-12-12"
=======
        "x-ms-request-id": "3926e29c-101f-0059-730f-09b1cf000000",
        "x-ms-version": "2019-10-10"
>>>>>>> 1e01f370
      },
      "ResponseBody": "eyJkaXJlY3Rvcmllc1N1Y2Nlc3NmdWwiOjEsImZhaWxlZEVudHJpZXMiOltdLCJmYWlsdXJlQ291bnQiOjAsImZpbGVzU3VjY2Vzc2Z1bCI6MX0K"
    },
    {
      "RequestUri": "http://aclcbn06stf.dfs.core.windows.net/test-filesystem-f55e3bfd-3e24-6f92-6824-2c941f240594/test-directory-c5870ac0-6655-ae67-fcaf-204576952ca2?action=setAccessControlRecursive\u0026mode=set\u0026continuation=VBbmid7ursOK%2Br4BGIACGPoBL2FjbGNibjA2c3RmATAxRDVEN0UzRENFQzZCRTAvdGVzdC1maWxlc3lzdGVtLWY1NWUzYmZkLTNlMjQtNmY5Mi02ODI0LTJjOTQxZjI0MDU5NAEwMUQ2MDkwRjE4M0ZEM0IxL3Rlc3QtZGlyZWN0b3J5LWM1ODcwYWMwLTY2NTUtYWU2Ny1mY2FmLTIwNDU3Njk1MmNhMi90ZXN0LWRpcmVjdG9yeS1mYjc5NmZkMy1mMjg3LWZhNjEtNmRiNi02NzA3NDU2ZDcxZjEvdGVzdC1maWxlLTFjMzhiMWNiLWJiMWEtZGFiMy1lZmMyLTIxNzAzYTIwYjYyZRYAAAA%3D\u0026maxRecords=2",
      "RequestMethod": "PATCH",
      "RequestHeaders": {
        "Authorization": "Sanitized",
        "User-Agent": [
          "azsdk-net-Storage.Files.DataLake/12.1.0-dev.20200402.1",
          "(.NET Framework 4.8.4150.0; Microsoft Windows 10.0.18363 )"
        ],
        "x-ms-acl": "user::rwx,group::r--,other::---,mask::rwx",
        "x-ms-client-request-id": "9b4d3fb7-7e8b-1eae-2a7b-d818b2d73453",
        "x-ms-date": "Thu, 02 Apr 2020 16:52:30 GMT",
        "x-ms-return-client-request-id": "true",
        "x-ms-version": "2019-12-12"
      },
      "RequestBody": null,
      "StatusCode": 200,
      "ResponseHeaders": {
        "Date": "Thu, 02 Apr 2020 16:52:29 GMT",
        "Server": [
          "Windows-Azure-HDFS/1.0",
          "Microsoft-HTTPAPI/2.0"
        ],
        "Transfer-Encoding": "chunked",
        "x-ms-client-request-id": "9b4d3fb7-7e8b-1eae-2a7b-d818b2d73453",
        "x-ms-continuation": "VBb\u002B6bHNyp7ToNsBGMwBGMYBL2FjbGNibjA2c3RmATAxRDVEN0UzRENFQzZCRTAvdGVzdC1maWxlc3lzdGVtLWY1NWUzYmZkLTNlMjQtNmY5Mi02ODI0LTJjOTQxZjI0MDU5NAEwMUQ2MDkwRjE4M0ZEM0IxL3Rlc3QtZGlyZWN0b3J5LWM1ODcwYWMwLTY2NTUtYWU2Ny1mY2FmLTIwNDU3Njk1MmNhMi90ZXN0LWZpbGUtZWUyN2E2M2UtZmFmZS05NzQ3LTU2NDYtMmYxOThlNTNkMmY1FgAAAA==",
        "x-ms-namespace-enabled": "true",
<<<<<<< HEAD
        "x-ms-request-id": "e25f591a-301f-005e-2b13-f7ddac000000",
        "x-ms-version": "2019-12-12"
=======
        "x-ms-request-id": "3926e29d-101f-0059-740f-09b1cf000000",
        "x-ms-version": "2019-10-10"
>>>>>>> 1e01f370
      },
      "ResponseBody": "eyJkaXJlY3Rvcmllc1N1Y2Nlc3NmdWwiOjAsImZhaWxlZEVudHJpZXMiOltdLCJmYWlsdXJlQ291bnQiOjAsImZpbGVzU3VjY2Vzc2Z1bCI6Mn0K"
    },
    {
      "RequestUri": "http://aclcbn06stf.dfs.core.windows.net/test-filesystem-f55e3bfd-3e24-6f92-6824-2c941f240594/test-directory-c5870ac0-6655-ae67-fcaf-204576952ca2?action=setAccessControlRecursive\u0026mode=set\u0026continuation=VBb%2B6bHNyp7ToNsBGMwBGMYBL2FjbGNibjA2c3RmATAxRDVEN0UzRENFQzZCRTAvdGVzdC1maWxlc3lzdGVtLWY1NWUzYmZkLTNlMjQtNmY5Mi02ODI0LTJjOTQxZjI0MDU5NAEwMUQ2MDkwRjE4M0ZEM0IxL3Rlc3QtZGlyZWN0b3J5LWM1ODcwYWMwLTY2NTUtYWU2Ny1mY2FmLTIwNDU3Njk1MmNhMi90ZXN0LWZpbGUtZWUyN2E2M2UtZmFmZS05NzQ3LTU2NDYtMmYxOThlNTNkMmY1FgAAAA%3D%3D\u0026maxRecords=2",
      "RequestMethod": "PATCH",
      "RequestHeaders": {
        "Authorization": "Sanitized",
        "User-Agent": [
          "azsdk-net-Storage.Files.DataLake/12.1.0-dev.20200402.1",
          "(.NET Framework 4.8.4150.0; Microsoft Windows 10.0.18363 )"
        ],
        "x-ms-acl": "user::rwx,group::r--,other::---,mask::rwx",
        "x-ms-client-request-id": "8ff9791c-b27b-1b46-cd4f-3fdd37f945ad",
        "x-ms-date": "Thu, 02 Apr 2020 16:52:31 GMT",
        "x-ms-return-client-request-id": "true",
        "x-ms-version": "2019-12-12"
      },
      "RequestBody": null,
      "StatusCode": 200,
      "ResponseHeaders": {
        "Date": "Thu, 02 Apr 2020 16:52:31 GMT",
        "Server": [
          "Windows-Azure-HDFS/1.0",
          "Microsoft-HTTPAPI/2.0"
        ],
        "Transfer-Encoding": "chunked",
        "x-ms-client-request-id": "8ff9791c-b27b-1b46-cd4f-3fdd37f945ad",
        "x-ms-namespace-enabled": "true",
<<<<<<< HEAD
        "x-ms-request-id": "e25f591b-301f-005e-2c13-f7ddac000000",
        "x-ms-version": "2019-12-12"
=======
        "x-ms-request-id": "3926e29e-101f-0059-750f-09b1cf000000",
        "x-ms-version": "2019-10-10"
>>>>>>> 1e01f370
      },
      "ResponseBody": "eyJkaXJlY3Rvcmllc1N1Y2Nlc3NmdWwiOjAsImZhaWxlZEVudHJpZXMiOltdLCJmYWlsdXJlQ291bnQiOjAsImZpbGVzU3VjY2Vzc2Z1bCI6MX0K"
    },
    {
      "RequestUri": "http://aclcbn06stf.blob.core.windows.net/test-filesystem-f55e3bfd-3e24-6f92-6824-2c941f240594?restype=container",
      "RequestMethod": "DELETE",
      "RequestHeaders": {
        "Authorization": "Sanitized",
        "traceparent": "00-a60b579d6437cd428bee4131ffcbe18f-c9621ca350994f4e-00",
        "User-Agent": [
          "azsdk-net-Storage.Files.DataLake/12.1.0-dev.20200402.1",
          "(.NET Framework 4.8.4150.0; Microsoft Windows 10.0.18363 )"
        ],
        "x-ms-client-request-id": "38fbee63-a5de-9fd7-a6f5-2b2987b52540",
        "x-ms-date": "Thu, 02 Apr 2020 16:52:31 GMT",
        "x-ms-return-client-request-id": "true",
        "x-ms-version": "2019-12-12"
      },
      "RequestBody": null,
      "StatusCode": 202,
      "ResponseHeaders": {
        "Date": "Thu, 02 Apr 2020 16:52:30 GMT",
        "Server": [
          "Windows-Azure-Blob/1.0",
          "Microsoft-HTTPAPI/2.0"
        ],
        "Transfer-Encoding": "chunked",
        "x-ms-client-request-id": "38fbee63-a5de-9fd7-a6f5-2b2987b52540",
<<<<<<< HEAD
        "x-ms-request-id": "7e70e799-701e-0002-5b13-f788f4000000",
        "x-ms-version": "2019-12-12"
=======
        "x-ms-request-id": "07a628a6-b01e-0050-0b0f-09f41c000000",
        "x-ms-version": "2019-10-10"
>>>>>>> 1e01f370
      },
      "ResponseBody": []
    }
  ],
  "Variables": {
    "RandomSeed": "1444150801",
    "Storage_TestConfigHierarchicalNamespace": "NamespaceTenant\naclcbn06stf\nU2FuaXRpemVk\nhttp://aclcbn06stf.blob.core.windows.net\nhttp://aclcbn06stf.file.core.windows.net\nhttp://aclcbn06stf.queue.core.windows.net\nhttp://aclcbn06stf.table.core.windows.net\n\n\n\n\nhttp://aclcbn06stf-secondary.blob.core.windows.net\nhttp://aclcbn06stf-secondary.file.core.windows.net\nhttp://aclcbn06stf-secondary.queue.core.windows.net\nhttp://aclcbn06stf-secondary.table.core.windows.net\n68390a19-a643-458b-b726-408abf67b4fc\nSanitized\n72f988bf-86f1-41af-91ab-2d7cd011db47\nhttps://login.microsoftonline.com/\nCloud\nBlobEndpoint=http://aclcbn06stf.blob.core.windows.net/;QueueEndpoint=http://aclcbn06stf.queue.core.windows.net/;FileEndpoint=http://aclcbn06stf.file.core.windows.net/;BlobSecondaryEndpoint=http://aclcbn06stf-secondary.blob.core.windows.net/;QueueSecondaryEndpoint=http://aclcbn06stf-secondary.queue.core.windows.net/;FileSecondaryEndpoint=http://aclcbn06stf-secondary.file.core.windows.net/;AccountName=aclcbn06stf;AccountKey=Sanitized\n"
  }
}<|MERGE_RESOLUTION|>--- conflicted
+++ resolved
@@ -14,7 +14,7 @@
         "x-ms-client-request-id": "3f9ed01c-8bf8-5a5b-2600-1234120041e7",
         "x-ms-date": "Thu, 02 Apr 2020 16:52:28 GMT",
         "x-ms-return-client-request-id": "true",
-        "x-ms-version": "2019-12-12"
+        "x-ms-version": "2019-10-10"
       },
       "RequestBody": null,
       "StatusCode": 201,
@@ -28,13 +28,8 @@
         ],
         "Transfer-Encoding": "chunked",
         "x-ms-client-request-id": "3f9ed01c-8bf8-5a5b-2600-1234120041e7",
-<<<<<<< HEAD
-        "x-ms-request-id": "7e70e797-701e-0002-5a13-f788f4000000",
-        "x-ms-version": "2019-12-12"
-=======
         "x-ms-request-id": "07a628a1-b01e-0050-0a0f-09f41c000000",
         "x-ms-version": "2019-10-10"
->>>>>>> 1e01f370
       },
       "ResponseBody": []
     },
@@ -51,7 +46,7 @@
         "x-ms-client-request-id": "383ce19d-a33e-b5bf-68f0-42486a16e490",
         "x-ms-date": "Thu, 02 Apr 2020 16:52:29 GMT",
         "x-ms-return-client-request-id": "true",
-        "x-ms-version": "2019-12-12"
+        "x-ms-version": "2019-10-10"
       },
       "RequestBody": null,
       "StatusCode": 201,
@@ -65,13 +60,8 @@
           "Microsoft-HTTPAPI/2.0"
         ],
         "x-ms-client-request-id": "383ce19d-a33e-b5bf-68f0-42486a16e490",
-<<<<<<< HEAD
-        "x-ms-request-id": "e25f590f-301f-005e-2013-f7ddac000000",
-        "x-ms-version": "2019-12-12"
-=======
         "x-ms-request-id": "3926e294-101f-0059-6b0f-09b1cf000000",
         "x-ms-version": "2019-10-10"
->>>>>>> 1e01f370
       },
       "ResponseBody": []
     },
@@ -87,7 +77,7 @@
         "x-ms-client-request-id": "cd269069-a090-ab4d-7f42-ca873cb870fa",
         "x-ms-date": "Thu, 02 Apr 2020 16:52:29 GMT",
         "x-ms-return-client-request-id": "true",
-        "x-ms-version": "2019-12-12"
+        "x-ms-version": "2019-10-10"
       },
       "RequestBody": null,
       "StatusCode": 201,
@@ -101,13 +91,8 @@
           "Microsoft-HTTPAPI/2.0"
         ],
         "x-ms-client-request-id": "cd269069-a090-ab4d-7f42-ca873cb870fa",
-<<<<<<< HEAD
-        "x-ms-request-id": "e25f5910-301f-005e-2113-f7ddac000000",
-        "x-ms-version": "2019-12-12"
-=======
         "x-ms-request-id": "3926e295-101f-0059-6c0f-09b1cf000000",
         "x-ms-version": "2019-10-10"
->>>>>>> 1e01f370
       },
       "ResponseBody": []
     },
@@ -123,7 +108,7 @@
         "x-ms-client-request-id": "3217ec52-471f-19d9-5946-c22dfb87a0b4",
         "x-ms-date": "Thu, 02 Apr 2020 16:52:29 GMT",
         "x-ms-return-client-request-id": "true",
-        "x-ms-version": "2019-12-12"
+        "x-ms-version": "2019-10-10"
       },
       "RequestBody": null,
       "StatusCode": 201,
@@ -137,13 +122,8 @@
           "Microsoft-HTTPAPI/2.0"
         ],
         "x-ms-client-request-id": "3217ec52-471f-19d9-5946-c22dfb87a0b4",
-<<<<<<< HEAD
-        "x-ms-request-id": "e25f5911-301f-005e-2213-f7ddac000000",
-        "x-ms-version": "2019-12-12"
-=======
         "x-ms-request-id": "3926e296-101f-0059-6d0f-09b1cf000000",
         "x-ms-version": "2019-10-10"
->>>>>>> 1e01f370
       },
       "ResponseBody": []
     },
@@ -159,7 +139,7 @@
         "x-ms-client-request-id": "774b615c-bea4-9684-393d-425c2569df38",
         "x-ms-date": "Thu, 02 Apr 2020 16:52:29 GMT",
         "x-ms-return-client-request-id": "true",
-        "x-ms-version": "2019-12-12"
+        "x-ms-version": "2019-10-10"
       },
       "RequestBody": null,
       "StatusCode": 201,
@@ -173,13 +153,8 @@
           "Microsoft-HTTPAPI/2.0"
         ],
         "x-ms-client-request-id": "774b615c-bea4-9684-393d-425c2569df38",
-<<<<<<< HEAD
-        "x-ms-request-id": "e25f5912-301f-005e-2313-f7ddac000000",
-        "x-ms-version": "2019-12-12"
-=======
         "x-ms-request-id": "3926e297-101f-0059-6e0f-09b1cf000000",
         "x-ms-version": "2019-10-10"
->>>>>>> 1e01f370
       },
       "ResponseBody": []
     },
@@ -195,7 +170,7 @@
         "x-ms-client-request-id": "4c7122a5-808d-d961-61c4-c074e8ee3687",
         "x-ms-date": "Thu, 02 Apr 2020 16:52:29 GMT",
         "x-ms-return-client-request-id": "true",
-        "x-ms-version": "2019-12-12"
+        "x-ms-version": "2019-10-10"
       },
       "RequestBody": null,
       "StatusCode": 201,
@@ -209,13 +184,8 @@
           "Microsoft-HTTPAPI/2.0"
         ],
         "x-ms-client-request-id": "4c7122a5-808d-d961-61c4-c074e8ee3687",
-<<<<<<< HEAD
-        "x-ms-request-id": "e25f5913-301f-005e-2413-f7ddac000000",
-        "x-ms-version": "2019-12-12"
-=======
         "x-ms-request-id": "3926e298-101f-0059-6f0f-09b1cf000000",
         "x-ms-version": "2019-10-10"
->>>>>>> 1e01f370
       },
       "ResponseBody": []
     },
@@ -231,7 +201,7 @@
         "x-ms-client-request-id": "7b325ca5-698c-9f88-be21-41b10d293bd8",
         "x-ms-date": "Thu, 02 Apr 2020 16:52:30 GMT",
         "x-ms-return-client-request-id": "true",
-        "x-ms-version": "2019-12-12"
+        "x-ms-version": "2019-10-10"
       },
       "RequestBody": null,
       "StatusCode": 201,
@@ -245,13 +215,8 @@
           "Microsoft-HTTPAPI/2.0"
         ],
         "x-ms-client-request-id": "7b325ca5-698c-9f88-be21-41b10d293bd8",
-<<<<<<< HEAD
-        "x-ms-request-id": "e25f5914-301f-005e-2513-f7ddac000000",
-        "x-ms-version": "2019-12-12"
-=======
         "x-ms-request-id": "3926e299-101f-0059-700f-09b1cf000000",
         "x-ms-version": "2019-10-10"
->>>>>>> 1e01f370
       },
       "ResponseBody": []
     },
@@ -267,7 +232,7 @@
         "x-ms-client-request-id": "d7d29ffe-f2ee-ab94-159b-2445396e106a",
         "x-ms-date": "Thu, 02 Apr 2020 16:52:30 GMT",
         "x-ms-return-client-request-id": "true",
-        "x-ms-version": "2019-12-12"
+        "x-ms-version": "2019-10-10"
       },
       "RequestBody": null,
       "StatusCode": 201,
@@ -281,13 +246,8 @@
           "Microsoft-HTTPAPI/2.0"
         ],
         "x-ms-client-request-id": "d7d29ffe-f2ee-ab94-159b-2445396e106a",
-<<<<<<< HEAD
-        "x-ms-request-id": "e25f5917-301f-005e-2813-f7ddac000000",
-        "x-ms-version": "2019-12-12"
-=======
         "x-ms-request-id": "3926e29a-101f-0059-710f-09b1cf000000",
         "x-ms-version": "2019-10-10"
->>>>>>> 1e01f370
       },
       "ResponseBody": []
     },
@@ -304,7 +264,7 @@
         "x-ms-client-request-id": "ef1b0e89-fa81-0707-4ce6-2bbae647a902",
         "x-ms-date": "Thu, 02 Apr 2020 16:52:30 GMT",
         "x-ms-return-client-request-id": "true",
-        "x-ms-version": "2019-12-12"
+        "x-ms-version": "2019-10-10"
       },
       "RequestBody": null,
       "StatusCode": 200,
@@ -318,13 +278,8 @@
         "x-ms-client-request-id": "ef1b0e89-fa81-0707-4ce6-2bbae647a902",
         "x-ms-continuation": "VBbX4buZ/pDdzAoYgAIY\u002BgEvYWNsY2JuMDZzdGYBMDFENUQ3RTNEQ0VDNkJFMC90ZXN0LWZpbGVzeXN0ZW0tZjU1ZTNiZmQtM2UyNC02ZjkyLTY4MjQtMmM5NDFmMjQwNTk0ATAxRDYwOTBGMTgzRkQzQjEvdGVzdC1kaXJlY3RvcnktYzU4NzBhYzAtNjY1NS1hZTY3LWZjYWYtMjA0NTc2OTUyY2EyL3Rlc3QtZGlyZWN0b3J5LWY1YTU5NDhmLTgyMTQtODdmZi1iNzJmLWQ2OTU1ZmIxZjhiYy90ZXN0LWZpbGUtNzkxMTg2NDQtMDY1NC01MDY0LTBhZGMtNzMzNzlkODg4NTE5FgAAAA==",
         "x-ms-namespace-enabled": "true",
-<<<<<<< HEAD
-        "x-ms-request-id": "e25f5918-301f-005e-2913-f7ddac000000",
-        "x-ms-version": "2019-12-12"
-=======
         "x-ms-request-id": "3926e29b-101f-0059-720f-09b1cf000000",
         "x-ms-version": "2019-10-10"
->>>>>>> 1e01f370
       },
       "ResponseBody": "eyJkaXJlY3Rvcmllc1N1Y2Nlc3NmdWwiOjIsImZhaWxlZEVudHJpZXMiOltdLCJmYWlsdXJlQ291bnQiOjAsImZpbGVzU3VjY2Vzc2Z1bCI6MH0K"
     },
@@ -341,7 +296,7 @@
         "x-ms-client-request-id": "2bbc4b6d-2153-54e9-45af-dfb1cfc84dd1",
         "x-ms-date": "Thu, 02 Apr 2020 16:52:30 GMT",
         "x-ms-return-client-request-id": "true",
-        "x-ms-version": "2019-12-12"
+        "x-ms-version": "2019-10-10"
       },
       "RequestBody": null,
       "StatusCode": 200,
@@ -355,13 +310,8 @@
         "x-ms-client-request-id": "2bbc4b6d-2153-54e9-45af-dfb1cfc84dd1",
         "x-ms-continuation": "VBbmid7ursOK\u002Br4BGIACGPoBL2FjbGNibjA2c3RmATAxRDVEN0UzRENFQzZCRTAvdGVzdC1maWxlc3lzdGVtLWY1NWUzYmZkLTNlMjQtNmY5Mi02ODI0LTJjOTQxZjI0MDU5NAEwMUQ2MDkwRjE4M0ZEM0IxL3Rlc3QtZGlyZWN0b3J5LWM1ODcwYWMwLTY2NTUtYWU2Ny1mY2FmLTIwNDU3Njk1MmNhMi90ZXN0LWRpcmVjdG9yeS1mYjc5NmZkMy1mMjg3LWZhNjEtNmRiNi02NzA3NDU2ZDcxZjEvdGVzdC1maWxlLTFjMzhiMWNiLWJiMWEtZGFiMy1lZmMyLTIxNzAzYTIwYjYyZRYAAAA=",
         "x-ms-namespace-enabled": "true",
-<<<<<<< HEAD
-        "x-ms-request-id": "e25f5919-301f-005e-2a13-f7ddac000000",
-        "x-ms-version": "2019-12-12"
-=======
         "x-ms-request-id": "3926e29c-101f-0059-730f-09b1cf000000",
         "x-ms-version": "2019-10-10"
->>>>>>> 1e01f370
       },
       "ResponseBody": "eyJkaXJlY3Rvcmllc1N1Y2Nlc3NmdWwiOjEsImZhaWxlZEVudHJpZXMiOltdLCJmYWlsdXJlQ291bnQiOjAsImZpbGVzU3VjY2Vzc2Z1bCI6MX0K"
     },
@@ -378,7 +328,7 @@
         "x-ms-client-request-id": "9b4d3fb7-7e8b-1eae-2a7b-d818b2d73453",
         "x-ms-date": "Thu, 02 Apr 2020 16:52:30 GMT",
         "x-ms-return-client-request-id": "true",
-        "x-ms-version": "2019-12-12"
+        "x-ms-version": "2019-10-10"
       },
       "RequestBody": null,
       "StatusCode": 200,
@@ -392,13 +342,8 @@
         "x-ms-client-request-id": "9b4d3fb7-7e8b-1eae-2a7b-d818b2d73453",
         "x-ms-continuation": "VBb\u002B6bHNyp7ToNsBGMwBGMYBL2FjbGNibjA2c3RmATAxRDVEN0UzRENFQzZCRTAvdGVzdC1maWxlc3lzdGVtLWY1NWUzYmZkLTNlMjQtNmY5Mi02ODI0LTJjOTQxZjI0MDU5NAEwMUQ2MDkwRjE4M0ZEM0IxL3Rlc3QtZGlyZWN0b3J5LWM1ODcwYWMwLTY2NTUtYWU2Ny1mY2FmLTIwNDU3Njk1MmNhMi90ZXN0LWZpbGUtZWUyN2E2M2UtZmFmZS05NzQ3LTU2NDYtMmYxOThlNTNkMmY1FgAAAA==",
         "x-ms-namespace-enabled": "true",
-<<<<<<< HEAD
-        "x-ms-request-id": "e25f591a-301f-005e-2b13-f7ddac000000",
-        "x-ms-version": "2019-12-12"
-=======
         "x-ms-request-id": "3926e29d-101f-0059-740f-09b1cf000000",
         "x-ms-version": "2019-10-10"
->>>>>>> 1e01f370
       },
       "ResponseBody": "eyJkaXJlY3Rvcmllc1N1Y2Nlc3NmdWwiOjAsImZhaWxlZEVudHJpZXMiOltdLCJmYWlsdXJlQ291bnQiOjAsImZpbGVzU3VjY2Vzc2Z1bCI6Mn0K"
     },
@@ -415,7 +360,7 @@
         "x-ms-client-request-id": "8ff9791c-b27b-1b46-cd4f-3fdd37f945ad",
         "x-ms-date": "Thu, 02 Apr 2020 16:52:31 GMT",
         "x-ms-return-client-request-id": "true",
-        "x-ms-version": "2019-12-12"
+        "x-ms-version": "2019-10-10"
       },
       "RequestBody": null,
       "StatusCode": 200,
@@ -428,13 +373,8 @@
         "Transfer-Encoding": "chunked",
         "x-ms-client-request-id": "8ff9791c-b27b-1b46-cd4f-3fdd37f945ad",
         "x-ms-namespace-enabled": "true",
-<<<<<<< HEAD
-        "x-ms-request-id": "e25f591b-301f-005e-2c13-f7ddac000000",
-        "x-ms-version": "2019-12-12"
-=======
         "x-ms-request-id": "3926e29e-101f-0059-750f-09b1cf000000",
         "x-ms-version": "2019-10-10"
->>>>>>> 1e01f370
       },
       "ResponseBody": "eyJkaXJlY3Rvcmllc1N1Y2Nlc3NmdWwiOjAsImZhaWxlZEVudHJpZXMiOltdLCJmYWlsdXJlQ291bnQiOjAsImZpbGVzU3VjY2Vzc2Z1bCI6MX0K"
     },
@@ -451,7 +391,7 @@
         "x-ms-client-request-id": "38fbee63-a5de-9fd7-a6f5-2b2987b52540",
         "x-ms-date": "Thu, 02 Apr 2020 16:52:31 GMT",
         "x-ms-return-client-request-id": "true",
-        "x-ms-version": "2019-12-12"
+        "x-ms-version": "2019-10-10"
       },
       "RequestBody": null,
       "StatusCode": 202,
@@ -463,13 +403,8 @@
         ],
         "Transfer-Encoding": "chunked",
         "x-ms-client-request-id": "38fbee63-a5de-9fd7-a6f5-2b2987b52540",
-<<<<<<< HEAD
-        "x-ms-request-id": "7e70e799-701e-0002-5b13-f788f4000000",
-        "x-ms-version": "2019-12-12"
-=======
         "x-ms-request-id": "07a628a6-b01e-0050-0b0f-09f41c000000",
         "x-ms-version": "2019-10-10"
->>>>>>> 1e01f370
       },
       "ResponseBody": []
     }
