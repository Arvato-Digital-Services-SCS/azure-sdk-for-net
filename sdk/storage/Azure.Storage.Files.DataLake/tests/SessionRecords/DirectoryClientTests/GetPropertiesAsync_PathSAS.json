{
  "Entries": [
    {
      "RequestUri": "https://seannsecanary.blob.core.windows.net/test-filesystem-e04a1b11-30c5-9ee8-5c70-39502a1dce00?restype=container",
      "RequestMethod": "PUT",
      "RequestHeaders": {
        "Authorization": "Sanitized",
        "traceparent": "00-0721f514e3236a418d77d40ac04ff982-9fc7c02d52819c4c-00",
        "User-Agent": [
          "azsdk-net-Storage.Files.DataLake/12.3.0-dev.20200601.1",
          "(.NET Core 4.6.28619.01; Microsoft Windows 10.0.18362 )"
        ],
        "x-ms-blob-public-access": "container",
        "x-ms-client-request-id": "274cd478-ab78-af2a-929f-ceaa15ce556d",
        "x-ms-date": "Mon, 01 Jun 2020 20:24:54 GMT",
        "x-ms-return-client-request-id": "true",
        "x-ms-version": "2019-12-12"
      },
      "RequestBody": null,
      "StatusCode": 201,
      "ResponseHeaders": {
        "Content-Length": "0",
        "Date": "Mon, 01 Jun 2020 20:24:54 GMT",
        "ETag": "\u00220x8D80669D8EA4583\u0022",
        "Last-Modified": "Mon, 01 Jun 2020 20:24:55 GMT",
        "Server": [
          "Windows-Azure-Blob/1.0",
          "Microsoft-HTTPAPI/2.0"
        ],
        "x-ms-client-request-id": "274cd478-ab78-af2a-929f-ceaa15ce556d",
<<<<<<< HEAD
        "x-ms-request-id": "1795c7f6-101e-0025-453e-f33b47000000",
=======
        "x-ms-request-id": "6063e129-201e-005c-7952-3818f8000000",
>>>>>>> 8d420312
        "x-ms-version": "2019-12-12"
      },
      "ResponseBody": []
    },
    {
      "RequestUri": "https://seannsecanary.dfs.core.windows.net/test-filesystem-e04a1b11-30c5-9ee8-5c70-39502a1dce00/test-directory-4a2ffcb0-629a-aa89-111a-1a1948ee8017?resource=directory",
      "RequestMethod": "PUT",
      "RequestHeaders": {
        "Authorization": "Sanitized",
        "traceparent": "00-4eadacf7ee1a6c45a32d403a87097840-f2fcdb29f1cbac43-00",
        "User-Agent": [
          "azsdk-net-Storage.Files.DataLake/12.3.0-dev.20200601.1",
          "(.NET Core 4.6.28619.01; Microsoft Windows 10.0.18362 )"
        ],
        "x-ms-client-request-id": "73a11bb7-58a1-7d9f-794c-026b3fe0567d",
        "x-ms-date": "Mon, 01 Jun 2020 20:24:54 GMT",
        "x-ms-return-client-request-id": "true",
        "x-ms-version": "2019-12-12"
      },
      "RequestBody": null,
      "StatusCode": 201,
      "ResponseHeaders": {
        "Content-Length": "0",
        "Date": "Mon, 01 Jun 2020 20:24:55 GMT",
        "ETag": "\u00220x8D80669D9151AB3\u0022",
        "Last-Modified": "Mon, 01 Jun 2020 20:24:55 GMT",
        "Server": [
          "Windows-Azure-HDFS/1.0",
          "Microsoft-HTTPAPI/2.0"
        ],
        "x-ms-client-request-id": "73a11bb7-58a1-7d9f-794c-026b3fe0567d",
<<<<<<< HEAD
        "x-ms-request-id": "30548dec-501f-000b-4a3e-f36950000000",
=======
        "x-ms-request-id": "bd137e37-201f-0073-3e52-381533000000",
>>>>>>> 8d420312
        "x-ms-version": "2019-12-12"
      },
      "ResponseBody": []
    },
    {
<<<<<<< HEAD
      "RequestUri": "https://seanstagehierarchical.blob.core.windows.net/test-filesystem-e04a1b11-30c5-9ee8-5c70-39502a1dce00/test-directory-4a2ffcb0-629a-aa89-111a-1a1948ee8017?sv=2019-12-12\u0026st=2020-03-05T21%3A33%3A02Z\u0026se=2020-03-05T23%3A33%3A02Z\u0026sr=b\u0026sp=racwd\u0026sig=Sanitized",
=======
      "RequestUri": "https://seannsecanary.blob.core.windows.net/test-filesystem-e04a1b11-30c5-9ee8-5c70-39502a1dce00/test-directory-4a2ffcb0-629a-aa89-111a-1a1948ee8017?sv=2019-12-12\u0026st=2020-06-01T19%3A24%3A54Z\u0026se=2020-06-01T21%3A24%3A54Z\u0026sr=b\u0026sp=racwd\u0026sig=Sanitized",
>>>>>>> 8d420312
      "RequestMethod": "HEAD",
      "RequestHeaders": {
        "traceparent": "00-fc4dd3be7994cc4499e536c6252ebc9f-db3a61fbd120774b-00",
        "User-Agent": [
          "azsdk-net-Storage.Files.DataLake/12.3.0-dev.20200601.1",
          "(.NET Core 4.6.28619.01; Microsoft Windows 10.0.18362 )"
        ],
        "x-ms-client-request-id": "faf3279c-e22d-97cc-82aa-0dd5368a6290",
        "x-ms-return-client-request-id": "true",
        "x-ms-version": "2019-12-12"
      },
      "RequestBody": null,
      "StatusCode": 200,
      "ResponseHeaders": {
        "Accept-Ranges": "bytes",
        "Content-Length": "0",
        "Content-Type": "application/octet-stream",
        "Date": "Mon, 01 Jun 2020 20:24:56 GMT",
        "ETag": "\u00220x8D80669D9151AB3\u0022",
        "Last-Modified": "Mon, 01 Jun 2020 20:24:55 GMT",
        "Server": [
          "Windows-Azure-Blob/1.0",
          "Microsoft-HTTPAPI/2.0"
        ],
        "x-ms-access-tier": "Hot",
        "x-ms-access-tier-inferred": "true",
        "x-ms-blob-type": "BlockBlob",
        "x-ms-client-request-id": "faf3279c-e22d-97cc-82aa-0dd5368a6290",
        "x-ms-creation-time": "Mon, 01 Jun 2020 20:24:55 GMT",
        "x-ms-lease-state": "available",
        "x-ms-lease-status": "unlocked",
        "x-ms-meta-hdi_isfolder": "true",
        "x-ms-request-id": "28c0468f-101e-0068-4052-382b30000000",
        "x-ms-server-encrypted": "true",
        "x-ms-version": "2019-12-12"
      },
      "ResponseBody": []
    },
    {
      "RequestUri": "https://seannsecanary.blob.core.windows.net/test-filesystem-e04a1b11-30c5-9ee8-5c70-39502a1dce00?restype=container",
      "RequestMethod": "DELETE",
      "RequestHeaders": {
        "Authorization": "Sanitized",
        "traceparent": "00-0979fca43cf4544cbcedc69c03b5ff7c-2cca5695f0ebb046-00",
        "User-Agent": [
          "azsdk-net-Storage.Files.DataLake/12.3.0-dev.20200601.1",
          "(.NET Core 4.6.28619.01; Microsoft Windows 10.0.18362 )"
        ],
        "x-ms-client-request-id": "18ce0546-5bed-9e4f-7e6b-0398ce060754",
        "x-ms-date": "Mon, 01 Jun 2020 20:24:56 GMT",
        "x-ms-return-client-request-id": "true",
        "x-ms-version": "2019-12-12"
      },
      "RequestBody": null,
      "StatusCode": 202,
      "ResponseHeaders": {
        "Content-Length": "0",
        "Date": "Mon, 01 Jun 2020 20:24:56 GMT",
        "Server": [
          "Windows-Azure-Blob/1.0",
          "Microsoft-HTTPAPI/2.0"
        ],
        "x-ms-client-request-id": "18ce0546-5bed-9e4f-7e6b-0398ce060754",
<<<<<<< HEAD
        "x-ms-request-id": "1795c803-101e-0025-4f3e-f33b47000000",
=======
        "x-ms-request-id": "6063e260-201e-005c-7452-3818f8000000",
>>>>>>> 8d420312
        "x-ms-version": "2019-12-12"
      },
      "ResponseBody": []
    }
  ],
  "Variables": {
    "DateTimeOffsetNow": "2020-06-01T15:24:54.7171411-05:00",
    "RandomSeed": "1296014851",
    "Storage_TestConfigHierarchicalNamespace": "NamespaceTenant\nseannsecanary\nU2FuaXRpemVk\nhttps://seannsecanary.blob.core.windows.net\nhttps://seannsecanary.file.core.windows.net\nhttps://seannsecanary.queue.core.windows.net\nhttps://seannsecanary.table.core.windows.net\n\n\n\n\nhttps://seannsecanary-secondary.blob.core.windows.net\nhttps://seannsecanary-secondary.file.core.windows.net\nhttps://seannsecanary-secondary.queue.core.windows.net\nhttps://seannsecanary-secondary.table.core.windows.net\n68390a19-a643-458b-b726-408abf67b4fc\nSanitized\n72f988bf-86f1-41af-91ab-2d7cd011db47\nhttps://login.microsoftonline.com/\nCloud\nBlobEndpoint=https://seannsecanary.blob.core.windows.net/;QueueEndpoint=https://seannsecanary.queue.core.windows.net/;FileEndpoint=https://seannsecanary.file.core.windows.net/;BlobSecondaryEndpoint=https://seannsecanary-secondary.blob.core.windows.net/;QueueSecondaryEndpoint=https://seannsecanary-secondary.queue.core.windows.net/;FileSecondaryEndpoint=https://seannsecanary-secondary.file.core.windows.net/;AccountName=seannsecanary;AccountKey=Sanitized\n"
  }
}<|MERGE_RESOLUTION|>--- conflicted
+++ resolved
@@ -28,11 +28,7 @@
           "Microsoft-HTTPAPI/2.0"
         ],
         "x-ms-client-request-id": "274cd478-ab78-af2a-929f-ceaa15ce556d",
-<<<<<<< HEAD
-        "x-ms-request-id": "1795c7f6-101e-0025-453e-f33b47000000",
-=======
         "x-ms-request-id": "6063e129-201e-005c-7952-3818f8000000",
->>>>>>> 8d420312
         "x-ms-version": "2019-12-12"
       },
       "ResponseBody": []
@@ -64,21 +60,13 @@
           "Microsoft-HTTPAPI/2.0"
         ],
         "x-ms-client-request-id": "73a11bb7-58a1-7d9f-794c-026b3fe0567d",
-<<<<<<< HEAD
-        "x-ms-request-id": "30548dec-501f-000b-4a3e-f36950000000",
-=======
         "x-ms-request-id": "bd137e37-201f-0073-3e52-381533000000",
->>>>>>> 8d420312
         "x-ms-version": "2019-12-12"
       },
       "ResponseBody": []
     },
     {
-<<<<<<< HEAD
-      "RequestUri": "https://seanstagehierarchical.blob.core.windows.net/test-filesystem-e04a1b11-30c5-9ee8-5c70-39502a1dce00/test-directory-4a2ffcb0-629a-aa89-111a-1a1948ee8017?sv=2019-12-12\u0026st=2020-03-05T21%3A33%3A02Z\u0026se=2020-03-05T23%3A33%3A02Z\u0026sr=b\u0026sp=racwd\u0026sig=Sanitized",
-=======
       "RequestUri": "https://seannsecanary.blob.core.windows.net/test-filesystem-e04a1b11-30c5-9ee8-5c70-39502a1dce00/test-directory-4a2ffcb0-629a-aa89-111a-1a1948ee8017?sv=2019-12-12\u0026st=2020-06-01T19%3A24%3A54Z\u0026se=2020-06-01T21%3A24%3A54Z\u0026sr=b\u0026sp=racwd\u0026sig=Sanitized",
->>>>>>> 8d420312
       "RequestMethod": "HEAD",
       "RequestHeaders": {
         "traceparent": "00-fc4dd3be7994cc4499e536c6252ebc9f-db3a61fbd120774b-00",
@@ -142,11 +130,7 @@
           "Microsoft-HTTPAPI/2.0"
         ],
         "x-ms-client-request-id": "18ce0546-5bed-9e4f-7e6b-0398ce060754",
-<<<<<<< HEAD
-        "x-ms-request-id": "1795c803-101e-0025-4f3e-f33b47000000",
-=======
         "x-ms-request-id": "6063e260-201e-005c-7452-3818f8000000",
->>>>>>> 8d420312
         "x-ms-version": "2019-12-12"
       },
       "ResponseBody": []
