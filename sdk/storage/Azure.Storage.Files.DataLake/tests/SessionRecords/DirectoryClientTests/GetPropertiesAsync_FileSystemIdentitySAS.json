--- conflicted
+++ resolved
@@ -68,11 +68,7 @@
           "Microsoft-HTTPAPI/2.0"
         ],
         "x-ms-client-request-id": "719fa4e9-6c2c-0156-a4fe-463b4209c340",
-<<<<<<< HEAD
-        "x-ms-request-id": "e0be8e7b-301e-000d-3c3e-f35aef000000",
-=======
         "x-ms-request-id": "357a8858-701e-001c-7352-381fc0000000",
->>>>>>> 8d420312
         "x-ms-version": "2019-12-12"
       },
       "ResponseBody": []
@@ -103,11 +99,7 @@
           "Microsoft-HTTPAPI/2.0"
         ],
         "x-ms-client-request-id": "78788d84-4520-d15d-84ef-75c36010bfe4",
-<<<<<<< HEAD
-        "x-ms-request-id": "f1e75c46-901f-0004-553e-f31f3c000000",
-=======
         "x-ms-request-id": "cc74d010-b01f-0071-6a52-38ab8b000000",
->>>>>>> 8d420312
         "x-ms-version": "2019-12-12"
       },
       "ResponseBody": []
@@ -139,15 +131,6 @@
         ],
         "Transfer-Encoding": "chunked",
         "x-ms-client-request-id": "b3c1da6c-dd47-6b22-5db6-f114e559e643",
-<<<<<<< HEAD
-        "x-ms-request-id": "e0be8eb4-301e-000d-6d3e-f35aef000000",
-        "x-ms-version": "2019-12-12"
-      },
-      "ResponseBody": "\uFEFF\u003C?xml version=\u00221.0\u0022 encoding=\u0022utf-8\u0022?\u003E\u003CUserDelegationKey\u003E\u003CSignedOid\u003Ec4f48289-bb84-4086-b250-6f94a8f64cee\u003C/SignedOid\u003E\u003CSignedTid\u003E72f988bf-86f1-41af-91ab-2d7cd011db47\u003C/SignedTid\u003E\u003CSignedStart\u003E2020-03-05T22:32:58Z\u003C/SignedStart\u003E\u003CSignedExpiry\u003E2020-03-05T23:32:58Z\u003C/SignedExpiry\u003E\u003CSignedService\u003Eb\u003C/SignedService\u003E\u003CSignedVersion\u003E2019-12-12\u003C/SignedVersion\u003E\u003CValue\u003ET7r/cQa3cfy397sIru/b4qAOHN050P7g3QlflwZ69Ts=\u003C/Value\u003E\u003C/UserDelegationKey\u003E"
-    },
-    {
-      "RequestUri": "https://seanstagehierarchical.blob.core.windows.net/test-filesystem-33df4610-7629-de7b-e336-5c3ea35dc761/test-directory-47aafab8-0f8e-e1a2-edee-33711aa3cc49?skoid=c4f48289-bb84-4086-b250-6f94a8f64cee\u0026sktid=72f988bf-86f1-41af-91ab-2d7cd011db47\u0026skt=2020-03-05T22%3A32%3A58Z\u0026ske=2020-03-05T23%3A32%3A58Z\u0026sks=b\u0026skv=2019-12-12\u0026sv=2019-12-12\u0026st=2020-03-05T21%3A32%3A58Z\u0026se=2020-03-05T23%3A32%3A58Z\u0026sr=c\u0026sp=racwdl\u0026sig=Sanitized",
-=======
         "x-ms-request-id": "357a890b-701e-001c-0352-381fc0000000",
         "x-ms-version": "2019-12-12"
       },
@@ -155,7 +138,6 @@
     },
     {
       "RequestUri": "https://seannsecanary.blob.core.windows.net/test-filesystem-33df4610-7629-de7b-e336-5c3ea35dc761/test-directory-47aafab8-0f8e-e1a2-edee-33711aa3cc49?skoid=c4f48289-bb84-4086-b250-6f94a8f64cee\u0026sktid=72f988bf-86f1-41af-91ab-2d7cd011db47\u0026skt=2020-06-01T20%3A24%3A51Z\u0026ske=2020-06-01T21%3A24%3A50Z\u0026sks=b\u0026skv=2019-12-12\u0026sv=2019-12-12\u0026st=2020-06-01T19%3A24%3A50Z\u0026se=2020-06-01T21%3A24%3A50Z\u0026sr=c\u0026sp=racwdl\u0026sig=Sanitized",
->>>>>>> 8d420312
       "RequestMethod": "HEAD",
       "RequestHeaders": {
         "traceparent": "00-d012e5a8205b4345877738b67fd5640d-36d192371daaf44f-00",
@@ -218,11 +200,7 @@
           "Microsoft-HTTPAPI/2.0"
         ],
         "x-ms-client-request-id": "a7134af0-6003-74f5-8bd0-dc1949e5d928",
-<<<<<<< HEAD
-        "x-ms-request-id": "e0be8ed3-301e-000d-0c3e-f35aef000000",
-=======
         "x-ms-request-id": "357a893b-701e-001c-2c52-381fc0000000",
->>>>>>> 8d420312
         "x-ms-version": "2019-12-12"
       },
       "ResponseBody": []
