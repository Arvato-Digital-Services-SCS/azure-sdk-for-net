--- conflicted
+++ resolved
@@ -1,267 +1,146 @@
 {
   "Entries": [
     {
-<<<<<<< HEAD
-      "RequestUri": "https://seanstagehierarchical.blob.core.windows.net/test-filesystem-dd3a0d2d-e327-3e8a-e94e-d14f5d9fe20b?restype=container",
-      "RequestMethod": "PUT",
-      "RequestHeaders": {
-        "Authorization": "Sanitized",
-        "traceparent": "00-d00ec29186ee774ca97387d7e36e6a53-bbb62ea1b695ea47-00",
-        "User-Agent": [
-          "azsdk-net-Storage.Files.DataLake/12.0.0-dev.20200305.1",
-          "(.NET Core 4.6.28325.01; Microsoft Windows 10.0.18363 )"
+      "RequestUri": "http://seannsecanary.blob.core.windows.net/test-filesystem-dd3a0d2d-e327-3e8a-e94e-d14f5d9fe20b?restype=container",
+      "RequestMethod": "PUT",
+      "RequestHeaders": {
+        "Authorization": "Sanitized",
+        "traceparent": "00-664084180abcdc4e97444dcf3d6eb1be-cfbf9dfcf210e843-00",
+        "User-Agent": [
+          "azsdk-net-Storage.Files.DataLake/12.1.0-dev.20200403.1",
+          "(.NET Core 4.6.28325.01; Microsoft Windows 10.0.18362 )"
         ],
         "x-ms-blob-public-access": "container",
         "x-ms-client-request-id": "42a7af8d-382e-a2a0-7092-c2b2a23d4dcd",
-        "x-ms-date": "Thu, 05 Mar 2020 22:09:29 GMT",
-        "x-ms-return-client-request-id": "true",
-        "x-ms-version": "2019-10-10"
-=======
-      "RequestUri": "http://seannsecanary.blob.core.windows.net/test-filesystem-dd3a0d2d-e327-3e8a-e94e-d14f5d9fe20b?restype=container",
-      "RequestMethod": "PUT",
-      "RequestHeaders": {
-        "Authorization": "Sanitized",
-        "traceparent": "00-664084180abcdc4e97444dcf3d6eb1be-cfbf9dfcf210e843-00",
-        "User-Agent": [
-          "azsdk-net-Storage.Files.DataLake/12.1.0-dev.20200403.1",
-          "(.NET Core 4.6.28325.01; Microsoft Windows 10.0.18362 )"
-        ],
-        "x-ms-blob-public-access": "container",
-        "x-ms-client-request-id": "42a7af8d-382e-a2a0-7092-c2b2a23d4dcd",
-        "x-ms-date": "Fri, 03 Apr 2020 20:55:35 GMT",
-        "x-ms-return-client-request-id": "true",
-        "x-ms-version": "2019-12-12"
->>>>>>> 32e373e2
-      },
-      "RequestBody": null,
-      "StatusCode": 201,
-      "ResponseHeaders": {
-        "Content-Length": "0",
-<<<<<<< HEAD
-        "Date": "Thu, 05 Mar 2020 22:09:28 GMT",
-        "ETag": "\u00220x8D7C151E0108161\u0022",
-        "Last-Modified": "Thu, 05 Mar 2020 22:09:29 GMT",
-=======
+        "x-ms-date": "Fri, 03 Apr 2020 20:55:35 GMT",
+        "x-ms-return-client-request-id": "true",
+        "x-ms-version": "2019-12-12"
+      },
+      "RequestBody": null,
+      "StatusCode": 201,
+      "ResponseHeaders": {
+        "Content-Length": "0",
         "Date": "Fri, 03 Apr 2020 20:55:33 GMT",
         "ETag": "\u00220x8D7D8115A740A88\u0022",
         "Last-Modified": "Fri, 03 Apr 2020 20:55:33 GMT",
->>>>>>> 32e373e2
         "Server": [
           "Windows-Azure-Blob/1.0",
           "Microsoft-HTTPAPI/2.0"
         ],
         "x-ms-client-request-id": "42a7af8d-382e-a2a0-7092-c2b2a23d4dcd",
-<<<<<<< HEAD
-        "x-ms-request-id": "959f8056-b01e-003c-293a-f3bbfc000000",
-        "x-ms-version": "2019-10-10"
-=======
         "x-ms-request-id": "962199ea-f01e-0012-01fa-093670000000",
         "x-ms-version": "2019-12-12"
->>>>>>> 32e373e2
-      },
-      "ResponseBody": []
-    },
-    {
-<<<<<<< HEAD
-      "RequestUri": "https://seanstagehierarchical.blob.core.windows.net/test-filesystem-2f010ef4-be4c-acee-8511-112eb406d02e?restype=container",
-      "RequestMethod": "PUT",
-      "RequestHeaders": {
-        "Authorization": "Sanitized",
-        "traceparent": "00-bfe4b900ad46764a9d5a196faf4b2595-897302d8efafc04e-00",
-        "User-Agent": [
-          "azsdk-net-Storage.Files.DataLake/12.0.0-dev.20200305.1",
-          "(.NET Core 4.6.28325.01; Microsoft Windows 10.0.18363 )"
+      },
+      "ResponseBody": []
+    },
+    {
+      "RequestUri": "http://seannsecanary.blob.core.windows.net/test-filesystem-2f010ef4-be4c-acee-8511-112eb406d02e?restype=container",
+      "RequestMethod": "PUT",
+      "RequestHeaders": {
+        "Authorization": "Sanitized",
+        "traceparent": "00-08b42d260c63cd40b50b24a4954aa43d-24563e0e4205ef40-00",
+        "User-Agent": [
+          "azsdk-net-Storage.Files.DataLake/12.1.0-dev.20200403.1",
+          "(.NET Core 4.6.28325.01; Microsoft Windows 10.0.18362 )"
         ],
         "x-ms-blob-public-access": "container",
         "x-ms-client-request-id": "5f8e61ab-6ab9-cfbc-c1fa-bc1d2772ee69",
-        "x-ms-date": "Thu, 05 Mar 2020 22:09:29 GMT",
-        "x-ms-return-client-request-id": "true",
-        "x-ms-version": "2019-10-10"
-=======
-      "RequestUri": "http://seannsecanary.blob.core.windows.net/test-filesystem-2f010ef4-be4c-acee-8511-112eb406d02e?restype=container",
-      "RequestMethod": "PUT",
-      "RequestHeaders": {
-        "Authorization": "Sanitized",
-        "traceparent": "00-08b42d260c63cd40b50b24a4954aa43d-24563e0e4205ef40-00",
-        "User-Agent": [
-          "azsdk-net-Storage.Files.DataLake/12.1.0-dev.20200403.1",
-          "(.NET Core 4.6.28325.01; Microsoft Windows 10.0.18362 )"
-        ],
-        "x-ms-blob-public-access": "container",
-        "x-ms-client-request-id": "5f8e61ab-6ab9-cfbc-c1fa-bc1d2772ee69",
-        "x-ms-date": "Fri, 03 Apr 2020 20:55:35 GMT",
-        "x-ms-return-client-request-id": "true",
-        "x-ms-version": "2019-12-12"
->>>>>>> 32e373e2
-      },
-      "RequestBody": null,
-      "StatusCode": 201,
-      "ResponseHeaders": {
-        "Content-Length": "0",
-<<<<<<< HEAD
-        "Date": "Thu, 05 Mar 2020 22:09:29 GMT",
-        "ETag": "\u00220x8D7C151E046EAEA\u0022",
-        "Last-Modified": "Thu, 05 Mar 2020 22:09:29 GMT",
-=======
+        "x-ms-date": "Fri, 03 Apr 2020 20:55:35 GMT",
+        "x-ms-return-client-request-id": "true",
+        "x-ms-version": "2019-12-12"
+      },
+      "RequestBody": null,
+      "StatusCode": 201,
+      "ResponseHeaders": {
+        "Content-Length": "0",
         "Date": "Fri, 03 Apr 2020 20:55:33 GMT",
         "ETag": "\u00220x8D7D8115A826503\u0022",
         "Last-Modified": "Fri, 03 Apr 2020 20:55:34 GMT",
->>>>>>> 32e373e2
         "Server": [
           "Windows-Azure-Blob/1.0",
           "Microsoft-HTTPAPI/2.0"
         ],
         "x-ms-client-request-id": "5f8e61ab-6ab9-cfbc-c1fa-bc1d2772ee69",
-<<<<<<< HEAD
-        "x-ms-request-id": "ffab3d97-301e-0040-053a-f39503000000",
-        "x-ms-version": "2019-10-10"
-=======
         "x-ms-request-id": "962199fa-f01e-0012-0dfa-093670000000",
         "x-ms-version": "2019-12-12"
->>>>>>> 32e373e2
-      },
-      "ResponseBody": []
-    },
-    {
-<<<<<<< HEAD
-      "RequestUri": "https://seanstagehierarchical.dfs.core.windows.net/test-filesystem-dd3a0d2d-e327-3e8a-e94e-d14f5d9fe20b/test-directory-d9fd93c2-a07b-54d4-3165-1ffe6c81eeb0?resource=directory",
-      "RequestMethod": "PUT",
-      "RequestHeaders": {
-        "Authorization": "Sanitized",
-        "traceparent": "00-8beeb65f15b9f84e879d2c5237a6a178-3879cd435df9ce40-00",
-        "User-Agent": [
-          "azsdk-net-Storage.Files.DataLake/12.0.0-dev.20200305.1",
-          "(.NET Core 4.6.28325.01; Microsoft Windows 10.0.18363 )"
+      },
+      "ResponseBody": []
+    },
+    {
+      "RequestUri": "http://seannsecanary.dfs.core.windows.net/test-filesystem-dd3a0d2d-e327-3e8a-e94e-d14f5d9fe20b/test-directory-d9fd93c2-a07b-54d4-3165-1ffe6c81eeb0?resource=directory",
+      "RequestMethod": "PUT",
+      "RequestHeaders": {
+        "Authorization": "Sanitized",
+        "traceparent": "00-f5d900d0f5577446bf79c69ea370b493-b4b6043a43902945-00",
+        "User-Agent": [
+          "azsdk-net-Storage.Files.DataLake/12.1.0-dev.20200403.1",
+          "(.NET Core 4.6.28325.01; Microsoft Windows 10.0.18362 )"
         ],
         "x-ms-client-request-id": "2aaae85e-add8-0b14-8d39-2e534abd623f",
-        "x-ms-date": "Thu, 05 Mar 2020 22:09:29 GMT",
-        "x-ms-return-client-request-id": "true",
-        "x-ms-version": "2019-10-10"
-=======
-      "RequestUri": "http://seannsecanary.dfs.core.windows.net/test-filesystem-dd3a0d2d-e327-3e8a-e94e-d14f5d9fe20b/test-directory-d9fd93c2-a07b-54d4-3165-1ffe6c81eeb0?resource=directory",
-      "RequestMethod": "PUT",
-      "RequestHeaders": {
-        "Authorization": "Sanitized",
-        "traceparent": "00-f5d900d0f5577446bf79c69ea370b493-b4b6043a43902945-00",
-        "User-Agent": [
-          "azsdk-net-Storage.Files.DataLake/12.1.0-dev.20200403.1",
-          "(.NET Core 4.6.28325.01; Microsoft Windows 10.0.18362 )"
-        ],
-        "x-ms-client-request-id": "2aaae85e-add8-0b14-8d39-2e534abd623f",
-        "x-ms-date": "Fri, 03 Apr 2020 20:55:35 GMT",
-        "x-ms-return-client-request-id": "true",
-        "x-ms-version": "2019-12-12"
->>>>>>> 32e373e2
-      },
-      "RequestBody": null,
-      "StatusCode": 201,
-      "ResponseHeaders": {
-        "Content-Length": "0",
-<<<<<<< HEAD
-        "Date": "Thu, 05 Mar 2020 22:09:29 GMT",
-        "ETag": "\u00220x8D7C151E0761835\u0022",
-        "Last-Modified": "Thu, 05 Mar 2020 22:09:29 GMT",
-=======
+        "x-ms-date": "Fri, 03 Apr 2020 20:55:35 GMT",
+        "x-ms-return-client-request-id": "true",
+        "x-ms-version": "2019-12-12"
+      },
+      "RequestBody": null,
+      "StatusCode": 201,
+      "ResponseHeaders": {
+        "Content-Length": "0",
         "Date": "Fri, 03 Apr 2020 20:55:34 GMT",
         "ETag": "\u00220x8D7D8115A914855\u0022",
         "Last-Modified": "Fri, 03 Apr 2020 20:55:34 GMT",
->>>>>>> 32e373e2
         "Server": [
           "Windows-Azure-HDFS/1.0",
           "Microsoft-HTTPAPI/2.0"
         ],
         "x-ms-client-request-id": "2aaae85e-add8-0b14-8d39-2e534abd623f",
-<<<<<<< HEAD
-        "x-ms-request-id": "92290961-a01f-000f-7d3a-f3e457000000",
-        "x-ms-version": "2019-10-10"
-=======
         "x-ms-request-id": "fa43fbf9-201f-0097-5efa-091bad000000",
         "x-ms-version": "2019-12-12"
->>>>>>> 32e373e2
-      },
-      "ResponseBody": []
-    },
-    {
-<<<<<<< HEAD
-      "RequestUri": "https://seanstagehierarchical.dfs.core.windows.net/test-filesystem-2f010ef4-be4c-acee-8511-112eb406d02e/test-directory-a6930b0b-9cef-50f1-1eb2-cb88b4d67071?mode=legacy",
-=======
+      },
+      "ResponseBody": []
+    },
+    {
       "RequestUri": "http://seannsecanary.dfs.core.windows.net/test-filesystem-2f010ef4-be4c-acee-8511-112eb406d02e/test-directory-a6930b0b-9cef-50f1-1eb2-cb88b4d67071?mode=legacy",
->>>>>>> 32e373e2
-      "RequestMethod": "PUT",
-      "RequestHeaders": {
-        "Authorization": "Sanitized",
-        "User-Agent": [
-<<<<<<< HEAD
-          "azsdk-net-Storage.Files.DataLake/12.0.0-dev.20200305.1",
-          "(.NET Core 4.6.28325.01; Microsoft Windows 10.0.18363 )"
+      "RequestMethod": "PUT",
+      "RequestHeaders": {
+        "Authorization": "Sanitized",
+        "User-Agent": [
+          "azsdk-net-Storage.Files.DataLake/12.1.0-dev.20200403.1",
+          "(.NET Core 4.6.28325.01; Microsoft Windows 10.0.18362 )"
         ],
         "x-ms-client-request-id": "d8f2ac90-ce2c-c1ad-f759-0c25e18b57b6",
-        "x-ms-date": "Thu, 05 Mar 2020 22:09:29 GMT",
+        "x-ms-date": "Fri, 03 Apr 2020 20:55:35 GMT",
         "x-ms-rename-source": "/test-filesystem-dd3a0d2d-e327-3e8a-e94e-d14f5d9fe20b/test-directory-d9fd93c2-a07b-54d4-3165-1ffe6c81eeb0",
         "x-ms-return-client-request-id": "true",
-        "x-ms-version": "2019-10-10"
-=======
-          "azsdk-net-Storage.Files.DataLake/12.1.0-dev.20200403.1",
-          "(.NET Core 4.6.28325.01; Microsoft Windows 10.0.18362 )"
+        "x-ms-version": "2019-12-12"
+      },
+      "RequestBody": null,
+      "StatusCode": 201,
+      "ResponseHeaders": {
+        "Content-Length": "0",
+        "Date": "Fri, 03 Apr 2020 20:55:34 GMT",
+        "Server": [
+          "Windows-Azure-HDFS/1.0",
+          "Microsoft-HTTPAPI/2.0"
         ],
         "x-ms-client-request-id": "d8f2ac90-ce2c-c1ad-f759-0c25e18b57b6",
-        "x-ms-date": "Fri, 03 Apr 2020 20:55:35 GMT",
-        "x-ms-rename-source": "/test-filesystem-dd3a0d2d-e327-3e8a-e94e-d14f5d9fe20b/test-directory-d9fd93c2-a07b-54d4-3165-1ffe6c81eeb0",
-        "x-ms-return-client-request-id": "true",
-        "x-ms-version": "2019-12-12"
->>>>>>> 32e373e2
-      },
-      "RequestBody": null,
-      "StatusCode": 201,
-      "ResponseHeaders": {
-        "Content-Length": "0",
-<<<<<<< HEAD
-        "Date": "Thu, 05 Mar 2020 22:09:29 GMT",
-=======
-        "Date": "Fri, 03 Apr 2020 20:55:34 GMT",
->>>>>>> 32e373e2
-        "Server": [
-          "Windows-Azure-HDFS/1.0",
-          "Microsoft-HTTPAPI/2.0"
-        ],
-        "x-ms-client-request-id": "d8f2ac90-ce2c-c1ad-f759-0c25e18b57b6",
-<<<<<<< HEAD
-        "x-ms-request-id": "92290962-a01f-000f-7e3a-f3e457000000",
-        "x-ms-version": "2019-10-10"
-=======
         "x-ms-request-id": "fa43fbfa-201f-0097-5ffa-091bad000000",
         "x-ms-version": "2019-12-12"
->>>>>>> 32e373e2
-      },
-      "ResponseBody": []
-    },
-    {
-<<<<<<< HEAD
-      "RequestUri": "https://seanstagehierarchical.blob.core.windows.net/test-filesystem-2f010ef4-be4c-acee-8511-112eb406d02e/test-directory-a6930b0b-9cef-50f1-1eb2-cb88b4d67071",
-=======
+      },
+      "ResponseBody": []
+    },
+    {
       "RequestUri": "http://seannsecanary.blob.core.windows.net/test-filesystem-2f010ef4-be4c-acee-8511-112eb406d02e/test-directory-a6930b0b-9cef-50f1-1eb2-cb88b4d67071",
->>>>>>> 32e373e2
       "RequestMethod": "HEAD",
       "RequestHeaders": {
         "Authorization": "Sanitized",
         "User-Agent": [
-<<<<<<< HEAD
-          "azsdk-net-Storage.Files.DataLake/12.0.0-dev.20200305.1",
-          "(.NET Core 4.6.28325.01; Microsoft Windows 10.0.18363 )"
+          "azsdk-net-Storage.Files.DataLake/12.1.0-dev.20200403.1",
+          "(.NET Core 4.6.28325.01; Microsoft Windows 10.0.18362 )"
         ],
         "x-ms-client-request-id": "08f87cb2-98e4-2345-d4de-8d7db7b2fbe2",
-        "x-ms-date": "Thu, 05 Mar 2020 22:09:30 GMT",
-        "x-ms-return-client-request-id": "true",
-        "x-ms-version": "2019-10-10"
-=======
-          "azsdk-net-Storage.Files.DataLake/12.1.0-dev.20200403.1",
-          "(.NET Core 4.6.28325.01; Microsoft Windows 10.0.18362 )"
-        ],
-        "x-ms-client-request-id": "08f87cb2-98e4-2345-d4de-8d7db7b2fbe2",
-        "x-ms-date": "Fri, 03 Apr 2020 20:55:35 GMT",
-        "x-ms-return-client-request-id": "true",
-        "x-ms-version": "2019-12-12"
->>>>>>> 32e373e2
+        "x-ms-date": "Fri, 03 Apr 2020 20:55:35 GMT",
+        "x-ms-return-client-request-id": "true",
+        "x-ms-version": "2019-12-12"
       },
       "RequestBody": null,
       "StatusCode": 200,
@@ -269,15 +148,9 @@
         "Accept-Ranges": "bytes",
         "Content-Length": "0",
         "Content-Type": "application/octet-stream",
-<<<<<<< HEAD
-        "Date": "Thu, 05 Mar 2020 22:09:29 GMT",
-        "ETag": "\u00220x8D7C151E0761835\u0022",
-        "Last-Modified": "Thu, 05 Mar 2020 22:09:29 GMT",
-=======
         "Date": "Fri, 03 Apr 2020 20:55:34 GMT",
         "ETag": "\u00220x8D7D8115A914855\u0022",
         "Last-Modified": "Fri, 03 Apr 2020 20:55:34 GMT",
->>>>>>> 32e373e2
         "Server": [
           "Windows-Azure-Blob/1.0",
           "Microsoft-HTTPAPI/2.0"
@@ -286,15 +159,6 @@
         "x-ms-access-tier-inferred": "true",
         "x-ms-blob-type": "BlockBlob",
         "x-ms-client-request-id": "08f87cb2-98e4-2345-d4de-8d7db7b2fbe2",
-<<<<<<< HEAD
-        "x-ms-creation-time": "Thu, 05 Mar 2020 22:09:29 GMT",
-        "x-ms-lease-state": "available",
-        "x-ms-lease-status": "unlocked",
-        "x-ms-meta-hdi_isfolder": "true",
-        "x-ms-request-id": "959f8079-b01e-003c-453a-f3bbfc000000",
-        "x-ms-server-encrypted": "true",
-        "x-ms-version": "2019-10-10"
-=======
         "x-ms-creation-time": "Fri, 03 Apr 2020 20:55:34 GMT",
         "x-ms-lease-state": "available",
         "x-ms-lease-status": "unlocked",
@@ -302,26 +166,10 @@
         "x-ms-request-id": "96219a12-f01e-0012-22fa-093670000000",
         "x-ms-server-encrypted": "true",
         "x-ms-version": "2019-12-12"
->>>>>>> 32e373e2
-      },
-      "ResponseBody": []
-    },
-    {
-<<<<<<< HEAD
-      "RequestUri": "https://seanstagehierarchical.blob.core.windows.net/test-filesystem-2f010ef4-be4c-acee-8511-112eb406d02e?restype=container",
-      "RequestMethod": "DELETE",
-      "RequestHeaders": {
-        "Authorization": "Sanitized",
-        "traceparent": "00-543db2c061777147b2a612cfa79fe07e-ce0b60bc21a6a645-00",
-        "User-Agent": [
-          "azsdk-net-Storage.Files.DataLake/12.0.0-dev.20200305.1",
-          "(.NET Core 4.6.28325.01; Microsoft Windows 10.0.18363 )"
-        ],
-        "x-ms-client-request-id": "65730f4b-4f92-31d1-763f-f43f50ea9080",
-        "x-ms-date": "Thu, 05 Mar 2020 22:09:30 GMT",
-        "x-ms-return-client-request-id": "true",
-        "x-ms-version": "2019-10-10"
-=======
+      },
+      "ResponseBody": []
+    },
+    {
       "RequestUri": "http://seannsecanary.blob.core.windows.net/test-filesystem-2f010ef4-be4c-acee-8511-112eb406d02e?restype=container",
       "RequestMethod": "DELETE",
       "RequestHeaders": {
@@ -335,48 +183,23 @@
         "x-ms-date": "Fri, 03 Apr 2020 20:55:35 GMT",
         "x-ms-return-client-request-id": "true",
         "x-ms-version": "2019-12-12"
->>>>>>> 32e373e2
       },
       "RequestBody": null,
       "StatusCode": 202,
       "ResponseHeaders": {
         "Content-Length": "0",
-<<<<<<< HEAD
-        "Date": "Thu, 05 Mar 2020 22:09:30 GMT",
-=======
-        "Date": "Fri, 03 Apr 2020 20:55:34 GMT",
->>>>>>> 32e373e2
+        "Date": "Fri, 03 Apr 2020 20:55:34 GMT",
         "Server": [
           "Windows-Azure-Blob/1.0",
           "Microsoft-HTTPAPI/2.0"
         ],
         "x-ms-client-request-id": "65730f4b-4f92-31d1-763f-f43f50ea9080",
-<<<<<<< HEAD
-        "x-ms-request-id": "ffab3d9f-301e-0040-0a3a-f39503000000",
-        "x-ms-version": "2019-10-10"
-=======
         "x-ms-request-id": "96219a1a-f01e-0012-28fa-093670000000",
         "x-ms-version": "2019-12-12"
->>>>>>> 32e373e2
-      },
-      "ResponseBody": []
-    },
-    {
-<<<<<<< HEAD
-      "RequestUri": "https://seanstagehierarchical.blob.core.windows.net/test-filesystem-dd3a0d2d-e327-3e8a-e94e-d14f5d9fe20b?restype=container",
-      "RequestMethod": "DELETE",
-      "RequestHeaders": {
-        "Authorization": "Sanitized",
-        "traceparent": "00-9cda7c71f278794bb592c7042b14f50a-a6322fbb2ae4684a-00",
-        "User-Agent": [
-          "azsdk-net-Storage.Files.DataLake/12.0.0-dev.20200305.1",
-          "(.NET Core 4.6.28325.01; Microsoft Windows 10.0.18363 )"
-        ],
-        "x-ms-client-request-id": "a83248f4-953f-d04f-3d44-0f7f42f26258",
-        "x-ms-date": "Thu, 05 Mar 2020 22:09:30 GMT",
-        "x-ms-return-client-request-id": "true",
-        "x-ms-version": "2019-10-10"
-=======
+      },
+      "ResponseBody": []
+    },
+    {
       "RequestUri": "http://seannsecanary.blob.core.windows.net/test-filesystem-dd3a0d2d-e327-3e8a-e94e-d14f5d9fe20b?restype=container",
       "RequestMethod": "DELETE",
       "RequestHeaders": {
@@ -390,39 +213,25 @@
         "x-ms-date": "Fri, 03 Apr 2020 20:55:35 GMT",
         "x-ms-return-client-request-id": "true",
         "x-ms-version": "2019-12-12"
->>>>>>> 32e373e2
       },
       "RequestBody": null,
       "StatusCode": 202,
       "ResponseHeaders": {
         "Content-Length": "0",
-<<<<<<< HEAD
-        "Date": "Thu, 05 Mar 2020 22:09:29 GMT",
-=======
-        "Date": "Fri, 03 Apr 2020 20:55:34 GMT",
->>>>>>> 32e373e2
+        "Date": "Fri, 03 Apr 2020 20:55:34 GMT",
         "Server": [
           "Windows-Azure-Blob/1.0",
           "Microsoft-HTTPAPI/2.0"
         ],
         "x-ms-client-request-id": "a83248f4-953f-d04f-3d44-0f7f42f26258",
-<<<<<<< HEAD
-        "x-ms-request-id": "959f8080-b01e-003c-4b3a-f3bbfc000000",
-        "x-ms-version": "2019-10-10"
-=======
         "x-ms-request-id": "96219a21-f01e-0012-2dfa-093670000000",
         "x-ms-version": "2019-12-12"
->>>>>>> 32e373e2
       },
       "ResponseBody": []
     }
   ],
   "Variables": {
     "RandomSeed": "1089498737",
-<<<<<<< HEAD
-    "Storage_TestConfigHierarchicalNamespace": "NamespaceTenant\nseanstagehierarchical\nU2FuaXRpemVk\nhttps://seanstagehierarchical.blob.core.windows.net\nhttp://seanstagehierarchical.file.core.windows.net\nhttp://seanstagehierarchical.queue.core.windows.net\nhttp://seanstagehierarchical.table.core.windows.net\n\n\n\n\nhttp://seanstagehierarchical-secondary.blob.core.windows.net\nhttp://seanstagehierarchical-secondary.file.core.windows.net\nhttp://seanstagehierarchical-secondary.queue.core.windows.net\nhttp://seanstagehierarchical-secondary.table.core.windows.net\n68390a19-a643-458b-b726-408abf67b4fc\nSanitized\n72f988bf-86f1-41af-91ab-2d7cd011db47\nhttps://login.microsoftonline.com/\nCloud\nBlobEndpoint=https://seanstagehierarchical.blob.core.windows.net/;QueueEndpoint=http://seanstagehierarchical.queue.core.windows.net/;FileEndpoint=http://seanstagehierarchical.file.core.windows.net/;BlobSecondaryEndpoint=http://seanstagehierarchical-secondary.blob.core.windows.net/;QueueSecondaryEndpoint=http://seanstagehierarchical-secondary.queue.core.windows.net/;FileSecondaryEndpoint=http://seanstagehierarchical-secondary.file.core.windows.net/;AccountName=seanstagehierarchical;AccountKey=Sanitized\n"
-=======
     "Storage_TestConfigHierarchicalNamespace": "NamespaceTenant\nseannsecanary\nU2FuaXRpemVk\nhttp://seannsecanary.blob.core.windows.net\nhttp://seannsecanary.file.core.windows.net\nhttp://seannsecanary.queue.core.windows.net\nhttp://seannsecanary.table.core.windows.net\n\n\n\n\nhttp://seannsecanary-secondary.blob.core.windows.net\nhttp://seannsecanary-secondary.file.core.windows.net\nhttp://seannsecanary-secondary.queue.core.windows.net\nhttp://seannsecanary-secondary.table.core.windows.net\n68390a19-a643-458b-b726-408abf67b4fc\nSanitized\n72f988bf-86f1-41af-91ab-2d7cd011db47\nhttps://login.microsoftonline.com/\nCloud\nBlobEndpoint=http://seannsecanary.blob.core.windows.net/;QueueEndpoint=http://seannsecanary.queue.core.windows.net/;FileEndpoint=http://seannsecanary.file.core.windows.net/;BlobSecondaryEndpoint=http://seannsecanary-secondary.blob.core.windows.net/;QueueSecondaryEndpoint=http://seannsecanary-secondary.queue.core.windows.net/;FileSecondaryEndpoint=http://seannsecanary-secondary.file.core.windows.net/;AccountName=seannsecanary;AccountKey=Sanitized\n"
->>>>>>> 32e373e2
   }
 }