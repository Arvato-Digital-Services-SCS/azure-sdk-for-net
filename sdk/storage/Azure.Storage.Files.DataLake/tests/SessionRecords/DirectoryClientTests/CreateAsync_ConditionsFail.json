--- conflicted
+++ resolved
@@ -1,203 +1,103 @@
 {
   "Entries": [
     {
-<<<<<<< HEAD
-      "RequestUri": "https://seanstagehierarchical.blob.core.windows.net/test-filesystem-16aa5bc7-2b84-c757-1231-c2b111d905c1?restype=container",
-      "RequestMethod": "PUT",
-      "RequestHeaders": {
-        "Authorization": "Sanitized",
-        "traceparent": "00-b7d43afcbb38364abdcda89276f7c198-a6172f682360a247-00",
-        "User-Agent": [
-          "azsdk-net-Storage.Files.DataLake/12.0.0-dev.20200305.1",
-          "(.NET Core 4.6.28325.01; Microsoft Windows 10.0.18363 )"
+      "RequestUri": "http://seannsecanary.blob.core.windows.net/test-filesystem-16aa5bc7-2b84-c757-1231-c2b111d905c1?restype=container",
+      "RequestMethod": "PUT",
+      "RequestHeaders": {
+        "Authorization": "Sanitized",
+        "traceparent": "00-e8e2ef41ad7ee74e92049f13b6b3f20d-0170043bea68754d-00",
+        "User-Agent": [
+          "azsdk-net-Storage.Files.DataLake/12.1.0-dev.20200403.1",
+          "(.NET Core 4.6.28325.01; Microsoft Windows 10.0.18362 )"
         ],
         "x-ms-blob-public-access": "container",
         "x-ms-client-request-id": "0d023898-7951-22c7-2d16-914d34d3e90d",
-        "x-ms-date": "Thu, 05 Mar 2020 22:07:18 GMT",
-        "x-ms-return-client-request-id": "true",
-        "x-ms-version": "2019-10-10"
-=======
-      "RequestUri": "http://seannsecanary.blob.core.windows.net/test-filesystem-16aa5bc7-2b84-c757-1231-c2b111d905c1?restype=container",
-      "RequestMethod": "PUT",
-      "RequestHeaders": {
-        "Authorization": "Sanitized",
-        "traceparent": "00-e8e2ef41ad7ee74e92049f13b6b3f20d-0170043bea68754d-00",
-        "User-Agent": [
-          "azsdk-net-Storage.Files.DataLake/12.1.0-dev.20200403.1",
-          "(.NET Core 4.6.28325.01; Microsoft Windows 10.0.18362 )"
-        ],
-        "x-ms-blob-public-access": "container",
-        "x-ms-client-request-id": "0d023898-7951-22c7-2d16-914d34d3e90d",
-        "x-ms-date": "Fri, 03 Apr 2020 20:53:07 GMT",
-        "x-ms-return-client-request-id": "true",
-        "x-ms-version": "2019-12-12"
->>>>>>> 32e373e2
-      },
-      "RequestBody": null,
-      "StatusCode": 201,
-      "ResponseHeaders": {
-        "Content-Length": "0",
-<<<<<<< HEAD
-        "Date": "Thu, 05 Mar 2020 22:07:18 GMT",
-        "ETag": "\u00220x8D7C151924588B6\u0022",
-        "Last-Modified": "Thu, 05 Mar 2020 22:07:18 GMT",
-=======
+        "x-ms-date": "Fri, 03 Apr 2020 20:53:07 GMT",
+        "x-ms-return-client-request-id": "true",
+        "x-ms-version": "2019-12-12"
+      },
+      "RequestBody": null,
+      "StatusCode": 201,
+      "ResponseHeaders": {
+        "Content-Length": "0",
         "Date": "Fri, 03 Apr 2020 20:53:04 GMT",
         "ETag": "\u00220x8D7D8110214CD3E\u0022",
         "Last-Modified": "Fri, 03 Apr 2020 20:53:05 GMT",
->>>>>>> 32e373e2
         "Server": [
           "Windows-Azure-Blob/1.0",
           "Microsoft-HTTPAPI/2.0"
         ],
         "x-ms-client-request-id": "0d023898-7951-22c7-2d16-914d34d3e90d",
-<<<<<<< HEAD
-        "x-ms-request-id": "6ed31e72-401e-0038-603a-f336fb000000",
-        "x-ms-version": "2019-10-10"
-=======
         "x-ms-request-id": "962156ed-f01e-0012-07f9-093670000000",
         "x-ms-version": "2019-12-12"
->>>>>>> 32e373e2
-      },
-      "ResponseBody": []
-    },
-    {
-<<<<<<< HEAD
-      "RequestUri": "https://seanstagehierarchical.dfs.core.windows.net/test-filesystem-16aa5bc7-2b84-c757-1231-c2b111d905c1/test-directory-b67bdc87-924a-16b9-fe6b-01403fd787cf?resource=directory",
-      "RequestMethod": "PUT",
-      "RequestHeaders": {
-        "Authorization": "Sanitized",
-        "traceparent": "00-52bb6a636edc6b4c85babb698984b80a-a83f1461557b9e40-00",
-        "User-Agent": [
-          "azsdk-net-Storage.Files.DataLake/12.0.0-dev.20200305.1",
-          "(.NET Core 4.6.28325.01; Microsoft Windows 10.0.18363 )"
+      },
+      "ResponseBody": []
+    },
+    {
+      "RequestUri": "http://seannsecanary.dfs.core.windows.net/test-filesystem-16aa5bc7-2b84-c757-1231-c2b111d905c1/test-directory-b67bdc87-924a-16b9-fe6b-01403fd787cf?resource=directory",
+      "RequestMethod": "PUT",
+      "RequestHeaders": {
+        "Authorization": "Sanitized",
+        "traceparent": "00-ddbc36e354c544459ed85325f20df704-73755ca50a4c5f46-00",
+        "User-Agent": [
+          "azsdk-net-Storage.Files.DataLake/12.1.0-dev.20200403.1",
+          "(.NET Core 4.6.28325.01; Microsoft Windows 10.0.18362 )"
         ],
         "x-ms-client-request-id": "64f7dd5a-cec7-0664-7eeb-0fe67887e255",
-        "x-ms-date": "Thu, 05 Mar 2020 22:07:18 GMT",
-        "x-ms-return-client-request-id": "true",
-        "x-ms-version": "2019-10-10"
-=======
-      "RequestUri": "http://seannsecanary.dfs.core.windows.net/test-filesystem-16aa5bc7-2b84-c757-1231-c2b111d905c1/test-directory-b67bdc87-924a-16b9-fe6b-01403fd787cf?resource=directory",
-      "RequestMethod": "PUT",
-      "RequestHeaders": {
-        "Authorization": "Sanitized",
-        "traceparent": "00-ddbc36e354c544459ed85325f20df704-73755ca50a4c5f46-00",
-        "User-Agent": [
-          "azsdk-net-Storage.Files.DataLake/12.1.0-dev.20200403.1",
-          "(.NET Core 4.6.28325.01; Microsoft Windows 10.0.18362 )"
-        ],
-        "x-ms-client-request-id": "64f7dd5a-cec7-0664-7eeb-0fe67887e255",
-        "x-ms-date": "Fri, 03 Apr 2020 20:53:07 GMT",
-        "x-ms-return-client-request-id": "true",
-        "x-ms-version": "2019-12-12"
->>>>>>> 32e373e2
-      },
-      "RequestBody": null,
-      "StatusCode": 201,
-      "ResponseHeaders": {
-        "Content-Length": "0",
-<<<<<<< HEAD
-        "Date": "Thu, 05 Mar 2020 22:07:18 GMT",
-        "ETag": "\u00220x8D7C1519278972C\u0022",
-        "Last-Modified": "Thu, 05 Mar 2020 22:07:19 GMT",
-=======
+        "x-ms-date": "Fri, 03 Apr 2020 20:53:07 GMT",
+        "x-ms-return-client-request-id": "true",
+        "x-ms-version": "2019-12-12"
+      },
+      "RequestBody": null,
+      "StatusCode": 201,
+      "ResponseHeaders": {
+        "Content-Length": "0",
         "Date": "Fri, 03 Apr 2020 20:53:04 GMT",
         "ETag": "\u00220x8D7D811022597D4\u0022",
         "Last-Modified": "Fri, 03 Apr 2020 20:53:05 GMT",
->>>>>>> 32e373e2
         "Server": [
           "Windows-Azure-HDFS/1.0",
           "Microsoft-HTTPAPI/2.0"
         ],
         "x-ms-client-request-id": "64f7dd5a-cec7-0664-7eeb-0fe67887e255",
-<<<<<<< HEAD
-        "x-ms-request-id": "923c0719-001f-0029-1d3a-f3ac4f000000",
-        "x-ms-version": "2019-10-10"
-=======
         "x-ms-request-id": "fa43fa8a-201f-0097-58f9-091bad000000",
         "x-ms-version": "2019-12-12"
->>>>>>> 32e373e2
-      },
-      "ResponseBody": []
-    },
-    {
-<<<<<<< HEAD
-      "RequestUri": "https://seanstagehierarchical.dfs.core.windows.net/test-filesystem-16aa5bc7-2b84-c757-1231-c2b111d905c1/test-directory-b67bdc87-924a-16b9-fe6b-01403fd787cf?resource=directory",
-      "RequestMethod": "PUT",
-      "RequestHeaders": {
-        "Authorization": "Sanitized",
-        "If-Modified-Since": "Fri, 06 Mar 2020 22:07:18 GMT",
-        "User-Agent": [
-          "azsdk-net-Storage.Files.DataLake/12.0.0-dev.20200305.1",
-          "(.NET Core 4.6.28325.01; Microsoft Windows 10.0.18363 )"
+      },
+      "ResponseBody": []
+    },
+    {
+      "RequestUri": "http://seannsecanary.dfs.core.windows.net/test-filesystem-16aa5bc7-2b84-c757-1231-c2b111d905c1/test-directory-b67bdc87-924a-16b9-fe6b-01403fd787cf?resource=directory",
+      "RequestMethod": "PUT",
+      "RequestHeaders": {
+        "Authorization": "Sanitized",
+        "If-Modified-Since": "Sat, 04 Apr 2020 20:53:07 GMT",
+        "User-Agent": [
+          "azsdk-net-Storage.Files.DataLake/12.1.0-dev.20200403.1",
+          "(.NET Core 4.6.28325.01; Microsoft Windows 10.0.18362 )"
         ],
         "x-ms-client-request-id": "62e6be60-23e0-de07-af13-5aebe888f3d4",
-        "x-ms-date": "Thu, 05 Mar 2020 22:07:19 GMT",
-        "x-ms-return-client-request-id": "true",
-        "x-ms-version": "2019-10-10"
-=======
-      "RequestUri": "http://seannsecanary.dfs.core.windows.net/test-filesystem-16aa5bc7-2b84-c757-1231-c2b111d905c1/test-directory-b67bdc87-924a-16b9-fe6b-01403fd787cf?resource=directory",
-      "RequestMethod": "PUT",
-      "RequestHeaders": {
-        "Authorization": "Sanitized",
-        "If-Modified-Since": "Sat, 04 Apr 2020 20:53:07 GMT",
-        "User-Agent": [
-          "azsdk-net-Storage.Files.DataLake/12.1.0-dev.20200403.1",
-          "(.NET Core 4.6.28325.01; Microsoft Windows 10.0.18362 )"
-        ],
-        "x-ms-client-request-id": "62e6be60-23e0-de07-af13-5aebe888f3d4",
-        "x-ms-date": "Fri, 03 Apr 2020 20:53:07 GMT",
-        "x-ms-return-client-request-id": "true",
-        "x-ms-version": "2019-12-12"
->>>>>>> 32e373e2
+        "x-ms-date": "Fri, 03 Apr 2020 20:53:07 GMT",
+        "x-ms-return-client-request-id": "true",
+        "x-ms-version": "2019-12-12"
       },
       "RequestBody": null,
       "StatusCode": 412,
       "ResponseHeaders": {
         "Content-Length": "200",
         "Content-Type": "application/json; charset=utf-8",
-<<<<<<< HEAD
-        "Date": "Thu, 05 Mar 2020 22:07:19 GMT",
-=======
-        "Date": "Fri, 03 Apr 2020 20:53:05 GMT",
->>>>>>> 32e373e2
+        "Date": "Fri, 03 Apr 2020 20:53:05 GMT",
         "Server": [
           "Windows-Azure-HDFS/1.0",
           "Microsoft-HTTPAPI/2.0"
         ],
         "x-ms-client-request-id": "62e6be60-23e0-de07-af13-5aebe888f3d4",
         "x-ms-error-code": "ConditionNotMet",
-<<<<<<< HEAD
-        "x-ms-request-id": "923c071a-001f-0029-1e3a-f3ac4f000000",
-        "x-ms-version": "2019-10-10"
-=======
         "x-ms-request-id": "fa43fa8b-201f-0097-59f9-091bad000000",
         "x-ms-version": "2019-12-12"
->>>>>>> 32e373e2
       },
       "ResponseBody": {
         "error": {
           "code": "ConditionNotMet",
-<<<<<<< HEAD
-          "message": "The condition specified using HTTP conditional header(s) is not met.\nRequestId:923c071a-001f-0029-1e3a-f3ac4f000000\nTime:2020-03-05T22:07:19.2972897Z"
-        }
-      }
-    },
-    {
-      "RequestUri": "https://seanstagehierarchical.blob.core.windows.net/test-filesystem-16aa5bc7-2b84-c757-1231-c2b111d905c1?restype=container",
-      "RequestMethod": "DELETE",
-      "RequestHeaders": {
-        "Authorization": "Sanitized",
-        "traceparent": "00-c481ccfcf81d5e4993e2ba85480d657a-7d0c580ff798af44-00",
-        "User-Agent": [
-          "azsdk-net-Storage.Files.DataLake/12.0.0-dev.20200305.1",
-          "(.NET Core 4.6.28325.01; Microsoft Windows 10.0.18363 )"
-        ],
-        "x-ms-client-request-id": "ba861ff3-80a1-6b75-bac2-72a6b64ba7e3",
-        "x-ms-date": "Thu, 05 Mar 2020 22:07:19 GMT",
-        "x-ms-return-client-request-id": "true",
-        "x-ms-version": "2019-10-10"
-=======
           "message": "The condition specified using HTTP conditional header(s) is not met.\nRequestId:fa43fa8b-201f-0097-59f9-091bad000000\nTime:2020-04-03T20:53:05.9067868Z"
         }
       }
@@ -216,230 +116,120 @@
         "x-ms-date": "Fri, 03 Apr 2020 20:53:07 GMT",
         "x-ms-return-client-request-id": "true",
         "x-ms-version": "2019-12-12"
->>>>>>> 32e373e2
       },
       "RequestBody": null,
       "StatusCode": 202,
       "ResponseHeaders": {
         "Content-Length": "0",
-<<<<<<< HEAD
-        "Date": "Thu, 05 Mar 2020 22:07:18 GMT",
-=======
-        "Date": "Fri, 03 Apr 2020 20:53:05 GMT",
->>>>>>> 32e373e2
+        "Date": "Fri, 03 Apr 2020 20:53:05 GMT",
         "Server": [
           "Windows-Azure-Blob/1.0",
           "Microsoft-HTTPAPI/2.0"
         ],
         "x-ms-client-request-id": "ba861ff3-80a1-6b75-bac2-72a6b64ba7e3",
-<<<<<<< HEAD
-        "x-ms-request-id": "6ed31e79-401e-0038-633a-f336fb000000",
-        "x-ms-version": "2019-10-10"
-=======
         "x-ms-request-id": "96215718-f01e-0012-2cf9-093670000000",
         "x-ms-version": "2019-12-12"
->>>>>>> 32e373e2
-      },
-      "ResponseBody": []
-    },
-    {
-<<<<<<< HEAD
-      "RequestUri": "https://seanstagehierarchical.blob.core.windows.net/test-filesystem-5ac0861b-9a07-7781-359c-ba772b4f6b5f?restype=container",
-      "RequestMethod": "PUT",
-      "RequestHeaders": {
-        "Authorization": "Sanitized",
-        "traceparent": "00-e1bddbc3971f1f41a61f380a2793aa91-8259aad3ae6a2e42-00",
-        "User-Agent": [
-          "azsdk-net-Storage.Files.DataLake/12.0.0-dev.20200305.1",
-          "(.NET Core 4.6.28325.01; Microsoft Windows 10.0.18363 )"
+      },
+      "ResponseBody": []
+    },
+    {
+      "RequestUri": "http://seannsecanary.blob.core.windows.net/test-filesystem-5ac0861b-9a07-7781-359c-ba772b4f6b5f?restype=container",
+      "RequestMethod": "PUT",
+      "RequestHeaders": {
+        "Authorization": "Sanitized",
+        "traceparent": "00-8b81ab24247db640a30ffd6e4b98af01-92ad8b7d9295cb4e-00",
+        "User-Agent": [
+          "azsdk-net-Storage.Files.DataLake/12.1.0-dev.20200403.1",
+          "(.NET Core 4.6.28325.01; Microsoft Windows 10.0.18362 )"
         ],
         "x-ms-blob-public-access": "container",
         "x-ms-client-request-id": "ec9c14c0-608f-59dd-9d0e-8404c5fd406a",
-        "x-ms-date": "Thu, 05 Mar 2020 22:07:19 GMT",
-        "x-ms-return-client-request-id": "true",
-        "x-ms-version": "2019-10-10"
-=======
-      "RequestUri": "http://seannsecanary.blob.core.windows.net/test-filesystem-5ac0861b-9a07-7781-359c-ba772b4f6b5f?restype=container",
-      "RequestMethod": "PUT",
-      "RequestHeaders": {
-        "Authorization": "Sanitized",
-        "traceparent": "00-8b81ab24247db640a30ffd6e4b98af01-92ad8b7d9295cb4e-00",
-        "User-Agent": [
-          "azsdk-net-Storage.Files.DataLake/12.1.0-dev.20200403.1",
-          "(.NET Core 4.6.28325.01; Microsoft Windows 10.0.18362 )"
-        ],
-        "x-ms-blob-public-access": "container",
-        "x-ms-client-request-id": "ec9c14c0-608f-59dd-9d0e-8404c5fd406a",
-        "x-ms-date": "Fri, 03 Apr 2020 20:53:07 GMT",
-        "x-ms-return-client-request-id": "true",
-        "x-ms-version": "2019-12-12"
->>>>>>> 32e373e2
-      },
-      "RequestBody": null,
-      "StatusCode": 201,
-      "ResponseHeaders": {
-        "Content-Length": "0",
-<<<<<<< HEAD
-        "Date": "Thu, 05 Mar 2020 22:07:19 GMT",
-        "ETag": "\u00220x8D7C15192E7EF16\u0022",
-        "Last-Modified": "Thu, 05 Mar 2020 22:07:19 GMT",
-=======
+        "x-ms-date": "Fri, 03 Apr 2020 20:53:07 GMT",
+        "x-ms-return-client-request-id": "true",
+        "x-ms-version": "2019-12-12"
+      },
+      "RequestBody": null,
+      "StatusCode": 201,
+      "ResponseHeaders": {
+        "Content-Length": "0",
         "Date": "Fri, 03 Apr 2020 20:53:05 GMT",
         "ETag": "\u00220x8D7D81102542BCF\u0022",
         "Last-Modified": "Fri, 03 Apr 2020 20:53:06 GMT",
->>>>>>> 32e373e2
         "Server": [
           "Windows-Azure-Blob/1.0",
           "Microsoft-HTTPAPI/2.0"
         ],
         "x-ms-client-request-id": "ec9c14c0-608f-59dd-9d0e-8404c5fd406a",
-<<<<<<< HEAD
-        "x-ms-request-id": "0fb0f3b6-d01e-0015-5b3a-f38588000000",
-        "x-ms-version": "2019-10-10"
-=======
         "x-ms-request-id": "96215728-f01e-0012-3bf9-093670000000",
         "x-ms-version": "2019-12-12"
->>>>>>> 32e373e2
-      },
-      "ResponseBody": []
-    },
-    {
-<<<<<<< HEAD
-      "RequestUri": "https://seanstagehierarchical.dfs.core.windows.net/test-filesystem-5ac0861b-9a07-7781-359c-ba772b4f6b5f/test-directory-404e1356-de53-e2e0-54ed-dee2f7d50153?resource=directory",
-      "RequestMethod": "PUT",
-      "RequestHeaders": {
-        "Authorization": "Sanitized",
-        "traceparent": "00-cec99ae555169a44a94cafadf8b013c4-defff5994c27c14f-00",
-        "User-Agent": [
-          "azsdk-net-Storage.Files.DataLake/12.0.0-dev.20200305.1",
-          "(.NET Core 4.6.28325.01; Microsoft Windows 10.0.18363 )"
+      },
+      "ResponseBody": []
+    },
+    {
+      "RequestUri": "http://seannsecanary.dfs.core.windows.net/test-filesystem-5ac0861b-9a07-7781-359c-ba772b4f6b5f/test-directory-404e1356-de53-e2e0-54ed-dee2f7d50153?resource=directory",
+      "RequestMethod": "PUT",
+      "RequestHeaders": {
+        "Authorization": "Sanitized",
+        "traceparent": "00-20dce3c66f40894da1204fd1c57eb065-475d589caedf2c4a-00",
+        "User-Agent": [
+          "azsdk-net-Storage.Files.DataLake/12.1.0-dev.20200403.1",
+          "(.NET Core 4.6.28325.01; Microsoft Windows 10.0.18362 )"
         ],
         "x-ms-client-request-id": "625538e4-5294-e108-33ba-97a282fa61c7",
-        "x-ms-date": "Thu, 05 Mar 2020 22:07:19 GMT",
-        "x-ms-return-client-request-id": "true",
-        "x-ms-version": "2019-10-10"
-=======
-      "RequestUri": "http://seannsecanary.dfs.core.windows.net/test-filesystem-5ac0861b-9a07-7781-359c-ba772b4f6b5f/test-directory-404e1356-de53-e2e0-54ed-dee2f7d50153?resource=directory",
-      "RequestMethod": "PUT",
-      "RequestHeaders": {
-        "Authorization": "Sanitized",
-        "traceparent": "00-20dce3c66f40894da1204fd1c57eb065-475d589caedf2c4a-00",
-        "User-Agent": [
-          "azsdk-net-Storage.Files.DataLake/12.1.0-dev.20200403.1",
-          "(.NET Core 4.6.28325.01; Microsoft Windows 10.0.18362 )"
-        ],
-        "x-ms-client-request-id": "625538e4-5294-e108-33ba-97a282fa61c7",
-        "x-ms-date": "Fri, 03 Apr 2020 20:53:07 GMT",
-        "x-ms-return-client-request-id": "true",
-        "x-ms-version": "2019-12-12"
->>>>>>> 32e373e2
-      },
-      "RequestBody": null,
-      "StatusCode": 201,
-      "ResponseHeaders": {
-        "Content-Length": "0",
-<<<<<<< HEAD
-        "Date": "Thu, 05 Mar 2020 22:07:19 GMT",
-        "ETag": "\u00220x8D7C151931B4534\u0022",
-        "Last-Modified": "Thu, 05 Mar 2020 22:07:20 GMT",
-=======
+        "x-ms-date": "Fri, 03 Apr 2020 20:53:07 GMT",
+        "x-ms-return-client-request-id": "true",
+        "x-ms-version": "2019-12-12"
+      },
+      "RequestBody": null,
+      "StatusCode": 201,
+      "ResponseHeaders": {
+        "Content-Length": "0",
         "Date": "Fri, 03 Apr 2020 20:53:05 GMT",
         "ETag": "\u00220x8D7D81102622899\u0022",
         "Last-Modified": "Fri, 03 Apr 2020 20:53:06 GMT",
->>>>>>> 32e373e2
         "Server": [
           "Windows-Azure-HDFS/1.0",
           "Microsoft-HTTPAPI/2.0"
         ],
         "x-ms-client-request-id": "625538e4-5294-e108-33ba-97a282fa61c7",
-<<<<<<< HEAD
-        "x-ms-request-id": "c7d2fae7-001f-0039-3c3a-f36927000000",
-        "x-ms-version": "2019-10-10"
-=======
         "x-ms-request-id": "fa43fa8c-201f-0097-5af9-091bad000000",
         "x-ms-version": "2019-12-12"
->>>>>>> 32e373e2
-      },
-      "ResponseBody": []
-    },
-    {
-<<<<<<< HEAD
-      "RequestUri": "https://seanstagehierarchical.dfs.core.windows.net/test-filesystem-5ac0861b-9a07-7781-359c-ba772b4f6b5f/test-directory-404e1356-de53-e2e0-54ed-dee2f7d50153?resource=directory",
-      "RequestMethod": "PUT",
-      "RequestHeaders": {
-        "Authorization": "Sanitized",
-        "If-Unmodified-Since": "Wed, 04 Mar 2020 22:07:18 GMT",
-        "User-Agent": [
-          "azsdk-net-Storage.Files.DataLake/12.0.0-dev.20200305.1",
-          "(.NET Core 4.6.28325.01; Microsoft Windows 10.0.18363 )"
+      },
+      "ResponseBody": []
+    },
+    {
+      "RequestUri": "http://seannsecanary.dfs.core.windows.net/test-filesystem-5ac0861b-9a07-7781-359c-ba772b4f6b5f/test-directory-404e1356-de53-e2e0-54ed-dee2f7d50153?resource=directory",
+      "RequestMethod": "PUT",
+      "RequestHeaders": {
+        "Authorization": "Sanitized",
+        "If-Unmodified-Since": "Thu, 02 Apr 2020 20:53:07 GMT",
+        "User-Agent": [
+          "azsdk-net-Storage.Files.DataLake/12.1.0-dev.20200403.1",
+          "(.NET Core 4.6.28325.01; Microsoft Windows 10.0.18362 )"
         ],
         "x-ms-client-request-id": "befd60df-9f80-b7bf-56d5-e3f8e72c759d",
-        "x-ms-date": "Thu, 05 Mar 2020 22:07:20 GMT",
-        "x-ms-return-client-request-id": "true",
-        "x-ms-version": "2019-10-10"
-=======
-      "RequestUri": "http://seannsecanary.dfs.core.windows.net/test-filesystem-5ac0861b-9a07-7781-359c-ba772b4f6b5f/test-directory-404e1356-de53-e2e0-54ed-dee2f7d50153?resource=directory",
-      "RequestMethod": "PUT",
-      "RequestHeaders": {
-        "Authorization": "Sanitized",
-        "If-Unmodified-Since": "Thu, 02 Apr 2020 20:53:07 GMT",
-        "User-Agent": [
-          "azsdk-net-Storage.Files.DataLake/12.1.0-dev.20200403.1",
-          "(.NET Core 4.6.28325.01; Microsoft Windows 10.0.18362 )"
-        ],
-        "x-ms-client-request-id": "befd60df-9f80-b7bf-56d5-e3f8e72c759d",
-        "x-ms-date": "Fri, 03 Apr 2020 20:53:07 GMT",
-        "x-ms-return-client-request-id": "true",
-        "x-ms-version": "2019-12-12"
->>>>>>> 32e373e2
+        "x-ms-date": "Fri, 03 Apr 2020 20:53:07 GMT",
+        "x-ms-return-client-request-id": "true",
+        "x-ms-version": "2019-12-12"
       },
       "RequestBody": null,
       "StatusCode": 412,
       "ResponseHeaders": {
         "Content-Length": "200",
         "Content-Type": "application/json; charset=utf-8",
-<<<<<<< HEAD
-        "Date": "Thu, 05 Mar 2020 22:07:19 GMT",
-=======
-        "Date": "Fri, 03 Apr 2020 20:53:05 GMT",
->>>>>>> 32e373e2
+        "Date": "Fri, 03 Apr 2020 20:53:05 GMT",
         "Server": [
           "Windows-Azure-HDFS/1.0",
           "Microsoft-HTTPAPI/2.0"
         ],
         "x-ms-client-request-id": "befd60df-9f80-b7bf-56d5-e3f8e72c759d",
         "x-ms-error-code": "ConditionNotMet",
-<<<<<<< HEAD
-        "x-ms-request-id": "c7d2fae8-001f-0039-3d3a-f36927000000",
-        "x-ms-version": "2019-10-10"
-=======
         "x-ms-request-id": "fa43fa8d-201f-0097-5bf9-091bad000000",
         "x-ms-version": "2019-12-12"
->>>>>>> 32e373e2
       },
       "ResponseBody": {
         "error": {
           "code": "ConditionNotMet",
-<<<<<<< HEAD
-          "message": "The condition specified using HTTP conditional header(s) is not met.\nRequestId:c7d2fae8-001f-0039-3d3a-f36927000000\nTime:2020-03-05T22:07:20.2554315Z"
-        }
-      }
-    },
-    {
-      "RequestUri": "https://seanstagehierarchical.blob.core.windows.net/test-filesystem-5ac0861b-9a07-7781-359c-ba772b4f6b5f?restype=container",
-      "RequestMethod": "DELETE",
-      "RequestHeaders": {
-        "Authorization": "Sanitized",
-        "traceparent": "00-15d138a0a3f5b249918281c85251f446-f6b74d89b1d1f447-00",
-        "User-Agent": [
-          "azsdk-net-Storage.Files.DataLake/12.0.0-dev.20200305.1",
-          "(.NET Core 4.6.28325.01; Microsoft Windows 10.0.18363 )"
-        ],
-        "x-ms-client-request-id": "21c2728c-a2fd-6c47-7242-107046beee17",
-        "x-ms-date": "Thu, 05 Mar 2020 22:07:20 GMT",
-        "x-ms-return-client-request-id": "true",
-        "x-ms-version": "2019-10-10"
-=======
           "message": "The condition specified using HTTP conditional header(s) is not met.\nRequestId:fa43fa8d-201f-0097-5bf9-091bad000000\nTime:2020-04-03T20:53:06.3110708Z"
         }
       }
@@ -458,228 +248,120 @@
         "x-ms-date": "Fri, 03 Apr 2020 20:53:07 GMT",
         "x-ms-return-client-request-id": "true",
         "x-ms-version": "2019-12-12"
->>>>>>> 32e373e2
       },
       "RequestBody": null,
       "StatusCode": 202,
       "ResponseHeaders": {
         "Content-Length": "0",
-<<<<<<< HEAD
-        "Date": "Thu, 05 Mar 2020 22:07:20 GMT",
-=======
-        "Date": "Fri, 03 Apr 2020 20:53:05 GMT",
->>>>>>> 32e373e2
+        "Date": "Fri, 03 Apr 2020 20:53:05 GMT",
         "Server": [
           "Windows-Azure-Blob/1.0",
           "Microsoft-HTTPAPI/2.0"
         ],
         "x-ms-client-request-id": "21c2728c-a2fd-6c47-7242-107046beee17",
-<<<<<<< HEAD
-        "x-ms-request-id": "0fb0f3c4-d01e-0015-633a-f38588000000",
-        "x-ms-version": "2019-10-10"
-=======
         "x-ms-request-id": "9621574e-f01e-0012-5ef9-093670000000",
         "x-ms-version": "2019-12-12"
->>>>>>> 32e373e2
-      },
-      "ResponseBody": []
-    },
-    {
-<<<<<<< HEAD
-      "RequestUri": "https://seanstagehierarchical.blob.core.windows.net/test-filesystem-51780ae1-aa03-39f2-2842-3d0081810d03?restype=container",
-      "RequestMethod": "PUT",
-      "RequestHeaders": {
-        "Authorization": "Sanitized",
-        "traceparent": "00-cbd5ac29dc4a1041a177647e7d587a36-237f00a7e7e79940-00",
-        "User-Agent": [
-          "azsdk-net-Storage.Files.DataLake/12.0.0-dev.20200305.1",
-          "(.NET Core 4.6.28325.01; Microsoft Windows 10.0.18363 )"
+      },
+      "ResponseBody": []
+    },
+    {
+      "RequestUri": "http://seannsecanary.blob.core.windows.net/test-filesystem-51780ae1-aa03-39f2-2842-3d0081810d03?restype=container",
+      "RequestMethod": "PUT",
+      "RequestHeaders": {
+        "Authorization": "Sanitized",
+        "traceparent": "00-de0ebcf94d37164b8e38d0fa0a6079ed-ecf24fad14e4334a-00",
+        "User-Agent": [
+          "azsdk-net-Storage.Files.DataLake/12.1.0-dev.20200403.1",
+          "(.NET Core 4.6.28325.01; Microsoft Windows 10.0.18362 )"
         ],
         "x-ms-blob-public-access": "container",
         "x-ms-client-request-id": "9f5c0690-dbda-e144-7f88-f9ba6546ebf0",
-        "x-ms-date": "Thu, 05 Mar 2020 22:07:20 GMT",
-        "x-ms-return-client-request-id": "true",
-        "x-ms-version": "2019-10-10"
-=======
-      "RequestUri": "http://seannsecanary.blob.core.windows.net/test-filesystem-51780ae1-aa03-39f2-2842-3d0081810d03?restype=container",
-      "RequestMethod": "PUT",
-      "RequestHeaders": {
-        "Authorization": "Sanitized",
-        "traceparent": "00-de0ebcf94d37164b8e38d0fa0a6079ed-ecf24fad14e4334a-00",
-        "User-Agent": [
-          "azsdk-net-Storage.Files.DataLake/12.1.0-dev.20200403.1",
-          "(.NET Core 4.6.28325.01; Microsoft Windows 10.0.18362 )"
-        ],
-        "x-ms-blob-public-access": "container",
-        "x-ms-client-request-id": "9f5c0690-dbda-e144-7f88-f9ba6546ebf0",
-        "x-ms-date": "Fri, 03 Apr 2020 20:53:07 GMT",
-        "x-ms-return-client-request-id": "true",
-        "x-ms-version": "2019-12-12"
->>>>>>> 32e373e2
-      },
-      "RequestBody": null,
-      "StatusCode": 201,
-      "ResponseHeaders": {
-        "Content-Length": "0",
-<<<<<<< HEAD
-        "Date": "Thu, 05 Mar 2020 22:07:20 GMT",
-        "ETag": "\u00220x8D7C15193A4DCDB\u0022",
-        "Last-Modified": "Thu, 05 Mar 2020 22:07:20 GMT",
-=======
+        "x-ms-date": "Fri, 03 Apr 2020 20:53:07 GMT",
+        "x-ms-return-client-request-id": "true",
+        "x-ms-version": "2019-12-12"
+      },
+      "RequestBody": null,
+      "StatusCode": 201,
+      "ResponseHeaders": {
+        "Content-Length": "0",
         "Date": "Fri, 03 Apr 2020 20:53:05 GMT",
         "ETag": "\u00220x8D7D811028AD630\u0022",
         "Last-Modified": "Fri, 03 Apr 2020 20:53:06 GMT",
->>>>>>> 32e373e2
         "Server": [
           "Windows-Azure-Blob/1.0",
           "Microsoft-HTTPAPI/2.0"
         ],
         "x-ms-client-request-id": "9f5c0690-dbda-e144-7f88-f9ba6546ebf0",
-<<<<<<< HEAD
-        "x-ms-request-id": "fa03319e-101e-001a-703a-f3f3e4000000",
-        "x-ms-version": "2019-10-10"
-=======
         "x-ms-request-id": "9621575e-f01e-0012-6cf9-093670000000",
         "x-ms-version": "2019-12-12"
->>>>>>> 32e373e2
-      },
-      "ResponseBody": []
-    },
-    {
-<<<<<<< HEAD
-      "RequestUri": "https://seanstagehierarchical.dfs.core.windows.net/test-filesystem-51780ae1-aa03-39f2-2842-3d0081810d03/test-directory-abc70d34-7851-8eac-69df-36879901a361?resource=directory",
-      "RequestMethod": "PUT",
-      "RequestHeaders": {
-        "Authorization": "Sanitized",
-        "traceparent": "00-09275ac9cdc435409e9577693f4469bd-87adb3a8185df748-00",
-        "User-Agent": [
-          "azsdk-net-Storage.Files.DataLake/12.0.0-dev.20200305.1",
-          "(.NET Core 4.6.28325.01; Microsoft Windows 10.0.18363 )"
+      },
+      "ResponseBody": []
+    },
+    {
+      "RequestUri": "http://seannsecanary.dfs.core.windows.net/test-filesystem-51780ae1-aa03-39f2-2842-3d0081810d03/test-directory-abc70d34-7851-8eac-69df-36879901a361?resource=directory",
+      "RequestMethod": "PUT",
+      "RequestHeaders": {
+        "Authorization": "Sanitized",
+        "traceparent": "00-d57acb3c01031f4c9f5b58b125c8673d-9aac8c56a4f81843-00",
+        "User-Agent": [
+          "azsdk-net-Storage.Files.DataLake/12.1.0-dev.20200403.1",
+          "(.NET Core 4.6.28325.01; Microsoft Windows 10.0.18362 )"
         ],
         "x-ms-client-request-id": "88bc208f-c9ff-1870-59ce-36faa5bc477e",
-        "x-ms-date": "Thu, 05 Mar 2020 22:07:21 GMT",
-        "x-ms-return-client-request-id": "true",
-        "x-ms-version": "2019-10-10"
-=======
-      "RequestUri": "http://seannsecanary.dfs.core.windows.net/test-filesystem-51780ae1-aa03-39f2-2842-3d0081810d03/test-directory-abc70d34-7851-8eac-69df-36879901a361?resource=directory",
-      "RequestMethod": "PUT",
-      "RequestHeaders": {
-        "Authorization": "Sanitized",
-        "traceparent": "00-d57acb3c01031f4c9f5b58b125c8673d-9aac8c56a4f81843-00",
-        "User-Agent": [
-          "azsdk-net-Storage.Files.DataLake/12.1.0-dev.20200403.1",
-          "(.NET Core 4.6.28325.01; Microsoft Windows 10.0.18362 )"
-        ],
-        "x-ms-client-request-id": "88bc208f-c9ff-1870-59ce-36faa5bc477e",
-        "x-ms-date": "Fri, 03 Apr 2020 20:53:08 GMT",
-        "x-ms-return-client-request-id": "true",
-        "x-ms-version": "2019-12-12"
->>>>>>> 32e373e2
-      },
-      "RequestBody": null,
-      "StatusCode": 201,
-      "ResponseHeaders": {
-        "Content-Length": "0",
-<<<<<<< HEAD
-        "Date": "Thu, 05 Mar 2020 22:07:20 GMT",
-        "ETag": "\u00220x8D7C15193D69F23\u0022",
-        "Last-Modified": "Thu, 05 Mar 2020 22:07:21 GMT",
-=======
+        "x-ms-date": "Fri, 03 Apr 2020 20:53:08 GMT",
+        "x-ms-return-client-request-id": "true",
+        "x-ms-version": "2019-12-12"
+      },
+      "RequestBody": null,
+      "StatusCode": 201,
+      "ResponseHeaders": {
+        "Content-Length": "0",
         "Date": "Fri, 03 Apr 2020 20:53:05 GMT",
         "ETag": "\u00220x8D7D8110299F8A4\u0022",
         "Last-Modified": "Fri, 03 Apr 2020 20:53:06 GMT",
->>>>>>> 32e373e2
         "Server": [
           "Windows-Azure-HDFS/1.0",
           "Microsoft-HTTPAPI/2.0"
         ],
         "x-ms-client-request-id": "88bc208f-c9ff-1870-59ce-36faa5bc477e",
-<<<<<<< HEAD
-        "x-ms-request-id": "5895a17b-d01f-003a-6f3a-f38843000000",
-        "x-ms-version": "2019-10-10"
-=======
         "x-ms-request-id": "fa43fa8e-201f-0097-5cf9-091bad000000",
         "x-ms-version": "2019-12-12"
->>>>>>> 32e373e2
-      },
-      "ResponseBody": []
-    },
-    {
-<<<<<<< HEAD
-      "RequestUri": "https://seanstagehierarchical.dfs.core.windows.net/test-filesystem-51780ae1-aa03-39f2-2842-3d0081810d03/test-directory-abc70d34-7851-8eac-69df-36879901a361?resource=directory",
-=======
+      },
+      "ResponseBody": []
+    },
+    {
       "RequestUri": "http://seannsecanary.dfs.core.windows.net/test-filesystem-51780ae1-aa03-39f2-2842-3d0081810d03/test-directory-abc70d34-7851-8eac-69df-36879901a361?resource=directory",
->>>>>>> 32e373e2
       "RequestMethod": "PUT",
       "RequestHeaders": {
         "Authorization": "Sanitized",
         "If-Match": "\u0022garbage\u0022",
         "User-Agent": [
-<<<<<<< HEAD
-          "azsdk-net-Storage.Files.DataLake/12.0.0-dev.20200305.1",
-          "(.NET Core 4.6.28325.01; Microsoft Windows 10.0.18363 )"
+          "azsdk-net-Storage.Files.DataLake/12.1.0-dev.20200403.1",
+          "(.NET Core 4.6.28325.01; Microsoft Windows 10.0.18362 )"
         ],
         "x-ms-client-request-id": "79f861aa-1b44-0461-0b57-2057382e269a",
-        "x-ms-date": "Thu, 05 Mar 2020 22:07:21 GMT",
-        "x-ms-return-client-request-id": "true",
-        "x-ms-version": "2019-10-10"
-=======
-          "azsdk-net-Storage.Files.DataLake/12.1.0-dev.20200403.1",
-          "(.NET Core 4.6.28325.01; Microsoft Windows 10.0.18362 )"
-        ],
-        "x-ms-client-request-id": "79f861aa-1b44-0461-0b57-2057382e269a",
-        "x-ms-date": "Fri, 03 Apr 2020 20:53:08 GMT",
-        "x-ms-return-client-request-id": "true",
-        "x-ms-version": "2019-12-12"
->>>>>>> 32e373e2
+        "x-ms-date": "Fri, 03 Apr 2020 20:53:08 GMT",
+        "x-ms-return-client-request-id": "true",
+        "x-ms-version": "2019-12-12"
       },
       "RequestBody": null,
       "StatusCode": 412,
       "ResponseHeaders": {
         "Content-Length": "200",
         "Content-Type": "application/json; charset=utf-8",
-<<<<<<< HEAD
-        "Date": "Thu, 05 Mar 2020 22:07:20 GMT",
-=======
-        "Date": "Fri, 03 Apr 2020 20:53:05 GMT",
->>>>>>> 32e373e2
+        "Date": "Fri, 03 Apr 2020 20:53:05 GMT",
         "Server": [
           "Windows-Azure-HDFS/1.0",
           "Microsoft-HTTPAPI/2.0"
         ],
         "x-ms-client-request-id": "79f861aa-1b44-0461-0b57-2057382e269a",
         "x-ms-error-code": "ConditionNotMet",
-<<<<<<< HEAD
-        "x-ms-request-id": "5895a17c-d01f-003a-703a-f38843000000",
-        "x-ms-version": "2019-10-10"
-=======
         "x-ms-request-id": "fa43fa8f-201f-0097-5df9-091bad000000",
         "x-ms-version": "2019-12-12"
->>>>>>> 32e373e2
       },
       "ResponseBody": {
         "error": {
           "code": "ConditionNotMet",
-<<<<<<< HEAD
-          "message": "The condition specified using HTTP conditional header(s) is not met.\nRequestId:5895a17c-d01f-003a-703a-f38843000000\nTime:2020-03-05T22:07:21.3903678Z"
-        }
-      }
-    },
-    {
-      "RequestUri": "https://seanstagehierarchical.blob.core.windows.net/test-filesystem-51780ae1-aa03-39f2-2842-3d0081810d03?restype=container",
-      "RequestMethod": "DELETE",
-      "RequestHeaders": {
-        "Authorization": "Sanitized",
-        "traceparent": "00-5175920c2523e34392ef445ce8c100e0-08083331e397f347-00",
-        "User-Agent": [
-          "azsdk-net-Storage.Files.DataLake/12.0.0-dev.20200305.1",
-          "(.NET Core 4.6.28325.01; Microsoft Windows 10.0.18363 )"
-        ],
-        "x-ms-client-request-id": "4350b29a-cec4-c93a-36e8-de7f50738eb6",
-        "x-ms-date": "Thu, 05 Mar 2020 22:07:21 GMT",
-        "x-ms-return-client-request-id": "true",
-        "x-ms-version": "2019-10-10"
-=======
           "message": "The condition specified using HTTP conditional header(s) is not met.\nRequestId:fa43fa8f-201f-0097-5df9-091bad000000\nTime:2020-04-03T20:53:06.6733256Z"
         }
       }
@@ -698,179 +380,100 @@
         "x-ms-date": "Fri, 03 Apr 2020 20:53:08 GMT",
         "x-ms-return-client-request-id": "true",
         "x-ms-version": "2019-12-12"
->>>>>>> 32e373e2
       },
       "RequestBody": null,
       "StatusCode": 202,
       "ResponseHeaders": {
         "Content-Length": "0",
-<<<<<<< HEAD
-        "Date": "Thu, 05 Mar 2020 22:07:20 GMT",
-=======
-        "Date": "Fri, 03 Apr 2020 20:53:05 GMT",
->>>>>>> 32e373e2
+        "Date": "Fri, 03 Apr 2020 20:53:05 GMT",
         "Server": [
           "Windows-Azure-Blob/1.0",
           "Microsoft-HTTPAPI/2.0"
         ],
         "x-ms-client-request-id": "4350b29a-cec4-c93a-36e8-de7f50738eb6",
-<<<<<<< HEAD
-        "x-ms-request-id": "fa0331a6-101e-001a-743a-f3f3e4000000",
-        "x-ms-version": "2019-10-10"
-=======
         "x-ms-request-id": "96215779-f01e-0012-05f9-093670000000",
         "x-ms-version": "2019-12-12"
->>>>>>> 32e373e2
-      },
-      "ResponseBody": []
-    },
-    {
-<<<<<<< HEAD
-      "RequestUri": "https://seanstagehierarchical.blob.core.windows.net/test-filesystem-0b83bad4-71ce-5f8b-64d9-234f775c9061?restype=container",
-      "RequestMethod": "PUT",
-      "RequestHeaders": {
-        "Authorization": "Sanitized",
-        "traceparent": "00-6aaed585a86b0e459b7b354aac27f576-214b1d9fcfca7c47-00",
-        "User-Agent": [
-          "azsdk-net-Storage.Files.DataLake/12.0.0-dev.20200305.1",
-          "(.NET Core 4.6.28325.01; Microsoft Windows 10.0.18363 )"
+      },
+      "ResponseBody": []
+    },
+    {
+      "RequestUri": "http://seannsecanary.blob.core.windows.net/test-filesystem-0b83bad4-71ce-5f8b-64d9-234f775c9061?restype=container",
+      "RequestMethod": "PUT",
+      "RequestHeaders": {
+        "Authorization": "Sanitized",
+        "traceparent": "00-dc66d691b3ff6547bd64efcfe3b334b8-1604ec7d42079449-00",
+        "User-Agent": [
+          "azsdk-net-Storage.Files.DataLake/12.1.0-dev.20200403.1",
+          "(.NET Core 4.6.28325.01; Microsoft Windows 10.0.18362 )"
         ],
         "x-ms-blob-public-access": "container",
         "x-ms-client-request-id": "b930ed66-8926-28bf-27f0-dfebaaea52da",
-        "x-ms-date": "Thu, 05 Mar 2020 22:07:21 GMT",
-        "x-ms-return-client-request-id": "true",
-        "x-ms-version": "2019-10-10"
-=======
-      "RequestUri": "http://seannsecanary.blob.core.windows.net/test-filesystem-0b83bad4-71ce-5f8b-64d9-234f775c9061?restype=container",
-      "RequestMethod": "PUT",
-      "RequestHeaders": {
-        "Authorization": "Sanitized",
-        "traceparent": "00-dc66d691b3ff6547bd64efcfe3b334b8-1604ec7d42079449-00",
-        "User-Agent": [
-          "azsdk-net-Storage.Files.DataLake/12.1.0-dev.20200403.1",
-          "(.NET Core 4.6.28325.01; Microsoft Windows 10.0.18362 )"
-        ],
-        "x-ms-blob-public-access": "container",
-        "x-ms-client-request-id": "b930ed66-8926-28bf-27f0-dfebaaea52da",
-        "x-ms-date": "Fri, 03 Apr 2020 20:53:08 GMT",
-        "x-ms-return-client-request-id": "true",
-        "x-ms-version": "2019-12-12"
->>>>>>> 32e373e2
-      },
-      "RequestBody": null,
-      "StatusCode": 201,
-      "ResponseHeaders": {
-        "Content-Length": "0",
-<<<<<<< HEAD
-        "Date": "Thu, 05 Mar 2020 22:07:21 GMT",
-        "ETag": "\u00220x8D7C15194254549\u0022",
-        "Last-Modified": "Thu, 05 Mar 2020 22:07:21 GMT",
-=======
+        "x-ms-date": "Fri, 03 Apr 2020 20:53:08 GMT",
+        "x-ms-return-client-request-id": "true",
+        "x-ms-version": "2019-12-12"
+      },
+      "RequestBody": null,
+      "StatusCode": 201,
+      "ResponseHeaders": {
+        "Content-Length": "0",
         "Date": "Fri, 03 Apr 2020 20:53:06 GMT",
         "ETag": "\u00220x8D7D81102C26B23\u0022",
         "Last-Modified": "Fri, 03 Apr 2020 20:53:06 GMT",
->>>>>>> 32e373e2
         "Server": [
           "Windows-Azure-Blob/1.0",
           "Microsoft-HTTPAPI/2.0"
         ],
         "x-ms-client-request-id": "b930ed66-8926-28bf-27f0-dfebaaea52da",
-<<<<<<< HEAD
-        "x-ms-request-id": "728c2441-801e-0018-7b3a-f34d5c000000",
-        "x-ms-version": "2019-10-10"
-=======
         "x-ms-request-id": "96215789-f01e-0012-15f9-093670000000",
         "x-ms-version": "2019-12-12"
->>>>>>> 32e373e2
-      },
-      "ResponseBody": []
-    },
-    {
-<<<<<<< HEAD
-      "RequestUri": "https://seanstagehierarchical.dfs.core.windows.net/test-filesystem-0b83bad4-71ce-5f8b-64d9-234f775c9061/test-directory-bdbc7d58-08b6-f1d8-e50e-cf9ce67bf3e5?resource=directory",
-      "RequestMethod": "PUT",
-      "RequestHeaders": {
-        "Authorization": "Sanitized",
-        "traceparent": "00-ef8f662fc63bd04498ee3fe851d9c7a6-ef2ae746d7adcb4b-00",
-        "User-Agent": [
-          "azsdk-net-Storage.Files.DataLake/12.0.0-dev.20200305.1",
-          "(.NET Core 4.6.28325.01; Microsoft Windows 10.0.18363 )"
+      },
+      "ResponseBody": []
+    },
+    {
+      "RequestUri": "http://seannsecanary.dfs.core.windows.net/test-filesystem-0b83bad4-71ce-5f8b-64d9-234f775c9061/test-directory-bdbc7d58-08b6-f1d8-e50e-cf9ce67bf3e5?resource=directory",
+      "RequestMethod": "PUT",
+      "RequestHeaders": {
+        "Authorization": "Sanitized",
+        "traceparent": "00-350677b8c2a6124dbd5ecb44cea15028-a2cdd8101643cf47-00",
+        "User-Agent": [
+          "azsdk-net-Storage.Files.DataLake/12.1.0-dev.20200403.1",
+          "(.NET Core 4.6.28325.01; Microsoft Windows 10.0.18362 )"
         ],
         "x-ms-client-request-id": "efb7b1df-11c1-5d2b-153f-d417ba2342ac",
-        "x-ms-date": "Thu, 05 Mar 2020 22:07:21 GMT",
-        "x-ms-return-client-request-id": "true",
-        "x-ms-version": "2019-10-10"
-=======
-      "RequestUri": "http://seannsecanary.dfs.core.windows.net/test-filesystem-0b83bad4-71ce-5f8b-64d9-234f775c9061/test-directory-bdbc7d58-08b6-f1d8-e50e-cf9ce67bf3e5?resource=directory",
-      "RequestMethod": "PUT",
-      "RequestHeaders": {
-        "Authorization": "Sanitized",
-        "traceparent": "00-350677b8c2a6124dbd5ecb44cea15028-a2cdd8101643cf47-00",
-        "User-Agent": [
-          "azsdk-net-Storage.Files.DataLake/12.1.0-dev.20200403.1",
-          "(.NET Core 4.6.28325.01; Microsoft Windows 10.0.18362 )"
-        ],
-        "x-ms-client-request-id": "efb7b1df-11c1-5d2b-153f-d417ba2342ac",
-        "x-ms-date": "Fri, 03 Apr 2020 20:53:08 GMT",
-        "x-ms-return-client-request-id": "true",
-        "x-ms-version": "2019-12-12"
->>>>>>> 32e373e2
-      },
-      "RequestBody": null,
-      "StatusCode": 201,
-      "ResponseHeaders": {
-        "Content-Length": "0",
-<<<<<<< HEAD
-        "Date": "Thu, 05 Mar 2020 22:07:21 GMT",
-        "ETag": "\u00220x8D7C15194661A82\u0022",
-        "Last-Modified": "Thu, 05 Mar 2020 22:07:22 GMT",
-=======
+        "x-ms-date": "Fri, 03 Apr 2020 20:53:08 GMT",
+        "x-ms-return-client-request-id": "true",
+        "x-ms-version": "2019-12-12"
+      },
+      "RequestBody": null,
+      "StatusCode": 201,
+      "ResponseHeaders": {
+        "Content-Length": "0",
         "Date": "Fri, 03 Apr 2020 20:53:06 GMT",
         "ETag": "\u00220x8D7D81102D2C612\u0022",
         "Last-Modified": "Fri, 03 Apr 2020 20:53:06 GMT",
->>>>>>> 32e373e2
         "Server": [
           "Windows-Azure-HDFS/1.0",
           "Microsoft-HTTPAPI/2.0"
         ],
         "x-ms-client-request-id": "efb7b1df-11c1-5d2b-153f-d417ba2342ac",
-<<<<<<< HEAD
-        "x-ms-request-id": "2b8c087c-101f-001a-0b3a-f3f3e4000000",
-        "x-ms-version": "2019-10-10"
-=======
         "x-ms-request-id": "fa43fa90-201f-0097-5ef9-091bad000000",
         "x-ms-version": "2019-12-12"
->>>>>>> 32e373e2
-      },
-      "ResponseBody": []
-    },
-    {
-<<<<<<< HEAD
-      "RequestUri": "https://seanstagehierarchical.blob.core.windows.net/test-filesystem-0b83bad4-71ce-5f8b-64d9-234f775c9061/test-directory-bdbc7d58-08b6-f1d8-e50e-cf9ce67bf3e5",
-=======
+      },
+      "ResponseBody": []
+    },
+    {
       "RequestUri": "http://seannsecanary.blob.core.windows.net/test-filesystem-0b83bad4-71ce-5f8b-64d9-234f775c9061/test-directory-bdbc7d58-08b6-f1d8-e50e-cf9ce67bf3e5",
->>>>>>> 32e373e2
       "RequestMethod": "HEAD",
       "RequestHeaders": {
         "Authorization": "Sanitized",
         "User-Agent": [
-<<<<<<< HEAD
-          "azsdk-net-Storage.Files.DataLake/12.0.0-dev.20200305.1",
-          "(.NET Core 4.6.28325.01; Microsoft Windows 10.0.18363 )"
+          "azsdk-net-Storage.Files.DataLake/12.1.0-dev.20200403.1",
+          "(.NET Core 4.6.28325.01; Microsoft Windows 10.0.18362 )"
         ],
         "x-ms-client-request-id": "34bc7c44-03c3-f923-168a-73ec02227eaf",
-        "x-ms-date": "Thu, 05 Mar 2020 22:07:22 GMT",
-        "x-ms-return-client-request-id": "true",
-        "x-ms-version": "2019-10-10"
-=======
-          "azsdk-net-Storage.Files.DataLake/12.1.0-dev.20200403.1",
-          "(.NET Core 4.6.28325.01; Microsoft Windows 10.0.18362 )"
-        ],
-        "x-ms-client-request-id": "34bc7c44-03c3-f923-168a-73ec02227eaf",
-        "x-ms-date": "Fri, 03 Apr 2020 20:53:08 GMT",
-        "x-ms-return-client-request-id": "true",
-        "x-ms-version": "2019-12-12"
->>>>>>> 32e373e2
+        "x-ms-date": "Fri, 03 Apr 2020 20:53:08 GMT",
+        "x-ms-return-client-request-id": "true",
+        "x-ms-version": "2019-12-12"
       },
       "RequestBody": null,
       "StatusCode": 200,
@@ -878,15 +481,9 @@
         "Accept-Ranges": "bytes",
         "Content-Length": "0",
         "Content-Type": "application/octet-stream",
-<<<<<<< HEAD
-        "Date": "Thu, 05 Mar 2020 22:07:21 GMT",
-        "ETag": "\u00220x8D7C15194661A82\u0022",
-        "Last-Modified": "Thu, 05 Mar 2020 22:07:22 GMT",
-=======
         "Date": "Fri, 03 Apr 2020 20:53:06 GMT",
         "ETag": "\u00220x8D7D81102D2C612\u0022",
         "Last-Modified": "Fri, 03 Apr 2020 20:53:06 GMT",
->>>>>>> 32e373e2
         "Server": [
           "Windows-Azure-Blob/1.0",
           "Microsoft-HTTPAPI/2.0"
@@ -895,15 +492,6 @@
         "x-ms-access-tier-inferred": "true",
         "x-ms-blob-type": "BlockBlob",
         "x-ms-client-request-id": "34bc7c44-03c3-f923-168a-73ec02227eaf",
-<<<<<<< HEAD
-        "x-ms-creation-time": "Thu, 05 Mar 2020 22:07:22 GMT",
-        "x-ms-lease-state": "available",
-        "x-ms-lease-status": "unlocked",
-        "x-ms-meta-hdi_isfolder": "true",
-        "x-ms-request-id": "728c2449-801e-0018-7f3a-f34d5c000000",
-        "x-ms-server-encrypted": "true",
-        "x-ms-version": "2019-10-10"
-=======
         "x-ms-creation-time": "Fri, 03 Apr 2020 20:53:06 GMT",
         "x-ms-lease-state": "available",
         "x-ms-lease-status": "unlocked",
@@ -911,88 +499,42 @@
         "x-ms-request-id": "962157a7-f01e-0012-2df9-093670000000",
         "x-ms-server-encrypted": "true",
         "x-ms-version": "2019-12-12"
->>>>>>> 32e373e2
-      },
-      "ResponseBody": []
-    },
-    {
-<<<<<<< HEAD
-      "RequestUri": "https://seanstagehierarchical.dfs.core.windows.net/test-filesystem-0b83bad4-71ce-5f8b-64d9-234f775c9061/test-directory-bdbc7d58-08b6-f1d8-e50e-cf9ce67bf3e5?resource=directory",
-      "RequestMethod": "PUT",
-      "RequestHeaders": {
-        "Authorization": "Sanitized",
-        "If-None-Match": "\u00220x8D7C15194661A82\u0022",
-        "User-Agent": [
-          "azsdk-net-Storage.Files.DataLake/12.0.0-dev.20200305.1",
-          "(.NET Core 4.6.28325.01; Microsoft Windows 10.0.18363 )"
+      },
+      "ResponseBody": []
+    },
+    {
+      "RequestUri": "http://seannsecanary.dfs.core.windows.net/test-filesystem-0b83bad4-71ce-5f8b-64d9-234f775c9061/test-directory-bdbc7d58-08b6-f1d8-e50e-cf9ce67bf3e5?resource=directory",
+      "RequestMethod": "PUT",
+      "RequestHeaders": {
+        "Authorization": "Sanitized",
+        "If-None-Match": "\u00220x8D7D81102D2C612\u0022",
+        "User-Agent": [
+          "azsdk-net-Storage.Files.DataLake/12.1.0-dev.20200403.1",
+          "(.NET Core 4.6.28325.01; Microsoft Windows 10.0.18362 )"
         ],
         "x-ms-client-request-id": "3dd3d951-0d66-f9e8-d6e8-527655c17e1f",
-        "x-ms-date": "Thu, 05 Mar 2020 22:07:22 GMT",
-        "x-ms-return-client-request-id": "true",
-        "x-ms-version": "2019-10-10"
-=======
-      "RequestUri": "http://seannsecanary.dfs.core.windows.net/test-filesystem-0b83bad4-71ce-5f8b-64d9-234f775c9061/test-directory-bdbc7d58-08b6-f1d8-e50e-cf9ce67bf3e5?resource=directory",
-      "RequestMethod": "PUT",
-      "RequestHeaders": {
-        "Authorization": "Sanitized",
-        "If-None-Match": "\u00220x8D7D81102D2C612\u0022",
-        "User-Agent": [
-          "azsdk-net-Storage.Files.DataLake/12.1.0-dev.20200403.1",
-          "(.NET Core 4.6.28325.01; Microsoft Windows 10.0.18362 )"
-        ],
-        "x-ms-client-request-id": "3dd3d951-0d66-f9e8-d6e8-527655c17e1f",
-        "x-ms-date": "Fri, 03 Apr 2020 20:53:08 GMT",
-        "x-ms-return-client-request-id": "true",
-        "x-ms-version": "2019-12-12"
->>>>>>> 32e373e2
+        "x-ms-date": "Fri, 03 Apr 2020 20:53:08 GMT",
+        "x-ms-return-client-request-id": "true",
+        "x-ms-version": "2019-12-12"
       },
       "RequestBody": null,
       "StatusCode": 412,
       "ResponseHeaders": {
         "Content-Length": "200",
         "Content-Type": "application/json; charset=utf-8",
-<<<<<<< HEAD
-        "Date": "Thu, 05 Mar 2020 22:07:21 GMT",
-=======
-        "Date": "Fri, 03 Apr 2020 20:53:06 GMT",
->>>>>>> 32e373e2
+        "Date": "Fri, 03 Apr 2020 20:53:06 GMT",
         "Server": [
           "Windows-Azure-HDFS/1.0",
           "Microsoft-HTTPAPI/2.0"
         ],
         "x-ms-client-request-id": "3dd3d951-0d66-f9e8-d6e8-527655c17e1f",
         "x-ms-error-code": "ConditionNotMet",
-<<<<<<< HEAD
-        "x-ms-request-id": "2b8c087d-101f-001a-0c3a-f3f3e4000000",
-        "x-ms-version": "2019-10-10"
-=======
         "x-ms-request-id": "fa43fa91-201f-0097-5ff9-091bad000000",
         "x-ms-version": "2019-12-12"
->>>>>>> 32e373e2
       },
       "ResponseBody": {
         "error": {
           "code": "ConditionNotMet",
-<<<<<<< HEAD
-          "message": "The condition specified using HTTP conditional header(s) is not met.\nRequestId:2b8c087d-101f-001a-0c3a-f3f3e4000000\nTime:2020-03-05T22:07:22.4101466Z"
-        }
-      }
-    },
-    {
-      "RequestUri": "https://seanstagehierarchical.blob.core.windows.net/test-filesystem-0b83bad4-71ce-5f8b-64d9-234f775c9061?restype=container",
-      "RequestMethod": "DELETE",
-      "RequestHeaders": {
-        "Authorization": "Sanitized",
-        "traceparent": "00-6380c345a19d5b4d827cd9a1f1d45f7f-2be6ea1c408e924e-00",
-        "User-Agent": [
-          "azsdk-net-Storage.Files.DataLake/12.0.0-dev.20200305.1",
-          "(.NET Core 4.6.28325.01; Microsoft Windows 10.0.18363 )"
-        ],
-        "x-ms-client-request-id": "299b47d7-404f-4449-c9f7-32200ed9c142",
-        "x-ms-date": "Thu, 05 Mar 2020 22:07:22 GMT",
-        "x-ms-return-client-request-id": "true",
-        "x-ms-version": "2019-10-10"
-=======
           "message": "The condition specified using HTTP conditional header(s) is not met.\nRequestId:fa43fa91-201f-0097-5ff9-091bad000000\nTime:2020-04-03T20:53:07.1206407Z"
         }
       }
@@ -1011,229 +553,120 @@
         "x-ms-date": "Fri, 03 Apr 2020 20:53:08 GMT",
         "x-ms-return-client-request-id": "true",
         "x-ms-version": "2019-12-12"
->>>>>>> 32e373e2
       },
       "RequestBody": null,
       "StatusCode": 202,
       "ResponseHeaders": {
         "Content-Length": "0",
-<<<<<<< HEAD
-        "Date": "Thu, 05 Mar 2020 22:07:22 GMT",
-=======
-        "Date": "Fri, 03 Apr 2020 20:53:06 GMT",
->>>>>>> 32e373e2
+        "Date": "Fri, 03 Apr 2020 20:53:06 GMT",
         "Server": [
           "Windows-Azure-Blob/1.0",
           "Microsoft-HTTPAPI/2.0"
         ],
         "x-ms-client-request-id": "299b47d7-404f-4449-c9f7-32200ed9c142",
-<<<<<<< HEAD
-        "x-ms-request-id": "728c2450-801e-0018-023a-f34d5c000000",
-        "x-ms-version": "2019-10-10"
-=======
         "x-ms-request-id": "962157cc-f01e-0012-4df9-093670000000",
         "x-ms-version": "2019-12-12"
->>>>>>> 32e373e2
-      },
-      "ResponseBody": []
-    },
-    {
-<<<<<<< HEAD
-      "RequestUri": "https://seanstagehierarchical.blob.core.windows.net/test-filesystem-eb378db8-bb3a-6b32-e7ee-11c0dc5ca3f0?restype=container",
-      "RequestMethod": "PUT",
-      "RequestHeaders": {
-        "Authorization": "Sanitized",
-        "traceparent": "00-941d947e4584cd48938251dd1b91ba82-2857e0b4f1ac3345-00",
-        "User-Agent": [
-          "azsdk-net-Storage.Files.DataLake/12.0.0-dev.20200305.1",
-          "(.NET Core 4.6.28325.01; Microsoft Windows 10.0.18363 )"
+      },
+      "ResponseBody": []
+    },
+    {
+      "RequestUri": "http://seannsecanary.blob.core.windows.net/test-filesystem-eb378db8-bb3a-6b32-e7ee-11c0dc5ca3f0?restype=container",
+      "RequestMethod": "PUT",
+      "RequestHeaders": {
+        "Authorization": "Sanitized",
+        "traceparent": "00-80391f97bc60694f9f74628eb7f514b7-2db1b5c6aed12741-00",
+        "User-Agent": [
+          "azsdk-net-Storage.Files.DataLake/12.1.0-dev.20200403.1",
+          "(.NET Core 4.6.28325.01; Microsoft Windows 10.0.18362 )"
         ],
         "x-ms-blob-public-access": "container",
         "x-ms-client-request-id": "c8d4eee4-e7ae-1cd2-1530-41602f88676d",
-        "x-ms-date": "Thu, 05 Mar 2020 22:07:22 GMT",
-        "x-ms-return-client-request-id": "true",
-        "x-ms-version": "2019-10-10"
-=======
-      "RequestUri": "http://seannsecanary.blob.core.windows.net/test-filesystem-eb378db8-bb3a-6b32-e7ee-11c0dc5ca3f0?restype=container",
-      "RequestMethod": "PUT",
-      "RequestHeaders": {
-        "Authorization": "Sanitized",
-        "traceparent": "00-80391f97bc60694f9f74628eb7f514b7-2db1b5c6aed12741-00",
-        "User-Agent": [
-          "azsdk-net-Storage.Files.DataLake/12.1.0-dev.20200403.1",
-          "(.NET Core 4.6.28325.01; Microsoft Windows 10.0.18362 )"
-        ],
-        "x-ms-blob-public-access": "container",
-        "x-ms-client-request-id": "c8d4eee4-e7ae-1cd2-1530-41602f88676d",
-        "x-ms-date": "Fri, 03 Apr 2020 20:53:08 GMT",
-        "x-ms-return-client-request-id": "true",
-        "x-ms-version": "2019-12-12"
->>>>>>> 32e373e2
-      },
-      "RequestBody": null,
-      "StatusCode": 201,
-      "ResponseHeaders": {
-        "Content-Length": "0",
-<<<<<<< HEAD
-        "Date": "Thu, 05 Mar 2020 22:07:22 GMT",
-        "ETag": "\u00220x8D7C15194C03032\u0022",
-        "Last-Modified": "Thu, 05 Mar 2020 22:07:22 GMT",
-=======
+        "x-ms-date": "Fri, 03 Apr 2020 20:53:08 GMT",
+        "x-ms-return-client-request-id": "true",
+        "x-ms-version": "2019-12-12"
+      },
+      "RequestBody": null,
+      "StatusCode": 201,
+      "ResponseHeaders": {
+        "Content-Length": "0",
         "Date": "Fri, 03 Apr 2020 20:53:06 GMT",
         "ETag": "\u00220x8D7D8110304623A\u0022",
         "Last-Modified": "Fri, 03 Apr 2020 20:53:07 GMT",
->>>>>>> 32e373e2
         "Server": [
           "Windows-Azure-Blob/1.0",
           "Microsoft-HTTPAPI/2.0"
         ],
         "x-ms-client-request-id": "c8d4eee4-e7ae-1cd2-1530-41602f88676d",
-<<<<<<< HEAD
-        "x-ms-request-id": "a5291483-401e-0007-5d3a-f3fe58000000",
-        "x-ms-version": "2019-10-10"
-=======
         "x-ms-request-id": "962157dd-f01e-0012-5cf9-093670000000",
         "x-ms-version": "2019-12-12"
->>>>>>> 32e373e2
-      },
-      "ResponseBody": []
-    },
-    {
-<<<<<<< HEAD
-      "RequestUri": "https://seanstagehierarchical.dfs.core.windows.net/test-filesystem-eb378db8-bb3a-6b32-e7ee-11c0dc5ca3f0/test-directory-c70b4154-b33a-621d-be71-f9ae8c30b816?resource=directory",
-      "RequestMethod": "PUT",
-      "RequestHeaders": {
-        "Authorization": "Sanitized",
-        "traceparent": "00-d18bdd824da85d4b85a20242363b77a2-6b7243f6474eff4b-00",
-        "User-Agent": [
-          "azsdk-net-Storage.Files.DataLake/12.0.0-dev.20200305.1",
-          "(.NET Core 4.6.28325.01; Microsoft Windows 10.0.18363 )"
+      },
+      "ResponseBody": []
+    },
+    {
+      "RequestUri": "http://seannsecanary.dfs.core.windows.net/test-filesystem-eb378db8-bb3a-6b32-e7ee-11c0dc5ca3f0/test-directory-c70b4154-b33a-621d-be71-f9ae8c30b816?resource=directory",
+      "RequestMethod": "PUT",
+      "RequestHeaders": {
+        "Authorization": "Sanitized",
+        "traceparent": "00-d25e26cfca9e7440947d694c9ffc2e61-21f127467306c04e-00",
+        "User-Agent": [
+          "azsdk-net-Storage.Files.DataLake/12.1.0-dev.20200403.1",
+          "(.NET Core 4.6.28325.01; Microsoft Windows 10.0.18362 )"
         ],
         "x-ms-client-request-id": "71adc124-0ec4-3119-d172-0a3cee2390e5",
-        "x-ms-date": "Thu, 05 Mar 2020 22:07:22 GMT",
-        "x-ms-return-client-request-id": "true",
-        "x-ms-version": "2019-10-10"
-=======
-      "RequestUri": "http://seannsecanary.dfs.core.windows.net/test-filesystem-eb378db8-bb3a-6b32-e7ee-11c0dc5ca3f0/test-directory-c70b4154-b33a-621d-be71-f9ae8c30b816?resource=directory",
-      "RequestMethod": "PUT",
-      "RequestHeaders": {
-        "Authorization": "Sanitized",
-        "traceparent": "00-d25e26cfca9e7440947d694c9ffc2e61-21f127467306c04e-00",
-        "User-Agent": [
-          "azsdk-net-Storage.Files.DataLake/12.1.0-dev.20200403.1",
-          "(.NET Core 4.6.28325.01; Microsoft Windows 10.0.18362 )"
-        ],
-        "x-ms-client-request-id": "71adc124-0ec4-3119-d172-0a3cee2390e5",
-        "x-ms-date": "Fri, 03 Apr 2020 20:53:08 GMT",
-        "x-ms-return-client-request-id": "true",
-        "x-ms-version": "2019-12-12"
->>>>>>> 32e373e2
-      },
-      "RequestBody": null,
-      "StatusCode": 201,
-      "ResponseHeaders": {
-        "Content-Length": "0",
-<<<<<<< HEAD
-        "Date": "Thu, 05 Mar 2020 22:07:22 GMT",
-        "ETag": "\u00220x8D7C15194F1375E\u0022",
-        "Last-Modified": "Thu, 05 Mar 2020 22:07:23 GMT",
-=======
+        "x-ms-date": "Fri, 03 Apr 2020 20:53:08 GMT",
+        "x-ms-return-client-request-id": "true",
+        "x-ms-version": "2019-12-12"
+      },
+      "RequestBody": null,
+      "StatusCode": 201,
+      "ResponseHeaders": {
+        "Content-Length": "0",
         "Date": "Fri, 03 Apr 2020 20:53:06 GMT",
         "ETag": "\u00220x8D7D8110315A9A7\u0022",
         "Last-Modified": "Fri, 03 Apr 2020 20:53:07 GMT",
->>>>>>> 32e373e2
         "Server": [
           "Windows-Azure-HDFS/1.0",
           "Microsoft-HTTPAPI/2.0"
         ],
         "x-ms-client-request-id": "71adc124-0ec4-3119-d172-0a3cee2390e5",
-<<<<<<< HEAD
-        "x-ms-request-id": "2891ce64-f01f-002d-1f3a-f32148000000",
-        "x-ms-version": "2019-10-10"
-=======
         "x-ms-request-id": "fa43fa92-201f-0097-60f9-091bad000000",
         "x-ms-version": "2019-12-12"
->>>>>>> 32e373e2
-      },
-      "ResponseBody": []
-    },
-    {
-<<<<<<< HEAD
-      "RequestUri": "https://seanstagehierarchical.dfs.core.windows.net/test-filesystem-eb378db8-bb3a-6b32-e7ee-11c0dc5ca3f0/test-directory-c70b4154-b33a-621d-be71-f9ae8c30b816?resource=directory",
-=======
+      },
+      "ResponseBody": []
+    },
+    {
       "RequestUri": "http://seannsecanary.dfs.core.windows.net/test-filesystem-eb378db8-bb3a-6b32-e7ee-11c0dc5ca3f0/test-directory-c70b4154-b33a-621d-be71-f9ae8c30b816?resource=directory",
->>>>>>> 32e373e2
-      "RequestMethod": "PUT",
-      "RequestHeaders": {
-        "Authorization": "Sanitized",
-        "User-Agent": [
-<<<<<<< HEAD
-          "azsdk-net-Storage.Files.DataLake/12.0.0-dev.20200305.1",
-          "(.NET Core 4.6.28325.01; Microsoft Windows 10.0.18363 )"
+      "RequestMethod": "PUT",
+      "RequestHeaders": {
+        "Authorization": "Sanitized",
+        "User-Agent": [
+          "azsdk-net-Storage.Files.DataLake/12.1.0-dev.20200403.1",
+          "(.NET Core 4.6.28325.01; Microsoft Windows 10.0.18362 )"
         ],
         "x-ms-client-request-id": "ca8a90db-4682-0a52-a4aa-1c15d0053e50",
-        "x-ms-date": "Thu, 05 Mar 2020 22:07:23 GMT",
+        "x-ms-date": "Fri, 03 Apr 2020 20:53:08 GMT",
         "x-ms-lease-id": "a3de844e-f67f-fa84-e78c-9d61daa406f0",
         "x-ms-return-client-request-id": "true",
-        "x-ms-version": "2019-10-10"
-=======
-          "azsdk-net-Storage.Files.DataLake/12.1.0-dev.20200403.1",
-          "(.NET Core 4.6.28325.01; Microsoft Windows 10.0.18362 )"
-        ],
-        "x-ms-client-request-id": "ca8a90db-4682-0a52-a4aa-1c15d0053e50",
-        "x-ms-date": "Fri, 03 Apr 2020 20:53:08 GMT",
-        "x-ms-lease-id": "a3de844e-f67f-fa84-e78c-9d61daa406f0",
-        "x-ms-return-client-request-id": "true",
-        "x-ms-version": "2019-12-12"
->>>>>>> 32e373e2
+        "x-ms-version": "2019-12-12"
       },
       "RequestBody": null,
       "StatusCode": 412,
       "ResponseHeaders": {
         "Content-Length": "176",
         "Content-Type": "application/json; charset=utf-8",
-<<<<<<< HEAD
-        "Date": "Thu, 05 Mar 2020 22:07:23 GMT",
-=======
-        "Date": "Fri, 03 Apr 2020 20:53:06 GMT",
->>>>>>> 32e373e2
+        "Date": "Fri, 03 Apr 2020 20:53:06 GMT",
         "Server": [
           "Windows-Azure-HDFS/1.0",
           "Microsoft-HTTPAPI/2.0"
         ],
         "x-ms-client-request-id": "ca8a90db-4682-0a52-a4aa-1c15d0053e50",
         "x-ms-error-code": "LeaseNotPresent",
-<<<<<<< HEAD
-        "x-ms-request-id": "2891ce65-f01f-002d-203a-f32148000000",
-        "x-ms-version": "2019-10-10"
-=======
         "x-ms-request-id": "fa43fa93-201f-0097-61f9-091bad000000",
         "x-ms-version": "2019-12-12"
->>>>>>> 32e373e2
       },
       "ResponseBody": {
         "error": {
           "code": "LeaseNotPresent",
-<<<<<<< HEAD
-          "message": "There is currently no lease on the resource.\nRequestId:2891ce65-f01f-002d-203a-f32148000000\nTime:2020-03-05T22:07:23.2364608Z"
-        }
-      }
-    },
-    {
-      "RequestUri": "https://seanstagehierarchical.blob.core.windows.net/test-filesystem-eb378db8-bb3a-6b32-e7ee-11c0dc5ca3f0?restype=container",
-      "RequestMethod": "DELETE",
-      "RequestHeaders": {
-        "Authorization": "Sanitized",
-        "traceparent": "00-f2dd4dee1e042b45bdccbb2fe74d9e6e-5725336eb8860b40-00",
-        "User-Agent": [
-          "azsdk-net-Storage.Files.DataLake/12.0.0-dev.20200305.1",
-          "(.NET Core 4.6.28325.01; Microsoft Windows 10.0.18363 )"
-        ],
-        "x-ms-client-request-id": "5e61ba23-c598-3163-d83e-cc025cd0a8fa",
-        "x-ms-date": "Thu, 05 Mar 2020 22:07:23 GMT",
-        "x-ms-return-client-request-id": "true",
-        "x-ms-version": "2019-10-10"
-=======
           "message": "There is currently no lease on the resource.\nRequestId:fa43fa93-201f-0097-61f9-091bad000000\nTime:2020-04-03T20:53:07.4888993Z"
         }
       }
@@ -1252,42 +685,26 @@
         "x-ms-date": "Fri, 03 Apr 2020 20:53:09 GMT",
         "x-ms-return-client-request-id": "true",
         "x-ms-version": "2019-12-12"
->>>>>>> 32e373e2
       },
       "RequestBody": null,
       "StatusCode": 202,
       "ResponseHeaders": {
         "Content-Length": "0",
-<<<<<<< HEAD
-        "Date": "Thu, 05 Mar 2020 22:07:23 GMT",
-=======
-        "Date": "Fri, 03 Apr 2020 20:53:06 GMT",
->>>>>>> 32e373e2
+        "Date": "Fri, 03 Apr 2020 20:53:06 GMT",
         "Server": [
           "Windows-Azure-Blob/1.0",
           "Microsoft-HTTPAPI/2.0"
         ],
         "x-ms-client-request-id": "5e61ba23-c598-3163-d83e-cc025cd0a8fa",
-<<<<<<< HEAD
-        "x-ms-request-id": "a529148e-401e-0007-633a-f3fe58000000",
-        "x-ms-version": "2019-10-10"
-=======
         "x-ms-request-id": "96215803-f01e-0012-7ff9-093670000000",
         "x-ms-version": "2019-12-12"
->>>>>>> 32e373e2
       },
       "ResponseBody": []
     }
   ],
   "Variables": {
-<<<<<<< HEAD
-    "DateTimeOffsetNow": "2020-03-05T14:07:18.4821478-08:00",
-    "RandomSeed": "162031889",
-    "Storage_TestConfigHierarchicalNamespace": "NamespaceTenant\nseanstagehierarchical\nU2FuaXRpemVk\nhttps://seanstagehierarchical.blob.core.windows.net\nhttp://seanstagehierarchical.file.core.windows.net\nhttp://seanstagehierarchical.queue.core.windows.net\nhttp://seanstagehierarchical.table.core.windows.net\n\n\n\n\nhttp://seanstagehierarchical-secondary.blob.core.windows.net\nhttp://seanstagehierarchical-secondary.file.core.windows.net\nhttp://seanstagehierarchical-secondary.queue.core.windows.net\nhttp://seanstagehierarchical-secondary.table.core.windows.net\n68390a19-a643-458b-b726-408abf67b4fc\nSanitized\n72f988bf-86f1-41af-91ab-2d7cd011db47\nhttps://login.microsoftonline.com/\nCloud\nBlobEndpoint=https://seanstagehierarchical.blob.core.windows.net/;QueueEndpoint=http://seanstagehierarchical.queue.core.windows.net/;FileEndpoint=http://seanstagehierarchical.file.core.windows.net/;BlobSecondaryEndpoint=http://seanstagehierarchical-secondary.blob.core.windows.net/;QueueSecondaryEndpoint=http://seanstagehierarchical-secondary.queue.core.windows.net/;FileSecondaryEndpoint=http://seanstagehierarchical-secondary.file.core.windows.net/;AccountName=seanstagehierarchical;AccountKey=Sanitized\n"
-=======
     "DateTimeOffsetNow": "2020-04-03T13:53:07.1548423-07:00",
     "RandomSeed": "162031889",
     "Storage_TestConfigHierarchicalNamespace": "NamespaceTenant\nseannsecanary\nU2FuaXRpemVk\nhttp://seannsecanary.blob.core.windows.net\nhttp://seannsecanary.file.core.windows.net\nhttp://seannsecanary.queue.core.windows.net\nhttp://seannsecanary.table.core.windows.net\n\n\n\n\nhttp://seannsecanary-secondary.blob.core.windows.net\nhttp://seannsecanary-secondary.file.core.windows.net\nhttp://seannsecanary-secondary.queue.core.windows.net\nhttp://seannsecanary-secondary.table.core.windows.net\n68390a19-a643-458b-b726-408abf67b4fc\nSanitized\n72f988bf-86f1-41af-91ab-2d7cd011db47\nhttps://login.microsoftonline.com/\nCloud\nBlobEndpoint=http://seannsecanary.blob.core.windows.net/;QueueEndpoint=http://seannsecanary.queue.core.windows.net/;FileEndpoint=http://seannsecanary.file.core.windows.net/;BlobSecondaryEndpoint=http://seannsecanary-secondary.blob.core.windows.net/;QueueSecondaryEndpoint=http://seannsecanary-secondary.queue.core.windows.net/;FileSecondaryEndpoint=http://seannsecanary-secondary.file.core.windows.net/;AccountName=seannsecanary;AccountKey=Sanitized\n"
->>>>>>> 32e373e2
   }
 }