{
  "Entries": [
    {
      "RequestUri": "http://seannsecanary.blob.core.windows.net/test-filesystem-623c71fb-dcd5-8c78-054c-768fabe6a09e?restype=container",
      "RequestMethod": "PUT",
      "RequestHeaders": {
        "Authorization": "Sanitized",
        "traceparent": "00-013347ec9903384b98d87f9c8d766a6b-ccefce52d502c642-00",
        "User-Agent": [
          "azsdk-net-Storage.Files.DataLake/12.1.0-dev.20200403.1",
          "(.NET Core 4.6.28325.01; Microsoft Windows 10.0.18362 )"
        ],
        "x-ms-blob-public-access": "container",
        "x-ms-client-request-id": "8284a63f-c692-d035-896f-a236a6d6c648",
        "x-ms-date": "Fri, 03 Apr 2020 20:56:26 GMT",
        "x-ms-return-client-request-id": "true",
        "x-ms-version": "2019-12-12"
      },
      "RequestBody": null,
      "StatusCode": 201,
      "ResponseHeaders": {
        "Content-Length": "0",
        "Date": "Fri, 03 Apr 2020 20:56:24 GMT",
        "ETag": "\u00220x8D7D8117899C40F\u0022",
        "Last-Modified": "Fri, 03 Apr 2020 20:56:24 GMT",
        "Server": [
          "Windows-Azure-Blob/1.0",
          "Microsoft-HTTPAPI/2.0"
        ],
        "x-ms-client-request-id": "8284a63f-c692-d035-896f-a236a6d6c648",
<<<<<<< HEAD
        "x-ms-request-id": "1b76e779-e01e-001e-503a-f37ee3000000",
=======
        "x-ms-request-id": "9621b16f-f01e-0012-3bfa-093670000000",
>>>>>>> 8d420312
        "x-ms-version": "2019-12-12"
      },
      "ResponseBody": []
    },
    {
      "RequestUri": "http://seannsecanary.dfs.core.windows.net/test-filesystem-623c71fb-dcd5-8c78-054c-768fabe6a09e/test-directory-f9ecf4a1-f190-fede-69ab-02228dc15067?resource=directory",
      "RequestMethod": "PUT",
      "RequestHeaders": {
        "Authorization": "Sanitized",
        "traceparent": "00-f4359bfb306ab14f9a6283494b8fd84c-0184f6d7363fba44-00",
        "User-Agent": [
          "azsdk-net-Storage.Files.DataLake/12.1.0-dev.20200403.1",
          "(.NET Core 4.6.28325.01; Microsoft Windows 10.0.18362 )"
        ],
        "x-ms-client-request-id": "471406ec-89b1-4e48-c885-19e7c41243c7",
        "x-ms-date": "Fri, 03 Apr 2020 20:56:26 GMT",
        "x-ms-return-client-request-id": "true",
        "x-ms-version": "2019-12-12"
      },
      "RequestBody": null,
      "StatusCode": 201,
      "ResponseHeaders": {
        "Content-Length": "0",
        "Date": "Fri, 03 Apr 2020 20:56:24 GMT",
        "ETag": "\u00220x8D7D81178A92BD4\u0022",
        "Last-Modified": "Fri, 03 Apr 2020 20:56:24 GMT",
        "Server": [
          "Windows-Azure-HDFS/1.0",
          "Microsoft-HTTPAPI/2.0"
        ],
        "x-ms-client-request-id": "471406ec-89b1-4e48-c885-19e7c41243c7",
<<<<<<< HEAD
        "x-ms-request-id": "2677be3a-401f-0007-2c3a-f3fe58000000",
=======
        "x-ms-request-id": "fa43fcbd-201f-0097-7ffa-091bad000000",
>>>>>>> 8d420312
        "x-ms-version": "2019-12-12"
      },
      "ResponseBody": []
    },
    {
      "RequestUri": "http://seannsecanary.blob.core.windows.net/test-filesystem-623c71fb-dcd5-8c78-054c-768fabe6a09e?restype=container",
      "RequestMethod": "DELETE",
      "RequestHeaders": {
        "Authorization": "Sanitized",
        "traceparent": "00-3d9ce5da1b6cad47b8fa63cb766bc67c-5ac8c3bec35eaa45-00",
        "User-Agent": [
          "azsdk-net-Storage.Files.DataLake/12.1.0-dev.20200403.1",
          "(.NET Core 4.6.28325.01; Microsoft Windows 10.0.18362 )"
        ],
        "x-ms-client-request-id": "863678c1-08ad-3eb6-5501-3ddd0424db4f",
        "x-ms-date": "Fri, 03 Apr 2020 20:56:26 GMT",
        "x-ms-return-client-request-id": "true",
        "x-ms-version": "2019-12-12"
      },
      "RequestBody": null,
      "StatusCode": 202,
      "ResponseHeaders": {
        "Content-Length": "0",
        "Date": "Fri, 03 Apr 2020 20:56:24 GMT",
        "Server": [
          "Windows-Azure-Blob/1.0",
          "Microsoft-HTTPAPI/2.0"
        ],
        "x-ms-client-request-id": "863678c1-08ad-3eb6-5501-3ddd0424db4f",
<<<<<<< HEAD
        "x-ms-request-id": "1b76e79a-e01e-001e-6d3a-f37ee3000000",
=======
        "x-ms-request-id": "9621b178-f01e-0012-43fa-093670000000",
>>>>>>> 8d420312
        "x-ms-version": "2019-12-12"
      },
      "ResponseBody": []
    }
  ],
  "Variables": {
    "RandomSeed": "1630025013",
    "Storage_TestConfigHierarchicalNamespace": "NamespaceTenant\nseannsecanary\nU2FuaXRpemVk\nhttp://seannsecanary.blob.core.windows.net\nhttp://seannsecanary.file.core.windows.net\nhttp://seannsecanary.queue.core.windows.net\nhttp://seannsecanary.table.core.windows.net\n\n\n\n\nhttp://seannsecanary-secondary.blob.core.windows.net\nhttp://seannsecanary-secondary.file.core.windows.net\nhttp://seannsecanary-secondary.queue.core.windows.net\nhttp://seannsecanary-secondary.table.core.windows.net\n68390a19-a643-458b-b726-408abf67b4fc\nSanitized\n72f988bf-86f1-41af-91ab-2d7cd011db47\nhttps://login.microsoftonline.com/\nCloud\nBlobEndpoint=http://seannsecanary.blob.core.windows.net/;QueueEndpoint=http://seannsecanary.queue.core.windows.net/;FileEndpoint=http://seannsecanary.file.core.windows.net/;BlobSecondaryEndpoint=http://seannsecanary-secondary.blob.core.windows.net/;QueueSecondaryEndpoint=http://seannsecanary-secondary.queue.core.windows.net/;FileSecondaryEndpoint=http://seannsecanary-secondary.file.core.windows.net/;AccountName=seannsecanary;AccountKey=Sanitized\n"
  }
}<|MERGE_RESOLUTION|>--- conflicted
+++ resolved
@@ -28,11 +28,7 @@
           "Microsoft-HTTPAPI/2.0"
         ],
         "x-ms-client-request-id": "8284a63f-c692-d035-896f-a236a6d6c648",
-<<<<<<< HEAD
-        "x-ms-request-id": "1b76e779-e01e-001e-503a-f37ee3000000",
-=======
         "x-ms-request-id": "9621b16f-f01e-0012-3bfa-093670000000",
->>>>>>> 8d420312
         "x-ms-version": "2019-12-12"
       },
       "ResponseBody": []
@@ -64,11 +60,7 @@
           "Microsoft-HTTPAPI/2.0"
         ],
         "x-ms-client-request-id": "471406ec-89b1-4e48-c885-19e7c41243c7",
-<<<<<<< HEAD
-        "x-ms-request-id": "2677be3a-401f-0007-2c3a-f3fe58000000",
-=======
         "x-ms-request-id": "fa43fcbd-201f-0097-7ffa-091bad000000",
->>>>>>> 8d420312
         "x-ms-version": "2019-12-12"
       },
       "ResponseBody": []
@@ -98,11 +90,7 @@
           "Microsoft-HTTPAPI/2.0"
         ],
         "x-ms-client-request-id": "863678c1-08ad-3eb6-5501-3ddd0424db4f",
-<<<<<<< HEAD
-        "x-ms-request-id": "1b76e79a-e01e-001e-6d3a-f37ee3000000",
-=======
         "x-ms-request-id": "9621b178-f01e-0012-43fa-093670000000",
->>>>>>> 8d420312
         "x-ms-version": "2019-12-12"
       },
       "ResponseBody": []
