{
  "Entries": [
    {
<<<<<<< HEAD
      "RequestUri": "https://seanstagehierarchical.blob.core.windows.net/test-filesystem-78e36d69-e79e-7fad-83e3-d1c63677518a?restype=container",
      "RequestMethod": "PUT",
      "RequestHeaders": {
        "Authorization": "Sanitized",
        "traceparent": "00-47d7eeb7b44292498ed8d2e55a61c3f3-f1997e1e71d68f4e-00",
        "User-Agent": [
          "azsdk-net-Storage.Files.DataLake/12.0.0-dev.20200305.1",
          "(.NET Core 4.6.28325.01; Microsoft Windows 10.0.18363 )"
        ],
        "x-ms-blob-public-access": "container",
        "x-ms-client-request-id": "5d87292b-16ca-a58b-6aa6-1d77cfb0e54a",
        "x-ms-date": "Thu, 05 Mar 2020 22:13:52 GMT",
        "x-ms-return-client-request-id": "true",
        "x-ms-version": "2019-10-10"
=======
      "RequestUri": "http://seannsecanary.blob.core.windows.net/test-filesystem-78e36d69-e79e-7fad-83e3-d1c63677518a?restype=container",
      "RequestMethod": "PUT",
      "RequestHeaders": {
        "Authorization": "Sanitized",
        "traceparent": "00-f014d24573a38c4dbdedc20c702abfe9-518a6b5fda605c4a-00",
        "User-Agent": [
          "azsdk-net-Storage.Files.DataLake/12.1.0-dev.20200403.1",
          "(.NET Core 4.6.28325.01; Microsoft Windows 10.0.18362 )"
        ],
        "x-ms-blob-public-access": "container",
        "x-ms-client-request-id": "5d87292b-16ca-a58b-6aa6-1d77cfb0e54a",
        "x-ms-date": "Fri, 03 Apr 2020 20:58:02 GMT",
        "x-ms-return-client-request-id": "true",
        "x-ms-version": "2019-12-12"
>>>>>>> 32e373e2
      },
      "RequestBody": null,
      "StatusCode": 201,
      "ResponseHeaders": {
        "Content-Length": "0",
<<<<<<< HEAD
        "Date": "Thu, 05 Mar 2020 22:13:51 GMT",
        "ETag": "\u00220x8D7C1527CEF4418\u0022",
        "Last-Modified": "Thu, 05 Mar 2020 22:13:52 GMT",
=======
        "Date": "Fri, 03 Apr 2020 20:58:00 GMT",
        "ETag": "\u00220x8D7D811B1EA5853\u0022",
        "Last-Modified": "Fri, 03 Apr 2020 20:58:00 GMT",
>>>>>>> 32e373e2
        "Server": [
          "Windows-Azure-Blob/1.0",
          "Microsoft-HTTPAPI/2.0"
        ],
        "x-ms-client-request-id": "5d87292b-16ca-a58b-6aa6-1d77cfb0e54a",
<<<<<<< HEAD
        "x-ms-request-id": "81609be3-d01e-002a-413b-f34d2b000000",
        "x-ms-version": "2019-10-10"
=======
        "x-ms-request-id": "9621dff0-f01e-0012-6ffa-093670000000",
        "x-ms-version": "2019-12-12"
>>>>>>> 32e373e2
      },
      "ResponseBody": []
    },
    {
<<<<<<< HEAD
      "RequestUri": "https://seanstagehierarchical.dfs.core.windows.net/test-filesystem-78e36d69-e79e-7fad-83e3-d1c63677518a/test-directory-f3039cf4-3b87-bb69-0df8-70b1a6a96982?resource=directory",
      "RequestMethod": "PUT",
      "RequestHeaders": {
        "Authorization": "Sanitized",
        "traceparent": "00-2d58cab1be40d74bb08ca2baaed18286-9cf703a34267b24c-00",
        "User-Agent": [
          "azsdk-net-Storage.Files.DataLake/12.0.0-dev.20200305.1",
          "(.NET Core 4.6.28325.01; Microsoft Windows 10.0.18363 )"
        ],
        "x-ms-client-request-id": "7910f507-22fd-f024-c0cb-50d1a5dafec1",
        "x-ms-date": "Thu, 05 Mar 2020 22:13:52 GMT",
        "x-ms-return-client-request-id": "true",
        "x-ms-version": "2019-10-10"
=======
      "RequestUri": "http://seannsecanary.dfs.core.windows.net/test-filesystem-78e36d69-e79e-7fad-83e3-d1c63677518a/test-directory-f3039cf4-3b87-bb69-0df8-70b1a6a96982?resource=directory",
      "RequestMethod": "PUT",
      "RequestHeaders": {
        "Authorization": "Sanitized",
        "traceparent": "00-9efcdc2cd161fb45bb6381e67db3529b-54fa7cac14b3d045-00",
        "User-Agent": [
          "azsdk-net-Storage.Files.DataLake/12.1.0-dev.20200403.1",
          "(.NET Core 4.6.28325.01; Microsoft Windows 10.0.18362 )"
        ],
        "x-ms-client-request-id": "7910f507-22fd-f024-c0cb-50d1a5dafec1",
        "x-ms-date": "Fri, 03 Apr 2020 20:58:02 GMT",
        "x-ms-return-client-request-id": "true",
        "x-ms-version": "2019-12-12"
>>>>>>> 32e373e2
      },
      "RequestBody": null,
      "StatusCode": 201,
      "ResponseHeaders": {
        "Content-Length": "0",
<<<<<<< HEAD
        "Date": "Thu, 05 Mar 2020 22:13:52 GMT",
        "ETag": "\u00220x8D7C1527D20D5EE\u0022",
        "Last-Modified": "Thu, 05 Mar 2020 22:13:52 GMT",
=======
        "Date": "Fri, 03 Apr 2020 20:58:00 GMT",
        "ETag": "\u00220x8D7D811B1F8AAF9\u0022",
        "Last-Modified": "Fri, 03 Apr 2020 20:58:00 GMT",
>>>>>>> 32e373e2
        "Server": [
          "Windows-Azure-HDFS/1.0",
          "Microsoft-HTTPAPI/2.0"
        ],
        "x-ms-client-request-id": "7910f507-22fd-f024-c0cb-50d1a5dafec1",
<<<<<<< HEAD
        "x-ms-request-id": "c41c3ca2-301f-0022-7f3b-f35724000000",
        "x-ms-version": "2019-10-10"
=======
        "x-ms-request-id": "fa43fe4d-201f-0097-4bfa-091bad000000",
        "x-ms-version": "2019-12-12"
>>>>>>> 32e373e2
      },
      "ResponseBody": []
    },
    {
<<<<<<< HEAD
      "RequestUri": "https://seanstagehierarchical.blob.core.windows.net/test-filesystem-78e36d69-e79e-7fad-83e3-d1c63677518a/test-directory-f3039cf4-3b87-bb69-0df8-70b1a6a96982?comp=properties",
=======
      "RequestUri": "http://seannsecanary.blob.core.windows.net/test-filesystem-78e36d69-e79e-7fad-83e3-d1c63677518a/test-directory-f3039cf4-3b87-bb69-0df8-70b1a6a96982?comp=properties",
>>>>>>> 32e373e2
      "RequestMethod": "PUT",
      "RequestHeaders": {
        "Authorization": "Sanitized",
        "User-Agent": [
<<<<<<< HEAD
          "azsdk-net-Storage.Files.DataLake/12.0.0-dev.20200305.1",
          "(.NET Core 4.6.28325.01; Microsoft Windows 10.0.18363 )"
=======
          "azsdk-net-Storage.Files.DataLake/12.1.0-dev.20200403.1",
          "(.NET Core 4.6.28325.01; Microsoft Windows 10.0.18362 )"
>>>>>>> 32e373e2
        ],
        "x-ms-blob-cache-control": "shcdrwdlotqnqbguehfm",
        "x-ms-blob-content-disposition": "dglwrkrgfrbrqrxbspyo",
        "x-ms-blob-content-encoding": "skymjylhlqhbsrvlvflh",
        "x-ms-blob-content-language": "fvfvrxvxdfcnhqtrhxnr",
        "x-ms-blob-content-md5": "LCfdXlYSpp7HPP4aIoc\u002Bkg==",
        "x-ms-blob-content-type": "xjtokaxyvlfmerivectk",
        "x-ms-client-request-id": "b1a919dc-f098-a984-01aa-4c23a2ee0a7d",
<<<<<<< HEAD
        "x-ms-date": "Thu, 05 Mar 2020 22:13:52 GMT",
        "x-ms-return-client-request-id": "true",
        "x-ms-version": "2019-10-10"
=======
        "x-ms-date": "Fri, 03 Apr 2020 20:58:02 GMT",
        "x-ms-return-client-request-id": "true",
        "x-ms-version": "2019-12-12"
>>>>>>> 32e373e2
      },
      "RequestBody": null,
      "StatusCode": 200,
      "ResponseHeaders": {
        "Content-Length": "0",
<<<<<<< HEAD
        "Date": "Thu, 05 Mar 2020 22:13:52 GMT",
        "ETag": "\u00220x8D7C1527D3B9E3A\u0022",
        "Last-Modified": "Thu, 05 Mar 2020 22:13:52 GMT",
=======
        "Date": "Fri, 03 Apr 2020 20:58:00 GMT",
        "ETag": "\u00220x8D7D811B205DFA5\u0022",
        "Last-Modified": "Fri, 03 Apr 2020 20:58:00 GMT",
>>>>>>> 32e373e2
        "Server": [
          "Windows-Azure-Blob/1.0",
          "Microsoft-HTTPAPI/2.0"
        ],
        "x-ms-client-request-id": "b1a919dc-f098-a984-01aa-4c23a2ee0a7d",
<<<<<<< HEAD
        "x-ms-request-id": "81609bf7-d01e-002a-523b-f34d2b000000",
        "x-ms-version": "2019-10-10"
=======
        "x-ms-request-id": "9621e00b-f01e-0012-06fa-093670000000",
        "x-ms-version": "2019-12-12"
>>>>>>> 32e373e2
      },
      "ResponseBody": []
    },
    {
<<<<<<< HEAD
      "RequestUri": "https://seanstagehierarchical.blob.core.windows.net/test-filesystem-78e36d69-e79e-7fad-83e3-d1c63677518a/test-directory-f3039cf4-3b87-bb69-0df8-70b1a6a96982",
=======
      "RequestUri": "http://seannsecanary.blob.core.windows.net/test-filesystem-78e36d69-e79e-7fad-83e3-d1c63677518a/test-directory-f3039cf4-3b87-bb69-0df8-70b1a6a96982",
>>>>>>> 32e373e2
      "RequestMethod": "HEAD",
      "RequestHeaders": {
        "Authorization": "Sanitized",
        "User-Agent": [
<<<<<<< HEAD
          "azsdk-net-Storage.Files.DataLake/12.0.0-dev.20200305.1",
          "(.NET Core 4.6.28325.01; Microsoft Windows 10.0.18363 )"
        ],
        "x-ms-client-request-id": "8cf52aa0-4d30-4c28-1601-a76b8c375eed",
        "x-ms-date": "Thu, 05 Mar 2020 22:13:53 GMT",
        "x-ms-return-client-request-id": "true",
        "x-ms-version": "2019-10-10"
=======
          "azsdk-net-Storage.Files.DataLake/12.1.0-dev.20200403.1",
          "(.NET Core 4.6.28325.01; Microsoft Windows 10.0.18362 )"
        ],
        "x-ms-client-request-id": "8cf52aa0-4d30-4c28-1601-a76b8c375eed",
        "x-ms-date": "Fri, 03 Apr 2020 20:58:02 GMT",
        "x-ms-return-client-request-id": "true",
        "x-ms-version": "2019-12-12"
>>>>>>> 32e373e2
      },
      "RequestBody": null,
      "StatusCode": 200,
      "ResponseHeaders": {
        "Accept-Ranges": "bytes",
        "Cache-Control": "shcdrwdlotqnqbguehfm",
        "Content-Disposition": "dglwrkrgfrbrqrxbspyo",
        "Content-Encoding": "skymjylhlqhbsrvlvflh",
        "Content-Language": "fvfvrxvxdfcnhqtrhxnr",
        "Content-Length": "0",
        "Content-MD5": "LCfdXlYSpp7HPP4aIoc\u002Bkg==",
        "Content-Type": "xjtokaxyvlfmerivectk",
<<<<<<< HEAD
        "Date": "Thu, 05 Mar 2020 22:13:52 GMT",
        "ETag": "\u00220x8D7C1527D3B9E3A\u0022",
        "Last-Modified": "Thu, 05 Mar 2020 22:13:52 GMT",
=======
        "Date": "Fri, 03 Apr 2020 20:58:00 GMT",
        "ETag": "\u00220x8D7D811B205DFA5\u0022",
        "Last-Modified": "Fri, 03 Apr 2020 20:58:00 GMT",
>>>>>>> 32e373e2
        "Server": [
          "Windows-Azure-Blob/1.0",
          "Microsoft-HTTPAPI/2.0"
        ],
        "x-ms-access-tier": "Hot",
        "x-ms-access-tier-inferred": "true",
        "x-ms-blob-type": "BlockBlob",
        "x-ms-client-request-id": "8cf52aa0-4d30-4c28-1601-a76b8c375eed",
<<<<<<< HEAD
        "x-ms-creation-time": "Thu, 05 Mar 2020 22:13:52 GMT",
        "x-ms-lease-state": "available",
        "x-ms-lease-status": "unlocked",
        "x-ms-meta-hdi_isfolder": "true",
        "x-ms-request-id": "81609c04-d01e-002a-5f3b-f34d2b000000",
        "x-ms-server-encrypted": "true",
        "x-ms-version": "2019-10-10"
=======
        "x-ms-creation-time": "Fri, 03 Apr 2020 20:58:00 GMT",
        "x-ms-lease-state": "available",
        "x-ms-lease-status": "unlocked",
        "x-ms-meta-hdi_isfolder": "true",
        "x-ms-request-id": "9621e011-f01e-0012-0afa-093670000000",
        "x-ms-server-encrypted": "true",
        "x-ms-version": "2019-12-12"
>>>>>>> 32e373e2
      },
      "ResponseBody": []
    },
    {
<<<<<<< HEAD
      "RequestUri": "https://seanstagehierarchical.blob.core.windows.net/test-filesystem-78e36d69-e79e-7fad-83e3-d1c63677518a?restype=container",
      "RequestMethod": "DELETE",
      "RequestHeaders": {
        "Authorization": "Sanitized",
        "traceparent": "00-57be3a33bcd31941850ae4f010443427-2ee8010488691c48-00",
        "User-Agent": [
          "azsdk-net-Storage.Files.DataLake/12.0.0-dev.20200305.1",
          "(.NET Core 4.6.28325.01; Microsoft Windows 10.0.18363 )"
        ],
        "x-ms-client-request-id": "78838337-7df9-b44c-d4e9-df3acbd5a263",
        "x-ms-date": "Thu, 05 Mar 2020 22:13:53 GMT",
        "x-ms-return-client-request-id": "true",
        "x-ms-version": "2019-10-10"
=======
      "RequestUri": "http://seannsecanary.blob.core.windows.net/test-filesystem-78e36d69-e79e-7fad-83e3-d1c63677518a?restype=container",
      "RequestMethod": "DELETE",
      "RequestHeaders": {
        "Authorization": "Sanitized",
        "traceparent": "00-692be995f323bf418d15258ae161ba88-e2035fef21d7b844-00",
        "User-Agent": [
          "azsdk-net-Storage.Files.DataLake/12.1.0-dev.20200403.1",
          "(.NET Core 4.6.28325.01; Microsoft Windows 10.0.18362 )"
        ],
        "x-ms-client-request-id": "78838337-7df9-b44c-d4e9-df3acbd5a263",
        "x-ms-date": "Fri, 03 Apr 2020 20:58:02 GMT",
        "x-ms-return-client-request-id": "true",
        "x-ms-version": "2019-12-12"
>>>>>>> 32e373e2
      },
      "RequestBody": null,
      "StatusCode": 202,
      "ResponseHeaders": {
        "Content-Length": "0",
<<<<<<< HEAD
        "Date": "Thu, 05 Mar 2020 22:13:52 GMT",
=======
        "Date": "Fri, 03 Apr 2020 20:58:00 GMT",
>>>>>>> 32e373e2
        "Server": [
          "Windows-Azure-Blob/1.0",
          "Microsoft-HTTPAPI/2.0"
        ],
        "x-ms-client-request-id": "78838337-7df9-b44c-d4e9-df3acbd5a263",
<<<<<<< HEAD
        "x-ms-request-id": "81609c07-d01e-002a-623b-f34d2b000000",
        "x-ms-version": "2019-10-10"
=======
        "x-ms-request-id": "9621e01d-f01e-0012-13fa-093670000000",
        "x-ms-version": "2019-12-12"
>>>>>>> 32e373e2
      },
      "ResponseBody": []
    }
  ],
  "Variables": {
<<<<<<< HEAD
    "DateTimeOffsetNow": "2020-03-05T14:13:52.1828617-08:00",
    "RandomSeed": "179429192",
    "Storage_TestConfigHierarchicalNamespace": "NamespaceTenant\nseanstagehierarchical\nU2FuaXRpemVk\nhttps://seanstagehierarchical.blob.core.windows.net\nhttp://seanstagehierarchical.file.core.windows.net\nhttp://seanstagehierarchical.queue.core.windows.net\nhttp://seanstagehierarchical.table.core.windows.net\n\n\n\n\nhttp://seanstagehierarchical-secondary.blob.core.windows.net\nhttp://seanstagehierarchical-secondary.file.core.windows.net\nhttp://seanstagehierarchical-secondary.queue.core.windows.net\nhttp://seanstagehierarchical-secondary.table.core.windows.net\n68390a19-a643-458b-b726-408abf67b4fc\nSanitized\n72f988bf-86f1-41af-91ab-2d7cd011db47\nhttps://login.microsoftonline.com/\nCloud\nBlobEndpoint=https://seanstagehierarchical.blob.core.windows.net/;QueueEndpoint=http://seanstagehierarchical.queue.core.windows.net/;FileEndpoint=http://seanstagehierarchical.file.core.windows.net/;BlobSecondaryEndpoint=http://seanstagehierarchical-secondary.blob.core.windows.net/;QueueSecondaryEndpoint=http://seanstagehierarchical-secondary.queue.core.windows.net/;FileSecondaryEndpoint=http://seanstagehierarchical-secondary.file.core.windows.net/;AccountName=seanstagehierarchical;AccountKey=Sanitized\n"
=======
    "DateTimeOffsetNow": "2020-04-03T13:58:02.1587479-07:00",
    "RandomSeed": "179429192",
    "Storage_TestConfigHierarchicalNamespace": "NamespaceTenant\nseannsecanary\nU2FuaXRpemVk\nhttp://seannsecanary.blob.core.windows.net\nhttp://seannsecanary.file.core.windows.net\nhttp://seannsecanary.queue.core.windows.net\nhttp://seannsecanary.table.core.windows.net\n\n\n\n\nhttp://seannsecanary-secondary.blob.core.windows.net\nhttp://seannsecanary-secondary.file.core.windows.net\nhttp://seannsecanary-secondary.queue.core.windows.net\nhttp://seannsecanary-secondary.table.core.windows.net\n68390a19-a643-458b-b726-408abf67b4fc\nSanitized\n72f988bf-86f1-41af-91ab-2d7cd011db47\nhttps://login.microsoftonline.com/\nCloud\nBlobEndpoint=http://seannsecanary.blob.core.windows.net/;QueueEndpoint=http://seannsecanary.queue.core.windows.net/;FileEndpoint=http://seannsecanary.file.core.windows.net/;BlobSecondaryEndpoint=http://seannsecanary-secondary.blob.core.windows.net/;QueueSecondaryEndpoint=http://seannsecanary-secondary.queue.core.windows.net/;FileSecondaryEndpoint=http://seannsecanary-secondary.file.core.windows.net/;AccountName=seannsecanary;AccountKey=Sanitized\n"
>>>>>>> 32e373e2
  }
}<|MERGE_RESOLUTION|>--- conflicted
+++ resolved
@@ -1,22 +1,6 @@
 {
   "Entries": [
     {
-<<<<<<< HEAD
-      "RequestUri": "https://seanstagehierarchical.blob.core.windows.net/test-filesystem-78e36d69-e79e-7fad-83e3-d1c63677518a?restype=container",
-      "RequestMethod": "PUT",
-      "RequestHeaders": {
-        "Authorization": "Sanitized",
-        "traceparent": "00-47d7eeb7b44292498ed8d2e55a61c3f3-f1997e1e71d68f4e-00",
-        "User-Agent": [
-          "azsdk-net-Storage.Files.DataLake/12.0.0-dev.20200305.1",
-          "(.NET Core 4.6.28325.01; Microsoft Windows 10.0.18363 )"
-        ],
-        "x-ms-blob-public-access": "container",
-        "x-ms-client-request-id": "5d87292b-16ca-a58b-6aa6-1d77cfb0e54a",
-        "x-ms-date": "Thu, 05 Mar 2020 22:13:52 GMT",
-        "x-ms-return-client-request-id": "true",
-        "x-ms-version": "2019-10-10"
-=======
       "RequestUri": "http://seannsecanary.blob.core.windows.net/test-filesystem-78e36d69-e79e-7fad-83e3-d1c63677518a?restype=container",
       "RequestMethod": "PUT",
       "RequestHeaders": {
@@ -31,52 +15,25 @@
         "x-ms-date": "Fri, 03 Apr 2020 20:58:02 GMT",
         "x-ms-return-client-request-id": "true",
         "x-ms-version": "2019-12-12"
->>>>>>> 32e373e2
       },
       "RequestBody": null,
       "StatusCode": 201,
       "ResponseHeaders": {
         "Content-Length": "0",
-<<<<<<< HEAD
-        "Date": "Thu, 05 Mar 2020 22:13:51 GMT",
-        "ETag": "\u00220x8D7C1527CEF4418\u0022",
-        "Last-Modified": "Thu, 05 Mar 2020 22:13:52 GMT",
-=======
         "Date": "Fri, 03 Apr 2020 20:58:00 GMT",
         "ETag": "\u00220x8D7D811B1EA5853\u0022",
         "Last-Modified": "Fri, 03 Apr 2020 20:58:00 GMT",
->>>>>>> 32e373e2
         "Server": [
           "Windows-Azure-Blob/1.0",
           "Microsoft-HTTPAPI/2.0"
         ],
         "x-ms-client-request-id": "5d87292b-16ca-a58b-6aa6-1d77cfb0e54a",
-<<<<<<< HEAD
-        "x-ms-request-id": "81609be3-d01e-002a-413b-f34d2b000000",
-        "x-ms-version": "2019-10-10"
-=======
         "x-ms-request-id": "9621dff0-f01e-0012-6ffa-093670000000",
         "x-ms-version": "2019-12-12"
->>>>>>> 32e373e2
       },
       "ResponseBody": []
     },
     {
-<<<<<<< HEAD
-      "RequestUri": "https://seanstagehierarchical.dfs.core.windows.net/test-filesystem-78e36d69-e79e-7fad-83e3-d1c63677518a/test-directory-f3039cf4-3b87-bb69-0df8-70b1a6a96982?resource=directory",
-      "RequestMethod": "PUT",
-      "RequestHeaders": {
-        "Authorization": "Sanitized",
-        "traceparent": "00-2d58cab1be40d74bb08ca2baaed18286-9cf703a34267b24c-00",
-        "User-Agent": [
-          "azsdk-net-Storage.Files.DataLake/12.0.0-dev.20200305.1",
-          "(.NET Core 4.6.28325.01; Microsoft Windows 10.0.18363 )"
-        ],
-        "x-ms-client-request-id": "7910f507-22fd-f024-c0cb-50d1a5dafec1",
-        "x-ms-date": "Thu, 05 Mar 2020 22:13:52 GMT",
-        "x-ms-return-client-request-id": "true",
-        "x-ms-version": "2019-10-10"
-=======
       "RequestUri": "http://seannsecanary.dfs.core.windows.net/test-filesystem-78e36d69-e79e-7fad-83e3-d1c63677518a/test-directory-f3039cf4-3b87-bb69-0df8-70b1a6a96982?resource=directory",
       "RequestMethod": "PUT",
       "RequestHeaders": {
@@ -90,53 +47,32 @@
         "x-ms-date": "Fri, 03 Apr 2020 20:58:02 GMT",
         "x-ms-return-client-request-id": "true",
         "x-ms-version": "2019-12-12"
->>>>>>> 32e373e2
       },
       "RequestBody": null,
       "StatusCode": 201,
       "ResponseHeaders": {
         "Content-Length": "0",
-<<<<<<< HEAD
-        "Date": "Thu, 05 Mar 2020 22:13:52 GMT",
-        "ETag": "\u00220x8D7C1527D20D5EE\u0022",
-        "Last-Modified": "Thu, 05 Mar 2020 22:13:52 GMT",
-=======
         "Date": "Fri, 03 Apr 2020 20:58:00 GMT",
         "ETag": "\u00220x8D7D811B1F8AAF9\u0022",
         "Last-Modified": "Fri, 03 Apr 2020 20:58:00 GMT",
->>>>>>> 32e373e2
         "Server": [
           "Windows-Azure-HDFS/1.0",
           "Microsoft-HTTPAPI/2.0"
         ],
         "x-ms-client-request-id": "7910f507-22fd-f024-c0cb-50d1a5dafec1",
-<<<<<<< HEAD
-        "x-ms-request-id": "c41c3ca2-301f-0022-7f3b-f35724000000",
-        "x-ms-version": "2019-10-10"
-=======
         "x-ms-request-id": "fa43fe4d-201f-0097-4bfa-091bad000000",
         "x-ms-version": "2019-12-12"
->>>>>>> 32e373e2
       },
       "ResponseBody": []
     },
     {
-<<<<<<< HEAD
-      "RequestUri": "https://seanstagehierarchical.blob.core.windows.net/test-filesystem-78e36d69-e79e-7fad-83e3-d1c63677518a/test-directory-f3039cf4-3b87-bb69-0df8-70b1a6a96982?comp=properties",
-=======
       "RequestUri": "http://seannsecanary.blob.core.windows.net/test-filesystem-78e36d69-e79e-7fad-83e3-d1c63677518a/test-directory-f3039cf4-3b87-bb69-0df8-70b1a6a96982?comp=properties",
->>>>>>> 32e373e2
       "RequestMethod": "PUT",
       "RequestHeaders": {
         "Authorization": "Sanitized",
         "User-Agent": [
-<<<<<<< HEAD
-          "azsdk-net-Storage.Files.DataLake/12.0.0-dev.20200305.1",
-          "(.NET Core 4.6.28325.01; Microsoft Windows 10.0.18363 )"
-=======
           "azsdk-net-Storage.Files.DataLake/12.1.0-dev.20200403.1",
           "(.NET Core 4.6.28325.01; Microsoft Windows 10.0.18362 )"
->>>>>>> 32e373e2
         ],
         "x-ms-blob-cache-control": "shcdrwdlotqnqbguehfm",
         "x-ms-blob-content-disposition": "dglwrkrgfrbrqrxbspyo",
@@ -145,63 +81,33 @@
         "x-ms-blob-content-md5": "LCfdXlYSpp7HPP4aIoc\u002Bkg==",
         "x-ms-blob-content-type": "xjtokaxyvlfmerivectk",
         "x-ms-client-request-id": "b1a919dc-f098-a984-01aa-4c23a2ee0a7d",
-<<<<<<< HEAD
-        "x-ms-date": "Thu, 05 Mar 2020 22:13:52 GMT",
-        "x-ms-return-client-request-id": "true",
-        "x-ms-version": "2019-10-10"
-=======
         "x-ms-date": "Fri, 03 Apr 2020 20:58:02 GMT",
         "x-ms-return-client-request-id": "true",
         "x-ms-version": "2019-12-12"
->>>>>>> 32e373e2
       },
       "RequestBody": null,
       "StatusCode": 200,
       "ResponseHeaders": {
         "Content-Length": "0",
-<<<<<<< HEAD
-        "Date": "Thu, 05 Mar 2020 22:13:52 GMT",
-        "ETag": "\u00220x8D7C1527D3B9E3A\u0022",
-        "Last-Modified": "Thu, 05 Mar 2020 22:13:52 GMT",
-=======
         "Date": "Fri, 03 Apr 2020 20:58:00 GMT",
         "ETag": "\u00220x8D7D811B205DFA5\u0022",
         "Last-Modified": "Fri, 03 Apr 2020 20:58:00 GMT",
->>>>>>> 32e373e2
         "Server": [
           "Windows-Azure-Blob/1.0",
           "Microsoft-HTTPAPI/2.0"
         ],
         "x-ms-client-request-id": "b1a919dc-f098-a984-01aa-4c23a2ee0a7d",
-<<<<<<< HEAD
-        "x-ms-request-id": "81609bf7-d01e-002a-523b-f34d2b000000",
-        "x-ms-version": "2019-10-10"
-=======
         "x-ms-request-id": "9621e00b-f01e-0012-06fa-093670000000",
         "x-ms-version": "2019-12-12"
->>>>>>> 32e373e2
       },
       "ResponseBody": []
     },
     {
-<<<<<<< HEAD
-      "RequestUri": "https://seanstagehierarchical.blob.core.windows.net/test-filesystem-78e36d69-e79e-7fad-83e3-d1c63677518a/test-directory-f3039cf4-3b87-bb69-0df8-70b1a6a96982",
-=======
       "RequestUri": "http://seannsecanary.blob.core.windows.net/test-filesystem-78e36d69-e79e-7fad-83e3-d1c63677518a/test-directory-f3039cf4-3b87-bb69-0df8-70b1a6a96982",
->>>>>>> 32e373e2
       "RequestMethod": "HEAD",
       "RequestHeaders": {
         "Authorization": "Sanitized",
         "User-Agent": [
-<<<<<<< HEAD
-          "azsdk-net-Storage.Files.DataLake/12.0.0-dev.20200305.1",
-          "(.NET Core 4.6.28325.01; Microsoft Windows 10.0.18363 )"
-        ],
-        "x-ms-client-request-id": "8cf52aa0-4d30-4c28-1601-a76b8c375eed",
-        "x-ms-date": "Thu, 05 Mar 2020 22:13:53 GMT",
-        "x-ms-return-client-request-id": "true",
-        "x-ms-version": "2019-10-10"
-=======
           "azsdk-net-Storage.Files.DataLake/12.1.0-dev.20200403.1",
           "(.NET Core 4.6.28325.01; Microsoft Windows 10.0.18362 )"
         ],
@@ -209,7 +115,6 @@
         "x-ms-date": "Fri, 03 Apr 2020 20:58:02 GMT",
         "x-ms-return-client-request-id": "true",
         "x-ms-version": "2019-12-12"
->>>>>>> 32e373e2
       },
       "RequestBody": null,
       "StatusCode": 200,
@@ -222,15 +127,9 @@
         "Content-Length": "0",
         "Content-MD5": "LCfdXlYSpp7HPP4aIoc\u002Bkg==",
         "Content-Type": "xjtokaxyvlfmerivectk",
-<<<<<<< HEAD
-        "Date": "Thu, 05 Mar 2020 22:13:52 GMT",
-        "ETag": "\u00220x8D7C1527D3B9E3A\u0022",
-        "Last-Modified": "Thu, 05 Mar 2020 22:13:52 GMT",
-=======
         "Date": "Fri, 03 Apr 2020 20:58:00 GMT",
         "ETag": "\u00220x8D7D811B205DFA5\u0022",
         "Last-Modified": "Fri, 03 Apr 2020 20:58:00 GMT",
->>>>>>> 32e373e2
         "Server": [
           "Windows-Azure-Blob/1.0",
           "Microsoft-HTTPAPI/2.0"
@@ -239,15 +138,6 @@
         "x-ms-access-tier-inferred": "true",
         "x-ms-blob-type": "BlockBlob",
         "x-ms-client-request-id": "8cf52aa0-4d30-4c28-1601-a76b8c375eed",
-<<<<<<< HEAD
-        "x-ms-creation-time": "Thu, 05 Mar 2020 22:13:52 GMT",
-        "x-ms-lease-state": "available",
-        "x-ms-lease-status": "unlocked",
-        "x-ms-meta-hdi_isfolder": "true",
-        "x-ms-request-id": "81609c04-d01e-002a-5f3b-f34d2b000000",
-        "x-ms-server-encrypted": "true",
-        "x-ms-version": "2019-10-10"
-=======
         "x-ms-creation-time": "Fri, 03 Apr 2020 20:58:00 GMT",
         "x-ms-lease-state": "available",
         "x-ms-lease-status": "unlocked",
@@ -255,26 +145,10 @@
         "x-ms-request-id": "9621e011-f01e-0012-0afa-093670000000",
         "x-ms-server-encrypted": "true",
         "x-ms-version": "2019-12-12"
->>>>>>> 32e373e2
       },
       "ResponseBody": []
     },
     {
-<<<<<<< HEAD
-      "RequestUri": "https://seanstagehierarchical.blob.core.windows.net/test-filesystem-78e36d69-e79e-7fad-83e3-d1c63677518a?restype=container",
-      "RequestMethod": "DELETE",
-      "RequestHeaders": {
-        "Authorization": "Sanitized",
-        "traceparent": "00-57be3a33bcd31941850ae4f010443427-2ee8010488691c48-00",
-        "User-Agent": [
-          "azsdk-net-Storage.Files.DataLake/12.0.0-dev.20200305.1",
-          "(.NET Core 4.6.28325.01; Microsoft Windows 10.0.18363 )"
-        ],
-        "x-ms-client-request-id": "78838337-7df9-b44c-d4e9-df3acbd5a263",
-        "x-ms-date": "Thu, 05 Mar 2020 22:13:53 GMT",
-        "x-ms-return-client-request-id": "true",
-        "x-ms-version": "2019-10-10"
-=======
       "RequestUri": "http://seannsecanary.blob.core.windows.net/test-filesystem-78e36d69-e79e-7fad-83e3-d1c63677518a?restype=container",
       "RequestMethod": "DELETE",
       "RequestHeaders": {
@@ -288,42 +162,26 @@
         "x-ms-date": "Fri, 03 Apr 2020 20:58:02 GMT",
         "x-ms-return-client-request-id": "true",
         "x-ms-version": "2019-12-12"
->>>>>>> 32e373e2
       },
       "RequestBody": null,
       "StatusCode": 202,
       "ResponseHeaders": {
         "Content-Length": "0",
-<<<<<<< HEAD
-        "Date": "Thu, 05 Mar 2020 22:13:52 GMT",
-=======
         "Date": "Fri, 03 Apr 2020 20:58:00 GMT",
->>>>>>> 32e373e2
         "Server": [
           "Windows-Azure-Blob/1.0",
           "Microsoft-HTTPAPI/2.0"
         ],
         "x-ms-client-request-id": "78838337-7df9-b44c-d4e9-df3acbd5a263",
-<<<<<<< HEAD
-        "x-ms-request-id": "81609c07-d01e-002a-623b-f34d2b000000",
-        "x-ms-version": "2019-10-10"
-=======
         "x-ms-request-id": "9621e01d-f01e-0012-13fa-093670000000",
         "x-ms-version": "2019-12-12"
->>>>>>> 32e373e2
       },
       "ResponseBody": []
     }
   ],
   "Variables": {
-<<<<<<< HEAD
-    "DateTimeOffsetNow": "2020-03-05T14:13:52.1828617-08:00",
-    "RandomSeed": "179429192",
-    "Storage_TestConfigHierarchicalNamespace": "NamespaceTenant\nseanstagehierarchical\nU2FuaXRpemVk\nhttps://seanstagehierarchical.blob.core.windows.net\nhttp://seanstagehierarchical.file.core.windows.net\nhttp://seanstagehierarchical.queue.core.windows.net\nhttp://seanstagehierarchical.table.core.windows.net\n\n\n\n\nhttp://seanstagehierarchical-secondary.blob.core.windows.net\nhttp://seanstagehierarchical-secondary.file.core.windows.net\nhttp://seanstagehierarchical-secondary.queue.core.windows.net\nhttp://seanstagehierarchical-secondary.table.core.windows.net\n68390a19-a643-458b-b726-408abf67b4fc\nSanitized\n72f988bf-86f1-41af-91ab-2d7cd011db47\nhttps://login.microsoftonline.com/\nCloud\nBlobEndpoint=https://seanstagehierarchical.blob.core.windows.net/;QueueEndpoint=http://seanstagehierarchical.queue.core.windows.net/;FileEndpoint=http://seanstagehierarchical.file.core.windows.net/;BlobSecondaryEndpoint=http://seanstagehierarchical-secondary.blob.core.windows.net/;QueueSecondaryEndpoint=http://seanstagehierarchical-secondary.queue.core.windows.net/;FileSecondaryEndpoint=http://seanstagehierarchical-secondary.file.core.windows.net/;AccountName=seanstagehierarchical;AccountKey=Sanitized\n"
-=======
     "DateTimeOffsetNow": "2020-04-03T13:58:02.1587479-07:00",
     "RandomSeed": "179429192",
     "Storage_TestConfigHierarchicalNamespace": "NamespaceTenant\nseannsecanary\nU2FuaXRpemVk\nhttp://seannsecanary.blob.core.windows.net\nhttp://seannsecanary.file.core.windows.net\nhttp://seannsecanary.queue.core.windows.net\nhttp://seannsecanary.table.core.windows.net\n\n\n\n\nhttp://seannsecanary-secondary.blob.core.windows.net\nhttp://seannsecanary-secondary.file.core.windows.net\nhttp://seannsecanary-secondary.queue.core.windows.net\nhttp://seannsecanary-secondary.table.core.windows.net\n68390a19-a643-458b-b726-408abf67b4fc\nSanitized\n72f988bf-86f1-41af-91ab-2d7cd011db47\nhttps://login.microsoftonline.com/\nCloud\nBlobEndpoint=http://seannsecanary.blob.core.windows.net/;QueueEndpoint=http://seannsecanary.queue.core.windows.net/;FileEndpoint=http://seannsecanary.file.core.windows.net/;BlobSecondaryEndpoint=http://seannsecanary-secondary.blob.core.windows.net/;QueueSecondaryEndpoint=http://seannsecanary-secondary.queue.core.windows.net/;FileSecondaryEndpoint=http://seannsecanary-secondary.file.core.windows.net/;AccountName=seannsecanary;AccountKey=Sanitized\n"
->>>>>>> 32e373e2
   }
 }