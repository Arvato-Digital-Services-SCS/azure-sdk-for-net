{
  "Entries": [
    {
<<<<<<< HEAD
      "RequestUri": "https://seanstagehierarchical.blob.core.windows.net/test-filesystem-084dd1a6-d6a9-56e3-2c65-1edb5ec00963?restype=container",
      "RequestMethod": "PUT",
      "RequestHeaders": {
        "Authorization": "Sanitized",
        "traceparent": "00-71ae5b5430110748ab694f883b68c3e0-67cdbcd5bdda1c4b-00",
        "User-Agent": [
          "azsdk-net-Storage.Files.DataLake/12.0.0-dev.20200305.1",
          "(.NET Core 4.6.28325.01; Microsoft Windows 10.0.18363 )"
        ],
        "x-ms-blob-public-access": "container",
        "x-ms-client-request-id": "33553c0d-4b07-eb2d-f9ea-814efbad0492",
        "x-ms-date": "Thu, 05 Mar 2020 22:07:29 GMT",
        "x-ms-return-client-request-id": "true",
        "x-ms-version": "2019-10-10"
=======
      "RequestUri": "http://seannsecanary.blob.core.windows.net/test-filesystem-084dd1a6-d6a9-56e3-2c65-1edb5ec00963?restype=container",
      "RequestMethod": "PUT",
      "RequestHeaders": {
        "Authorization": "Sanitized",
        "traceparent": "00-54c3215319628a47aba2b89982460872-6c1a9b05fcd78446-00",
        "User-Agent": [
          "azsdk-net-Storage.Files.DataLake/12.1.0-dev.20200403.1",
          "(.NET Core 4.6.28325.01; Microsoft Windows 10.0.18362 )"
        ],
        "x-ms-blob-public-access": "container",
        "x-ms-client-request-id": "33553c0d-4b07-eb2d-f9ea-814efbad0492",
        "x-ms-date": "Fri, 03 Apr 2020 20:53:11 GMT",
        "x-ms-return-client-request-id": "true",
        "x-ms-version": "2019-12-12"
>>>>>>> 32e373e2
      },
      "RequestBody": null,
      "StatusCode": 201,
      "ResponseHeaders": {
        "Content-Length": "0",
<<<<<<< HEAD
        "Date": "Thu, 05 Mar 2020 22:07:29 GMT",
        "ETag": "\u00220x8D7C1519907895B\u0022",
        "Last-Modified": "Thu, 05 Mar 2020 22:07:30 GMT",
=======
        "Date": "Fri, 03 Apr 2020 20:53:09 GMT",
        "ETag": "\u00220x8D7D81104C96FAB\u0022",
        "Last-Modified": "Fri, 03 Apr 2020 20:53:10 GMT",
>>>>>>> 32e373e2
        "Server": [
          "Windows-Azure-Blob/1.0",
          "Microsoft-HTTPAPI/2.0"
        ],
        "x-ms-client-request-id": "33553c0d-4b07-eb2d-f9ea-814efbad0492",
<<<<<<< HEAD
        "x-ms-request-id": "80951db8-a01e-0020-133a-f3e99c000000",
        "x-ms-version": "2019-10-10"
=======
        "x-ms-request-id": "9621596e-f01e-0012-38f9-093670000000",
        "x-ms-version": "2019-12-12"
>>>>>>> 32e373e2
      },
      "ResponseBody": []
    },
    {
<<<<<<< HEAD
      "RequestUri": "https://seanstagehierarchical.dfs.core.windows.net/test-filesystem-084dd1a6-d6a9-56e3-2c65-1edb5ec00963/test-directory-bf8960d9-b3d0-df28-48e9-9e3e25f6e4ad?resource=directory",
      "RequestMethod": "PUT",
      "RequestHeaders": {
        "Authorization": "Sanitized",
        "traceparent": "00-48fdfc2ee3625341b9575ca88cf9cc2d-40c363676e96bd47-00",
        "User-Agent": [
          "azsdk-net-Storage.Files.DataLake/12.0.0-dev.20200305.1",
          "(.NET Core 4.6.28325.01; Microsoft Windows 10.0.18363 )"
        ],
        "x-ms-client-request-id": "11131e66-faf5-5929-1375-ea1daceec502",
        "x-ms-date": "Thu, 05 Mar 2020 22:07:30 GMT",
        "x-ms-return-client-request-id": "true",
        "x-ms-version": "2019-10-10"
=======
      "RequestUri": "http://seannsecanary.dfs.core.windows.net/test-filesystem-084dd1a6-d6a9-56e3-2c65-1edb5ec00963/test-directory-bf8960d9-b3d0-df28-48e9-9e3e25f6e4ad?resource=directory",
      "RequestMethod": "PUT",
      "RequestHeaders": {
        "Authorization": "Sanitized",
        "traceparent": "00-24a6f249c8da8a43b18d5bf6fdf10192-327cb930eaf25b44-00",
        "User-Agent": [
          "azsdk-net-Storage.Files.DataLake/12.1.0-dev.20200403.1",
          "(.NET Core 4.6.28325.01; Microsoft Windows 10.0.18362 )"
        ],
        "x-ms-client-request-id": "11131e66-faf5-5929-1375-ea1daceec502",
        "x-ms-date": "Fri, 03 Apr 2020 20:53:11 GMT",
        "x-ms-return-client-request-id": "true",
        "x-ms-version": "2019-12-12"
>>>>>>> 32e373e2
      },
      "RequestBody": null,
      "StatusCode": 201,
      "ResponseHeaders": {
        "Content-Length": "0",
<<<<<<< HEAD
        "Date": "Thu, 05 Mar 2020 22:07:29 GMT",
        "ETag": "\u00220x8D7C1519938ED9B\u0022",
        "Last-Modified": "Thu, 05 Mar 2020 22:07:30 GMT",
=======
        "Date": "Fri, 03 Apr 2020 20:53:09 GMT",
        "ETag": "\u00220x8D7D81104D8BBB1\u0022",
        "Last-Modified": "Fri, 03 Apr 2020 20:53:10 GMT",
>>>>>>> 32e373e2
        "Server": [
          "Windows-Azure-HDFS/1.0",
          "Microsoft-HTTPAPI/2.0"
        ],
        "x-ms-client-request-id": "11131e66-faf5-5929-1375-ea1daceec502",
<<<<<<< HEAD
        "x-ms-request-id": "22528cb4-001f-0006-313a-f3a184000000",
        "x-ms-version": "2019-10-10"
=======
        "x-ms-request-id": "fa43fab3-201f-0097-6ef9-091bad000000",
        "x-ms-version": "2019-12-12"
>>>>>>> 32e373e2
      },
      "ResponseBody": []
    },
    {
<<<<<<< HEAD
      "RequestUri": "https://seanstagehierarchical.dfs.core.windows.net/test-filesystem-084dd1a6-d6a9-56e3-2c65-1edb5ec00963/test-directory-bf8960d9-b3d0-df28-48e9-9e3e25f6e4ad/test-file-d7a3d405-e2de-0327-040f-6a482e019a0e?resource=file",
=======
      "RequestUri": "http://seannsecanary.dfs.core.windows.net/test-filesystem-084dd1a6-d6a9-56e3-2c65-1edb5ec00963/test-directory-bf8960d9-b3d0-df28-48e9-9e3e25f6e4ad/test-file-d7a3d405-e2de-0327-040f-6a482e019a0e?resource=file",
>>>>>>> 32e373e2
      "RequestMethod": "PUT",
      "RequestHeaders": {
        "Authorization": "Sanitized",
        "User-Agent": [
<<<<<<< HEAD
          "azsdk-net-Storage.Files.DataLake/12.0.0-dev.20200305.1",
          "(.NET Core 4.6.28325.01; Microsoft Windows 10.0.18363 )"
        ],
        "x-ms-client-request-id": "702082c2-9197-84dd-f610-0de68fe12b11",
        "x-ms-date": "Thu, 05 Mar 2020 22:07:30 GMT",
        "x-ms-permissions": "0777",
        "x-ms-return-client-request-id": "true",
        "x-ms-umask": "0057",
        "x-ms-version": "2019-10-10"
=======
          "azsdk-net-Storage.Files.DataLake/12.1.0-dev.20200403.1",
          "(.NET Core 4.6.28325.01; Microsoft Windows 10.0.18362 )"
        ],
        "x-ms-client-request-id": "702082c2-9197-84dd-f610-0de68fe12b11",
        "x-ms-date": "Fri, 03 Apr 2020 20:53:11 GMT",
        "x-ms-permissions": "0777",
        "x-ms-return-client-request-id": "true",
        "x-ms-umask": "0057",
        "x-ms-version": "2019-12-12"
>>>>>>> 32e373e2
      },
      "RequestBody": null,
      "StatusCode": 201,
      "ResponseHeaders": {
        "Content-Length": "0",
<<<<<<< HEAD
        "Date": "Thu, 05 Mar 2020 22:07:29 GMT",
        "ETag": "\u00220x8D7C151994723BF\u0022",
        "Last-Modified": "Thu, 05 Mar 2020 22:07:30 GMT",
=======
        "Date": "Fri, 03 Apr 2020 20:53:09 GMT",
        "ETag": "\u00220x8D7D81104E604D9\u0022",
        "Last-Modified": "Fri, 03 Apr 2020 20:53:10 GMT",
>>>>>>> 32e373e2
        "Server": [
          "Windows-Azure-HDFS/1.0",
          "Microsoft-HTTPAPI/2.0"
        ],
        "x-ms-client-request-id": "702082c2-9197-84dd-f610-0de68fe12b11",
<<<<<<< HEAD
        "x-ms-request-id": "22528cb5-001f-0006-323a-f3a184000000",
        "x-ms-version": "2019-10-10"
=======
        "x-ms-request-id": "fa43fab4-201f-0097-6ff9-091bad000000",
        "x-ms-version": "2019-12-12"
>>>>>>> 32e373e2
      },
      "ResponseBody": []
    },
    {
<<<<<<< HEAD
      "RequestUri": "https://seanstagehierarchical.dfs.core.windows.net/test-filesystem-084dd1a6-d6a9-56e3-2c65-1edb5ec00963/test-directory-bf8960d9-b3d0-df28-48e9-9e3e25f6e4ad/test-file-d7a3d405-e2de-0327-040f-6a482e019a0e?action=getAccessControl",
=======
      "RequestUri": "http://seannsecanary.dfs.core.windows.net/test-filesystem-084dd1a6-d6a9-56e3-2c65-1edb5ec00963/test-directory-bf8960d9-b3d0-df28-48e9-9e3e25f6e4ad/test-file-d7a3d405-e2de-0327-040f-6a482e019a0e?action=getAccessControl",
>>>>>>> 32e373e2
      "RequestMethod": "HEAD",
      "RequestHeaders": {
        "Authorization": "Sanitized",
        "User-Agent": [
<<<<<<< HEAD
          "azsdk-net-Storage.Files.DataLake/12.0.0-dev.20200305.1",
          "(.NET Core 4.6.28325.01; Microsoft Windows 10.0.18363 )"
        ],
        "x-ms-client-request-id": "ac850342-29e1-ee76-0452-11d2c6d12118",
        "x-ms-date": "Thu, 05 Mar 2020 22:07:30 GMT",
        "x-ms-return-client-request-id": "true",
        "x-ms-version": "2019-10-10"
=======
          "azsdk-net-Storage.Files.DataLake/12.1.0-dev.20200403.1",
          "(.NET Core 4.6.28325.01; Microsoft Windows 10.0.18362 )"
        ],
        "x-ms-client-request-id": "ac850342-29e1-ee76-0452-11d2c6d12118",
        "x-ms-date": "Fri, 03 Apr 2020 20:53:11 GMT",
        "x-ms-return-client-request-id": "true",
        "x-ms-version": "2019-12-12"
>>>>>>> 32e373e2
      },
      "RequestBody": null,
      "StatusCode": 200,
      "ResponseHeaders": {
<<<<<<< HEAD
        "Date": "Thu, 05 Mar 2020 22:07:29 GMT",
        "ETag": "\u00220x8D7C151994723BF\u0022",
        "Last-Modified": "Thu, 05 Mar 2020 22:07:30 GMT",
=======
        "Date": "Fri, 03 Apr 2020 20:53:09 GMT",
        "ETag": "\u00220x8D7D81104E604D9\u0022",
        "Last-Modified": "Fri, 03 Apr 2020 20:53:10 GMT",
>>>>>>> 32e373e2
        "Server": [
          "Windows-Azure-HDFS/1.0",
          "Microsoft-HTTPAPI/2.0"
        ],
        "x-ms-acl": "user::rwx,group::-w-,other::---",
        "x-ms-client-request-id": "ac850342-29e1-ee76-0452-11d2c6d12118",
        "x-ms-group": "$superuser",
        "x-ms-owner": "$superuser",
        "x-ms-permissions": "rwx-w----",
<<<<<<< HEAD
        "x-ms-request-id": "22528cb6-001f-0006-333a-f3a184000000",
        "x-ms-version": "2019-10-10"
=======
        "x-ms-request-id": "fa43fab5-201f-0097-70f9-091bad000000",
        "x-ms-version": "2019-12-12"
>>>>>>> 32e373e2
      },
      "ResponseBody": []
    },
    {
<<<<<<< HEAD
      "RequestUri": "https://seanstagehierarchical.blob.core.windows.net/test-filesystem-084dd1a6-d6a9-56e3-2c65-1edb5ec00963?restype=container",
      "RequestMethod": "DELETE",
      "RequestHeaders": {
        "Authorization": "Sanitized",
        "traceparent": "00-d840117f719fb54bad7d2a7f7a69c544-2b0d31446b65944f-00",
        "User-Agent": [
          "azsdk-net-Storage.Files.DataLake/12.0.0-dev.20200305.1",
          "(.NET Core 4.6.28325.01; Microsoft Windows 10.0.18363 )"
        ],
        "x-ms-client-request-id": "8ca347f7-7f5c-b230-66af-c5c4ac4d6c4b",
        "x-ms-date": "Thu, 05 Mar 2020 22:07:30 GMT",
        "x-ms-return-client-request-id": "true",
        "x-ms-version": "2019-10-10"
=======
      "RequestUri": "http://seannsecanary.blob.core.windows.net/test-filesystem-084dd1a6-d6a9-56e3-2c65-1edb5ec00963?restype=container",
      "RequestMethod": "DELETE",
      "RequestHeaders": {
        "Authorization": "Sanitized",
        "traceparent": "00-952ac8eb37ac244bb8b406f9e6c1dec2-31256d267114f349-00",
        "User-Agent": [
          "azsdk-net-Storage.Files.DataLake/12.1.0-dev.20200403.1",
          "(.NET Core 4.6.28325.01; Microsoft Windows 10.0.18362 )"
        ],
        "x-ms-client-request-id": "8ca347f7-7f5c-b230-66af-c5c4ac4d6c4b",
        "x-ms-date": "Fri, 03 Apr 2020 20:53:12 GMT",
        "x-ms-return-client-request-id": "true",
        "x-ms-version": "2019-12-12"
>>>>>>> 32e373e2
      },
      "RequestBody": null,
      "StatusCode": 202,
      "ResponseHeaders": {
        "Content-Length": "0",
<<<<<<< HEAD
        "Date": "Thu, 05 Mar 2020 22:07:29 GMT",
=======
        "Date": "Fri, 03 Apr 2020 20:53:09 GMT",
>>>>>>> 32e373e2
        "Server": [
          "Windows-Azure-Blob/1.0",
          "Microsoft-HTTPAPI/2.0"
        ],
        "x-ms-client-request-id": "8ca347f7-7f5c-b230-66af-c5c4ac4d6c4b",
<<<<<<< HEAD
        "x-ms-request-id": "80951dc6-a01e-0020-193a-f3e99c000000",
        "x-ms-version": "2019-10-10"
=======
        "x-ms-request-id": "96215993-f01e-0012-5af9-093670000000",
        "x-ms-version": "2019-12-12"
>>>>>>> 32e373e2
      },
      "ResponseBody": []
    }
  ],
  "Variables": {
    "RandomSeed": "332227518",
<<<<<<< HEAD
    "Storage_TestConfigHierarchicalNamespace": "NamespaceTenant\nseanstagehierarchical\nU2FuaXRpemVk\nhttps://seanstagehierarchical.blob.core.windows.net\nhttp://seanstagehierarchical.file.core.windows.net\nhttp://seanstagehierarchical.queue.core.windows.net\nhttp://seanstagehierarchical.table.core.windows.net\n\n\n\n\nhttp://seanstagehierarchical-secondary.blob.core.windows.net\nhttp://seanstagehierarchical-secondary.file.core.windows.net\nhttp://seanstagehierarchical-secondary.queue.core.windows.net\nhttp://seanstagehierarchical-secondary.table.core.windows.net\n68390a19-a643-458b-b726-408abf67b4fc\nSanitized\n72f988bf-86f1-41af-91ab-2d7cd011db47\nhttps://login.microsoftonline.com/\nCloud\nBlobEndpoint=https://seanstagehierarchical.blob.core.windows.net/;QueueEndpoint=http://seanstagehierarchical.queue.core.windows.net/;FileEndpoint=http://seanstagehierarchical.file.core.windows.net/;BlobSecondaryEndpoint=http://seanstagehierarchical-secondary.blob.core.windows.net/;QueueSecondaryEndpoint=http://seanstagehierarchical-secondary.queue.core.windows.net/;FileSecondaryEndpoint=http://seanstagehierarchical-secondary.file.core.windows.net/;AccountName=seanstagehierarchical;AccountKey=Sanitized\n"
=======
    "Storage_TestConfigHierarchicalNamespace": "NamespaceTenant\nseannsecanary\nU2FuaXRpemVk\nhttp://seannsecanary.blob.core.windows.net\nhttp://seannsecanary.file.core.windows.net\nhttp://seannsecanary.queue.core.windows.net\nhttp://seannsecanary.table.core.windows.net\n\n\n\n\nhttp://seannsecanary-secondary.blob.core.windows.net\nhttp://seannsecanary-secondary.file.core.windows.net\nhttp://seannsecanary-secondary.queue.core.windows.net\nhttp://seannsecanary-secondary.table.core.windows.net\n68390a19-a643-458b-b726-408abf67b4fc\nSanitized\n72f988bf-86f1-41af-91ab-2d7cd011db47\nhttps://login.microsoftonline.com/\nCloud\nBlobEndpoint=http://seannsecanary.blob.core.windows.net/;QueueEndpoint=http://seannsecanary.queue.core.windows.net/;FileEndpoint=http://seannsecanary.file.core.windows.net/;BlobSecondaryEndpoint=http://seannsecanary-secondary.blob.core.windows.net/;QueueSecondaryEndpoint=http://seannsecanary-secondary.queue.core.windows.net/;FileSecondaryEndpoint=http://seannsecanary-secondary.file.core.windows.net/;AccountName=seannsecanary;AccountKey=Sanitized\n"
>>>>>>> 32e373e2
  }
}<|MERGE_RESOLUTION|>--- conflicted
+++ resolved
@@ -1,22 +1,6 @@
 {
   "Entries": [
     {
-<<<<<<< HEAD
-      "RequestUri": "https://seanstagehierarchical.blob.core.windows.net/test-filesystem-084dd1a6-d6a9-56e3-2c65-1edb5ec00963?restype=container",
-      "RequestMethod": "PUT",
-      "RequestHeaders": {
-        "Authorization": "Sanitized",
-        "traceparent": "00-71ae5b5430110748ab694f883b68c3e0-67cdbcd5bdda1c4b-00",
-        "User-Agent": [
-          "azsdk-net-Storage.Files.DataLake/12.0.0-dev.20200305.1",
-          "(.NET Core 4.6.28325.01; Microsoft Windows 10.0.18363 )"
-        ],
-        "x-ms-blob-public-access": "container",
-        "x-ms-client-request-id": "33553c0d-4b07-eb2d-f9ea-814efbad0492",
-        "x-ms-date": "Thu, 05 Mar 2020 22:07:29 GMT",
-        "x-ms-return-client-request-id": "true",
-        "x-ms-version": "2019-10-10"
-=======
       "RequestUri": "http://seannsecanary.blob.core.windows.net/test-filesystem-084dd1a6-d6a9-56e3-2c65-1edb5ec00963?restype=container",
       "RequestMethod": "PUT",
       "RequestHeaders": {
@@ -31,52 +15,25 @@
         "x-ms-date": "Fri, 03 Apr 2020 20:53:11 GMT",
         "x-ms-return-client-request-id": "true",
         "x-ms-version": "2019-12-12"
->>>>>>> 32e373e2
       },
       "RequestBody": null,
       "StatusCode": 201,
       "ResponseHeaders": {
         "Content-Length": "0",
-<<<<<<< HEAD
-        "Date": "Thu, 05 Mar 2020 22:07:29 GMT",
-        "ETag": "\u00220x8D7C1519907895B\u0022",
-        "Last-Modified": "Thu, 05 Mar 2020 22:07:30 GMT",
-=======
         "Date": "Fri, 03 Apr 2020 20:53:09 GMT",
         "ETag": "\u00220x8D7D81104C96FAB\u0022",
         "Last-Modified": "Fri, 03 Apr 2020 20:53:10 GMT",
->>>>>>> 32e373e2
         "Server": [
           "Windows-Azure-Blob/1.0",
           "Microsoft-HTTPAPI/2.0"
         ],
         "x-ms-client-request-id": "33553c0d-4b07-eb2d-f9ea-814efbad0492",
-<<<<<<< HEAD
-        "x-ms-request-id": "80951db8-a01e-0020-133a-f3e99c000000",
-        "x-ms-version": "2019-10-10"
-=======
         "x-ms-request-id": "9621596e-f01e-0012-38f9-093670000000",
         "x-ms-version": "2019-12-12"
->>>>>>> 32e373e2
       },
       "ResponseBody": []
     },
     {
-<<<<<<< HEAD
-      "RequestUri": "https://seanstagehierarchical.dfs.core.windows.net/test-filesystem-084dd1a6-d6a9-56e3-2c65-1edb5ec00963/test-directory-bf8960d9-b3d0-df28-48e9-9e3e25f6e4ad?resource=directory",
-      "RequestMethod": "PUT",
-      "RequestHeaders": {
-        "Authorization": "Sanitized",
-        "traceparent": "00-48fdfc2ee3625341b9575ca88cf9cc2d-40c363676e96bd47-00",
-        "User-Agent": [
-          "azsdk-net-Storage.Files.DataLake/12.0.0-dev.20200305.1",
-          "(.NET Core 4.6.28325.01; Microsoft Windows 10.0.18363 )"
-        ],
-        "x-ms-client-request-id": "11131e66-faf5-5929-1375-ea1daceec502",
-        "x-ms-date": "Thu, 05 Mar 2020 22:07:30 GMT",
-        "x-ms-return-client-request-id": "true",
-        "x-ms-version": "2019-10-10"
-=======
       "RequestUri": "http://seannsecanary.dfs.core.windows.net/test-filesystem-084dd1a6-d6a9-56e3-2c65-1edb5ec00963/test-directory-bf8960d9-b3d0-df28-48e9-9e3e25f6e4ad?resource=directory",
       "RequestMethod": "PUT",
       "RequestHeaders": {
@@ -90,57 +47,30 @@
         "x-ms-date": "Fri, 03 Apr 2020 20:53:11 GMT",
         "x-ms-return-client-request-id": "true",
         "x-ms-version": "2019-12-12"
->>>>>>> 32e373e2
       },
       "RequestBody": null,
       "StatusCode": 201,
       "ResponseHeaders": {
         "Content-Length": "0",
-<<<<<<< HEAD
-        "Date": "Thu, 05 Mar 2020 22:07:29 GMT",
-        "ETag": "\u00220x8D7C1519938ED9B\u0022",
-        "Last-Modified": "Thu, 05 Mar 2020 22:07:30 GMT",
-=======
         "Date": "Fri, 03 Apr 2020 20:53:09 GMT",
         "ETag": "\u00220x8D7D81104D8BBB1\u0022",
         "Last-Modified": "Fri, 03 Apr 2020 20:53:10 GMT",
->>>>>>> 32e373e2
         "Server": [
           "Windows-Azure-HDFS/1.0",
           "Microsoft-HTTPAPI/2.0"
         ],
         "x-ms-client-request-id": "11131e66-faf5-5929-1375-ea1daceec502",
-<<<<<<< HEAD
-        "x-ms-request-id": "22528cb4-001f-0006-313a-f3a184000000",
-        "x-ms-version": "2019-10-10"
-=======
         "x-ms-request-id": "fa43fab3-201f-0097-6ef9-091bad000000",
         "x-ms-version": "2019-12-12"
->>>>>>> 32e373e2
       },
       "ResponseBody": []
     },
     {
-<<<<<<< HEAD
-      "RequestUri": "https://seanstagehierarchical.dfs.core.windows.net/test-filesystem-084dd1a6-d6a9-56e3-2c65-1edb5ec00963/test-directory-bf8960d9-b3d0-df28-48e9-9e3e25f6e4ad/test-file-d7a3d405-e2de-0327-040f-6a482e019a0e?resource=file",
-=======
       "RequestUri": "http://seannsecanary.dfs.core.windows.net/test-filesystem-084dd1a6-d6a9-56e3-2c65-1edb5ec00963/test-directory-bf8960d9-b3d0-df28-48e9-9e3e25f6e4ad/test-file-d7a3d405-e2de-0327-040f-6a482e019a0e?resource=file",
->>>>>>> 32e373e2
       "RequestMethod": "PUT",
       "RequestHeaders": {
         "Authorization": "Sanitized",
         "User-Agent": [
-<<<<<<< HEAD
-          "azsdk-net-Storage.Files.DataLake/12.0.0-dev.20200305.1",
-          "(.NET Core 4.6.28325.01; Microsoft Windows 10.0.18363 )"
-        ],
-        "x-ms-client-request-id": "702082c2-9197-84dd-f610-0de68fe12b11",
-        "x-ms-date": "Thu, 05 Mar 2020 22:07:30 GMT",
-        "x-ms-permissions": "0777",
-        "x-ms-return-client-request-id": "true",
-        "x-ms-umask": "0057",
-        "x-ms-version": "2019-10-10"
-=======
           "azsdk-net-Storage.Files.DataLake/12.1.0-dev.20200403.1",
           "(.NET Core 4.6.28325.01; Microsoft Windows 10.0.18362 )"
         ],
@@ -150,55 +80,30 @@
         "x-ms-return-client-request-id": "true",
         "x-ms-umask": "0057",
         "x-ms-version": "2019-12-12"
->>>>>>> 32e373e2
       },
       "RequestBody": null,
       "StatusCode": 201,
       "ResponseHeaders": {
         "Content-Length": "0",
-<<<<<<< HEAD
-        "Date": "Thu, 05 Mar 2020 22:07:29 GMT",
-        "ETag": "\u00220x8D7C151994723BF\u0022",
-        "Last-Modified": "Thu, 05 Mar 2020 22:07:30 GMT",
-=======
         "Date": "Fri, 03 Apr 2020 20:53:09 GMT",
         "ETag": "\u00220x8D7D81104E604D9\u0022",
         "Last-Modified": "Fri, 03 Apr 2020 20:53:10 GMT",
->>>>>>> 32e373e2
         "Server": [
           "Windows-Azure-HDFS/1.0",
           "Microsoft-HTTPAPI/2.0"
         ],
         "x-ms-client-request-id": "702082c2-9197-84dd-f610-0de68fe12b11",
-<<<<<<< HEAD
-        "x-ms-request-id": "22528cb5-001f-0006-323a-f3a184000000",
-        "x-ms-version": "2019-10-10"
-=======
         "x-ms-request-id": "fa43fab4-201f-0097-6ff9-091bad000000",
         "x-ms-version": "2019-12-12"
->>>>>>> 32e373e2
       },
       "ResponseBody": []
     },
     {
-<<<<<<< HEAD
-      "RequestUri": "https://seanstagehierarchical.dfs.core.windows.net/test-filesystem-084dd1a6-d6a9-56e3-2c65-1edb5ec00963/test-directory-bf8960d9-b3d0-df28-48e9-9e3e25f6e4ad/test-file-d7a3d405-e2de-0327-040f-6a482e019a0e?action=getAccessControl",
-=======
       "RequestUri": "http://seannsecanary.dfs.core.windows.net/test-filesystem-084dd1a6-d6a9-56e3-2c65-1edb5ec00963/test-directory-bf8960d9-b3d0-df28-48e9-9e3e25f6e4ad/test-file-d7a3d405-e2de-0327-040f-6a482e019a0e?action=getAccessControl",
->>>>>>> 32e373e2
       "RequestMethod": "HEAD",
       "RequestHeaders": {
         "Authorization": "Sanitized",
         "User-Agent": [
-<<<<<<< HEAD
-          "azsdk-net-Storage.Files.DataLake/12.0.0-dev.20200305.1",
-          "(.NET Core 4.6.28325.01; Microsoft Windows 10.0.18363 )"
-        ],
-        "x-ms-client-request-id": "ac850342-29e1-ee76-0452-11d2c6d12118",
-        "x-ms-date": "Thu, 05 Mar 2020 22:07:30 GMT",
-        "x-ms-return-client-request-id": "true",
-        "x-ms-version": "2019-10-10"
-=======
           "azsdk-net-Storage.Files.DataLake/12.1.0-dev.20200403.1",
           "(.NET Core 4.6.28325.01; Microsoft Windows 10.0.18362 )"
         ],
@@ -206,20 +111,13 @@
         "x-ms-date": "Fri, 03 Apr 2020 20:53:11 GMT",
         "x-ms-return-client-request-id": "true",
         "x-ms-version": "2019-12-12"
->>>>>>> 32e373e2
       },
       "RequestBody": null,
       "StatusCode": 200,
       "ResponseHeaders": {
-<<<<<<< HEAD
-        "Date": "Thu, 05 Mar 2020 22:07:29 GMT",
-        "ETag": "\u00220x8D7C151994723BF\u0022",
-        "Last-Modified": "Thu, 05 Mar 2020 22:07:30 GMT",
-=======
         "Date": "Fri, 03 Apr 2020 20:53:09 GMT",
         "ETag": "\u00220x8D7D81104E604D9\u0022",
         "Last-Modified": "Fri, 03 Apr 2020 20:53:10 GMT",
->>>>>>> 32e373e2
         "Server": [
           "Windows-Azure-HDFS/1.0",
           "Microsoft-HTTPAPI/2.0"
@@ -229,32 +127,12 @@
         "x-ms-group": "$superuser",
         "x-ms-owner": "$superuser",
         "x-ms-permissions": "rwx-w----",
-<<<<<<< HEAD
-        "x-ms-request-id": "22528cb6-001f-0006-333a-f3a184000000",
-        "x-ms-version": "2019-10-10"
-=======
         "x-ms-request-id": "fa43fab5-201f-0097-70f9-091bad000000",
         "x-ms-version": "2019-12-12"
->>>>>>> 32e373e2
       },
       "ResponseBody": []
     },
     {
-<<<<<<< HEAD
-      "RequestUri": "https://seanstagehierarchical.blob.core.windows.net/test-filesystem-084dd1a6-d6a9-56e3-2c65-1edb5ec00963?restype=container",
-      "RequestMethod": "DELETE",
-      "RequestHeaders": {
-        "Authorization": "Sanitized",
-        "traceparent": "00-d840117f719fb54bad7d2a7f7a69c544-2b0d31446b65944f-00",
-        "User-Agent": [
-          "azsdk-net-Storage.Files.DataLake/12.0.0-dev.20200305.1",
-          "(.NET Core 4.6.28325.01; Microsoft Windows 10.0.18363 )"
-        ],
-        "x-ms-client-request-id": "8ca347f7-7f5c-b230-66af-c5c4ac4d6c4b",
-        "x-ms-date": "Thu, 05 Mar 2020 22:07:30 GMT",
-        "x-ms-return-client-request-id": "true",
-        "x-ms-version": "2019-10-10"
-=======
       "RequestUri": "http://seannsecanary.blob.core.windows.net/test-filesystem-084dd1a6-d6a9-56e3-2c65-1edb5ec00963?restype=container",
       "RequestMethod": "DELETE",
       "RequestHeaders": {
@@ -268,39 +146,25 @@
         "x-ms-date": "Fri, 03 Apr 2020 20:53:12 GMT",
         "x-ms-return-client-request-id": "true",
         "x-ms-version": "2019-12-12"
->>>>>>> 32e373e2
       },
       "RequestBody": null,
       "StatusCode": 202,
       "ResponseHeaders": {
         "Content-Length": "0",
-<<<<<<< HEAD
-        "Date": "Thu, 05 Mar 2020 22:07:29 GMT",
-=======
         "Date": "Fri, 03 Apr 2020 20:53:09 GMT",
->>>>>>> 32e373e2
         "Server": [
           "Windows-Azure-Blob/1.0",
           "Microsoft-HTTPAPI/2.0"
         ],
         "x-ms-client-request-id": "8ca347f7-7f5c-b230-66af-c5c4ac4d6c4b",
-<<<<<<< HEAD
-        "x-ms-request-id": "80951dc6-a01e-0020-193a-f3e99c000000",
-        "x-ms-version": "2019-10-10"
-=======
         "x-ms-request-id": "96215993-f01e-0012-5af9-093670000000",
         "x-ms-version": "2019-12-12"
->>>>>>> 32e373e2
       },
       "ResponseBody": []
     }
   ],
   "Variables": {
     "RandomSeed": "332227518",
-<<<<<<< HEAD
-    "Storage_TestConfigHierarchicalNamespace": "NamespaceTenant\nseanstagehierarchical\nU2FuaXRpemVk\nhttps://seanstagehierarchical.blob.core.windows.net\nhttp://seanstagehierarchical.file.core.windows.net\nhttp://seanstagehierarchical.queue.core.windows.net\nhttp://seanstagehierarchical.table.core.windows.net\n\n\n\n\nhttp://seanstagehierarchical-secondary.blob.core.windows.net\nhttp://seanstagehierarchical-secondary.file.core.windows.net\nhttp://seanstagehierarchical-secondary.queue.core.windows.net\nhttp://seanstagehierarchical-secondary.table.core.windows.net\n68390a19-a643-458b-b726-408abf67b4fc\nSanitized\n72f988bf-86f1-41af-91ab-2d7cd011db47\nhttps://login.microsoftonline.com/\nCloud\nBlobEndpoint=https://seanstagehierarchical.blob.core.windows.net/;QueueEndpoint=http://seanstagehierarchical.queue.core.windows.net/;FileEndpoint=http://seanstagehierarchical.file.core.windows.net/;BlobSecondaryEndpoint=http://seanstagehierarchical-secondary.blob.core.windows.net/;QueueSecondaryEndpoint=http://seanstagehierarchical-secondary.queue.core.windows.net/;FileSecondaryEndpoint=http://seanstagehierarchical-secondary.file.core.windows.net/;AccountName=seanstagehierarchical;AccountKey=Sanitized\n"
-=======
     "Storage_TestConfigHierarchicalNamespace": "NamespaceTenant\nseannsecanary\nU2FuaXRpemVk\nhttp://seannsecanary.blob.core.windows.net\nhttp://seannsecanary.file.core.windows.net\nhttp://seannsecanary.queue.core.windows.net\nhttp://seannsecanary.table.core.windows.net\n\n\n\n\nhttp://seannsecanary-secondary.blob.core.windows.net\nhttp://seannsecanary-secondary.file.core.windows.net\nhttp://seannsecanary-secondary.queue.core.windows.net\nhttp://seannsecanary-secondary.table.core.windows.net\n68390a19-a643-458b-b726-408abf67b4fc\nSanitized\n72f988bf-86f1-41af-91ab-2d7cd011db47\nhttps://login.microsoftonline.com/\nCloud\nBlobEndpoint=http://seannsecanary.blob.core.windows.net/;QueueEndpoint=http://seannsecanary.queue.core.windows.net/;FileEndpoint=http://seannsecanary.file.core.windows.net/;BlobSecondaryEndpoint=http://seannsecanary-secondary.blob.core.windows.net/;QueueSecondaryEndpoint=http://seannsecanary-secondary.queue.core.windows.net/;FileSecondaryEndpoint=http://seannsecanary-secondary.file.core.windows.net/;AccountName=seannsecanary;AccountKey=Sanitized\n"
->>>>>>> 32e373e2
   }
 }