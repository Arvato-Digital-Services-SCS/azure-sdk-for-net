--- conflicted
+++ resolved
@@ -28,11 +28,7 @@
           "Microsoft-HTTPAPI/2.0"
         ],
         "x-ms-client-request-id": "4a56eb2f-68d7-0763-5e61-b14565ed61d0",
-<<<<<<< HEAD
-        "x-ms-request-id": "a5292f1e-401e-0007-573b-f3fe58000000",
-=======
         "x-ms-request-id": "9621bcf8-f01e-0012-7ffa-093670000000",
->>>>>>> 8d420312
         "x-ms-version": "2019-12-12"
       },
       "ResponseBody": []
@@ -64,11 +60,7 @@
           "Microsoft-HTTPAPI/2.0"
         ],
         "x-ms-client-request-id": "29425a1c-9407-6ebc-5816-1a1aeee5b394",
-<<<<<<< HEAD
-        "x-ms-request-id": "a481d2df-f01f-0012-553b-f3e9eb000000",
-=======
         "x-ms-request-id": "fa43fd4d-201f-0097-77fa-091bad000000",
->>>>>>> 8d420312
         "x-ms-version": "2019-12-12"
       },
       "ResponseBody": []
@@ -99,11 +91,7 @@
           "Microsoft-HTTPAPI/2.0"
         ],
         "x-ms-client-request-id": "363e85a6-a10d-1934-aa91-9355fefdc6e7",
-<<<<<<< HEAD
-        "x-ms-request-id": "a481d2e0-f01f-0012-563b-f3e9eb000000",
-=======
         "x-ms-request-id": "fa43fd4e-201f-0097-78fa-091bad000000",
->>>>>>> 8d420312
         "x-ms-version": "2019-12-12"
       },
       "ResponseBody": []
@@ -132,11 +120,7 @@
           "Microsoft-HTTPAPI/2.0"
         ],
         "x-ms-client-request-id": "2118e5a5-2432-9418-df47-4ef5c0a4b6c7",
-<<<<<<< HEAD
-        "x-ms-request-id": "a481d2e1-f01f-0012-573b-f3e9eb000000",
-=======
         "x-ms-request-id": "fa43fd4f-201f-0097-79fa-091bad000000",
->>>>>>> 8d420312
         "x-ms-version": "2019-12-12"
       },
       "ResponseBody": []
@@ -166,11 +150,7 @@
           "Microsoft-HTTPAPI/2.0"
         ],
         "x-ms-client-request-id": "19b0212d-a5e4-97b4-db4f-fa3c6b16cf10",
-<<<<<<< HEAD
-        "x-ms-request-id": "a5292f37-401e-0007-693b-f3fe58000000",
-=======
         "x-ms-request-id": "9621bd16-f01e-0012-17fa-093670000000",
->>>>>>> 8d420312
         "x-ms-version": "2019-12-12"
       },
       "ResponseBody": []
