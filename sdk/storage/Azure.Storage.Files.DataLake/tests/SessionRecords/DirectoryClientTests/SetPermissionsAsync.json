--- conflicted
+++ resolved
@@ -1,22 +1,6 @@
 {
   "Entries": [
     {
-<<<<<<< HEAD
-      "RequestUri": "https://seanstagehierarchical.blob.core.windows.net/test-filesystem-efdb0baf-309e-2ca4-43fd-20c3f7ba1fa0?restype=container",
-      "RequestMethod": "PUT",
-      "RequestHeaders": {
-        "Authorization": "Sanitized",
-        "traceparent": "00-500fcaeb0c2eb14ab8371e3c8e57f3d7-2b7236c47ff5c847-00",
-        "User-Agent": [
-          "azsdk-net-Storage.Files.DataLake/12.0.0-dev.20200305.1",
-          "(.NET Core 4.6.28325.01; Microsoft Windows 10.0.18363 )"
-        ],
-        "x-ms-blob-public-access": "container",
-        "x-ms-client-request-id": "2abf97cb-dd4a-3468-1131-f0a25c085b39",
-        "x-ms-date": "Thu, 05 Mar 2020 22:10:27 GMT",
-        "x-ms-return-client-request-id": "true",
-        "x-ms-version": "2019-10-10"
-=======
       "RequestUri": "http://seannsecanary.blob.core.windows.net/test-filesystem-efdb0baf-309e-2ca4-43fd-20c3f7ba1fa0?restype=container",
       "RequestMethod": "PUT",
       "RequestHeaders": {
@@ -31,52 +15,25 @@
         "x-ms-date": "Fri, 03 Apr 2020 20:56:02 GMT",
         "x-ms-return-client-request-id": "true",
         "x-ms-version": "2019-12-12"
->>>>>>> 32e373e2
       },
       "RequestBody": null,
       "StatusCode": 201,
       "ResponseHeaders": {
         "Content-Length": "0",
-<<<<<<< HEAD
-        "Date": "Thu, 05 Mar 2020 22:10:27 GMT",
-        "ETag": "\u00220x8D7C1520318342C\u0022",
-        "Last-Modified": "Thu, 05 Mar 2020 22:10:27 GMT",
-=======
         "Date": "Fri, 03 Apr 2020 20:56:00 GMT",
         "ETag": "\u00220x8D7D8116A81DC17\u0022",
         "Last-Modified": "Fri, 03 Apr 2020 20:56:00 GMT",
->>>>>>> 32e373e2
         "Server": [
           "Windows-Azure-Blob/1.0",
           "Microsoft-HTTPAPI/2.0"
         ],
         "x-ms-client-request-id": "2abf97cb-dd4a-3468-1131-f0a25c085b39",
-<<<<<<< HEAD
-        "x-ms-request-id": "ee93d3c1-101e-0047-363a-f3f960000000",
-        "x-ms-version": "2019-10-10"
-=======
         "x-ms-request-id": "9621a610-f01e-0012-1dfa-093670000000",
         "x-ms-version": "2019-12-12"
->>>>>>> 32e373e2
       },
       "ResponseBody": []
     },
     {
-<<<<<<< HEAD
-      "RequestUri": "https://seanstagehierarchical.dfs.core.windows.net/test-filesystem-efdb0baf-309e-2ca4-43fd-20c3f7ba1fa0/test-directory-767e98f4-01e9-3abc-9ee5-4bfe4a13c1ef?resource=directory",
-      "RequestMethod": "PUT",
-      "RequestHeaders": {
-        "Authorization": "Sanitized",
-        "traceparent": "00-e8ac43bbff842141ab7148f097263f97-c375a96025fc8542-00",
-        "User-Agent": [
-          "azsdk-net-Storage.Files.DataLake/12.0.0-dev.20200305.1",
-          "(.NET Core 4.6.28325.01; Microsoft Windows 10.0.18363 )"
-        ],
-        "x-ms-client-request-id": "d29dac45-4bd5-c993-da84-8b65926ae9fe",
-        "x-ms-date": "Thu, 05 Mar 2020 22:10:28 GMT",
-        "x-ms-return-client-request-id": "true",
-        "x-ms-version": "2019-10-10"
-=======
       "RequestUri": "http://seannsecanary.dfs.core.windows.net/test-filesystem-efdb0baf-309e-2ca4-43fd-20c3f7ba1fa0/test-directory-767e98f4-01e9-3abc-9ee5-4bfe4a13c1ef?resource=directory",
       "RequestMethod": "PUT",
       "RequestHeaders": {
@@ -90,56 +47,30 @@
         "x-ms-date": "Fri, 03 Apr 2020 20:56:02 GMT",
         "x-ms-return-client-request-id": "true",
         "x-ms-version": "2019-12-12"
->>>>>>> 32e373e2
       },
       "RequestBody": null,
       "StatusCode": 201,
       "ResponseHeaders": {
         "Content-Length": "0",
-<<<<<<< HEAD
-        "Date": "Thu, 05 Mar 2020 22:10:27 GMT",
-        "ETag": "\u00220x8D7C1520349C290\u0022",
-        "Last-Modified": "Thu, 05 Mar 2020 22:10:28 GMT",
-=======
         "Date": "Fri, 03 Apr 2020 20:56:00 GMT",
         "ETag": "\u00220x8D7D8116A8FE81A\u0022",
         "Last-Modified": "Fri, 03 Apr 2020 20:56:01 GMT",
->>>>>>> 32e373e2
         "Server": [
           "Windows-Azure-HDFS/1.0",
           "Microsoft-HTTPAPI/2.0"
         ],
         "x-ms-client-request-id": "d29dac45-4bd5-c993-da84-8b65926ae9fe",
-<<<<<<< HEAD
-        "x-ms-request-id": "24a7b139-e01f-0021-653a-f3b640000000",
-        "x-ms-version": "2019-10-10"
-=======
         "x-ms-request-id": "fa43fc78-201f-0097-42fa-091bad000000",
         "x-ms-version": "2019-12-12"
->>>>>>> 32e373e2
       },
       "ResponseBody": []
     },
     {
-<<<<<<< HEAD
-      "RequestUri": "https://seanstagehierarchical.dfs.core.windows.net/test-filesystem-efdb0baf-309e-2ca4-43fd-20c3f7ba1fa0/test-directory-767e98f4-01e9-3abc-9ee5-4bfe4a13c1ef?action=setAccessControl",
-=======
       "RequestUri": "http://seannsecanary.dfs.core.windows.net/test-filesystem-efdb0baf-309e-2ca4-43fd-20c3f7ba1fa0/test-directory-767e98f4-01e9-3abc-9ee5-4bfe4a13c1ef?action=setAccessControl",
->>>>>>> 32e373e2
       "RequestMethod": "PATCH",
       "RequestHeaders": {
         "Authorization": "Sanitized",
         "User-Agent": [
-<<<<<<< HEAD
-          "azsdk-net-Storage.Files.DataLake/12.0.0-dev.20200305.1",
-          "(.NET Core 4.6.28325.01; Microsoft Windows 10.0.18363 )"
-        ],
-        "x-ms-client-request-id": "9eb8b04c-ee75-ef19-112f-85756af0db2b",
-        "x-ms-date": "Thu, 05 Mar 2020 22:10:28 GMT",
-        "x-ms-permissions": "rwxrwxrwx",
-        "x-ms-return-client-request-id": "true",
-        "x-ms-version": "2019-10-10"
-=======
           "azsdk-net-Storage.Files.DataLake/12.1.0-dev.20200403.1",
           "(.NET Core 4.6.28325.01; Microsoft Windows 10.0.18362 )"
         ],
@@ -148,53 +79,26 @@
         "x-ms-permissions": "rwxrwxrwx",
         "x-ms-return-client-request-id": "true",
         "x-ms-version": "2019-12-12"
->>>>>>> 32e373e2
       },
       "RequestBody": null,
       "StatusCode": 200,
       "ResponseHeaders": {
         "Content-Length": "0",
-<<<<<<< HEAD
-        "Date": "Thu, 05 Mar 2020 22:10:28 GMT",
-        "ETag": "\u00220x8D7C1520349C290\u0022",
-        "Last-Modified": "Thu, 05 Mar 2020 22:10:28 GMT",
-=======
         "Date": "Fri, 03 Apr 2020 20:56:00 GMT",
         "ETag": "\u00220x8D7D8116A8FE81A\u0022",
         "Last-Modified": "Fri, 03 Apr 2020 20:56:01 GMT",
->>>>>>> 32e373e2
         "Server": [
           "Windows-Azure-HDFS/1.0",
           "Microsoft-HTTPAPI/2.0"
         ],
         "x-ms-client-request-id": "9eb8b04c-ee75-ef19-112f-85756af0db2b",
         "x-ms-namespace-enabled": "true",
-<<<<<<< HEAD
-        "x-ms-request-id": "24a7b13a-e01f-0021-663a-f3b640000000",
-        "x-ms-version": "2019-10-10"
-=======
         "x-ms-request-id": "fa43fc79-201f-0097-43fa-091bad000000",
         "x-ms-version": "2019-12-12"
->>>>>>> 32e373e2
       },
       "ResponseBody": []
     },
     {
-<<<<<<< HEAD
-      "RequestUri": "https://seanstagehierarchical.blob.core.windows.net/test-filesystem-efdb0baf-309e-2ca4-43fd-20c3f7ba1fa0?restype=container",
-      "RequestMethod": "DELETE",
-      "RequestHeaders": {
-        "Authorization": "Sanitized",
-        "traceparent": "00-5cbabcab24350647b1eba59c2b558f2f-5badfc83d701044d-00",
-        "User-Agent": [
-          "azsdk-net-Storage.Files.DataLake/12.0.0-dev.20200305.1",
-          "(.NET Core 4.6.28325.01; Microsoft Windows 10.0.18363 )"
-        ],
-        "x-ms-client-request-id": "e119b7ce-4bb1-8188-e777-a7e074c99452",
-        "x-ms-date": "Thu, 05 Mar 2020 22:10:28 GMT",
-        "x-ms-return-client-request-id": "true",
-        "x-ms-version": "2019-10-10"
-=======
       "RequestUri": "http://seannsecanary.blob.core.windows.net/test-filesystem-efdb0baf-309e-2ca4-43fd-20c3f7ba1fa0?restype=container",
       "RequestMethod": "DELETE",
       "RequestHeaders": {
@@ -208,39 +112,25 @@
         "x-ms-date": "Fri, 03 Apr 2020 20:56:02 GMT",
         "x-ms-return-client-request-id": "true",
         "x-ms-version": "2019-12-12"
->>>>>>> 32e373e2
       },
       "RequestBody": null,
       "StatusCode": 202,
       "ResponseHeaders": {
         "Content-Length": "0",
-<<<<<<< HEAD
-        "Date": "Thu, 05 Mar 2020 22:10:28 GMT",
-=======
         "Date": "Fri, 03 Apr 2020 20:56:00 GMT",
->>>>>>> 32e373e2
         "Server": [
           "Windows-Azure-Blob/1.0",
           "Microsoft-HTTPAPI/2.0"
         ],
         "x-ms-client-request-id": "e119b7ce-4bb1-8188-e777-a7e074c99452",
-<<<<<<< HEAD
-        "x-ms-request-id": "ee93d3d2-101e-0047-433a-f3f960000000",
-        "x-ms-version": "2019-10-10"
-=======
         "x-ms-request-id": "9621a63b-f01e-0012-3cfa-093670000000",
         "x-ms-version": "2019-12-12"
->>>>>>> 32e373e2
       },
       "ResponseBody": []
     }
   ],
   "Variables": {
     "RandomSeed": "25538739",
-<<<<<<< HEAD
-    "Storage_TestConfigHierarchicalNamespace": "NamespaceTenant\nseanstagehierarchical\nU2FuaXRpemVk\nhttps://seanstagehierarchical.blob.core.windows.net\nhttp://seanstagehierarchical.file.core.windows.net\nhttp://seanstagehierarchical.queue.core.windows.net\nhttp://seanstagehierarchical.table.core.windows.net\n\n\n\n\nhttp://seanstagehierarchical-secondary.blob.core.windows.net\nhttp://seanstagehierarchical-secondary.file.core.windows.net\nhttp://seanstagehierarchical-secondary.queue.core.windows.net\nhttp://seanstagehierarchical-secondary.table.core.windows.net\n68390a19-a643-458b-b726-408abf67b4fc\nSanitized\n72f988bf-86f1-41af-91ab-2d7cd011db47\nhttps://login.microsoftonline.com/\nCloud\nBlobEndpoint=https://seanstagehierarchical.blob.core.windows.net/;QueueEndpoint=http://seanstagehierarchical.queue.core.windows.net/;FileEndpoint=http://seanstagehierarchical.file.core.windows.net/;BlobSecondaryEndpoint=http://seanstagehierarchical-secondary.blob.core.windows.net/;QueueSecondaryEndpoint=http://seanstagehierarchical-secondary.queue.core.windows.net/;FileSecondaryEndpoint=http://seanstagehierarchical-secondary.file.core.windows.net/;AccountName=seanstagehierarchical;AccountKey=Sanitized\n"
-=======
     "Storage_TestConfigHierarchicalNamespace": "NamespaceTenant\nseannsecanary\nU2FuaXRpemVk\nhttp://seannsecanary.blob.core.windows.net\nhttp://seannsecanary.file.core.windows.net\nhttp://seannsecanary.queue.core.windows.net\nhttp://seannsecanary.table.core.windows.net\n\n\n\n\nhttp://seannsecanary-secondary.blob.core.windows.net\nhttp://seannsecanary-secondary.file.core.windows.net\nhttp://seannsecanary-secondary.queue.core.windows.net\nhttp://seannsecanary-secondary.table.core.windows.net\n68390a19-a643-458b-b726-408abf67b4fc\nSanitized\n72f988bf-86f1-41af-91ab-2d7cd011db47\nhttps://login.microsoftonline.com/\nCloud\nBlobEndpoint=http://seannsecanary.blob.core.windows.net/;QueueEndpoint=http://seannsecanary.queue.core.windows.net/;FileEndpoint=http://seannsecanary.file.core.windows.net/;BlobSecondaryEndpoint=http://seannsecanary-secondary.blob.core.windows.net/;QueueSecondaryEndpoint=http://seannsecanary-secondary.queue.core.windows.net/;FileSecondaryEndpoint=http://seannsecanary-secondary.file.core.windows.net/;AccountName=seannsecanary;AccountKey=Sanitized\n"
->>>>>>> 32e373e2
   }
 }