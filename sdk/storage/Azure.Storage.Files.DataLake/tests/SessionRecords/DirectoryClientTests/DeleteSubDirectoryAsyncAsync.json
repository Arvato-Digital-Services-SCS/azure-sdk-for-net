{
  "Entries": [
    {
      "RequestUri": "http://seannsecanary.blob.core.windows.net/test-filesystem-7927ae0f-bf94-106f-5022-f8cc10d81d2b?restype=container",
      "RequestMethod": "PUT",
      "RequestHeaders": {
        "Authorization": "Sanitized",
        "traceparent": "00-a89d1fe863a43449b8eda13b8bc65f71-579b1cc6cb1c1245-00",
        "User-Agent": [
          "azsdk-net-Storage.Files.DataLake/12.1.0-dev.20200403.1",
          "(.NET Core 4.6.28325.01; Microsoft Windows 10.0.18362 )"
        ],
        "x-ms-blob-public-access": "container",
        "x-ms-client-request-id": "fd85c543-5808-3350-b678-a71a0958a0ca",
        "x-ms-date": "Fri, 03 Apr 2020 20:56:50 GMT",
        "x-ms-return-client-request-id": "true",
        "x-ms-version": "2019-12-12"
      },
      "RequestBody": null,
      "StatusCode": 201,
      "ResponseHeaders": {
        "Content-Length": "0",
        "Date": "Fri, 03 Apr 2020 20:56:48 GMT",
        "ETag": "\u00220x8D7D811874134D4\u0022",
        "Last-Modified": "Fri, 03 Apr 2020 20:56:49 GMT",
        "Server": [
          "Windows-Azure-Blob/1.0",
          "Microsoft-HTTPAPI/2.0"
        ],
        "x-ms-client-request-id": "fd85c543-5808-3350-b678-a71a0958a0ca",
<<<<<<< HEAD
        "x-ms-request-id": "ee93dddb-101e-0047-3a3b-f3f960000000",
=======
        "x-ms-request-id": "9621bda6-f01e-0012-0ffa-093670000000",
>>>>>>> 8d420312
        "x-ms-version": "2019-12-12"
      },
      "ResponseBody": []
    },
    {
      "RequestUri": "http://seannsecanary.dfs.core.windows.net/test-filesystem-7927ae0f-bf94-106f-5022-f8cc10d81d2b/test-directory-dc1ab4d8-720c-e396-e158-bf37e98252b9?resource=directory",
      "RequestMethod": "PUT",
      "RequestHeaders": {
        "Authorization": "Sanitized",
        "traceparent": "00-4ef8058e2a85b649be28258f55064559-e8c4ac6c87e45e4a-00",
        "User-Agent": [
          "azsdk-net-Storage.Files.DataLake/12.1.0-dev.20200403.1",
          "(.NET Core 4.6.28325.01; Microsoft Windows 10.0.18362 )"
        ],
        "x-ms-client-request-id": "0a140bbc-7e7d-d197-2ea1-1caf98184933",
        "x-ms-date": "Fri, 03 Apr 2020 20:56:50 GMT",
        "x-ms-return-client-request-id": "true",
        "x-ms-version": "2019-12-12"
      },
      "RequestBody": null,
      "StatusCode": 201,
      "ResponseHeaders": {
        "Content-Length": "0",
        "Date": "Fri, 03 Apr 2020 20:56:48 GMT",
        "ETag": "\u00220x8D7D811874F9DBD\u0022",
        "Last-Modified": "Fri, 03 Apr 2020 20:56:49 GMT",
        "Server": [
          "Windows-Azure-HDFS/1.0",
          "Microsoft-HTTPAPI/2.0"
        ],
        "x-ms-client-request-id": "0a140bbc-7e7d-d197-2ea1-1caf98184933",
<<<<<<< HEAD
        "x-ms-request-id": "19e46cbc-601f-003f-093b-f35a98000000",
=======
        "x-ms-request-id": "fa43fd56-201f-0097-7ffa-091bad000000",
>>>>>>> 8d420312
        "x-ms-version": "2019-12-12"
      },
      "ResponseBody": []
    },
    {
      "RequestUri": "http://seannsecanary.dfs.core.windows.net/test-filesystem-7927ae0f-bf94-106f-5022-f8cc10d81d2b/test-directory-dc1ab4d8-720c-e396-e158-bf37e98252b9/test-directory-b453ee25-55cf-b877-90ea-427986de602f?resource=directory",
      "RequestMethod": "PUT",
      "RequestHeaders": {
        "Authorization": "Sanitized",
        "User-Agent": [
          "azsdk-net-Storage.Files.DataLake/12.1.0-dev.20200403.1",
          "(.NET Core 4.6.28325.01; Microsoft Windows 10.0.18362 )"
        ],
        "x-ms-client-request-id": "9592b849-105e-6692-945b-79923c1d4a50",
        "x-ms-date": "Fri, 03 Apr 2020 20:56:50 GMT",
        "x-ms-return-client-request-id": "true",
        "x-ms-version": "2019-12-12"
      },
      "RequestBody": null,
      "StatusCode": 201,
      "ResponseHeaders": {
        "Content-Length": "0",
        "Date": "Fri, 03 Apr 2020 20:56:48 GMT",
        "ETag": "\u00220x8D7D811875BF9DA\u0022",
        "Last-Modified": "Fri, 03 Apr 2020 20:56:49 GMT",
        "Server": [
          "Windows-Azure-HDFS/1.0",
          "Microsoft-HTTPAPI/2.0"
        ],
        "x-ms-client-request-id": "9592b849-105e-6692-945b-79923c1d4a50",
<<<<<<< HEAD
        "x-ms-request-id": "19e46cbd-601f-003f-0a3b-f35a98000000",
=======
        "x-ms-request-id": "fa43fd57-201f-0097-80fa-091bad000000",
>>>>>>> 8d420312
        "x-ms-version": "2019-12-12"
      },
      "ResponseBody": []
    },
    {
      "RequestUri": "http://seannsecanary.dfs.core.windows.net/test-filesystem-7927ae0f-bf94-106f-5022-f8cc10d81d2b/test-directory-dc1ab4d8-720c-e396-e158-bf37e98252b9/test-directory-b453ee25-55cf-b877-90ea-427986de602f",
      "RequestMethod": "DELETE",
      "RequestHeaders": {
        "Authorization": "Sanitized",
        "User-Agent": [
          "azsdk-net-Storage.Files.DataLake/12.1.0-dev.20200403.1",
          "(.NET Core 4.6.28325.01; Microsoft Windows 10.0.18362 )"
        ],
        "x-ms-client-request-id": "cd30c152-ca4b-83d0-cc14-4912cea90ca0",
        "x-ms-date": "Fri, 03 Apr 2020 20:56:50 GMT",
        "x-ms-return-client-request-id": "true",
        "x-ms-version": "2019-12-12"
      },
      "RequestBody": null,
      "StatusCode": 200,
      "ResponseHeaders": {
        "Content-Length": "0",
        "Date": "Fri, 03 Apr 2020 20:56:49 GMT",
        "Server": [
          "Windows-Azure-HDFS/1.0",
          "Microsoft-HTTPAPI/2.0"
        ],
        "x-ms-client-request-id": "cd30c152-ca4b-83d0-cc14-4912cea90ca0",
<<<<<<< HEAD
        "x-ms-request-id": "19e46cbe-601f-003f-0b3b-f35a98000000",
=======
        "x-ms-request-id": "fa43fd59-201f-0097-01fa-091bad000000",
>>>>>>> 8d420312
        "x-ms-version": "2019-12-12"
      },
      "ResponseBody": []
    },
    {
      "RequestUri": "http://seannsecanary.blob.core.windows.net/test-filesystem-7927ae0f-bf94-106f-5022-f8cc10d81d2b?restype=container",
      "RequestMethod": "DELETE",
      "RequestHeaders": {
        "Authorization": "Sanitized",
        "traceparent": "00-df94e2419380dc45ab8f93ee0e79c127-0be77c51da685e44-00",
        "User-Agent": [
          "azsdk-net-Storage.Files.DataLake/12.1.0-dev.20200403.1",
          "(.NET Core 4.6.28325.01; Microsoft Windows 10.0.18362 )"
        ],
        "x-ms-client-request-id": "7a405ca6-7cec-7605-1c98-6d8723b10f08",
        "x-ms-date": "Fri, 03 Apr 2020 20:56:50 GMT",
        "x-ms-return-client-request-id": "true",
        "x-ms-version": "2019-12-12"
      },
      "RequestBody": null,
      "StatusCode": 202,
      "ResponseHeaders": {
        "Content-Length": "0",
        "Date": "Fri, 03 Apr 2020 20:56:49 GMT",
        "Server": [
          "Windows-Azure-Blob/1.0",
          "Microsoft-HTTPAPI/2.0"
        ],
        "x-ms-client-request-id": "7a405ca6-7cec-7605-1c98-6d8723b10f08",
<<<<<<< HEAD
        "x-ms-request-id": "ee93dde6-101e-0047-403b-f3f960000000",
=======
        "x-ms-request-id": "9621bdc6-f01e-0012-2afa-093670000000",
>>>>>>> 8d420312
        "x-ms-version": "2019-12-12"
      },
      "ResponseBody": []
    }
  ],
  "Variables": {
    "RandomSeed": "587791137",
    "Storage_TestConfigHierarchicalNamespace": "NamespaceTenant\nseannsecanary\nU2FuaXRpemVk\nhttp://seannsecanary.blob.core.windows.net\nhttp://seannsecanary.file.core.windows.net\nhttp://seannsecanary.queue.core.windows.net\nhttp://seannsecanary.table.core.windows.net\n\n\n\n\nhttp://seannsecanary-secondary.blob.core.windows.net\nhttp://seannsecanary-secondary.file.core.windows.net\nhttp://seannsecanary-secondary.queue.core.windows.net\nhttp://seannsecanary-secondary.table.core.windows.net\n68390a19-a643-458b-b726-408abf67b4fc\nSanitized\n72f988bf-86f1-41af-91ab-2d7cd011db47\nhttps://login.microsoftonline.com/\nCloud\nBlobEndpoint=http://seannsecanary.blob.core.windows.net/;QueueEndpoint=http://seannsecanary.queue.core.windows.net/;FileEndpoint=http://seannsecanary.file.core.windows.net/;BlobSecondaryEndpoint=http://seannsecanary-secondary.blob.core.windows.net/;QueueSecondaryEndpoint=http://seannsecanary-secondary.queue.core.windows.net/;FileSecondaryEndpoint=http://seannsecanary-secondary.file.core.windows.net/;AccountName=seannsecanary;AccountKey=Sanitized\n"
  }
}<|MERGE_RESOLUTION|>--- conflicted
+++ resolved
@@ -28,11 +28,7 @@
           "Microsoft-HTTPAPI/2.0"
         ],
         "x-ms-client-request-id": "fd85c543-5808-3350-b678-a71a0958a0ca",
-<<<<<<< HEAD
-        "x-ms-request-id": "ee93dddb-101e-0047-3a3b-f3f960000000",
-=======
         "x-ms-request-id": "9621bda6-f01e-0012-0ffa-093670000000",
->>>>>>> 8d420312
         "x-ms-version": "2019-12-12"
       },
       "ResponseBody": []
@@ -64,11 +60,7 @@
           "Microsoft-HTTPAPI/2.0"
         ],
         "x-ms-client-request-id": "0a140bbc-7e7d-d197-2ea1-1caf98184933",
-<<<<<<< HEAD
-        "x-ms-request-id": "19e46cbc-601f-003f-093b-f35a98000000",
-=======
         "x-ms-request-id": "fa43fd56-201f-0097-7ffa-091bad000000",
->>>>>>> 8d420312
         "x-ms-version": "2019-12-12"
       },
       "ResponseBody": []
@@ -99,11 +91,7 @@
           "Microsoft-HTTPAPI/2.0"
         ],
         "x-ms-client-request-id": "9592b849-105e-6692-945b-79923c1d4a50",
-<<<<<<< HEAD
-        "x-ms-request-id": "19e46cbd-601f-003f-0a3b-f35a98000000",
-=======
         "x-ms-request-id": "fa43fd57-201f-0097-80fa-091bad000000",
->>>>>>> 8d420312
         "x-ms-version": "2019-12-12"
       },
       "ResponseBody": []
@@ -132,11 +120,7 @@
           "Microsoft-HTTPAPI/2.0"
         ],
         "x-ms-client-request-id": "cd30c152-ca4b-83d0-cc14-4912cea90ca0",
-<<<<<<< HEAD
-        "x-ms-request-id": "19e46cbe-601f-003f-0b3b-f35a98000000",
-=======
         "x-ms-request-id": "fa43fd59-201f-0097-01fa-091bad000000",
->>>>>>> 8d420312
         "x-ms-version": "2019-12-12"
       },
       "ResponseBody": []
@@ -166,11 +150,7 @@
           "Microsoft-HTTPAPI/2.0"
         ],
         "x-ms-client-request-id": "7a405ca6-7cec-7605-1c98-6d8723b10f08",
-<<<<<<< HEAD
-        "x-ms-request-id": "ee93dde6-101e-0047-403b-f3f960000000",
-=======
         "x-ms-request-id": "9621bdc6-f01e-0012-2afa-093670000000",
->>>>>>> 8d420312
         "x-ms-version": "2019-12-12"
       },
       "ResponseBody": []
