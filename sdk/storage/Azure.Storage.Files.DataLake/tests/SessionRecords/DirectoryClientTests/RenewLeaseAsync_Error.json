{
  "Entries": [
    {
<<<<<<< HEAD
      "RequestUri": "https://seanstagehierarchical.blob.core.windows.net/test-filesystem-78b17c25-8815-6d8b-92d6-0dec7b720dce?restype=container",
      "RequestMethod": "PUT",
      "RequestHeaders": {
        "Authorization": "Sanitized",
        "traceparent": "00-70a71f2e596c5846b6fcc7071fd7d090-2826ce37856a0242-00",
        "User-Agent": [
          "azsdk-net-Storage.Files.DataLake/12.0.0-dev.20200305.1",
          "(.NET Core 4.6.28325.01; Microsoft Windows 10.0.18363 )"
        ],
        "x-ms-blob-public-access": "container",
        "x-ms-client-request-id": "9c6abdec-3714-f402-6e53-a53b9a8ad426",
        "x-ms-date": "Thu, 05 Mar 2020 22:09:51 GMT",
        "x-ms-return-client-request-id": "true",
        "x-ms-version": "2019-10-10"
=======
      "RequestUri": "http://seannsecanary.blob.core.windows.net/test-filesystem-78b17c25-8815-6d8b-92d6-0dec7b720dce?restype=container",
      "RequestMethod": "PUT",
      "RequestHeaders": {
        "Authorization": "Sanitized",
        "traceparent": "00-8aca96b55954764ea463365a684a87e0-0db60d209580234d-00",
        "User-Agent": [
          "azsdk-net-Storage.Files.DataLake/12.1.0-dev.20200403.1",
          "(.NET Core 4.6.28325.01; Microsoft Windows 10.0.18362 )"
        ],
        "x-ms-blob-public-access": "container",
        "x-ms-client-request-id": "9c6abdec-3714-f402-6e53-a53b9a8ad426",
        "x-ms-date": "Fri, 03 Apr 2020 20:55:46 GMT",
        "x-ms-return-client-request-id": "true",
        "x-ms-version": "2019-12-12"
>>>>>>> 32e373e2
      },
      "RequestBody": null,
      "StatusCode": 201,
      "ResponseHeaders": {
        "Content-Length": "0",
<<<<<<< HEAD
        "Date": "Thu, 05 Mar 2020 22:09:50 GMT",
        "ETag": "\u00220x8D7C151ED6BF61F\u0022",
        "Last-Modified": "Thu, 05 Mar 2020 22:09:51 GMT",
=======
        "Date": "Fri, 03 Apr 2020 20:55:45 GMT",
        "ETag": "\u00220x8D7D811614ADB1D\u0022",
        "Last-Modified": "Fri, 03 Apr 2020 20:55:45 GMT",
>>>>>>> 32e373e2
        "Server": [
          "Windows-Azure-Blob/1.0",
          "Microsoft-HTTPAPI/2.0"
        ],
        "x-ms-client-request-id": "9c6abdec-3714-f402-6e53-a53b9a8ad426",
<<<<<<< HEAD
        "x-ms-request-id": "359757cc-201e-0001-533a-f3cde7000000",
        "x-ms-version": "2019-10-10"
=======
        "x-ms-request-id": "96219ea9-f01e-0012-67fa-093670000000",
        "x-ms-version": "2019-12-12"
>>>>>>> 32e373e2
      },
      "ResponseBody": []
    },
    {
<<<<<<< HEAD
      "RequestUri": "https://seanstagehierarchical.blob.core.windows.net/test-filesystem-78b17c25-8815-6d8b-92d6-0dec7b720dce/test-directory-e78cc97a-776c-6389-95f0-2e3c7aac2de0?comp=lease",
      "RequestMethod": "PUT",
      "RequestHeaders": {
        "Authorization": "Sanitized",
        "traceparent": "00-52db984a8276e14e9d3e21ad14549023-18e2a3be3a496b4d-00",
        "User-Agent": [
          "azsdk-net-Storage.Files.DataLake/12.0.0-dev.20200305.1",
          "(.NET Core 4.6.28325.01; Microsoft Windows 10.0.18363 )"
        ],
        "x-ms-client-request-id": "7c16c426-178a-091f-0f62-97273d9d47e9",
        "x-ms-date": "Thu, 05 Mar 2020 22:09:51 GMT",
        "x-ms-lease-action": "release",
        "x-ms-lease-id": "bd001e24-7107-2aba-4f45-39ec1cab26c0",
        "x-ms-return-client-request-id": "true",
        "x-ms-version": "2019-10-10"
=======
      "RequestUri": "http://seannsecanary.blob.core.windows.net/test-filesystem-78b17c25-8815-6d8b-92d6-0dec7b720dce/test-directory-e78cc97a-776c-6389-95f0-2e3c7aac2de0?comp=lease",
      "RequestMethod": "PUT",
      "RequestHeaders": {
        "Authorization": "Sanitized",
        "traceparent": "00-b859bf4dfbe76340bc50f48cf7a0592e-aaebf814ef409a49-00",
        "User-Agent": [
          "azsdk-net-Storage.Files.DataLake/12.1.0-dev.20200403.1",
          "(.NET Core 4.6.28325.01; Microsoft Windows 10.0.18362 )"
        ],
        "x-ms-client-request-id": "7c16c426-178a-091f-0f62-97273d9d47e9",
        "x-ms-date": "Fri, 03 Apr 2020 20:55:46 GMT",
        "x-ms-lease-action": "release",
        "x-ms-lease-id": "bd001e24-7107-2aba-4f45-39ec1cab26c0",
        "x-ms-return-client-request-id": "true",
        "x-ms-version": "2019-12-12"
>>>>>>> 32e373e2
      },
      "RequestBody": null,
      "StatusCode": 404,
      "ResponseHeaders": {
        "Content-Length": "215",
        "Content-Type": "application/xml",
<<<<<<< HEAD
        "Date": "Thu, 05 Mar 2020 22:09:51 GMT",
=======
        "Date": "Fri, 03 Apr 2020 20:55:45 GMT",
>>>>>>> 32e373e2
        "Server": [
          "Windows-Azure-Blob/1.0",
          "Microsoft-HTTPAPI/2.0"
        ],
        "x-ms-client-request-id": "7c16c426-178a-091f-0f62-97273d9d47e9",
        "x-ms-error-code": "BlobNotFound",
<<<<<<< HEAD
        "x-ms-request-id": "359757d7-201e-0001-5a3a-f3cde7000000",
        "x-ms-version": "2019-10-10"
      },
      "ResponseBody": [
        "\uFEFF\u003C?xml version=\u00221.0\u0022 encoding=\u0022utf-8\u0022?\u003E\u003CError\u003E\u003CCode\u003EBlobNotFound\u003C/Code\u003E\u003CMessage\u003EThe specified blob does not exist.\n",
        "RequestId:359757d7-201e-0001-5a3a-f3cde7000000\n",
        "Time:2020-03-05T22:09:51.7120856Z\u003C/Message\u003E\u003C/Error\u003E"
      ]
    },
    {
      "RequestUri": "https://seanstagehierarchical.blob.core.windows.net/test-filesystem-78b17c25-8815-6d8b-92d6-0dec7b720dce?restype=container",
      "RequestMethod": "DELETE",
      "RequestHeaders": {
        "Authorization": "Sanitized",
        "traceparent": "00-3340e313d54e364f959ebb8cd26eba95-69a2e0ac7950454c-00",
        "User-Agent": [
          "azsdk-net-Storage.Files.DataLake/12.0.0-dev.20200305.1",
          "(.NET Core 4.6.28325.01; Microsoft Windows 10.0.18363 )"
        ],
        "x-ms-client-request-id": "57c677cb-a995-ed36-c75a-67c2325b3896",
        "x-ms-date": "Thu, 05 Mar 2020 22:09:51 GMT",
        "x-ms-return-client-request-id": "true",
        "x-ms-version": "2019-10-10"
=======
        "x-ms-request-id": "96219eb1-f01e-0012-6dfa-093670000000",
        "x-ms-version": "2019-12-12"
      },
      "ResponseBody": [
        "\uFEFF\u003C?xml version=\u00221.0\u0022 encoding=\u0022utf-8\u0022?\u003E\u003CError\u003E\u003CCode\u003EBlobNotFound\u003C/Code\u003E\u003CMessage\u003EThe specified blob does not exist.\n",
        "RequestId:96219eb1-f01e-0012-6dfa-093670000000\n",
        "Time:2020-04-03T20:55:45.5454524Z\u003C/Message\u003E\u003C/Error\u003E"
      ]
    },
    {
      "RequestUri": "http://seannsecanary.blob.core.windows.net/test-filesystem-78b17c25-8815-6d8b-92d6-0dec7b720dce?restype=container",
      "RequestMethod": "DELETE",
      "RequestHeaders": {
        "Authorization": "Sanitized",
        "traceparent": "00-241736a6abfb2249b3820a26c303a5bf-34691c5d7eb8194b-00",
        "User-Agent": [
          "azsdk-net-Storage.Files.DataLake/12.1.0-dev.20200403.1",
          "(.NET Core 4.6.28325.01; Microsoft Windows 10.0.18362 )"
        ],
        "x-ms-client-request-id": "57c677cb-a995-ed36-c75a-67c2325b3896",
        "x-ms-date": "Fri, 03 Apr 2020 20:55:47 GMT",
        "x-ms-return-client-request-id": "true",
        "x-ms-version": "2019-12-12"
>>>>>>> 32e373e2
      },
      "RequestBody": null,
      "StatusCode": 202,
      "ResponseHeaders": {
        "Content-Length": "0",
<<<<<<< HEAD
        "Date": "Thu, 05 Mar 2020 22:09:51 GMT",
=======
        "Date": "Fri, 03 Apr 2020 20:55:45 GMT",
>>>>>>> 32e373e2
        "Server": [
          "Windows-Azure-Blob/1.0",
          "Microsoft-HTTPAPI/2.0"
        ],
        "x-ms-client-request-id": "57c677cb-a995-ed36-c75a-67c2325b3896",
<<<<<<< HEAD
        "x-ms-request-id": "359757db-201e-0001-5e3a-f3cde7000000",
        "x-ms-version": "2019-10-10"
=======
        "x-ms-request-id": "96219eb8-f01e-0012-74fa-093670000000",
        "x-ms-version": "2019-12-12"
>>>>>>> 32e373e2
      },
      "ResponseBody": []
    }
  ],
  "Variables": {
    "RandomSeed": "2037945834",
<<<<<<< HEAD
    "Storage_TestConfigHierarchicalNamespace": "NamespaceTenant\nseanstagehierarchical\nU2FuaXRpemVk\nhttps://seanstagehierarchical.blob.core.windows.net\nhttp://seanstagehierarchical.file.core.windows.net\nhttp://seanstagehierarchical.queue.core.windows.net\nhttp://seanstagehierarchical.table.core.windows.net\n\n\n\n\nhttp://seanstagehierarchical-secondary.blob.core.windows.net\nhttp://seanstagehierarchical-secondary.file.core.windows.net\nhttp://seanstagehierarchical-secondary.queue.core.windows.net\nhttp://seanstagehierarchical-secondary.table.core.windows.net\n68390a19-a643-458b-b726-408abf67b4fc\nSanitized\n72f988bf-86f1-41af-91ab-2d7cd011db47\nhttps://login.microsoftonline.com/\nCloud\nBlobEndpoint=https://seanstagehierarchical.blob.core.windows.net/;QueueEndpoint=http://seanstagehierarchical.queue.core.windows.net/;FileEndpoint=http://seanstagehierarchical.file.core.windows.net/;BlobSecondaryEndpoint=http://seanstagehierarchical-secondary.blob.core.windows.net/;QueueSecondaryEndpoint=http://seanstagehierarchical-secondary.queue.core.windows.net/;FileSecondaryEndpoint=http://seanstagehierarchical-secondary.file.core.windows.net/;AccountName=seanstagehierarchical;AccountKey=Sanitized\n"
=======
    "Storage_TestConfigHierarchicalNamespace": "NamespaceTenant\nseannsecanary\nU2FuaXRpemVk\nhttp://seannsecanary.blob.core.windows.net\nhttp://seannsecanary.file.core.windows.net\nhttp://seannsecanary.queue.core.windows.net\nhttp://seannsecanary.table.core.windows.net\n\n\n\n\nhttp://seannsecanary-secondary.blob.core.windows.net\nhttp://seannsecanary-secondary.file.core.windows.net\nhttp://seannsecanary-secondary.queue.core.windows.net\nhttp://seannsecanary-secondary.table.core.windows.net\n68390a19-a643-458b-b726-408abf67b4fc\nSanitized\n72f988bf-86f1-41af-91ab-2d7cd011db47\nhttps://login.microsoftonline.com/\nCloud\nBlobEndpoint=http://seannsecanary.blob.core.windows.net/;QueueEndpoint=http://seannsecanary.queue.core.windows.net/;FileEndpoint=http://seannsecanary.file.core.windows.net/;BlobSecondaryEndpoint=http://seannsecanary-secondary.blob.core.windows.net/;QueueSecondaryEndpoint=http://seannsecanary-secondary.queue.core.windows.net/;FileSecondaryEndpoint=http://seannsecanary-secondary.file.core.windows.net/;AccountName=seannsecanary;AccountKey=Sanitized\n"
>>>>>>> 32e373e2
  }
}<|MERGE_RESOLUTION|>--- conflicted
+++ resolved
@@ -1,22 +1,6 @@
 {
   "Entries": [
     {
-<<<<<<< HEAD
-      "RequestUri": "https://seanstagehierarchical.blob.core.windows.net/test-filesystem-78b17c25-8815-6d8b-92d6-0dec7b720dce?restype=container",
-      "RequestMethod": "PUT",
-      "RequestHeaders": {
-        "Authorization": "Sanitized",
-        "traceparent": "00-70a71f2e596c5846b6fcc7071fd7d090-2826ce37856a0242-00",
-        "User-Agent": [
-          "azsdk-net-Storage.Files.DataLake/12.0.0-dev.20200305.1",
-          "(.NET Core 4.6.28325.01; Microsoft Windows 10.0.18363 )"
-        ],
-        "x-ms-blob-public-access": "container",
-        "x-ms-client-request-id": "9c6abdec-3714-f402-6e53-a53b9a8ad426",
-        "x-ms-date": "Thu, 05 Mar 2020 22:09:51 GMT",
-        "x-ms-return-client-request-id": "true",
-        "x-ms-version": "2019-10-10"
-=======
       "RequestUri": "http://seannsecanary.blob.core.windows.net/test-filesystem-78b17c25-8815-6d8b-92d6-0dec7b720dce?restype=container",
       "RequestMethod": "PUT",
       "RequestHeaders": {
@@ -31,54 +15,25 @@
         "x-ms-date": "Fri, 03 Apr 2020 20:55:46 GMT",
         "x-ms-return-client-request-id": "true",
         "x-ms-version": "2019-12-12"
->>>>>>> 32e373e2
       },
       "RequestBody": null,
       "StatusCode": 201,
       "ResponseHeaders": {
         "Content-Length": "0",
-<<<<<<< HEAD
-        "Date": "Thu, 05 Mar 2020 22:09:50 GMT",
-        "ETag": "\u00220x8D7C151ED6BF61F\u0022",
-        "Last-Modified": "Thu, 05 Mar 2020 22:09:51 GMT",
-=======
         "Date": "Fri, 03 Apr 2020 20:55:45 GMT",
         "ETag": "\u00220x8D7D811614ADB1D\u0022",
         "Last-Modified": "Fri, 03 Apr 2020 20:55:45 GMT",
->>>>>>> 32e373e2
         "Server": [
           "Windows-Azure-Blob/1.0",
           "Microsoft-HTTPAPI/2.0"
         ],
         "x-ms-client-request-id": "9c6abdec-3714-f402-6e53-a53b9a8ad426",
-<<<<<<< HEAD
-        "x-ms-request-id": "359757cc-201e-0001-533a-f3cde7000000",
-        "x-ms-version": "2019-10-10"
-=======
         "x-ms-request-id": "96219ea9-f01e-0012-67fa-093670000000",
         "x-ms-version": "2019-12-12"
->>>>>>> 32e373e2
       },
       "ResponseBody": []
     },
     {
-<<<<<<< HEAD
-      "RequestUri": "https://seanstagehierarchical.blob.core.windows.net/test-filesystem-78b17c25-8815-6d8b-92d6-0dec7b720dce/test-directory-e78cc97a-776c-6389-95f0-2e3c7aac2de0?comp=lease",
-      "RequestMethod": "PUT",
-      "RequestHeaders": {
-        "Authorization": "Sanitized",
-        "traceparent": "00-52db984a8276e14e9d3e21ad14549023-18e2a3be3a496b4d-00",
-        "User-Agent": [
-          "azsdk-net-Storage.Files.DataLake/12.0.0-dev.20200305.1",
-          "(.NET Core 4.6.28325.01; Microsoft Windows 10.0.18363 )"
-        ],
-        "x-ms-client-request-id": "7c16c426-178a-091f-0f62-97273d9d47e9",
-        "x-ms-date": "Thu, 05 Mar 2020 22:09:51 GMT",
-        "x-ms-lease-action": "release",
-        "x-ms-lease-id": "bd001e24-7107-2aba-4f45-39ec1cab26c0",
-        "x-ms-return-client-request-id": "true",
-        "x-ms-version": "2019-10-10"
-=======
       "RequestUri": "http://seannsecanary.blob.core.windows.net/test-filesystem-78b17c25-8815-6d8b-92d6-0dec7b720dce/test-directory-e78cc97a-776c-6389-95f0-2e3c7aac2de0?comp=lease",
       "RequestMethod": "PUT",
       "RequestHeaders": {
@@ -94,49 +49,19 @@
         "x-ms-lease-id": "bd001e24-7107-2aba-4f45-39ec1cab26c0",
         "x-ms-return-client-request-id": "true",
         "x-ms-version": "2019-12-12"
->>>>>>> 32e373e2
       },
       "RequestBody": null,
       "StatusCode": 404,
       "ResponseHeaders": {
         "Content-Length": "215",
         "Content-Type": "application/xml",
-<<<<<<< HEAD
-        "Date": "Thu, 05 Mar 2020 22:09:51 GMT",
-=======
         "Date": "Fri, 03 Apr 2020 20:55:45 GMT",
->>>>>>> 32e373e2
         "Server": [
           "Windows-Azure-Blob/1.0",
           "Microsoft-HTTPAPI/2.0"
         ],
         "x-ms-client-request-id": "7c16c426-178a-091f-0f62-97273d9d47e9",
         "x-ms-error-code": "BlobNotFound",
-<<<<<<< HEAD
-        "x-ms-request-id": "359757d7-201e-0001-5a3a-f3cde7000000",
-        "x-ms-version": "2019-10-10"
-      },
-      "ResponseBody": [
-        "\uFEFF\u003C?xml version=\u00221.0\u0022 encoding=\u0022utf-8\u0022?\u003E\u003CError\u003E\u003CCode\u003EBlobNotFound\u003C/Code\u003E\u003CMessage\u003EThe specified blob does not exist.\n",
-        "RequestId:359757d7-201e-0001-5a3a-f3cde7000000\n",
-        "Time:2020-03-05T22:09:51.7120856Z\u003C/Message\u003E\u003C/Error\u003E"
-      ]
-    },
-    {
-      "RequestUri": "https://seanstagehierarchical.blob.core.windows.net/test-filesystem-78b17c25-8815-6d8b-92d6-0dec7b720dce?restype=container",
-      "RequestMethod": "DELETE",
-      "RequestHeaders": {
-        "Authorization": "Sanitized",
-        "traceparent": "00-3340e313d54e364f959ebb8cd26eba95-69a2e0ac7950454c-00",
-        "User-Agent": [
-          "azsdk-net-Storage.Files.DataLake/12.0.0-dev.20200305.1",
-          "(.NET Core 4.6.28325.01; Microsoft Windows 10.0.18363 )"
-        ],
-        "x-ms-client-request-id": "57c677cb-a995-ed36-c75a-67c2325b3896",
-        "x-ms-date": "Thu, 05 Mar 2020 22:09:51 GMT",
-        "x-ms-return-client-request-id": "true",
-        "x-ms-version": "2019-10-10"
-=======
         "x-ms-request-id": "96219eb1-f01e-0012-6dfa-093670000000",
         "x-ms-version": "2019-12-12"
       },
@@ -160,39 +85,25 @@
         "x-ms-date": "Fri, 03 Apr 2020 20:55:47 GMT",
         "x-ms-return-client-request-id": "true",
         "x-ms-version": "2019-12-12"
->>>>>>> 32e373e2
       },
       "RequestBody": null,
       "StatusCode": 202,
       "ResponseHeaders": {
         "Content-Length": "0",
-<<<<<<< HEAD
-        "Date": "Thu, 05 Mar 2020 22:09:51 GMT",
-=======
         "Date": "Fri, 03 Apr 2020 20:55:45 GMT",
->>>>>>> 32e373e2
         "Server": [
           "Windows-Azure-Blob/1.0",
           "Microsoft-HTTPAPI/2.0"
         ],
         "x-ms-client-request-id": "57c677cb-a995-ed36-c75a-67c2325b3896",
-<<<<<<< HEAD
-        "x-ms-request-id": "359757db-201e-0001-5e3a-f3cde7000000",
-        "x-ms-version": "2019-10-10"
-=======
         "x-ms-request-id": "96219eb8-f01e-0012-74fa-093670000000",
         "x-ms-version": "2019-12-12"
->>>>>>> 32e373e2
       },
       "ResponseBody": []
     }
   ],
   "Variables": {
     "RandomSeed": "2037945834",
-<<<<<<< HEAD
-    "Storage_TestConfigHierarchicalNamespace": "NamespaceTenant\nseanstagehierarchical\nU2FuaXRpemVk\nhttps://seanstagehierarchical.blob.core.windows.net\nhttp://seanstagehierarchical.file.core.windows.net\nhttp://seanstagehierarchical.queue.core.windows.net\nhttp://seanstagehierarchical.table.core.windows.net\n\n\n\n\nhttp://seanstagehierarchical-secondary.blob.core.windows.net\nhttp://seanstagehierarchical-secondary.file.core.windows.net\nhttp://seanstagehierarchical-secondary.queue.core.windows.net\nhttp://seanstagehierarchical-secondary.table.core.windows.net\n68390a19-a643-458b-b726-408abf67b4fc\nSanitized\n72f988bf-86f1-41af-91ab-2d7cd011db47\nhttps://login.microsoftonline.com/\nCloud\nBlobEndpoint=https://seanstagehierarchical.blob.core.windows.net/;QueueEndpoint=http://seanstagehierarchical.queue.core.windows.net/;FileEndpoint=http://seanstagehierarchical.file.core.windows.net/;BlobSecondaryEndpoint=http://seanstagehierarchical-secondary.blob.core.windows.net/;QueueSecondaryEndpoint=http://seanstagehierarchical-secondary.queue.core.windows.net/;FileSecondaryEndpoint=http://seanstagehierarchical-secondary.file.core.windows.net/;AccountName=seanstagehierarchical;AccountKey=Sanitized\n"
-=======
     "Storage_TestConfigHierarchicalNamespace": "NamespaceTenant\nseannsecanary\nU2FuaXRpemVk\nhttp://seannsecanary.blob.core.windows.net\nhttp://seannsecanary.file.core.windows.net\nhttp://seannsecanary.queue.core.windows.net\nhttp://seannsecanary.table.core.windows.net\n\n\n\n\nhttp://seannsecanary-secondary.blob.core.windows.net\nhttp://seannsecanary-secondary.file.core.windows.net\nhttp://seannsecanary-secondary.queue.core.windows.net\nhttp://seannsecanary-secondary.table.core.windows.net\n68390a19-a643-458b-b726-408abf67b4fc\nSanitized\n72f988bf-86f1-41af-91ab-2d7cd011db47\nhttps://login.microsoftonline.com/\nCloud\nBlobEndpoint=http://seannsecanary.blob.core.windows.net/;QueueEndpoint=http://seannsecanary.queue.core.windows.net/;FileEndpoint=http://seannsecanary.file.core.windows.net/;BlobSecondaryEndpoint=http://seannsecanary-secondary.blob.core.windows.net/;QueueSecondaryEndpoint=http://seannsecanary-secondary.queue.core.windows.net/;FileSecondaryEndpoint=http://seannsecanary-secondary.file.core.windows.net/;AccountName=seannsecanary;AccountKey=Sanitized\n"
->>>>>>> 32e373e2
   }
 }