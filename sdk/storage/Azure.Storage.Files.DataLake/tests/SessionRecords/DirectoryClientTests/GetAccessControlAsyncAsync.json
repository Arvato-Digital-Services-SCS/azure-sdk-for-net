--- conflicted
+++ resolved
@@ -1,22 +1,6 @@
 {
   "Entries": [
     {
-<<<<<<< HEAD
-      "RequestUri": "https://seanstagehierarchical.blob.core.windows.net/test-filesystem-36960104-0700-7bc2-f7ce-260df41794cb?restype=container",
-      "RequestMethod": "PUT",
-      "RequestHeaders": {
-        "Authorization": "Sanitized",
-        "traceparent": "00-f73eb967b5816a40bc20c5fa19d71fe7-bf93a11e5b959a43-00",
-        "User-Agent": [
-          "azsdk-net-Storage.Files.DataLake/12.0.0-dev.20200305.1",
-          "(.NET Core 4.6.28325.01; Microsoft Windows 10.0.18363 )"
-        ],
-        "x-ms-blob-public-access": "container",
-        "x-ms-client-request-id": "5708140e-2872-2e9c-22d8-4d7eb3e4bd1c",
-        "x-ms-date": "Thu, 05 Mar 2020 22:12:17 GMT",
-        "x-ms-return-client-request-id": "true",
-        "x-ms-version": "2019-10-10"
-=======
       "RequestUri": "http://seannsecanary.blob.core.windows.net/test-filesystem-36960104-0700-7bc2-f7ce-260df41794cb?restype=container",
       "RequestMethod": "PUT",
       "RequestHeaders": {
@@ -31,52 +15,25 @@
         "x-ms-date": "Fri, 03 Apr 2020 20:56:57 GMT",
         "x-ms-return-client-request-id": "true",
         "x-ms-version": "2019-12-12"
->>>>>>> 32e373e2
       },
       "RequestBody": null,
       "StatusCode": 201,
       "ResponseHeaders": {
         "Content-Length": "0",
-<<<<<<< HEAD
-        "Date": "Thu, 05 Mar 2020 22:12:16 GMT",
-        "ETag": "\u00220x8D7C1524486EF0D\u0022",
-        "Last-Modified": "Thu, 05 Mar 2020 22:12:17 GMT",
-=======
         "Date": "Fri, 03 Apr 2020 20:56:55 GMT",
         "ETag": "\u00220x8D7D8118B2936C9\u0022",
         "Last-Modified": "Fri, 03 Apr 2020 20:56:55 GMT",
->>>>>>> 32e373e2
         "Server": [
           "Windows-Azure-Blob/1.0",
           "Microsoft-HTTPAPI/2.0"
         ],
         "x-ms-client-request-id": "5708140e-2872-2e9c-22d8-4d7eb3e4bd1c",
-<<<<<<< HEAD
-        "x-ms-request-id": "a529310c-401e-0007-073b-f3fe58000000",
-        "x-ms-version": "2019-10-10"
-=======
         "x-ms-request-id": "9621c0a9-f01e-0012-32fa-093670000000",
         "x-ms-version": "2019-12-12"
->>>>>>> 32e373e2
       },
       "ResponseBody": []
     },
     {
-<<<<<<< HEAD
-      "RequestUri": "https://seanstagehierarchical.dfs.core.windows.net/test-filesystem-36960104-0700-7bc2-f7ce-260df41794cb/test-directory-b2bbd59e-a80e-4cd6-50da-237ea1ceddb7?resource=directory",
-      "RequestMethod": "PUT",
-      "RequestHeaders": {
-        "Authorization": "Sanitized",
-        "traceparent": "00-d55b3c4105f76945ab290e1bf3d21704-52bfd771b24f2b43-00",
-        "User-Agent": [
-          "azsdk-net-Storage.Files.DataLake/12.0.0-dev.20200305.1",
-          "(.NET Core 4.6.28325.01; Microsoft Windows 10.0.18363 )"
-        ],
-        "x-ms-client-request-id": "c9554ac4-7285-659c-3ebb-0797041e8d53",
-        "x-ms-date": "Thu, 05 Mar 2020 22:12:17 GMT",
-        "x-ms-return-client-request-id": "true",
-        "x-ms-version": "2019-10-10"
-=======
       "RequestUri": "http://seannsecanary.dfs.core.windows.net/test-filesystem-36960104-0700-7bc2-f7ce-260df41794cb/test-directory-b2bbd59e-a80e-4cd6-50da-237ea1ceddb7?resource=directory",
       "RequestMethod": "PUT",
       "RequestHeaders": {
@@ -90,55 +47,30 @@
         "x-ms-date": "Fri, 03 Apr 2020 20:56:57 GMT",
         "x-ms-return-client-request-id": "true",
         "x-ms-version": "2019-12-12"
->>>>>>> 32e373e2
       },
       "RequestBody": null,
       "StatusCode": 201,
       "ResponseHeaders": {
         "Content-Length": "0",
-<<<<<<< HEAD
-        "Date": "Thu, 05 Mar 2020 22:12:18 GMT",
-        "ETag": "\u00220x8D7C15244B937C1\u0022",
-        "Last-Modified": "Thu, 05 Mar 2020 22:12:18 GMT",
-=======
         "Date": "Fri, 03 Apr 2020 20:56:55 GMT",
         "ETag": "\u00220x8D7D8118B3BDE16\u0022",
         "Last-Modified": "Fri, 03 Apr 2020 20:56:55 GMT",
->>>>>>> 32e373e2
         "Server": [
           "Windows-Azure-HDFS/1.0",
           "Microsoft-HTTPAPI/2.0"
         ],
         "x-ms-client-request-id": "c9554ac4-7285-659c-3ebb-0797041e8d53",
-<<<<<<< HEAD
-        "x-ms-request-id": "eca3c0e1-b01f-003c-233b-f3bbfc000000",
-        "x-ms-version": "2019-10-10"
-=======
         "x-ms-request-id": "fa43fd80-201f-0097-26fa-091bad000000",
         "x-ms-version": "2019-12-12"
->>>>>>> 32e373e2
       },
       "ResponseBody": []
     },
     {
-<<<<<<< HEAD
-      "RequestUri": "https://seanstagehierarchical.dfs.core.windows.net/test-filesystem-36960104-0700-7bc2-f7ce-260df41794cb/test-directory-b2bbd59e-a80e-4cd6-50da-237ea1ceddb7?action=getAccessControl",
-=======
       "RequestUri": "http://seannsecanary.dfs.core.windows.net/test-filesystem-36960104-0700-7bc2-f7ce-260df41794cb/test-directory-b2bbd59e-a80e-4cd6-50da-237ea1ceddb7?action=getAccessControl",
->>>>>>> 32e373e2
       "RequestMethod": "HEAD",
       "RequestHeaders": {
         "Authorization": "Sanitized",
         "User-Agent": [
-<<<<<<< HEAD
-          "azsdk-net-Storage.Files.DataLake/12.0.0-dev.20200305.1",
-          "(.NET Core 4.6.28325.01; Microsoft Windows 10.0.18363 )"
-        ],
-        "x-ms-client-request-id": "57b9f5d1-1478-3531-df9a-a15336c1a482",
-        "x-ms-date": "Thu, 05 Mar 2020 22:12:18 GMT",
-        "x-ms-return-client-request-id": "true",
-        "x-ms-version": "2019-10-10"
-=======
           "azsdk-net-Storage.Files.DataLake/12.1.0-dev.20200403.1",
           "(.NET Core 4.6.28325.01; Microsoft Windows 10.0.18362 )"
         ],
@@ -146,20 +78,13 @@
         "x-ms-date": "Fri, 03 Apr 2020 20:56:57 GMT",
         "x-ms-return-client-request-id": "true",
         "x-ms-version": "2019-12-12"
->>>>>>> 32e373e2
       },
       "RequestBody": null,
       "StatusCode": 200,
       "ResponseHeaders": {
-<<<<<<< HEAD
-        "Date": "Thu, 05 Mar 2020 22:12:18 GMT",
-        "ETag": "\u00220x8D7C15244B937C1\u0022",
-        "Last-Modified": "Thu, 05 Mar 2020 22:12:18 GMT",
-=======
         "Date": "Fri, 03 Apr 2020 20:56:55 GMT",
         "ETag": "\u00220x8D7D8118B3BDE16\u0022",
         "Last-Modified": "Fri, 03 Apr 2020 20:56:55 GMT",
->>>>>>> 32e373e2
         "Server": [
           "Windows-Azure-HDFS/1.0",
           "Microsoft-HTTPAPI/2.0"
@@ -169,32 +94,12 @@
         "x-ms-group": "$superuser",
         "x-ms-owner": "$superuser",
         "x-ms-permissions": "rwxr-x---",
-<<<<<<< HEAD
-        "x-ms-request-id": "eca3c0e2-b01f-003c-243b-f3bbfc000000",
-        "x-ms-version": "2019-10-10"
-=======
         "x-ms-request-id": "fa43fd81-201f-0097-27fa-091bad000000",
         "x-ms-version": "2019-12-12"
->>>>>>> 32e373e2
       },
       "ResponseBody": []
     },
     {
-<<<<<<< HEAD
-      "RequestUri": "https://seanstagehierarchical.blob.core.windows.net/test-filesystem-36960104-0700-7bc2-f7ce-260df41794cb?restype=container",
-      "RequestMethod": "DELETE",
-      "RequestHeaders": {
-        "Authorization": "Sanitized",
-        "traceparent": "00-f41336e021a6644aa2252a0870a8321e-38b3f6b6bb6f264d-00",
-        "User-Agent": [
-          "azsdk-net-Storage.Files.DataLake/12.0.0-dev.20200305.1",
-          "(.NET Core 4.6.28325.01; Microsoft Windows 10.0.18363 )"
-        ],
-        "x-ms-client-request-id": "0fc6e9da-3665-e6da-64a0-59493cb92aba",
-        "x-ms-date": "Thu, 05 Mar 2020 22:12:18 GMT",
-        "x-ms-return-client-request-id": "true",
-        "x-ms-version": "2019-10-10"
-=======
       "RequestUri": "http://seannsecanary.blob.core.windows.net/test-filesystem-36960104-0700-7bc2-f7ce-260df41794cb?restype=container",
       "RequestMethod": "DELETE",
       "RequestHeaders": {
@@ -208,39 +113,25 @@
         "x-ms-date": "Fri, 03 Apr 2020 20:56:57 GMT",
         "x-ms-return-client-request-id": "true",
         "x-ms-version": "2019-12-12"
->>>>>>> 32e373e2
       },
       "RequestBody": null,
       "StatusCode": 202,
       "ResponseHeaders": {
         "Content-Length": "0",
-<<<<<<< HEAD
-        "Date": "Thu, 05 Mar 2020 22:12:17 GMT",
-=======
         "Date": "Fri, 03 Apr 2020 20:56:55 GMT",
->>>>>>> 32e373e2
         "Server": [
           "Windows-Azure-Blob/1.0",
           "Microsoft-HTTPAPI/2.0"
         ],
         "x-ms-client-request-id": "0fc6e9da-3665-e6da-64a0-59493cb92aba",
-<<<<<<< HEAD
-        "x-ms-request-id": "a5293134-401e-0007-2b3b-f3fe58000000",
-        "x-ms-version": "2019-10-10"
-=======
         "x-ms-request-id": "9621c0cb-f01e-0012-4efa-093670000000",
         "x-ms-version": "2019-12-12"
->>>>>>> 32e373e2
       },
       "ResponseBody": []
     }
   ],
   "Variables": {
     "RandomSeed": "436958566",
-<<<<<<< HEAD
-    "Storage_TestConfigHierarchicalNamespace": "NamespaceTenant\nseanstagehierarchical\nU2FuaXRpemVk\nhttps://seanstagehierarchical.blob.core.windows.net\nhttp://seanstagehierarchical.file.core.windows.net\nhttp://seanstagehierarchical.queue.core.windows.net\nhttp://seanstagehierarchical.table.core.windows.net\n\n\n\n\nhttp://seanstagehierarchical-secondary.blob.core.windows.net\nhttp://seanstagehierarchical-secondary.file.core.windows.net\nhttp://seanstagehierarchical-secondary.queue.core.windows.net\nhttp://seanstagehierarchical-secondary.table.core.windows.net\n68390a19-a643-458b-b726-408abf67b4fc\nSanitized\n72f988bf-86f1-41af-91ab-2d7cd011db47\nhttps://login.microsoftonline.com/\nCloud\nBlobEndpoint=https://seanstagehierarchical.blob.core.windows.net/;QueueEndpoint=http://seanstagehierarchical.queue.core.windows.net/;FileEndpoint=http://seanstagehierarchical.file.core.windows.net/;BlobSecondaryEndpoint=http://seanstagehierarchical-secondary.blob.core.windows.net/;QueueSecondaryEndpoint=http://seanstagehierarchical-secondary.queue.core.windows.net/;FileSecondaryEndpoint=http://seanstagehierarchical-secondary.file.core.windows.net/;AccountName=seanstagehierarchical;AccountKey=Sanitized\n"
-=======
     "Storage_TestConfigHierarchicalNamespace": "NamespaceTenant\nseannsecanary\nU2FuaXRpemVk\nhttp://seannsecanary.blob.core.windows.net\nhttp://seannsecanary.file.core.windows.net\nhttp://seannsecanary.queue.core.windows.net\nhttp://seannsecanary.table.core.windows.net\n\n\n\n\nhttp://seannsecanary-secondary.blob.core.windows.net\nhttp://seannsecanary-secondary.file.core.windows.net\nhttp://seannsecanary-secondary.queue.core.windows.net\nhttp://seannsecanary-secondary.table.core.windows.net\n68390a19-a643-458b-b726-408abf67b4fc\nSanitized\n72f988bf-86f1-41af-91ab-2d7cd011db47\nhttps://login.microsoftonline.com/\nCloud\nBlobEndpoint=http://seannsecanary.blob.core.windows.net/;QueueEndpoint=http://seannsecanary.queue.core.windows.net/;FileEndpoint=http://seannsecanary.file.core.windows.net/;BlobSecondaryEndpoint=http://seannsecanary-secondary.blob.core.windows.net/;QueueSecondaryEndpoint=http://seannsecanary-secondary.queue.core.windows.net/;FileSecondaryEndpoint=http://seannsecanary-secondary.file.core.windows.net/;AccountName=seannsecanary;AccountKey=Sanitized\n"
->>>>>>> 32e373e2
   }
 }