--- conflicted
+++ resolved
@@ -1,22 +1,6 @@
 {
   "Entries": [
     {
-<<<<<<< HEAD
-      "RequestUri": "https://seanstagehierarchical.blob.core.windows.net/test-filesystem-a019dd9a-c3f0-86c0-ea6e-b43074fcfb60?restype=container",
-      "RequestMethod": "PUT",
-      "RequestHeaders": {
-        "Authorization": "Sanitized",
-        "traceparent": "00-11ce67629aad6a4cbb7eb795c9b0c2b9-823ff639ceba304f-00",
-        "User-Agent": [
-          "azsdk-net-Storage.Files.DataLake/12.0.0-dev.20200305.1",
-          "(.NET Core 4.6.28325.01; Microsoft Windows 10.0.18363 )"
-        ],
-        "x-ms-blob-public-access": "container",
-        "x-ms-client-request-id": "404ef6ee-cf78-5476-8875-406945e6c128",
-        "x-ms-date": "Thu, 05 Mar 2020 22:10:16 GMT",
-        "x-ms-return-client-request-id": "true",
-        "x-ms-version": "2019-10-10"
-=======
       "RequestUri": "http://seannsecanary.blob.core.windows.net/test-filesystem-a019dd9a-c3f0-86c0-ea6e-b43074fcfb60?restype=container",
       "RequestMethod": "PUT",
       "RequestHeaders": {
@@ -31,52 +15,25 @@
         "x-ms-date": "Fri, 03 Apr 2020 20:55:57 GMT",
         "x-ms-return-client-request-id": "true",
         "x-ms-version": "2019-12-12"
->>>>>>> 32e373e2
-      },
-      "RequestBody": null,
-      "StatusCode": 201,
-      "ResponseHeaders": {
-        "Content-Length": "0",
-<<<<<<< HEAD
-        "Date": "Thu, 05 Mar 2020 22:10:16 GMT",
-        "ETag": "\u00220x8D7C151FC64C91F\u0022",
-        "Last-Modified": "Thu, 05 Mar 2020 22:10:16 GMT",
-=======
+      },
+      "RequestBody": null,
+      "StatusCode": 201,
+      "ResponseHeaders": {
+        "Content-Length": "0",
         "Date": "Fri, 03 Apr 2020 20:55:56 GMT",
         "ETag": "\u00220x8D7D81167D7EB22\u0022",
         "Last-Modified": "Fri, 03 Apr 2020 20:55:56 GMT",
->>>>>>> 32e373e2
         "Server": [
           "Windows-Azure-Blob/1.0",
           "Microsoft-HTTPAPI/2.0"
         ],
         "x-ms-client-request-id": "404ef6ee-cf78-5476-8875-406945e6c128",
-<<<<<<< HEAD
-        "x-ms-request-id": "b9eb4d58-001e-0016-5c3a-f364ec000000",
-        "x-ms-version": "2019-10-10"
-=======
         "x-ms-request-id": "9621a40f-f01e-0012-64fa-093670000000",
         "x-ms-version": "2019-12-12"
->>>>>>> 32e373e2
-      },
-      "ResponseBody": []
-    },
-    {
-<<<<<<< HEAD
-      "RequestUri": "https://seanstagehierarchical.dfs.core.windows.net/test-filesystem-a019dd9a-c3f0-86c0-ea6e-b43074fcfb60/test-directory-3fb6babc-d38e-2ade-be85-97778969ed81?resource=directory",
-      "RequestMethod": "PUT",
-      "RequestHeaders": {
-        "Authorization": "Sanitized",
-        "traceparent": "00-65f9ed50ae3c2246919abcf3d2435748-872a20510bfb844a-00",
-        "User-Agent": [
-          "azsdk-net-Storage.Files.DataLake/12.0.0-dev.20200305.1",
-          "(.NET Core 4.6.28325.01; Microsoft Windows 10.0.18363 )"
-        ],
-        "x-ms-client-request-id": "df9a11b7-0fb2-1b5c-1823-81f337ffca1f",
-        "x-ms-date": "Thu, 05 Mar 2020 22:10:16 GMT",
-        "x-ms-return-client-request-id": "true",
-        "x-ms-version": "2019-10-10"
-=======
+      },
+      "ResponseBody": []
+    },
+    {
       "RequestUri": "http://seannsecanary.dfs.core.windows.net/test-filesystem-a019dd9a-c3f0-86c0-ea6e-b43074fcfb60/test-directory-3fb6babc-d38e-2ade-be85-97778969ed81?resource=directory",
       "RequestMethod": "PUT",
       "RequestHeaders": {
@@ -90,116 +47,61 @@
         "x-ms-date": "Fri, 03 Apr 2020 20:55:57 GMT",
         "x-ms-return-client-request-id": "true",
         "x-ms-version": "2019-12-12"
->>>>>>> 32e373e2
-      },
-      "RequestBody": null,
-      "StatusCode": 201,
-      "ResponseHeaders": {
-        "Content-Length": "0",
-<<<<<<< HEAD
-        "Date": "Thu, 05 Mar 2020 22:10:16 GMT",
-        "ETag": "\u00220x8D7C151FC950A75\u0022",
-        "Last-Modified": "Thu, 05 Mar 2020 22:10:17 GMT",
-=======
+      },
+      "RequestBody": null,
+      "StatusCode": 201,
+      "ResponseHeaders": {
+        "Content-Length": "0",
         "Date": "Fri, 03 Apr 2020 20:55:56 GMT",
         "ETag": "\u00220x8D7D81167E6CC26\u0022",
         "Last-Modified": "Fri, 03 Apr 2020 20:55:56 GMT",
->>>>>>> 32e373e2
         "Server": [
           "Windows-Azure-HDFS/1.0",
           "Microsoft-HTTPAPI/2.0"
         ],
         "x-ms-client-request-id": "df9a11b7-0fb2-1b5c-1823-81f337ffca1f",
-<<<<<<< HEAD
-        "x-ms-request-id": "cc91da93-f01f-0002-1e3a-f32c83000000",
-        "x-ms-version": "2019-10-10"
-=======
         "x-ms-request-id": "fa43fc6b-201f-0097-37fa-091bad000000",
         "x-ms-version": "2019-12-12"
->>>>>>> 32e373e2
-      },
-      "ResponseBody": []
-    },
-    {
-<<<<<<< HEAD
-      "RequestUri": "https://seanstagehierarchical.blob.core.windows.net/test-filesystem-a019dd9a-c3f0-86c0-ea6e-b43074fcfb60/test-directory-3fb6babc-d38e-2ade-be85-97778969ed81?comp=metadata",
-=======
+      },
+      "ResponseBody": []
+    },
+    {
       "RequestUri": "http://seannsecanary.blob.core.windows.net/test-filesystem-a019dd9a-c3f0-86c0-ea6e-b43074fcfb60/test-directory-3fb6babc-d38e-2ade-be85-97778969ed81?comp=metadata",
->>>>>>> 32e373e2
-      "RequestMethod": "PUT",
-      "RequestHeaders": {
-        "Authorization": "Sanitized",
-        "User-Agent": [
-<<<<<<< HEAD
-          "azsdk-net-Storage.Files.DataLake/12.0.0-dev.20200305.1",
-          "(.NET Core 4.6.28325.01; Microsoft Windows 10.0.18363 )"
+      "RequestMethod": "PUT",
+      "RequestHeaders": {
+        "Authorization": "Sanitized",
+        "User-Agent": [
+          "azsdk-net-Storage.Files.DataLake/12.1.0-dev.20200403.1",
+          "(.NET Core 4.6.28325.01; Microsoft Windows 10.0.18362 )"
         ],
         "x-ms-client-request-id": "78bf7437-0dce-0ece-6c26-658a39f40f1f",
-        "x-ms-date": "Thu, 05 Mar 2020 22:10:17 GMT",
-=======
-          "azsdk-net-Storage.Files.DataLake/12.1.0-dev.20200403.1",
-          "(.NET Core 4.6.28325.01; Microsoft Windows 10.0.18362 )"
-        ],
-        "x-ms-client-request-id": "78bf7437-0dce-0ece-6c26-658a39f40f1f",
-        "x-ms-date": "Fri, 03 Apr 2020 20:55:58 GMT",
->>>>>>> 32e373e2
+        "x-ms-date": "Fri, 03 Apr 2020 20:55:58 GMT",
         "x-ms-meta-Capital": "letter",
         "x-ms-meta-foo": "bar",
         "x-ms-meta-meta": "data",
         "x-ms-meta-UPPER": "case",
         "x-ms-return-client-request-id": "true",
-<<<<<<< HEAD
-        "x-ms-version": "2019-10-10"
-=======
-        "x-ms-version": "2019-12-12"
->>>>>>> 32e373e2
+        "x-ms-version": "2019-12-12"
       },
       "RequestBody": null,
       "StatusCode": 200,
       "ResponseHeaders": {
         "Content-Length": "0",
-<<<<<<< HEAD
-        "Date": "Thu, 05 Mar 2020 22:10:17 GMT",
-        "ETag": "\u00220x8D7C151FCA3DE4F\u0022",
-        "Last-Modified": "Thu, 05 Mar 2020 22:10:17 GMT",
-=======
         "Date": "Fri, 03 Apr 2020 20:55:56 GMT",
         "ETag": "\u00220x8D7D81167F3901E\u0022",
         "Last-Modified": "Fri, 03 Apr 2020 20:55:56 GMT",
->>>>>>> 32e373e2
         "Server": [
           "Windows-Azure-Blob/1.0",
           "Microsoft-HTTPAPI/2.0"
         ],
         "x-ms-client-request-id": "78bf7437-0dce-0ece-6c26-658a39f40f1f",
-<<<<<<< HEAD
-        "x-ms-request-id": "b9eb4d60-001e-0016-603a-f364ec000000",
-        "x-ms-request-server-encrypted": "true",
-        "x-ms-version": "2019-10-10"
-=======
         "x-ms-request-id": "9621a427-f01e-0012-79fa-093670000000",
         "x-ms-request-server-encrypted": "true",
         "x-ms-version": "2019-12-12"
->>>>>>> 32e373e2
-      },
-      "ResponseBody": []
-    },
-    {
-<<<<<<< HEAD
-      "RequestUri": "https://seanstagehierarchical.blob.core.windows.net/test-filesystem-a019dd9a-c3f0-86c0-ea6e-b43074fcfb60?restype=container",
-      "RequestMethod": "DELETE",
-      "RequestHeaders": {
-        "Authorization": "Sanitized",
-        "traceparent": "00-36b4f298bd11984f84a099ab2432f912-7f17b0bddcf5bc44-00",
-        "User-Agent": [
-          "azsdk-net-Storage.Files.DataLake/12.0.0-dev.20200305.1",
-          "(.NET Core 4.6.28325.01; Microsoft Windows 10.0.18363 )"
-        ],
-        "x-ms-client-request-id": "c3bb7829-5240-7950-f13c-107eddefc6de",
-        "x-ms-date": "Thu, 05 Mar 2020 22:10:17 GMT",
-        "x-ms-return-client-request-id": "true",
-        "x-ms-version": "2019-10-10"
-=======
+      },
+      "ResponseBody": []
+    },
+    {
       "RequestUri": "http://seannsecanary.blob.core.windows.net/test-filesystem-a019dd9a-c3f0-86c0-ea6e-b43074fcfb60?restype=container",
       "RequestMethod": "DELETE",
       "RequestHeaders": {
@@ -213,235 +115,125 @@
         "x-ms-date": "Fri, 03 Apr 2020 20:55:58 GMT",
         "x-ms-return-client-request-id": "true",
         "x-ms-version": "2019-12-12"
->>>>>>> 32e373e2
       },
       "RequestBody": null,
       "StatusCode": 202,
       "ResponseHeaders": {
         "Content-Length": "0",
-<<<<<<< HEAD
-        "Date": "Thu, 05 Mar 2020 22:10:17 GMT",
-=======
         "Date": "Fri, 03 Apr 2020 20:55:56 GMT",
->>>>>>> 32e373e2
         "Server": [
           "Windows-Azure-Blob/1.0",
           "Microsoft-HTTPAPI/2.0"
         ],
         "x-ms-client-request-id": "c3bb7829-5240-7950-f13c-107eddefc6de",
-<<<<<<< HEAD
-        "x-ms-request-id": "b9eb4d64-001e-0016-623a-f364ec000000",
-        "x-ms-version": "2019-10-10"
-=======
         "x-ms-request-id": "9621a431-f01e-0012-02fa-093670000000",
         "x-ms-version": "2019-12-12"
->>>>>>> 32e373e2
-      },
-      "ResponseBody": []
-    },
-    {
-<<<<<<< HEAD
-      "RequestUri": "https://seanstagehierarchical.blob.core.windows.net/test-filesystem-9bc40060-8ad2-669e-f64a-e134018b1e54?restype=container",
-      "RequestMethod": "PUT",
-      "RequestHeaders": {
-        "Authorization": "Sanitized",
-        "traceparent": "00-e7a7982a49360d47a797a6e4c4eb6dd0-7cb03f2a1e572e45-00",
-        "User-Agent": [
-          "azsdk-net-Storage.Files.DataLake/12.0.0-dev.20200305.1",
-          "(.NET Core 4.6.28325.01; Microsoft Windows 10.0.18363 )"
+      },
+      "ResponseBody": []
+    },
+    {
+      "RequestUri": "http://seannsecanary.blob.core.windows.net/test-filesystem-9bc40060-8ad2-669e-f64a-e134018b1e54?restype=container",
+      "RequestMethod": "PUT",
+      "RequestHeaders": {
+        "Authorization": "Sanitized",
+        "traceparent": "00-159a222fcf896f4594260666412cb689-e01aeeaa0923fa42-00",
+        "User-Agent": [
+          "azsdk-net-Storage.Files.DataLake/12.1.0-dev.20200403.1",
+          "(.NET Core 4.6.28325.01; Microsoft Windows 10.0.18362 )"
         ],
         "x-ms-blob-public-access": "container",
         "x-ms-client-request-id": "efe22dd2-5853-9eb1-da55-cdf5701c7865",
-        "x-ms-date": "Thu, 05 Mar 2020 22:10:17 GMT",
-        "x-ms-return-client-request-id": "true",
-        "x-ms-version": "2019-10-10"
-=======
-      "RequestUri": "http://seannsecanary.blob.core.windows.net/test-filesystem-9bc40060-8ad2-669e-f64a-e134018b1e54?restype=container",
-      "RequestMethod": "PUT",
-      "RequestHeaders": {
-        "Authorization": "Sanitized",
-        "traceparent": "00-159a222fcf896f4594260666412cb689-e01aeeaa0923fa42-00",
-        "User-Agent": [
-          "azsdk-net-Storage.Files.DataLake/12.1.0-dev.20200403.1",
-          "(.NET Core 4.6.28325.01; Microsoft Windows 10.0.18362 )"
-        ],
-        "x-ms-blob-public-access": "container",
-        "x-ms-client-request-id": "efe22dd2-5853-9eb1-da55-cdf5701c7865",
-        "x-ms-date": "Fri, 03 Apr 2020 20:55:58 GMT",
-        "x-ms-return-client-request-id": "true",
-        "x-ms-version": "2019-12-12"
->>>>>>> 32e373e2
-      },
-      "RequestBody": null,
-      "StatusCode": 201,
-      "ResponseHeaders": {
-        "Content-Length": "0",
-<<<<<<< HEAD
-        "Date": "Thu, 05 Mar 2020 22:10:17 GMT",
-        "ETag": "\u00220x8D7C151FCEB4CA5\u0022",
-        "Last-Modified": "Thu, 05 Mar 2020 22:10:17 GMT",
-=======
+        "x-ms-date": "Fri, 03 Apr 2020 20:55:58 GMT",
+        "x-ms-return-client-request-id": "true",
+        "x-ms-version": "2019-12-12"
+      },
+      "RequestBody": null,
+      "StatusCode": 201,
+      "ResponseHeaders": {
+        "Content-Length": "0",
         "Date": "Fri, 03 Apr 2020 20:55:56 GMT",
         "ETag": "\u00220x8D7D811680E2026\u0022",
         "Last-Modified": "Fri, 03 Apr 2020 20:55:56 GMT",
->>>>>>> 32e373e2
         "Server": [
           "Windows-Azure-Blob/1.0",
           "Microsoft-HTTPAPI/2.0"
         ],
         "x-ms-client-request-id": "efe22dd2-5853-9eb1-da55-cdf5701c7865",
-<<<<<<< HEAD
-        "x-ms-request-id": "a8f4c77e-c01e-0019-063a-f31280000000",
-        "x-ms-version": "2019-10-10"
-=======
         "x-ms-request-id": "9621a43c-f01e-0012-0dfa-093670000000",
         "x-ms-version": "2019-12-12"
->>>>>>> 32e373e2
-      },
-      "ResponseBody": []
-    },
-    {
-<<<<<<< HEAD
-      "RequestUri": "https://seanstagehierarchical.dfs.core.windows.net/test-filesystem-9bc40060-8ad2-669e-f64a-e134018b1e54/test-directory-fc4cbc1d-058d-15a6-2097-5f8a0b71a5f7?resource=directory",
-      "RequestMethod": "PUT",
-      "RequestHeaders": {
-        "Authorization": "Sanitized",
-        "traceparent": "00-a71436e5a59ceb44b6fb4b508ab8dd9c-02d7d320d2eb234c-00",
-        "User-Agent": [
-          "azsdk-net-Storage.Files.DataLake/12.0.0-dev.20200305.1",
-          "(.NET Core 4.6.28325.01; Microsoft Windows 10.0.18363 )"
+      },
+      "ResponseBody": []
+    },
+    {
+      "RequestUri": "http://seannsecanary.dfs.core.windows.net/test-filesystem-9bc40060-8ad2-669e-f64a-e134018b1e54/test-directory-fc4cbc1d-058d-15a6-2097-5f8a0b71a5f7?resource=directory",
+      "RequestMethod": "PUT",
+      "RequestHeaders": {
+        "Authorization": "Sanitized",
+        "traceparent": "00-d5012fee9a51ff47abac94c8797b6899-033b2f1cbdefda4b-00",
+        "User-Agent": [
+          "azsdk-net-Storage.Files.DataLake/12.1.0-dev.20200403.1",
+          "(.NET Core 4.6.28325.01; Microsoft Windows 10.0.18362 )"
         ],
         "x-ms-client-request-id": "041019cf-99b2-cc19-87cc-cebbf9279368",
-        "x-ms-date": "Thu, 05 Mar 2020 22:10:17 GMT",
-        "x-ms-return-client-request-id": "true",
-        "x-ms-version": "2019-10-10"
-=======
-      "RequestUri": "http://seannsecanary.dfs.core.windows.net/test-filesystem-9bc40060-8ad2-669e-f64a-e134018b1e54/test-directory-fc4cbc1d-058d-15a6-2097-5f8a0b71a5f7?resource=directory",
-      "RequestMethod": "PUT",
-      "RequestHeaders": {
-        "Authorization": "Sanitized",
-        "traceparent": "00-d5012fee9a51ff47abac94c8797b6899-033b2f1cbdefda4b-00",
-        "User-Agent": [
-          "azsdk-net-Storage.Files.DataLake/12.1.0-dev.20200403.1",
-          "(.NET Core 4.6.28325.01; Microsoft Windows 10.0.18362 )"
-        ],
-        "x-ms-client-request-id": "041019cf-99b2-cc19-87cc-cebbf9279368",
-        "x-ms-date": "Fri, 03 Apr 2020 20:55:58 GMT",
-        "x-ms-return-client-request-id": "true",
-        "x-ms-version": "2019-12-12"
->>>>>>> 32e373e2
-      },
-      "RequestBody": null,
-      "StatusCode": 201,
-      "ResponseHeaders": {
-        "Content-Length": "0",
-<<<<<<< HEAD
-        "Date": "Thu, 05 Mar 2020 22:10:17 GMT",
-        "ETag": "\u00220x8D7C151FD1DA2F7\u0022",
-        "Last-Modified": "Thu, 05 Mar 2020 22:10:17 GMT",
-=======
+        "x-ms-date": "Fri, 03 Apr 2020 20:55:58 GMT",
+        "x-ms-return-client-request-id": "true",
+        "x-ms-version": "2019-12-12"
+      },
+      "RequestBody": null,
+      "StatusCode": 201,
+      "ResponseHeaders": {
+        "Content-Length": "0",
         "Date": "Fri, 03 Apr 2020 20:55:56 GMT",
         "ETag": "\u00220x8D7D811681EC029\u0022",
         "Last-Modified": "Fri, 03 Apr 2020 20:55:56 GMT",
->>>>>>> 32e373e2
         "Server": [
           "Windows-Azure-HDFS/1.0",
           "Microsoft-HTTPAPI/2.0"
         ],
         "x-ms-client-request-id": "041019cf-99b2-cc19-87cc-cebbf9279368",
-<<<<<<< HEAD
-        "x-ms-request-id": "923c0772-001f-0029-4b3a-f3ac4f000000",
-        "x-ms-version": "2019-10-10"
-=======
         "x-ms-request-id": "fa43fc6c-201f-0097-38fa-091bad000000",
         "x-ms-version": "2019-12-12"
->>>>>>> 32e373e2
-      },
-      "ResponseBody": []
-    },
-    {
-<<<<<<< HEAD
-      "RequestUri": "https://seanstagehierarchical.blob.core.windows.net/test-filesystem-9bc40060-8ad2-669e-f64a-e134018b1e54/test-directory-fc4cbc1d-058d-15a6-2097-5f8a0b71a5f7?comp=metadata",
-      "RequestMethod": "PUT",
-      "RequestHeaders": {
-        "Authorization": "Sanitized",
-        "If-Modified-Since": "Wed, 04 Mar 2020 22:10:16 GMT",
-        "User-Agent": [
-          "azsdk-net-Storage.Files.DataLake/12.0.0-dev.20200305.1",
-          "(.NET Core 4.6.28325.01; Microsoft Windows 10.0.18363 )"
+      },
+      "ResponseBody": []
+    },
+    {
+      "RequestUri": "http://seannsecanary.blob.core.windows.net/test-filesystem-9bc40060-8ad2-669e-f64a-e134018b1e54/test-directory-fc4cbc1d-058d-15a6-2097-5f8a0b71a5f7?comp=metadata",
+      "RequestMethod": "PUT",
+      "RequestHeaders": {
+        "Authorization": "Sanitized",
+        "If-Modified-Since": "Thu, 02 Apr 2020 20:55:57 GMT",
+        "User-Agent": [
+          "azsdk-net-Storage.Files.DataLake/12.1.0-dev.20200403.1",
+          "(.NET Core 4.6.28325.01; Microsoft Windows 10.0.18362 )"
         ],
         "x-ms-client-request-id": "f1ba40db-a061-1a45-1f94-4bdc6045e007",
-        "x-ms-date": "Thu, 05 Mar 2020 22:10:18 GMT",
-=======
-      "RequestUri": "http://seannsecanary.blob.core.windows.net/test-filesystem-9bc40060-8ad2-669e-f64a-e134018b1e54/test-directory-fc4cbc1d-058d-15a6-2097-5f8a0b71a5f7?comp=metadata",
-      "RequestMethod": "PUT",
-      "RequestHeaders": {
-        "Authorization": "Sanitized",
-        "If-Modified-Since": "Thu, 02 Apr 2020 20:55:57 GMT",
-        "User-Agent": [
-          "azsdk-net-Storage.Files.DataLake/12.1.0-dev.20200403.1",
-          "(.NET Core 4.6.28325.01; Microsoft Windows 10.0.18362 )"
-        ],
-        "x-ms-client-request-id": "f1ba40db-a061-1a45-1f94-4bdc6045e007",
-        "x-ms-date": "Fri, 03 Apr 2020 20:55:58 GMT",
->>>>>>> 32e373e2
+        "x-ms-date": "Fri, 03 Apr 2020 20:55:58 GMT",
         "x-ms-meta-Capital": "letter",
         "x-ms-meta-foo": "bar",
         "x-ms-meta-meta": "data",
         "x-ms-meta-UPPER": "case",
         "x-ms-return-client-request-id": "true",
-<<<<<<< HEAD
-        "x-ms-version": "2019-10-10"
-=======
-        "x-ms-version": "2019-12-12"
->>>>>>> 32e373e2
+        "x-ms-version": "2019-12-12"
       },
       "RequestBody": null,
       "StatusCode": 200,
       "ResponseHeaders": {
         "Content-Length": "0",
-<<<<<<< HEAD
-        "Date": "Thu, 05 Mar 2020 22:10:17 GMT",
-        "ETag": "\u00220x8D7C151FD49FADB\u0022",
-        "Last-Modified": "Thu, 05 Mar 2020 22:10:18 GMT",
-=======
         "Date": "Fri, 03 Apr 2020 20:55:56 GMT",
         "ETag": "\u00220x8D7D811682B79AC\u0022",
         "Last-Modified": "Fri, 03 Apr 2020 20:55:56 GMT",
->>>>>>> 32e373e2
         "Server": [
           "Windows-Azure-Blob/1.0",
           "Microsoft-HTTPAPI/2.0"
         ],
         "x-ms-client-request-id": "f1ba40db-a061-1a45-1f94-4bdc6045e007",
-<<<<<<< HEAD
-        "x-ms-request-id": "a8f4c783-c01e-0019-083a-f31280000000",
-        "x-ms-request-server-encrypted": "true",
-        "x-ms-version": "2019-10-10"
-=======
         "x-ms-request-id": "9621a45d-f01e-0012-2bfa-093670000000",
         "x-ms-request-server-encrypted": "true",
         "x-ms-version": "2019-12-12"
->>>>>>> 32e373e2
-      },
-      "ResponseBody": []
-    },
-    {
-<<<<<<< HEAD
-      "RequestUri": "https://seanstagehierarchical.blob.core.windows.net/test-filesystem-9bc40060-8ad2-669e-f64a-e134018b1e54?restype=container",
-      "RequestMethod": "DELETE",
-      "RequestHeaders": {
-        "Authorization": "Sanitized",
-        "traceparent": "00-b1d00793f6e06549883c0040dda798e0-85ee63fcbeab6c4c-00",
-        "User-Agent": [
-          "azsdk-net-Storage.Files.DataLake/12.0.0-dev.20200305.1",
-          "(.NET Core 4.6.28325.01; Microsoft Windows 10.0.18363 )"
-        ],
-        "x-ms-client-request-id": "b9e09835-a26d-1007-9026-172559df8d76",
-        "x-ms-date": "Thu, 05 Mar 2020 22:10:18 GMT",
-        "x-ms-return-client-request-id": "true",
-        "x-ms-version": "2019-10-10"
-=======
+      },
+      "ResponseBody": []
+    },
+    {
       "RequestUri": "http://seannsecanary.blob.core.windows.net/test-filesystem-9bc40060-8ad2-669e-f64a-e134018b1e54?restype=container",
       "RequestMethod": "DELETE",
       "RequestHeaders": {
@@ -455,235 +247,125 @@
         "x-ms-date": "Fri, 03 Apr 2020 20:55:58 GMT",
         "x-ms-return-client-request-id": "true",
         "x-ms-version": "2019-12-12"
->>>>>>> 32e373e2
       },
       "RequestBody": null,
       "StatusCode": 202,
       "ResponseHeaders": {
         "Content-Length": "0",
-<<<<<<< HEAD
-        "Date": "Thu, 05 Mar 2020 22:10:17 GMT",
-=======
         "Date": "Fri, 03 Apr 2020 20:55:56 GMT",
->>>>>>> 32e373e2
         "Server": [
           "Windows-Azure-Blob/1.0",
           "Microsoft-HTTPAPI/2.0"
         ],
         "x-ms-client-request-id": "b9e09835-a26d-1007-9026-172559df8d76",
-<<<<<<< HEAD
-        "x-ms-request-id": "a8f4c788-c01e-0019-0b3a-f31280000000",
-        "x-ms-version": "2019-10-10"
-=======
         "x-ms-request-id": "9621a468-f01e-0012-36fa-093670000000",
         "x-ms-version": "2019-12-12"
->>>>>>> 32e373e2
-      },
-      "ResponseBody": []
-    },
-    {
-<<<<<<< HEAD
-      "RequestUri": "https://seanstagehierarchical.blob.core.windows.net/test-filesystem-a09cc593-ef91-568d-db8f-943f56064dd0?restype=container",
-      "RequestMethod": "PUT",
-      "RequestHeaders": {
-        "Authorization": "Sanitized",
-        "traceparent": "00-74f7c57d4fda124e897368ee97801214-67f10336fb9b3b47-00",
-        "User-Agent": [
-          "azsdk-net-Storage.Files.DataLake/12.0.0-dev.20200305.1",
-          "(.NET Core 4.6.28325.01; Microsoft Windows 10.0.18363 )"
+      },
+      "ResponseBody": []
+    },
+    {
+      "RequestUri": "http://seannsecanary.blob.core.windows.net/test-filesystem-a09cc593-ef91-568d-db8f-943f56064dd0?restype=container",
+      "RequestMethod": "PUT",
+      "RequestHeaders": {
+        "Authorization": "Sanitized",
+        "traceparent": "00-c05c3b1f27e51f42a7c1c49ed416ec0b-c5da18eb01b1d44d-00",
+        "User-Agent": [
+          "azsdk-net-Storage.Files.DataLake/12.1.0-dev.20200403.1",
+          "(.NET Core 4.6.28325.01; Microsoft Windows 10.0.18362 )"
         ],
         "x-ms-blob-public-access": "container",
         "x-ms-client-request-id": "07acd394-0db2-4532-0b8a-dddd0ec8ba8a",
-        "x-ms-date": "Thu, 05 Mar 2020 22:10:18 GMT",
-        "x-ms-return-client-request-id": "true",
-        "x-ms-version": "2019-10-10"
-=======
-      "RequestUri": "http://seannsecanary.blob.core.windows.net/test-filesystem-a09cc593-ef91-568d-db8f-943f56064dd0?restype=container",
-      "RequestMethod": "PUT",
-      "RequestHeaders": {
-        "Authorization": "Sanitized",
-        "traceparent": "00-c05c3b1f27e51f42a7c1c49ed416ec0b-c5da18eb01b1d44d-00",
-        "User-Agent": [
-          "azsdk-net-Storage.Files.DataLake/12.1.0-dev.20200403.1",
-          "(.NET Core 4.6.28325.01; Microsoft Windows 10.0.18362 )"
-        ],
-        "x-ms-blob-public-access": "container",
-        "x-ms-client-request-id": "07acd394-0db2-4532-0b8a-dddd0ec8ba8a",
-        "x-ms-date": "Fri, 03 Apr 2020 20:55:58 GMT",
-        "x-ms-return-client-request-id": "true",
-        "x-ms-version": "2019-12-12"
->>>>>>> 32e373e2
-      },
-      "RequestBody": null,
-      "StatusCode": 201,
-      "ResponseHeaders": {
-        "Content-Length": "0",
-<<<<<<< HEAD
-        "Date": "Thu, 05 Mar 2020 22:10:18 GMT",
-        "ETag": "\u00220x8D7C151FD91FEEE\u0022",
-        "Last-Modified": "Thu, 05 Mar 2020 22:10:18 GMT",
-=======
+        "x-ms-date": "Fri, 03 Apr 2020 20:55:58 GMT",
+        "x-ms-return-client-request-id": "true",
+        "x-ms-version": "2019-12-12"
+      },
+      "RequestBody": null,
+      "StatusCode": 201,
+      "ResponseHeaders": {
+        "Content-Length": "0",
         "Date": "Fri, 03 Apr 2020 20:55:56 GMT",
         "ETag": "\u00220x8D7D81168473BE5\u0022",
         "Last-Modified": "Fri, 03 Apr 2020 20:55:57 GMT",
->>>>>>> 32e373e2
         "Server": [
           "Windows-Azure-Blob/1.0",
           "Microsoft-HTTPAPI/2.0"
         ],
         "x-ms-client-request-id": "07acd394-0db2-4532-0b8a-dddd0ec8ba8a",
-<<<<<<< HEAD
-        "x-ms-request-id": "8deaa5d8-a01e-0042-273a-f32bbb000000",
-        "x-ms-version": "2019-10-10"
-=======
         "x-ms-request-id": "9621a47d-f01e-0012-4afa-093670000000",
         "x-ms-version": "2019-12-12"
->>>>>>> 32e373e2
-      },
-      "ResponseBody": []
-    },
-    {
-<<<<<<< HEAD
-      "RequestUri": "https://seanstagehierarchical.dfs.core.windows.net/test-filesystem-a09cc593-ef91-568d-db8f-943f56064dd0/test-directory-d13e46d8-c537-6b11-2a0f-2a70d80ae99c?resource=directory",
-      "RequestMethod": "PUT",
-      "RequestHeaders": {
-        "Authorization": "Sanitized",
-        "traceparent": "00-b5088fafcef8b443866fbed1b7ee2c62-a83813b1ce6beb48-00",
-        "User-Agent": [
-          "azsdk-net-Storage.Files.DataLake/12.0.0-dev.20200305.1",
-          "(.NET Core 4.6.28325.01; Microsoft Windows 10.0.18363 )"
+      },
+      "ResponseBody": []
+    },
+    {
+      "RequestUri": "http://seannsecanary.dfs.core.windows.net/test-filesystem-a09cc593-ef91-568d-db8f-943f56064dd0/test-directory-d13e46d8-c537-6b11-2a0f-2a70d80ae99c?resource=directory",
+      "RequestMethod": "PUT",
+      "RequestHeaders": {
+        "Authorization": "Sanitized",
+        "traceparent": "00-19b0831a77c89945ae2e9bce13aaade3-8fbe3ace1dd4704f-00",
+        "User-Agent": [
+          "azsdk-net-Storage.Files.DataLake/12.1.0-dev.20200403.1",
+          "(.NET Core 4.6.28325.01; Microsoft Windows 10.0.18362 )"
         ],
         "x-ms-client-request-id": "26aa8c66-ff00-ce46-c140-dca2e3c16d01",
-        "x-ms-date": "Thu, 05 Mar 2020 22:10:18 GMT",
-        "x-ms-return-client-request-id": "true",
-        "x-ms-version": "2019-10-10"
-=======
-      "RequestUri": "http://seannsecanary.dfs.core.windows.net/test-filesystem-a09cc593-ef91-568d-db8f-943f56064dd0/test-directory-d13e46d8-c537-6b11-2a0f-2a70d80ae99c?resource=directory",
-      "RequestMethod": "PUT",
-      "RequestHeaders": {
-        "Authorization": "Sanitized",
-        "traceparent": "00-19b0831a77c89945ae2e9bce13aaade3-8fbe3ace1dd4704f-00",
-        "User-Agent": [
-          "azsdk-net-Storage.Files.DataLake/12.1.0-dev.20200403.1",
-          "(.NET Core 4.6.28325.01; Microsoft Windows 10.0.18362 )"
-        ],
-        "x-ms-client-request-id": "26aa8c66-ff00-ce46-c140-dca2e3c16d01",
-        "x-ms-date": "Fri, 03 Apr 2020 20:55:58 GMT",
-        "x-ms-return-client-request-id": "true",
-        "x-ms-version": "2019-12-12"
->>>>>>> 32e373e2
-      },
-      "RequestBody": null,
-      "StatusCode": 201,
-      "ResponseHeaders": {
-        "Content-Length": "0",
-<<<<<<< HEAD
-        "Date": "Thu, 05 Mar 2020 22:10:18 GMT",
-        "ETag": "\u00220x8D7C151FDC35781\u0022",
-        "Last-Modified": "Thu, 05 Mar 2020 22:10:19 GMT",
-=======
+        "x-ms-date": "Fri, 03 Apr 2020 20:55:58 GMT",
+        "x-ms-return-client-request-id": "true",
+        "x-ms-version": "2019-12-12"
+      },
+      "RequestBody": null,
+      "StatusCode": 201,
+      "ResponseHeaders": {
+        "Content-Length": "0",
         "Date": "Fri, 03 Apr 2020 20:55:57 GMT",
         "ETag": "\u00220x8D7D8116856D179\u0022",
         "Last-Modified": "Fri, 03 Apr 2020 20:55:57 GMT",
->>>>>>> 32e373e2
         "Server": [
           "Windows-Azure-HDFS/1.0",
           "Microsoft-HTTPAPI/2.0"
         ],
         "x-ms-client-request-id": "26aa8c66-ff00-ce46-c140-dca2e3c16d01",
-<<<<<<< HEAD
-        "x-ms-request-id": "30548ad8-501f-000b-653a-f36950000000",
-        "x-ms-version": "2019-10-10"
-=======
         "x-ms-request-id": "fa43fc6d-201f-0097-39fa-091bad000000",
         "x-ms-version": "2019-12-12"
->>>>>>> 32e373e2
-      },
-      "ResponseBody": []
-    },
-    {
-<<<<<<< HEAD
-      "RequestUri": "https://seanstagehierarchical.blob.core.windows.net/test-filesystem-a09cc593-ef91-568d-db8f-943f56064dd0/test-directory-d13e46d8-c537-6b11-2a0f-2a70d80ae99c?comp=metadata",
-      "RequestMethod": "PUT",
-      "RequestHeaders": {
-        "Authorization": "Sanitized",
-        "If-Unmodified-Since": "Fri, 06 Mar 2020 22:10:16 GMT",
-        "User-Agent": [
-          "azsdk-net-Storage.Files.DataLake/12.0.0-dev.20200305.1",
-          "(.NET Core 4.6.28325.01; Microsoft Windows 10.0.18363 )"
+      },
+      "ResponseBody": []
+    },
+    {
+      "RequestUri": "http://seannsecanary.blob.core.windows.net/test-filesystem-a09cc593-ef91-568d-db8f-943f56064dd0/test-directory-d13e46d8-c537-6b11-2a0f-2a70d80ae99c?comp=metadata",
+      "RequestMethod": "PUT",
+      "RequestHeaders": {
+        "Authorization": "Sanitized",
+        "If-Unmodified-Since": "Sat, 04 Apr 2020 20:55:57 GMT",
+        "User-Agent": [
+          "azsdk-net-Storage.Files.DataLake/12.1.0-dev.20200403.1",
+          "(.NET Core 4.6.28325.01; Microsoft Windows 10.0.18362 )"
         ],
         "x-ms-client-request-id": "4b097b92-c25f-bd9c-cfdb-c1196a7bf692",
-        "x-ms-date": "Thu, 05 Mar 2020 22:10:19 GMT",
-=======
-      "RequestUri": "http://seannsecanary.blob.core.windows.net/test-filesystem-a09cc593-ef91-568d-db8f-943f56064dd0/test-directory-d13e46d8-c537-6b11-2a0f-2a70d80ae99c?comp=metadata",
-      "RequestMethod": "PUT",
-      "RequestHeaders": {
-        "Authorization": "Sanitized",
-        "If-Unmodified-Since": "Sat, 04 Apr 2020 20:55:57 GMT",
-        "User-Agent": [
-          "azsdk-net-Storage.Files.DataLake/12.1.0-dev.20200403.1",
-          "(.NET Core 4.6.28325.01; Microsoft Windows 10.0.18362 )"
-        ],
-        "x-ms-client-request-id": "4b097b92-c25f-bd9c-cfdb-c1196a7bf692",
-        "x-ms-date": "Fri, 03 Apr 2020 20:55:58 GMT",
->>>>>>> 32e373e2
+        "x-ms-date": "Fri, 03 Apr 2020 20:55:58 GMT",
         "x-ms-meta-Capital": "letter",
         "x-ms-meta-foo": "bar",
         "x-ms-meta-meta": "data",
         "x-ms-meta-UPPER": "case",
         "x-ms-return-client-request-id": "true",
-<<<<<<< HEAD
-        "x-ms-version": "2019-10-10"
-=======
-        "x-ms-version": "2019-12-12"
->>>>>>> 32e373e2
+        "x-ms-version": "2019-12-12"
       },
       "RequestBody": null,
       "StatusCode": 200,
       "ResponseHeaders": {
         "Content-Length": "0",
-<<<<<<< HEAD
-        "Date": "Thu, 05 Mar 2020 22:10:19 GMT",
-        "ETag": "\u00220x8D7C151FDDEF705\u0022",
-        "Last-Modified": "Thu, 05 Mar 2020 22:10:19 GMT",
-=======
         "Date": "Fri, 03 Apr 2020 20:55:57 GMT",
         "ETag": "\u00220x8D7D8116864565A\u0022",
         "Last-Modified": "Fri, 03 Apr 2020 20:55:57 GMT",
->>>>>>> 32e373e2
         "Server": [
           "Windows-Azure-Blob/1.0",
           "Microsoft-HTTPAPI/2.0"
         ],
         "x-ms-client-request-id": "4b097b92-c25f-bd9c-cfdb-c1196a7bf692",
-<<<<<<< HEAD
-        "x-ms-request-id": "8deaa5f0-a01e-0042-3b3a-f32bbb000000",
-        "x-ms-request-server-encrypted": "true",
-        "x-ms-version": "2019-10-10"
-=======
         "x-ms-request-id": "9621a48c-f01e-0012-57fa-093670000000",
         "x-ms-request-server-encrypted": "true",
         "x-ms-version": "2019-12-12"
->>>>>>> 32e373e2
-      },
-      "ResponseBody": []
-    },
-    {
-<<<<<<< HEAD
-      "RequestUri": "https://seanstagehierarchical.blob.core.windows.net/test-filesystem-a09cc593-ef91-568d-db8f-943f56064dd0?restype=container",
-      "RequestMethod": "DELETE",
-      "RequestHeaders": {
-        "Authorization": "Sanitized",
-        "traceparent": "00-002a85a3bd8378478a490b10cc9b1717-a5f3337bbeba664c-00",
-        "User-Agent": [
-          "azsdk-net-Storage.Files.DataLake/12.0.0-dev.20200305.1",
-          "(.NET Core 4.6.28325.01; Microsoft Windows 10.0.18363 )"
-        ],
-        "x-ms-client-request-id": "67106e1d-21b8-dea1-a461-2841751627ad",
-        "x-ms-date": "Thu, 05 Mar 2020 22:10:19 GMT",
-        "x-ms-return-client-request-id": "true",
-        "x-ms-version": "2019-10-10"
-=======
+      },
+      "ResponseBody": []
+    },
+    {
       "RequestUri": "http://seannsecanary.blob.core.windows.net/test-filesystem-a09cc593-ef91-568d-db8f-943f56064dd0?restype=container",
       "RequestMethod": "DELETE",
       "RequestHeaders": {
@@ -697,179 +379,100 @@
         "x-ms-date": "Fri, 03 Apr 2020 20:55:58 GMT",
         "x-ms-return-client-request-id": "true",
         "x-ms-version": "2019-12-12"
->>>>>>> 32e373e2
       },
       "RequestBody": null,
       "StatusCode": 202,
       "ResponseHeaders": {
         "Content-Length": "0",
-<<<<<<< HEAD
-        "Date": "Thu, 05 Mar 2020 22:10:19 GMT",
-=======
-        "Date": "Fri, 03 Apr 2020 20:55:57 GMT",
->>>>>>> 32e373e2
+        "Date": "Fri, 03 Apr 2020 20:55:57 GMT",
         "Server": [
           "Windows-Azure-Blob/1.0",
           "Microsoft-HTTPAPI/2.0"
         ],
         "x-ms-client-request-id": "67106e1d-21b8-dea1-a461-2841751627ad",
-<<<<<<< HEAD
-        "x-ms-request-id": "8deaa5f8-a01e-0042-433a-f32bbb000000",
-        "x-ms-version": "2019-10-10"
-=======
         "x-ms-request-id": "9621a493-f01e-0012-5cfa-093670000000",
         "x-ms-version": "2019-12-12"
->>>>>>> 32e373e2
-      },
-      "ResponseBody": []
-    },
-    {
-<<<<<<< HEAD
-      "RequestUri": "https://seanstagehierarchical.blob.core.windows.net/test-filesystem-4de1eb6e-19fd-0cd0-ebd9-ef47c5013b5f?restype=container",
-      "RequestMethod": "PUT",
-      "RequestHeaders": {
-        "Authorization": "Sanitized",
-        "traceparent": "00-d2137e75621f104ab5ec2fd7e7d2bf8f-4e092a7090aeac4b-00",
-        "User-Agent": [
-          "azsdk-net-Storage.Files.DataLake/12.0.0-dev.20200305.1",
-          "(.NET Core 4.6.28325.01; Microsoft Windows 10.0.18363 )"
+      },
+      "ResponseBody": []
+    },
+    {
+      "RequestUri": "http://seannsecanary.blob.core.windows.net/test-filesystem-4de1eb6e-19fd-0cd0-ebd9-ef47c5013b5f?restype=container",
+      "RequestMethod": "PUT",
+      "RequestHeaders": {
+        "Authorization": "Sanitized",
+        "traceparent": "00-a07250cc86dc8f41aa5e1f38d77eeba5-bb76435919fd044c-00",
+        "User-Agent": [
+          "azsdk-net-Storage.Files.DataLake/12.1.0-dev.20200403.1",
+          "(.NET Core 4.6.28325.01; Microsoft Windows 10.0.18362 )"
         ],
         "x-ms-blob-public-access": "container",
         "x-ms-client-request-id": "972c4ff1-788f-038c-9e03-7cde315a18a3",
-        "x-ms-date": "Thu, 05 Mar 2020 22:10:19 GMT",
-        "x-ms-return-client-request-id": "true",
-        "x-ms-version": "2019-10-10"
-=======
-      "RequestUri": "http://seannsecanary.blob.core.windows.net/test-filesystem-4de1eb6e-19fd-0cd0-ebd9-ef47c5013b5f?restype=container",
-      "RequestMethod": "PUT",
-      "RequestHeaders": {
-        "Authorization": "Sanitized",
-        "traceparent": "00-a07250cc86dc8f41aa5e1f38d77eeba5-bb76435919fd044c-00",
-        "User-Agent": [
-          "azsdk-net-Storage.Files.DataLake/12.1.0-dev.20200403.1",
-          "(.NET Core 4.6.28325.01; Microsoft Windows 10.0.18362 )"
-        ],
-        "x-ms-blob-public-access": "container",
-        "x-ms-client-request-id": "972c4ff1-788f-038c-9e03-7cde315a18a3",
-        "x-ms-date": "Fri, 03 Apr 2020 20:55:58 GMT",
-        "x-ms-return-client-request-id": "true",
-        "x-ms-version": "2019-12-12"
->>>>>>> 32e373e2
-      },
-      "RequestBody": null,
-      "StatusCode": 201,
-      "ResponseHeaders": {
-        "Content-Length": "0",
-<<<<<<< HEAD
-        "Date": "Thu, 05 Mar 2020 22:10:19 GMT",
-        "ETag": "\u00220x8D7C151FE22DC3A\u0022",
-        "Last-Modified": "Thu, 05 Mar 2020 22:10:19 GMT",
-=======
+        "x-ms-date": "Fri, 03 Apr 2020 20:55:58 GMT",
+        "x-ms-return-client-request-id": "true",
+        "x-ms-version": "2019-12-12"
+      },
+      "RequestBody": null,
+      "StatusCode": 201,
+      "ResponseHeaders": {
+        "Content-Length": "0",
         "Date": "Fri, 03 Apr 2020 20:55:57 GMT",
         "ETag": "\u00220x8D7D81168807EC0\u0022",
         "Last-Modified": "Fri, 03 Apr 2020 20:55:57 GMT",
->>>>>>> 32e373e2
         "Server": [
           "Windows-Azure-Blob/1.0",
           "Microsoft-HTTPAPI/2.0"
         ],
         "x-ms-client-request-id": "972c4ff1-788f-038c-9e03-7cde315a18a3",
-<<<<<<< HEAD
-        "x-ms-request-id": "b2d60300-501e-0034-7a3a-f3a1f3000000",
-        "x-ms-version": "2019-10-10"
-=======
         "x-ms-request-id": "9621a49d-f01e-0012-65fa-093670000000",
         "x-ms-version": "2019-12-12"
->>>>>>> 32e373e2
-      },
-      "ResponseBody": []
-    },
-    {
-<<<<<<< HEAD
-      "RequestUri": "https://seanstagehierarchical.dfs.core.windows.net/test-filesystem-4de1eb6e-19fd-0cd0-ebd9-ef47c5013b5f/test-directory-3e2cc926-2b1a-df42-100e-34a2b694b09c?resource=directory",
-      "RequestMethod": "PUT",
-      "RequestHeaders": {
-        "Authorization": "Sanitized",
-        "traceparent": "00-9673cbec3c81394a9f93738a4f7748c5-775a2ebce4a5d845-00",
-        "User-Agent": [
-          "azsdk-net-Storage.Files.DataLake/12.0.0-dev.20200305.1",
-          "(.NET Core 4.6.28325.01; Microsoft Windows 10.0.18363 )"
+      },
+      "ResponseBody": []
+    },
+    {
+      "RequestUri": "http://seannsecanary.dfs.core.windows.net/test-filesystem-4de1eb6e-19fd-0cd0-ebd9-ef47c5013b5f/test-directory-3e2cc926-2b1a-df42-100e-34a2b694b09c?resource=directory",
+      "RequestMethod": "PUT",
+      "RequestHeaders": {
+        "Authorization": "Sanitized",
+        "traceparent": "00-6981aef3226a25459d61cc06c61893a8-fc4a5f50b5d9f746-00",
+        "User-Agent": [
+          "azsdk-net-Storage.Files.DataLake/12.1.0-dev.20200403.1",
+          "(.NET Core 4.6.28325.01; Microsoft Windows 10.0.18362 )"
         ],
         "x-ms-client-request-id": "9315bf42-7c22-c52a-0d4c-868043ea4d0a",
-        "x-ms-date": "Thu, 05 Mar 2020 22:10:19 GMT",
-        "x-ms-return-client-request-id": "true",
-        "x-ms-version": "2019-10-10"
-=======
-      "RequestUri": "http://seannsecanary.dfs.core.windows.net/test-filesystem-4de1eb6e-19fd-0cd0-ebd9-ef47c5013b5f/test-directory-3e2cc926-2b1a-df42-100e-34a2b694b09c?resource=directory",
-      "RequestMethod": "PUT",
-      "RequestHeaders": {
-        "Authorization": "Sanitized",
-        "traceparent": "00-6981aef3226a25459d61cc06c61893a8-fc4a5f50b5d9f746-00",
-        "User-Agent": [
-          "azsdk-net-Storage.Files.DataLake/12.1.0-dev.20200403.1",
-          "(.NET Core 4.6.28325.01; Microsoft Windows 10.0.18362 )"
-        ],
-        "x-ms-client-request-id": "9315bf42-7c22-c52a-0d4c-868043ea4d0a",
-        "x-ms-date": "Fri, 03 Apr 2020 20:55:59 GMT",
-        "x-ms-return-client-request-id": "true",
-        "x-ms-version": "2019-12-12"
->>>>>>> 32e373e2
-      },
-      "RequestBody": null,
-      "StatusCode": 201,
-      "ResponseHeaders": {
-        "Content-Length": "0",
-<<<<<<< HEAD
-        "Date": "Thu, 05 Mar 2020 22:10:19 GMT",
-        "ETag": "\u00220x8D7C151FE52B9FF\u0022",
-        "Last-Modified": "Thu, 05 Mar 2020 22:10:19 GMT",
-=======
+        "x-ms-date": "Fri, 03 Apr 2020 20:55:59 GMT",
+        "x-ms-return-client-request-id": "true",
+        "x-ms-version": "2019-12-12"
+      },
+      "RequestBody": null,
+      "StatusCode": 201,
+      "ResponseHeaders": {
+        "Content-Length": "0",
         "Date": "Fri, 03 Apr 2020 20:55:57 GMT",
         "ETag": "\u00220x8D7D81168915EF9\u0022",
         "Last-Modified": "Fri, 03 Apr 2020 20:55:57 GMT",
->>>>>>> 32e373e2
         "Server": [
           "Windows-Azure-HDFS/1.0",
           "Microsoft-HTTPAPI/2.0"
         ],
         "x-ms-client-request-id": "9315bf42-7c22-c52a-0d4c-868043ea4d0a",
-<<<<<<< HEAD
-        "x-ms-request-id": "c7d2fb3d-001f-0039-6c3a-f36927000000",
-        "x-ms-version": "2019-10-10"
-=======
         "x-ms-request-id": "fa43fc6e-201f-0097-3afa-091bad000000",
         "x-ms-version": "2019-12-12"
->>>>>>> 32e373e2
-      },
-      "ResponseBody": []
-    },
-    {
-<<<<<<< HEAD
-      "RequestUri": "https://seanstagehierarchical.blob.core.windows.net/test-filesystem-4de1eb6e-19fd-0cd0-ebd9-ef47c5013b5f/test-directory-3e2cc926-2b1a-df42-100e-34a2b694b09c",
-=======
+      },
+      "ResponseBody": []
+    },
+    {
       "RequestUri": "http://seannsecanary.blob.core.windows.net/test-filesystem-4de1eb6e-19fd-0cd0-ebd9-ef47c5013b5f/test-directory-3e2cc926-2b1a-df42-100e-34a2b694b09c",
->>>>>>> 32e373e2
       "RequestMethod": "HEAD",
       "RequestHeaders": {
         "Authorization": "Sanitized",
         "User-Agent": [
-<<<<<<< HEAD
-          "azsdk-net-Storage.Files.DataLake/12.0.0-dev.20200305.1",
-          "(.NET Core 4.6.28325.01; Microsoft Windows 10.0.18363 )"
+          "azsdk-net-Storage.Files.DataLake/12.1.0-dev.20200403.1",
+          "(.NET Core 4.6.28325.01; Microsoft Windows 10.0.18362 )"
         ],
         "x-ms-client-request-id": "f660766d-1c7e-a279-8090-68881e4f59bf",
-        "x-ms-date": "Thu, 05 Mar 2020 22:10:20 GMT",
-        "x-ms-return-client-request-id": "true",
-        "x-ms-version": "2019-10-10"
-=======
-          "azsdk-net-Storage.Files.DataLake/12.1.0-dev.20200403.1",
-          "(.NET Core 4.6.28325.01; Microsoft Windows 10.0.18362 )"
-        ],
-        "x-ms-client-request-id": "f660766d-1c7e-a279-8090-68881e4f59bf",
-        "x-ms-date": "Fri, 03 Apr 2020 20:55:59 GMT",
-        "x-ms-return-client-request-id": "true",
-        "x-ms-version": "2019-12-12"
->>>>>>> 32e373e2
+        "x-ms-date": "Fri, 03 Apr 2020 20:55:59 GMT",
+        "x-ms-return-client-request-id": "true",
+        "x-ms-version": "2019-12-12"
       },
       "RequestBody": null,
       "StatusCode": 200,
@@ -877,15 +480,9 @@
         "Accept-Ranges": "bytes",
         "Content-Length": "0",
         "Content-Type": "application/octet-stream",
-<<<<<<< HEAD
-        "Date": "Thu, 05 Mar 2020 22:10:19 GMT",
-        "ETag": "\u00220x8D7C151FE52B9FF\u0022",
-        "Last-Modified": "Thu, 05 Mar 2020 22:10:19 GMT",
-=======
         "Date": "Fri, 03 Apr 2020 20:55:57 GMT",
         "ETag": "\u00220x8D7D81168915EF9\u0022",
         "Last-Modified": "Fri, 03 Apr 2020 20:55:57 GMT",
->>>>>>> 32e373e2
         "Server": [
           "Windows-Azure-Blob/1.0",
           "Microsoft-HTTPAPI/2.0"
@@ -894,15 +491,6 @@
         "x-ms-access-tier-inferred": "true",
         "x-ms-blob-type": "BlockBlob",
         "x-ms-client-request-id": "f660766d-1c7e-a279-8090-68881e4f59bf",
-<<<<<<< HEAD
-        "x-ms-creation-time": "Thu, 05 Mar 2020 22:10:19 GMT",
-        "x-ms-lease-state": "available",
-        "x-ms-lease-status": "unlocked",
-        "x-ms-meta-hdi_isfolder": "true",
-        "x-ms-request-id": "b2d60330-501e-0034-243a-f3a1f3000000",
-        "x-ms-server-encrypted": "true",
-        "x-ms-version": "2019-10-10"
-=======
         "x-ms-creation-time": "Fri, 03 Apr 2020 20:55:57 GMT",
         "x-ms-lease-state": "available",
         "x-ms-lease-status": "unlocked",
@@ -910,93 +498,47 @@
         "x-ms-request-id": "9621a4b0-f01e-0012-75fa-093670000000",
         "x-ms-server-encrypted": "true",
         "x-ms-version": "2019-12-12"
->>>>>>> 32e373e2
-      },
-      "ResponseBody": []
-    },
-    {
-<<<<<<< HEAD
-      "RequestUri": "https://seanstagehierarchical.blob.core.windows.net/test-filesystem-4de1eb6e-19fd-0cd0-ebd9-ef47c5013b5f/test-directory-3e2cc926-2b1a-df42-100e-34a2b694b09c?comp=metadata",
-      "RequestMethod": "PUT",
-      "RequestHeaders": {
-        "Authorization": "Sanitized",
-        "If-Match": "\u00220x8D7C151FE52B9FF\u0022",
-        "User-Agent": [
-          "azsdk-net-Storage.Files.DataLake/12.0.0-dev.20200305.1",
-          "(.NET Core 4.6.28325.01; Microsoft Windows 10.0.18363 )"
+      },
+      "ResponseBody": []
+    },
+    {
+      "RequestUri": "http://seannsecanary.blob.core.windows.net/test-filesystem-4de1eb6e-19fd-0cd0-ebd9-ef47c5013b5f/test-directory-3e2cc926-2b1a-df42-100e-34a2b694b09c?comp=metadata",
+      "RequestMethod": "PUT",
+      "RequestHeaders": {
+        "Authorization": "Sanitized",
+        "If-Match": "\u00220x8D7D81168915EF9\u0022",
+        "User-Agent": [
+          "azsdk-net-Storage.Files.DataLake/12.1.0-dev.20200403.1",
+          "(.NET Core 4.6.28325.01; Microsoft Windows 10.0.18362 )"
         ],
         "x-ms-client-request-id": "cd13717f-578a-368b-661d-06743b4562a9",
-        "x-ms-date": "Thu, 05 Mar 2020 22:10:20 GMT",
-=======
-      "RequestUri": "http://seannsecanary.blob.core.windows.net/test-filesystem-4de1eb6e-19fd-0cd0-ebd9-ef47c5013b5f/test-directory-3e2cc926-2b1a-df42-100e-34a2b694b09c?comp=metadata",
-      "RequestMethod": "PUT",
-      "RequestHeaders": {
-        "Authorization": "Sanitized",
-        "If-Match": "\u00220x8D7D81168915EF9\u0022",
-        "User-Agent": [
-          "azsdk-net-Storage.Files.DataLake/12.1.0-dev.20200403.1",
-          "(.NET Core 4.6.28325.01; Microsoft Windows 10.0.18362 )"
-        ],
-        "x-ms-client-request-id": "cd13717f-578a-368b-661d-06743b4562a9",
-        "x-ms-date": "Fri, 03 Apr 2020 20:55:59 GMT",
->>>>>>> 32e373e2
+        "x-ms-date": "Fri, 03 Apr 2020 20:55:59 GMT",
         "x-ms-meta-Capital": "letter",
         "x-ms-meta-foo": "bar",
         "x-ms-meta-meta": "data",
         "x-ms-meta-UPPER": "case",
         "x-ms-return-client-request-id": "true",
-<<<<<<< HEAD
-        "x-ms-version": "2019-10-10"
-=======
-        "x-ms-version": "2019-12-12"
->>>>>>> 32e373e2
+        "x-ms-version": "2019-12-12"
       },
       "RequestBody": null,
       "StatusCode": 200,
       "ResponseHeaders": {
         "Content-Length": "0",
-<<<<<<< HEAD
-        "Date": "Thu, 05 Mar 2020 22:10:20 GMT",
-        "ETag": "\u00220x8D7C151FE7D270B\u0022",
-        "Last-Modified": "Thu, 05 Mar 2020 22:10:20 GMT",
-=======
         "Date": "Fri, 03 Apr 2020 20:55:57 GMT",
         "ETag": "\u00220x8D7D81168A9B3C7\u0022",
         "Last-Modified": "Fri, 03 Apr 2020 20:55:57 GMT",
->>>>>>> 32e373e2
         "Server": [
           "Windows-Azure-Blob/1.0",
           "Microsoft-HTTPAPI/2.0"
         ],
         "x-ms-client-request-id": "cd13717f-578a-368b-661d-06743b4562a9",
-<<<<<<< HEAD
-        "x-ms-request-id": "b2d6033a-501e-0034-2e3a-f3a1f3000000",
-        "x-ms-request-server-encrypted": "true",
-        "x-ms-version": "2019-10-10"
-=======
         "x-ms-request-id": "9621a4b4-f01e-0012-79fa-093670000000",
         "x-ms-request-server-encrypted": "true",
         "x-ms-version": "2019-12-12"
->>>>>>> 32e373e2
-      },
-      "ResponseBody": []
-    },
-    {
-<<<<<<< HEAD
-      "RequestUri": "https://seanstagehierarchical.blob.core.windows.net/test-filesystem-4de1eb6e-19fd-0cd0-ebd9-ef47c5013b5f?restype=container",
-      "RequestMethod": "DELETE",
-      "RequestHeaders": {
-        "Authorization": "Sanitized",
-        "traceparent": "00-feec6ed3071d0a409580c5d822a978d7-e11e5f261e3a9a41-00",
-        "User-Agent": [
-          "azsdk-net-Storage.Files.DataLake/12.0.0-dev.20200305.1",
-          "(.NET Core 4.6.28325.01; Microsoft Windows 10.0.18363 )"
-        ],
-        "x-ms-client-request-id": "ad083698-8c3b-5235-c7dc-cd1f124563ab",
-        "x-ms-date": "Thu, 05 Mar 2020 22:10:20 GMT",
-        "x-ms-return-client-request-id": "true",
-        "x-ms-version": "2019-10-10"
-=======
+      },
+      "ResponseBody": []
+    },
+    {
       "RequestUri": "http://seannsecanary.blob.core.windows.net/test-filesystem-4de1eb6e-19fd-0cd0-ebd9-ef47c5013b5f?restype=container",
       "RequestMethod": "DELETE",
       "RequestHeaders": {
@@ -1010,233 +552,125 @@
         "x-ms-date": "Fri, 03 Apr 2020 20:55:59 GMT",
         "x-ms-return-client-request-id": "true",
         "x-ms-version": "2019-12-12"
->>>>>>> 32e373e2
       },
       "RequestBody": null,
       "StatusCode": 202,
       "ResponseHeaders": {
         "Content-Length": "0",
-<<<<<<< HEAD
-        "Date": "Thu, 05 Mar 2020 22:10:20 GMT",
-=======
-        "Date": "Fri, 03 Apr 2020 20:55:57 GMT",
->>>>>>> 32e373e2
+        "Date": "Fri, 03 Apr 2020 20:55:57 GMT",
         "Server": [
           "Windows-Azure-Blob/1.0",
           "Microsoft-HTTPAPI/2.0"
         ],
         "x-ms-client-request-id": "ad083698-8c3b-5235-c7dc-cd1f124563ab",
-<<<<<<< HEAD
-        "x-ms-request-id": "b2d6035e-501e-0034-4e3a-f3a1f3000000",
-        "x-ms-version": "2019-10-10"
-=======
         "x-ms-request-id": "9621a4ba-f01e-0012-7ffa-093670000000",
         "x-ms-version": "2019-12-12"
->>>>>>> 32e373e2
-      },
-      "ResponseBody": []
-    },
-    {
-<<<<<<< HEAD
-      "RequestUri": "https://seanstagehierarchical.blob.core.windows.net/test-filesystem-145ff031-7c8f-e669-98c0-11c852a1b480?restype=container",
-      "RequestMethod": "PUT",
-      "RequestHeaders": {
-        "Authorization": "Sanitized",
-        "traceparent": "00-a869d739fa86dd4b94257ceee1bae00c-8e7b6ebfd4356b4e-00",
-        "User-Agent": [
-          "azsdk-net-Storage.Files.DataLake/12.0.0-dev.20200305.1",
-          "(.NET Core 4.6.28325.01; Microsoft Windows 10.0.18363 )"
+      },
+      "ResponseBody": []
+    },
+    {
+      "RequestUri": "http://seannsecanary.blob.core.windows.net/test-filesystem-145ff031-7c8f-e669-98c0-11c852a1b480?restype=container",
+      "RequestMethod": "PUT",
+      "RequestHeaders": {
+        "Authorization": "Sanitized",
+        "traceparent": "00-3c1a21d773333340999d4f39b3f44957-6eb627fd4c0ef34f-00",
+        "User-Agent": [
+          "azsdk-net-Storage.Files.DataLake/12.1.0-dev.20200403.1",
+          "(.NET Core 4.6.28325.01; Microsoft Windows 10.0.18362 )"
         ],
         "x-ms-blob-public-access": "container",
         "x-ms-client-request-id": "91b8595e-a485-1ce9-cd22-157b7a6c0025",
-        "x-ms-date": "Thu, 05 Mar 2020 22:10:20 GMT",
-        "x-ms-return-client-request-id": "true",
-        "x-ms-version": "2019-10-10"
-=======
-      "RequestUri": "http://seannsecanary.blob.core.windows.net/test-filesystem-145ff031-7c8f-e669-98c0-11c852a1b480?restype=container",
-      "RequestMethod": "PUT",
-      "RequestHeaders": {
-        "Authorization": "Sanitized",
-        "traceparent": "00-3c1a21d773333340999d4f39b3f44957-6eb627fd4c0ef34f-00",
-        "User-Agent": [
-          "azsdk-net-Storage.Files.DataLake/12.1.0-dev.20200403.1",
-          "(.NET Core 4.6.28325.01; Microsoft Windows 10.0.18362 )"
-        ],
-        "x-ms-blob-public-access": "container",
-        "x-ms-client-request-id": "91b8595e-a485-1ce9-cd22-157b7a6c0025",
-        "x-ms-date": "Fri, 03 Apr 2020 20:55:59 GMT",
-        "x-ms-return-client-request-id": "true",
-        "x-ms-version": "2019-12-12"
->>>>>>> 32e373e2
-      },
-      "RequestBody": null,
-      "StatusCode": 201,
-      "ResponseHeaders": {
-        "Content-Length": "0",
-<<<<<<< HEAD
-        "Date": "Thu, 05 Mar 2020 22:10:20 GMT",
-        "ETag": "\u00220x8D7C151FEBE97B2\u0022",
-        "Last-Modified": "Thu, 05 Mar 2020 22:10:20 GMT",
-=======
+        "x-ms-date": "Fri, 03 Apr 2020 20:55:59 GMT",
+        "x-ms-return-client-request-id": "true",
+        "x-ms-version": "2019-12-12"
+      },
+      "RequestBody": null,
+      "StatusCode": 201,
+      "ResponseHeaders": {
+        "Content-Length": "0",
         "Date": "Fri, 03 Apr 2020 20:55:57 GMT",
         "ETag": "\u00220x8D7D81168C5D1B7\u0022",
         "Last-Modified": "Fri, 03 Apr 2020 20:55:58 GMT",
->>>>>>> 32e373e2
         "Server": [
           "Windows-Azure-Blob/1.0",
           "Microsoft-HTTPAPI/2.0"
         ],
         "x-ms-client-request-id": "91b8595e-a485-1ce9-cd22-157b7a6c0025",
-<<<<<<< HEAD
-        "x-ms-request-id": "b9eb4da2-001e-0016-193a-f364ec000000",
-        "x-ms-version": "2019-10-10"
-=======
         "x-ms-request-id": "9621a4c1-f01e-0012-06fa-093670000000",
         "x-ms-version": "2019-12-12"
->>>>>>> 32e373e2
-      },
-      "ResponseBody": []
-    },
-    {
-<<<<<<< HEAD
-      "RequestUri": "https://seanstagehierarchical.dfs.core.windows.net/test-filesystem-145ff031-7c8f-e669-98c0-11c852a1b480/test-directory-84ba4c28-5e69-7c6e-82b6-7669c87e1adf?resource=directory",
-      "RequestMethod": "PUT",
-      "RequestHeaders": {
-        "Authorization": "Sanitized",
-        "traceparent": "00-48d01e61d64b9646aa6aa0bce59a0b6a-1d3378f795c9fa4c-00",
-        "User-Agent": [
-          "azsdk-net-Storage.Files.DataLake/12.0.0-dev.20200305.1",
-          "(.NET Core 4.6.28325.01; Microsoft Windows 10.0.18363 )"
+      },
+      "ResponseBody": []
+    },
+    {
+      "RequestUri": "http://seannsecanary.dfs.core.windows.net/test-filesystem-145ff031-7c8f-e669-98c0-11c852a1b480/test-directory-84ba4c28-5e69-7c6e-82b6-7669c87e1adf?resource=directory",
+      "RequestMethod": "PUT",
+      "RequestHeaders": {
+        "Authorization": "Sanitized",
+        "traceparent": "00-f149415d5171474980ba57870b5426ee-36b3b3e4cb138e4f-00",
+        "User-Agent": [
+          "azsdk-net-Storage.Files.DataLake/12.1.0-dev.20200403.1",
+          "(.NET Core 4.6.28325.01; Microsoft Windows 10.0.18362 )"
         ],
         "x-ms-client-request-id": "80c28e25-bbfe-ff0d-eb3c-0fcf2d7f544f",
-        "x-ms-date": "Thu, 05 Mar 2020 22:10:20 GMT",
-        "x-ms-return-client-request-id": "true",
-        "x-ms-version": "2019-10-10"
-=======
-      "RequestUri": "http://seannsecanary.dfs.core.windows.net/test-filesystem-145ff031-7c8f-e669-98c0-11c852a1b480/test-directory-84ba4c28-5e69-7c6e-82b6-7669c87e1adf?resource=directory",
-      "RequestMethod": "PUT",
-      "RequestHeaders": {
-        "Authorization": "Sanitized",
-        "traceparent": "00-f149415d5171474980ba57870b5426ee-36b3b3e4cb138e4f-00",
-        "User-Agent": [
-          "azsdk-net-Storage.Files.DataLake/12.1.0-dev.20200403.1",
-          "(.NET Core 4.6.28325.01; Microsoft Windows 10.0.18362 )"
-        ],
-        "x-ms-client-request-id": "80c28e25-bbfe-ff0d-eb3c-0fcf2d7f544f",
-        "x-ms-date": "Fri, 03 Apr 2020 20:55:59 GMT",
-        "x-ms-return-client-request-id": "true",
-        "x-ms-version": "2019-12-12"
->>>>>>> 32e373e2
-      },
-      "RequestBody": null,
-      "StatusCode": 201,
-      "ResponseHeaders": {
-        "Content-Length": "0",
-<<<<<<< HEAD
-        "Date": "Thu, 05 Mar 2020 22:10:20 GMT",
-        "ETag": "\u00220x8D7C151FEF2B34B\u0022",
-        "Last-Modified": "Thu, 05 Mar 2020 22:10:21 GMT",
-=======
+        "x-ms-date": "Fri, 03 Apr 2020 20:55:59 GMT",
+        "x-ms-return-client-request-id": "true",
+        "x-ms-version": "2019-12-12"
+      },
+      "RequestBody": null,
+      "StatusCode": 201,
+      "ResponseHeaders": {
+        "Content-Length": "0",
         "Date": "Fri, 03 Apr 2020 20:55:57 GMT",
         "ETag": "\u00220x8D7D81168D3D544\u0022",
         "Last-Modified": "Fri, 03 Apr 2020 20:55:58 GMT",
->>>>>>> 32e373e2
         "Server": [
           "Windows-Azure-HDFS/1.0",
           "Microsoft-HTTPAPI/2.0"
         ],
         "x-ms-client-request-id": "80c28e25-bbfe-ff0d-eb3c-0fcf2d7f544f",
-<<<<<<< HEAD
-        "x-ms-request-id": "bc4e6cf4-801f-0018-023a-f34d5c000000",
-        "x-ms-version": "2019-10-10"
-=======
         "x-ms-request-id": "fa43fc6f-201f-0097-3bfa-091bad000000",
         "x-ms-version": "2019-12-12"
->>>>>>> 32e373e2
-      },
-      "ResponseBody": []
-    },
-    {
-<<<<<<< HEAD
-      "RequestUri": "https://seanstagehierarchical.blob.core.windows.net/test-filesystem-145ff031-7c8f-e669-98c0-11c852a1b480/test-directory-84ba4c28-5e69-7c6e-82b6-7669c87e1adf?comp=metadata",
-=======
+      },
+      "ResponseBody": []
+    },
+    {
       "RequestUri": "http://seannsecanary.blob.core.windows.net/test-filesystem-145ff031-7c8f-e669-98c0-11c852a1b480/test-directory-84ba4c28-5e69-7c6e-82b6-7669c87e1adf?comp=metadata",
->>>>>>> 32e373e2
       "RequestMethod": "PUT",
       "RequestHeaders": {
         "Authorization": "Sanitized",
         "If-None-Match": "\u0022garbage\u0022",
         "User-Agent": [
-<<<<<<< HEAD
-          "azsdk-net-Storage.Files.DataLake/12.0.0-dev.20200305.1",
-          "(.NET Core 4.6.28325.01; Microsoft Windows 10.0.18363 )"
+          "azsdk-net-Storage.Files.DataLake/12.1.0-dev.20200403.1",
+          "(.NET Core 4.6.28325.01; Microsoft Windows 10.0.18362 )"
         ],
         "x-ms-client-request-id": "3a444388-9abb-c3e0-8c6a-0dad122b9224",
-        "x-ms-date": "Thu, 05 Mar 2020 22:10:21 GMT",
-=======
-          "azsdk-net-Storage.Files.DataLake/12.1.0-dev.20200403.1",
-          "(.NET Core 4.6.28325.01; Microsoft Windows 10.0.18362 )"
-        ],
-        "x-ms-client-request-id": "3a444388-9abb-c3e0-8c6a-0dad122b9224",
-        "x-ms-date": "Fri, 03 Apr 2020 20:55:59 GMT",
->>>>>>> 32e373e2
+        "x-ms-date": "Fri, 03 Apr 2020 20:55:59 GMT",
         "x-ms-meta-Capital": "letter",
         "x-ms-meta-foo": "bar",
         "x-ms-meta-meta": "data",
         "x-ms-meta-UPPER": "case",
         "x-ms-return-client-request-id": "true",
-<<<<<<< HEAD
-        "x-ms-version": "2019-10-10"
-=======
-        "x-ms-version": "2019-12-12"
->>>>>>> 32e373e2
+        "x-ms-version": "2019-12-12"
       },
       "RequestBody": null,
       "StatusCode": 200,
       "ResponseHeaders": {
         "Content-Length": "0",
-<<<<<<< HEAD
-        "Date": "Thu, 05 Mar 2020 22:10:20 GMT",
-        "ETag": "\u00220x8D7C151FEFF87A8\u0022",
-        "Last-Modified": "Thu, 05 Mar 2020 22:10:21 GMT",
-=======
         "Date": "Fri, 03 Apr 2020 20:55:57 GMT",
         "ETag": "\u00220x8D7D81168E0A240\u0022",
         "Last-Modified": "Fri, 03 Apr 2020 20:55:58 GMT",
->>>>>>> 32e373e2
         "Server": [
           "Windows-Azure-Blob/1.0",
           "Microsoft-HTTPAPI/2.0"
         ],
         "x-ms-client-request-id": "3a444388-9abb-c3e0-8c6a-0dad122b9224",
-<<<<<<< HEAD
-        "x-ms-request-id": "b9eb4db0-001e-0016-243a-f364ec000000",
-        "x-ms-request-server-encrypted": "true",
-        "x-ms-version": "2019-10-10"
-=======
         "x-ms-request-id": "9621a4dc-f01e-0012-20fa-093670000000",
         "x-ms-request-server-encrypted": "true",
         "x-ms-version": "2019-12-12"
->>>>>>> 32e373e2
-      },
-      "ResponseBody": []
-    },
-    {
-<<<<<<< HEAD
-      "RequestUri": "https://seanstagehierarchical.blob.core.windows.net/test-filesystem-145ff031-7c8f-e669-98c0-11c852a1b480?restype=container",
-      "RequestMethod": "DELETE",
-      "RequestHeaders": {
-        "Authorization": "Sanitized",
-        "traceparent": "00-d720477dfff07149816749b97cffae0f-8437171f904f8846-00",
-        "User-Agent": [
-          "azsdk-net-Storage.Files.DataLake/12.0.0-dev.20200305.1",
-          "(.NET Core 4.6.28325.01; Microsoft Windows 10.0.18363 )"
-        ],
-        "x-ms-client-request-id": "e9467f5f-193b-6d93-5538-5497f98ef425",
-        "x-ms-date": "Thu, 05 Mar 2020 22:10:21 GMT",
-        "x-ms-return-client-request-id": "true",
-        "x-ms-version": "2019-10-10"
-=======
+      },
+      "ResponseBody": []
+    },
+    {
       "RequestUri": "http://seannsecanary.blob.core.windows.net/test-filesystem-145ff031-7c8f-e669-98c0-11c852a1b480?restype=container",
       "RequestMethod": "DELETE",
       "RequestHeaders": {
@@ -1250,298 +684,161 @@
         "x-ms-date": "Fri, 03 Apr 2020 20:55:59 GMT",
         "x-ms-return-client-request-id": "true",
         "x-ms-version": "2019-12-12"
->>>>>>> 32e373e2
       },
       "RequestBody": null,
       "StatusCode": 202,
       "ResponseHeaders": {
         "Content-Length": "0",
-<<<<<<< HEAD
-        "Date": "Thu, 05 Mar 2020 22:10:20 GMT",
-=======
         "Date": "Fri, 03 Apr 2020 20:55:58 GMT",
->>>>>>> 32e373e2
         "Server": [
           "Windows-Azure-Blob/1.0",
           "Microsoft-HTTPAPI/2.0"
         ],
         "x-ms-client-request-id": "e9467f5f-193b-6d93-5538-5497f98ef425",
-<<<<<<< HEAD
-        "x-ms-request-id": "b9eb4db2-001e-0016-253a-f364ec000000",
-        "x-ms-version": "2019-10-10"
-=======
         "x-ms-request-id": "9621a4e5-f01e-0012-29fa-093670000000",
         "x-ms-version": "2019-12-12"
->>>>>>> 32e373e2
-      },
-      "ResponseBody": []
-    },
-    {
-<<<<<<< HEAD
-      "RequestUri": "https://seanstagehierarchical.blob.core.windows.net/test-filesystem-3f3fbb68-7240-3c99-1326-e7006bdce728?restype=container",
-      "RequestMethod": "PUT",
-      "RequestHeaders": {
-        "Authorization": "Sanitized",
-        "traceparent": "00-55d27bb7e1368649bdfc433620b5d0b3-7239c1ceb5253244-00",
-        "User-Agent": [
-          "azsdk-net-Storage.Files.DataLake/12.0.0-dev.20200305.1",
-          "(.NET Core 4.6.28325.01; Microsoft Windows 10.0.18363 )"
+      },
+      "ResponseBody": []
+    },
+    {
+      "RequestUri": "http://seannsecanary.blob.core.windows.net/test-filesystem-3f3fbb68-7240-3c99-1326-e7006bdce728?restype=container",
+      "RequestMethod": "PUT",
+      "RequestHeaders": {
+        "Authorization": "Sanitized",
+        "traceparent": "00-a704e830f0899948a6dd4bdb2f77e3b8-82e029b1d594de46-00",
+        "User-Agent": [
+          "azsdk-net-Storage.Files.DataLake/12.1.0-dev.20200403.1",
+          "(.NET Core 4.6.28325.01; Microsoft Windows 10.0.18362 )"
         ],
         "x-ms-blob-public-access": "container",
         "x-ms-client-request-id": "209b09c7-9823-ed56-e60a-d51432930279",
-        "x-ms-date": "Thu, 05 Mar 2020 22:10:21 GMT",
-        "x-ms-return-client-request-id": "true",
-        "x-ms-version": "2019-10-10"
-=======
-      "RequestUri": "http://seannsecanary.blob.core.windows.net/test-filesystem-3f3fbb68-7240-3c99-1326-e7006bdce728?restype=container",
-      "RequestMethod": "PUT",
-      "RequestHeaders": {
-        "Authorization": "Sanitized",
-        "traceparent": "00-a704e830f0899948a6dd4bdb2f77e3b8-82e029b1d594de46-00",
-        "User-Agent": [
-          "azsdk-net-Storage.Files.DataLake/12.1.0-dev.20200403.1",
-          "(.NET Core 4.6.28325.01; Microsoft Windows 10.0.18362 )"
-        ],
-        "x-ms-blob-public-access": "container",
-        "x-ms-client-request-id": "209b09c7-9823-ed56-e60a-d51432930279",
-        "x-ms-date": "Fri, 03 Apr 2020 20:55:59 GMT",
-        "x-ms-return-client-request-id": "true",
-        "x-ms-version": "2019-12-12"
->>>>>>> 32e373e2
-      },
-      "RequestBody": null,
-      "StatusCode": 201,
-      "ResponseHeaders": {
-        "Content-Length": "0",
-<<<<<<< HEAD
-        "Date": "Thu, 05 Mar 2020 22:10:20 GMT",
-        "ETag": "\u00220x8D7C151FF3ACDE4\u0022",
-        "Last-Modified": "Thu, 05 Mar 2020 22:10:21 GMT",
-=======
+        "x-ms-date": "Fri, 03 Apr 2020 20:55:59 GMT",
+        "x-ms-return-client-request-id": "true",
+        "x-ms-version": "2019-12-12"
+      },
+      "RequestBody": null,
+      "StatusCode": 201,
+      "ResponseHeaders": {
+        "Content-Length": "0",
         "Date": "Fri, 03 Apr 2020 20:55:58 GMT",
         "ETag": "\u00220x8D7D81168FB4347\u0022",
         "Last-Modified": "Fri, 03 Apr 2020 20:55:58 GMT",
->>>>>>> 32e373e2
         "Server": [
           "Windows-Azure-Blob/1.0",
           "Microsoft-HTTPAPI/2.0"
         ],
         "x-ms-client-request-id": "209b09c7-9823-ed56-e60a-d51432930279",
-<<<<<<< HEAD
-        "x-ms-request-id": "80952652-a01e-0020-2b3a-f3e99c000000",
-        "x-ms-version": "2019-10-10"
-=======
         "x-ms-request-id": "9621a4eb-f01e-0012-2ffa-093670000000",
         "x-ms-version": "2019-12-12"
->>>>>>> 32e373e2
-      },
-      "ResponseBody": []
-    },
-    {
-<<<<<<< HEAD
-      "RequestUri": "https://seanstagehierarchical.dfs.core.windows.net/test-filesystem-3f3fbb68-7240-3c99-1326-e7006bdce728/test-directory-83042c50-6140-bf40-d1ee-ea9b5ddb447b?resource=directory",
-      "RequestMethod": "PUT",
-      "RequestHeaders": {
-        "Authorization": "Sanitized",
-        "traceparent": "00-bdc281bd9ce6394991f7bc45cbc6e57a-805f255ddcf17749-00",
-        "User-Agent": [
-          "azsdk-net-Storage.Files.DataLake/12.0.0-dev.20200305.1",
-          "(.NET Core 4.6.28325.01; Microsoft Windows 10.0.18363 )"
+      },
+      "ResponseBody": []
+    },
+    {
+      "RequestUri": "http://seannsecanary.dfs.core.windows.net/test-filesystem-3f3fbb68-7240-3c99-1326-e7006bdce728/test-directory-83042c50-6140-bf40-d1ee-ea9b5ddb447b?resource=directory",
+      "RequestMethod": "PUT",
+      "RequestHeaders": {
+        "Authorization": "Sanitized",
+        "traceparent": "00-63cb529f81269a4a8cf96deef26781bc-23695990410cc448-00",
+        "User-Agent": [
+          "azsdk-net-Storage.Files.DataLake/12.1.0-dev.20200403.1",
+          "(.NET Core 4.6.28325.01; Microsoft Windows 10.0.18362 )"
         ],
         "x-ms-client-request-id": "cb6d9ba3-a093-6583-c9db-4e34aebb8f0b",
-        "x-ms-date": "Thu, 05 Mar 2020 22:10:21 GMT",
-        "x-ms-return-client-request-id": "true",
-        "x-ms-version": "2019-10-10"
-=======
-      "RequestUri": "http://seannsecanary.dfs.core.windows.net/test-filesystem-3f3fbb68-7240-3c99-1326-e7006bdce728/test-directory-83042c50-6140-bf40-d1ee-ea9b5ddb447b?resource=directory",
-      "RequestMethod": "PUT",
-      "RequestHeaders": {
-        "Authorization": "Sanitized",
-        "traceparent": "00-63cb529f81269a4a8cf96deef26781bc-23695990410cc448-00",
-        "User-Agent": [
-          "azsdk-net-Storage.Files.DataLake/12.1.0-dev.20200403.1",
-          "(.NET Core 4.6.28325.01; Microsoft Windows 10.0.18362 )"
-        ],
-        "x-ms-client-request-id": "cb6d9ba3-a093-6583-c9db-4e34aebb8f0b",
-        "x-ms-date": "Fri, 03 Apr 2020 20:55:59 GMT",
-        "x-ms-return-client-request-id": "true",
-        "x-ms-version": "2019-12-12"
->>>>>>> 32e373e2
-      },
-      "RequestBody": null,
-      "StatusCode": 201,
-      "ResponseHeaders": {
-        "Content-Length": "0",
-<<<<<<< HEAD
-        "Date": "Thu, 05 Mar 2020 22:10:21 GMT",
-        "ETag": "\u00220x8D7C151FF6A2425\u0022",
-        "Last-Modified": "Thu, 05 Mar 2020 22:10:21 GMT",
-=======
+        "x-ms-date": "Fri, 03 Apr 2020 20:55:59 GMT",
+        "x-ms-return-client-request-id": "true",
+        "x-ms-version": "2019-12-12"
+      },
+      "RequestBody": null,
+      "StatusCode": 201,
+      "ResponseHeaders": {
+        "Content-Length": "0",
         "Date": "Fri, 03 Apr 2020 20:55:58 GMT",
         "ETag": "\u00220x8D7D81169094C2C\u0022",
         "Last-Modified": "Fri, 03 Apr 2020 20:55:58 GMT",
->>>>>>> 32e373e2
         "Server": [
           "Windows-Azure-HDFS/1.0",
           "Microsoft-HTTPAPI/2.0"
         ],
         "x-ms-client-request-id": "cb6d9ba3-a093-6583-c9db-4e34aebb8f0b",
-<<<<<<< HEAD
-        "x-ms-request-id": "923c0776-001f-0029-4e3a-f3ac4f000000",
-        "x-ms-version": "2019-10-10"
-=======
         "x-ms-request-id": "fa43fc70-201f-0097-3cfa-091bad000000",
         "x-ms-version": "2019-12-12"
->>>>>>> 32e373e2
-      },
-      "ResponseBody": []
-    },
-    {
-<<<<<<< HEAD
-      "RequestUri": "https://seanstagehierarchical.blob.core.windows.net/test-filesystem-3f3fbb68-7240-3c99-1326-e7006bdce728/test-directory-83042c50-6140-bf40-d1ee-ea9b5ddb447b?comp=lease",
-      "RequestMethod": "PUT",
-      "RequestHeaders": {
-        "Authorization": "Sanitized",
-        "traceparent": "00-c57938406a505a4395bfccfafb36601c-dbc466dbbb8d5f4d-00",
-        "User-Agent": [
-          "azsdk-net-Storage.Files.DataLake/12.0.0-dev.20200305.1",
-          "(.NET Core 4.6.28325.01; Microsoft Windows 10.0.18363 )"
+      },
+      "ResponseBody": []
+    },
+    {
+      "RequestUri": "http://seannsecanary.blob.core.windows.net/test-filesystem-3f3fbb68-7240-3c99-1326-e7006bdce728/test-directory-83042c50-6140-bf40-d1ee-ea9b5ddb447b?comp=lease",
+      "RequestMethod": "PUT",
+      "RequestHeaders": {
+        "Authorization": "Sanitized",
+        "traceparent": "00-2168a150fe2fed48b874e639137ec47c-8e5dc6f24eddf043-00",
+        "User-Agent": [
+          "azsdk-net-Storage.Files.DataLake/12.1.0-dev.20200403.1",
+          "(.NET Core 4.6.28325.01; Microsoft Windows 10.0.18362 )"
         ],
         "x-ms-client-request-id": "7715a0d0-0fc4-0366-62e4-a4883ba2b064",
-        "x-ms-date": "Thu, 05 Mar 2020 22:10:21 GMT",
-=======
-      "RequestUri": "http://seannsecanary.blob.core.windows.net/test-filesystem-3f3fbb68-7240-3c99-1326-e7006bdce728/test-directory-83042c50-6140-bf40-d1ee-ea9b5ddb447b?comp=lease",
-      "RequestMethod": "PUT",
-      "RequestHeaders": {
-        "Authorization": "Sanitized",
-        "traceparent": "00-2168a150fe2fed48b874e639137ec47c-8e5dc6f24eddf043-00",
-        "User-Agent": [
-          "azsdk-net-Storage.Files.DataLake/12.1.0-dev.20200403.1",
-          "(.NET Core 4.6.28325.01; Microsoft Windows 10.0.18362 )"
-        ],
-        "x-ms-client-request-id": "7715a0d0-0fc4-0366-62e4-a4883ba2b064",
-        "x-ms-date": "Fri, 03 Apr 2020 20:55:59 GMT",
->>>>>>> 32e373e2
+        "x-ms-date": "Fri, 03 Apr 2020 20:55:59 GMT",
         "x-ms-lease-action": "acquire",
         "x-ms-lease-duration": "-1",
         "x-ms-proposed-lease-id": "0e115ac5-9f5a-8938-260b-64e0b564edfc",
         "x-ms-return-client-request-id": "true",
-<<<<<<< HEAD
-        "x-ms-version": "2019-10-10"
-=======
-        "x-ms-version": "2019-12-12"
->>>>>>> 32e373e2
-      },
-      "RequestBody": null,
-      "StatusCode": 201,
-      "ResponseHeaders": {
-        "Content-Length": "0",
-<<<<<<< HEAD
-        "Date": "Thu, 05 Mar 2020 22:10:21 GMT",
-        "ETag": "\u00220x8D7C151FF6A2425\u0022",
-        "Last-Modified": "Thu, 05 Mar 2020 22:10:21 GMT",
-=======
+        "x-ms-version": "2019-12-12"
+      },
+      "RequestBody": null,
+      "StatusCode": 201,
+      "ResponseHeaders": {
+        "Content-Length": "0",
         "Date": "Fri, 03 Apr 2020 20:55:58 GMT",
         "ETag": "\u00220x8D7D81169094C2C\u0022",
         "Last-Modified": "Fri, 03 Apr 2020 20:55:58 GMT",
->>>>>>> 32e373e2
         "Server": [
           "Windows-Azure-Blob/1.0",
           "Microsoft-HTTPAPI/2.0"
         ],
         "x-ms-client-request-id": "7715a0d0-0fc4-0366-62e4-a4883ba2b064",
         "x-ms-lease-id": "0e115ac5-9f5a-8938-260b-64e0b564edfc",
-<<<<<<< HEAD
-        "x-ms-request-id": "80952659-a01e-0020-2f3a-f3e99c000000",
-        "x-ms-version": "2019-10-10"
-=======
         "x-ms-request-id": "9621a4f8-f01e-0012-3bfa-093670000000",
         "x-ms-version": "2019-12-12"
->>>>>>> 32e373e2
-      },
-      "ResponseBody": []
-    },
-    {
-<<<<<<< HEAD
-      "RequestUri": "https://seanstagehierarchical.blob.core.windows.net/test-filesystem-3f3fbb68-7240-3c99-1326-e7006bdce728/test-directory-83042c50-6140-bf40-d1ee-ea9b5ddb447b?comp=metadata",
-=======
+      },
+      "ResponseBody": []
+    },
+    {
       "RequestUri": "http://seannsecanary.blob.core.windows.net/test-filesystem-3f3fbb68-7240-3c99-1326-e7006bdce728/test-directory-83042c50-6140-bf40-d1ee-ea9b5ddb447b?comp=metadata",
->>>>>>> 32e373e2
-      "RequestMethod": "PUT",
-      "RequestHeaders": {
-        "Authorization": "Sanitized",
-        "User-Agent": [
-<<<<<<< HEAD
-          "azsdk-net-Storage.Files.DataLake/12.0.0-dev.20200305.1",
-          "(.NET Core 4.6.28325.01; Microsoft Windows 10.0.18363 )"
-        ],
-        "x-ms-client-request-id": "151001bf-754e-c038-c3f4-608ad45f27fe",
-        "x-ms-date": "Thu, 05 Mar 2020 22:10:21 GMT",
-=======
+      "RequestMethod": "PUT",
+      "RequestHeaders": {
+        "Authorization": "Sanitized",
+        "User-Agent": [
           "azsdk-net-Storage.Files.DataLake/12.1.0-dev.20200403.1",
           "(.NET Core 4.6.28325.01; Microsoft Windows 10.0.18362 )"
         ],
         "x-ms-client-request-id": "151001bf-754e-c038-c3f4-608ad45f27fe",
         "x-ms-date": "Fri, 03 Apr 2020 20:56:00 GMT",
->>>>>>> 32e373e2
         "x-ms-lease-id": "0e115ac5-9f5a-8938-260b-64e0b564edfc",
         "x-ms-meta-Capital": "letter",
         "x-ms-meta-foo": "bar",
         "x-ms-meta-meta": "data",
         "x-ms-meta-UPPER": "case",
         "x-ms-return-client-request-id": "true",
-<<<<<<< HEAD
-        "x-ms-version": "2019-10-10"
-=======
-        "x-ms-version": "2019-12-12"
->>>>>>> 32e373e2
+        "x-ms-version": "2019-12-12"
       },
       "RequestBody": null,
       "StatusCode": 200,
       "ResponseHeaders": {
         "Content-Length": "0",
-<<<<<<< HEAD
-        "Date": "Thu, 05 Mar 2020 22:10:21 GMT",
-        "ETag": "\u00220x8D7C151FF8CCB75\u0022",
-        "Last-Modified": "Thu, 05 Mar 2020 22:10:22 GMT",
-=======
         "Date": "Fri, 03 Apr 2020 20:55:58 GMT",
         "ETag": "\u00220x8D7D81169221015\u0022",
         "Last-Modified": "Fri, 03 Apr 2020 20:55:58 GMT",
->>>>>>> 32e373e2
         "Server": [
           "Windows-Azure-Blob/1.0",
           "Microsoft-HTTPAPI/2.0"
         ],
         "x-ms-client-request-id": "151001bf-754e-c038-c3f4-608ad45f27fe",
-<<<<<<< HEAD
-        "x-ms-request-id": "8095265a-a01e-0020-303a-f3e99c000000",
-        "x-ms-request-server-encrypted": "true",
-        "x-ms-version": "2019-10-10"
-=======
         "x-ms-request-id": "9621a501-f01e-0012-44fa-093670000000",
         "x-ms-request-server-encrypted": "true",
         "x-ms-version": "2019-12-12"
->>>>>>> 32e373e2
-      },
-      "ResponseBody": []
-    },
-    {
-<<<<<<< HEAD
-      "RequestUri": "https://seanstagehierarchical.blob.core.windows.net/test-filesystem-3f3fbb68-7240-3c99-1326-e7006bdce728?restype=container",
-      "RequestMethod": "DELETE",
-      "RequestHeaders": {
-        "Authorization": "Sanitized",
-        "traceparent": "00-32cd98efbf11324e83666a7093650e96-878835a57ff63d42-00",
-        "User-Agent": [
-          "azsdk-net-Storage.Files.DataLake/12.0.0-dev.20200305.1",
-          "(.NET Core 4.6.28325.01; Microsoft Windows 10.0.18363 )"
-        ],
-        "x-ms-client-request-id": "39c84ed4-9a92-7815-19a3-c0ce6c137814",
-        "x-ms-date": "Thu, 05 Mar 2020 22:10:22 GMT",
-        "x-ms-return-client-request-id": "true",
-        "x-ms-version": "2019-10-10"
-=======
+      },
+      "ResponseBody": []
+    },
+    {
       "RequestUri": "http://seannsecanary.blob.core.windows.net/test-filesystem-3f3fbb68-7240-3c99-1326-e7006bdce728?restype=container",
       "RequestMethod": "DELETE",
       "RequestHeaders": {
@@ -1555,42 +852,26 @@
         "x-ms-date": "Fri, 03 Apr 2020 20:56:00 GMT",
         "x-ms-return-client-request-id": "true",
         "x-ms-version": "2019-12-12"
->>>>>>> 32e373e2
       },
       "RequestBody": null,
       "StatusCode": 202,
       "ResponseHeaders": {
         "Content-Length": "0",
-<<<<<<< HEAD
-        "Date": "Thu, 05 Mar 2020 22:10:21 GMT",
-=======
         "Date": "Fri, 03 Apr 2020 20:55:58 GMT",
->>>>>>> 32e373e2
         "Server": [
           "Windows-Azure-Blob/1.0",
           "Microsoft-HTTPAPI/2.0"
         ],
         "x-ms-client-request-id": "39c84ed4-9a92-7815-19a3-c0ce6c137814",
-<<<<<<< HEAD
-        "x-ms-request-id": "8095265c-a01e-0020-323a-f3e99c000000",
-        "x-ms-version": "2019-10-10"
-=======
         "x-ms-request-id": "9621a508-f01e-0012-4bfa-093670000000",
         "x-ms-version": "2019-12-12"
->>>>>>> 32e373e2
       },
       "ResponseBody": []
     }
   ],
   "Variables": {
-<<<<<<< HEAD
-    "DateTimeOffsetNow": "2020-03-05T14:10:16.5107869-08:00",
-    "RandomSeed": "2121704213",
-    "Storage_TestConfigHierarchicalNamespace": "NamespaceTenant\nseanstagehierarchical\nU2FuaXRpemVk\nhttps://seanstagehierarchical.blob.core.windows.net\nhttp://seanstagehierarchical.file.core.windows.net\nhttp://seanstagehierarchical.queue.core.windows.net\nhttp://seanstagehierarchical.table.core.windows.net\n\n\n\n\nhttp://seanstagehierarchical-secondary.blob.core.windows.net\nhttp://seanstagehierarchical-secondary.file.core.windows.net\nhttp://seanstagehierarchical-secondary.queue.core.windows.net\nhttp://seanstagehierarchical-secondary.table.core.windows.net\n68390a19-a643-458b-b726-408abf67b4fc\nSanitized\n72f988bf-86f1-41af-91ab-2d7cd011db47\nhttps://login.microsoftonline.com/\nCloud\nBlobEndpoint=https://seanstagehierarchical.blob.core.windows.net/;QueueEndpoint=http://seanstagehierarchical.queue.core.windows.net/;FileEndpoint=http://seanstagehierarchical.file.core.windows.net/;BlobSecondaryEndpoint=http://seanstagehierarchical-secondary.blob.core.windows.net/;QueueSecondaryEndpoint=http://seanstagehierarchical-secondary.queue.core.windows.net/;FileSecondaryEndpoint=http://seanstagehierarchical-secondary.file.core.windows.net/;AccountName=seanstagehierarchical;AccountKey=Sanitized\n"
-=======
     "DateTimeOffsetNow": "2020-04-03T13:55:57.8857824-07:00",
     "RandomSeed": "2121704213",
     "Storage_TestConfigHierarchicalNamespace": "NamespaceTenant\nseannsecanary\nU2FuaXRpemVk\nhttp://seannsecanary.blob.core.windows.net\nhttp://seannsecanary.file.core.windows.net\nhttp://seannsecanary.queue.core.windows.net\nhttp://seannsecanary.table.core.windows.net\n\n\n\n\nhttp://seannsecanary-secondary.blob.core.windows.net\nhttp://seannsecanary-secondary.file.core.windows.net\nhttp://seannsecanary-secondary.queue.core.windows.net\nhttp://seannsecanary-secondary.table.core.windows.net\n68390a19-a643-458b-b726-408abf67b4fc\nSanitized\n72f988bf-86f1-41af-91ab-2d7cd011db47\nhttps://login.microsoftonline.com/\nCloud\nBlobEndpoint=http://seannsecanary.blob.core.windows.net/;QueueEndpoint=http://seannsecanary.queue.core.windows.net/;FileEndpoint=http://seannsecanary.file.core.windows.net/;BlobSecondaryEndpoint=http://seannsecanary-secondary.blob.core.windows.net/;QueueSecondaryEndpoint=http://seannsecanary-secondary.queue.core.windows.net/;FileSecondaryEndpoint=http://seannsecanary-secondary.file.core.windows.net/;AccountName=seannsecanary;AccountKey=Sanitized\n"
->>>>>>> 32e373e2
   }
 }