{
  "Entries": [
    {
<<<<<<< HEAD
      "RequestUri": "https://seanstagehierarchical.blob.core.windows.net/test-filesystem-f9b558ed-917a-cef1-1e9a-dfe591abfb58?restype=container",
      "RequestMethod": "PUT",
      "RequestHeaders": {
        "Authorization": "Sanitized",
        "traceparent": "00-abd2f479725f84468e86886f5eca7ec5-f917a3467828ca44-00",
        "User-Agent": [
          "azsdk-net-Storage.Files.DataLake/12.0.0-dev.20200305.1",
          "(.NET Core 4.6.28325.01; Microsoft Windows 10.0.18363 )"
        ],
        "x-ms-blob-public-access": "container",
        "x-ms-client-request-id": "91339371-855b-63e4-7506-df02091cb77d",
        "x-ms-date": "Thu, 05 Mar 2020 22:12:54 GMT",
        "x-ms-return-client-request-id": "true",
        "x-ms-version": "2019-10-10"
=======
      "RequestUri": "http://seannsecanary.blob.core.windows.net/test-filesystem-f9b558ed-917a-cef1-1e9a-dfe591abfb58?restype=container",
      "RequestMethod": "PUT",
      "RequestHeaders": {
        "Authorization": "Sanitized",
        "traceparent": "00-9b3f91846fc74946b796811d64a1fa17-a2634c0f90ce1846-00",
        "User-Agent": [
          "azsdk-net-Storage.Files.DataLake/12.1.0-dev.20200403.1",
          "(.NET Core 4.6.28325.01; Microsoft Windows 10.0.18362 )"
        ],
        "x-ms-blob-public-access": "container",
        "x-ms-client-request-id": "91339371-855b-63e4-7506-df02091cb77d",
        "x-ms-date": "Fri, 03 Apr 2020 20:57:34 GMT",
        "x-ms-return-client-request-id": "true",
        "x-ms-version": "2019-12-12"
>>>>>>> 32e373e2
      },
      "RequestBody": null,
      "StatusCode": 201,
      "ResponseHeaders": {
        "Content-Length": "0",
<<<<<<< HEAD
        "Date": "Thu, 05 Mar 2020 22:12:54 GMT",
        "ETag": "\u00220x8D7C1525AD1D8EA\u0022",
        "Last-Modified": "Thu, 05 Mar 2020 22:12:55 GMT",
=======
        "Date": "Fri, 03 Apr 2020 20:57:32 GMT",
        "ETag": "\u00220x8D7D811A1221598\u0022",
        "Last-Modified": "Fri, 03 Apr 2020 20:57:32 GMT",
>>>>>>> 32e373e2
        "Server": [
          "Windows-Azure-Blob/1.0",
          "Microsoft-HTTPAPI/2.0"
        ],
        "x-ms-client-request-id": "91339371-855b-63e4-7506-df02091cb77d",
<<<<<<< HEAD
        "x-ms-request-id": "a8f4cce0-c01e-0019-543b-f31280000000",
        "x-ms-version": "2019-10-10"
=======
        "x-ms-request-id": "9621d22a-f01e-0012-61fa-093670000000",
        "x-ms-version": "2019-12-12"
>>>>>>> 32e373e2
      },
      "ResponseBody": []
    },
    {
<<<<<<< HEAD
      "RequestUri": "https://seanstagehierarchical.dfs.core.windows.net/test-filesystem-f9b558ed-917a-cef1-1e9a-dfe591abfb58/test-directory-72f59026-fd3e-fef9-cdf7-cb5fee33f808?resource=directory",
      "RequestMethod": "PUT",
      "RequestHeaders": {
        "Authorization": "Sanitized",
        "traceparent": "00-990856436b54694792c1f8bd69b9f5ff-6b606f720fd7e24c-00",
        "User-Agent": [
          "azsdk-net-Storage.Files.DataLake/12.0.0-dev.20200305.1",
          "(.NET Core 4.6.28325.01; Microsoft Windows 10.0.18363 )"
        ],
        "x-ms-client-request-id": "45972664-f120-73d1-9a34-c464b9857541",
        "x-ms-date": "Thu, 05 Mar 2020 22:12:55 GMT",
        "x-ms-return-client-request-id": "true",
        "x-ms-version": "2019-10-10"
=======
      "RequestUri": "http://seannsecanary.dfs.core.windows.net/test-filesystem-f9b558ed-917a-cef1-1e9a-dfe591abfb58/test-directory-72f59026-fd3e-fef9-cdf7-cb5fee33f808?resource=directory",
      "RequestMethod": "PUT",
      "RequestHeaders": {
        "Authorization": "Sanitized",
        "traceparent": "00-212f122c2612e141b89e35c30d41163a-cc22c19f2bf37e45-00",
        "User-Agent": [
          "azsdk-net-Storage.Files.DataLake/12.1.0-dev.20200403.1",
          "(.NET Core 4.6.28325.01; Microsoft Windows 10.0.18362 )"
        ],
        "x-ms-client-request-id": "45972664-f120-73d1-9a34-c464b9857541",
        "x-ms-date": "Fri, 03 Apr 2020 20:57:34 GMT",
        "x-ms-return-client-request-id": "true",
        "x-ms-version": "2019-12-12"
>>>>>>> 32e373e2
      },
      "RequestBody": null,
      "StatusCode": 201,
      "ResponseHeaders": {
        "Content-Length": "0",
<<<<<<< HEAD
        "Date": "Thu, 05 Mar 2020 22:12:55 GMT",
        "ETag": "\u00220x8D7C1525B04E02E\u0022",
        "Last-Modified": "Thu, 05 Mar 2020 22:12:55 GMT",
=======
        "Date": "Fri, 03 Apr 2020 20:57:32 GMT",
        "ETag": "\u00220x8D7D811A131645D\u0022",
        "Last-Modified": "Fri, 03 Apr 2020 20:57:32 GMT",
>>>>>>> 32e373e2
        "Server": [
          "Windows-Azure-HDFS/1.0",
          "Microsoft-HTTPAPI/2.0"
        ],
        "x-ms-client-request-id": "45972664-f120-73d1-9a34-c464b9857541",
<<<<<<< HEAD
        "x-ms-request-id": "91ed59c2-401f-0017-333b-f33b30000000",
        "x-ms-version": "2019-10-10"
=======
        "x-ms-request-id": "fa43fdc8-201f-0097-51fa-091bad000000",
        "x-ms-version": "2019-12-12"
>>>>>>> 32e373e2
      },
      "ResponseBody": []
    },
    {
<<<<<<< HEAD
      "RequestUri": "https://seanstagehierarchical.blob.core.windows.net/test-filesystem-f9b558ed-917a-cef1-1e9a-dfe591abfb58/test-directory-72f59026-fd3e-fef9-cdf7-cb5fee33f808?comp=lease",
      "RequestMethod": "PUT",
      "RequestHeaders": {
        "Authorization": "Sanitized",
        "traceparent": "00-6ca8ae90099f0840b55c673927ab9907-c2931a605ad6c44f-00",
        "User-Agent": [
          "azsdk-net-Storage.Files.DataLake/12.0.0-dev.20200305.1",
          "(.NET Core 4.6.28325.01; Microsoft Windows 10.0.18363 )"
        ],
        "x-ms-client-request-id": "38aa017a-7bbc-aa69-21da-b1a2e682b95a",
        "x-ms-date": "Thu, 05 Mar 2020 22:12:55 GMT",
=======
      "RequestUri": "http://seannsecanary.blob.core.windows.net/test-filesystem-f9b558ed-917a-cef1-1e9a-dfe591abfb58/test-directory-72f59026-fd3e-fef9-cdf7-cb5fee33f808?comp=lease",
      "RequestMethod": "PUT",
      "RequestHeaders": {
        "Authorization": "Sanitized",
        "traceparent": "00-3b52b44af7369a4e918888f84976f537-652dafb53b66bb42-00",
        "User-Agent": [
          "azsdk-net-Storage.Files.DataLake/12.1.0-dev.20200403.1",
          "(.NET Core 4.6.28325.01; Microsoft Windows 10.0.18362 )"
        ],
        "x-ms-client-request-id": "38aa017a-7bbc-aa69-21da-b1a2e682b95a",
        "x-ms-date": "Fri, 03 Apr 2020 20:57:34 GMT",
>>>>>>> 32e373e2
        "x-ms-lease-action": "acquire",
        "x-ms-lease-duration": "15",
        "x-ms-proposed-lease-id": "39cbd60e-b9a7-bd04-937d-0a4eba40ee44",
        "x-ms-return-client-request-id": "true",
<<<<<<< HEAD
        "x-ms-version": "2019-10-10"
=======
        "x-ms-version": "2019-12-12"
>>>>>>> 32e373e2
      },
      "RequestBody": null,
      "StatusCode": 201,
      "ResponseHeaders": {
        "Content-Length": "0",
<<<<<<< HEAD
        "Date": "Thu, 05 Mar 2020 22:12:54 GMT",
        "ETag": "\u00220x8D7C1525B04E02E\u0022",
        "Last-Modified": "Thu, 05 Mar 2020 22:12:55 GMT",
=======
        "Date": "Fri, 03 Apr 2020 20:57:32 GMT",
        "ETag": "\u00220x8D7D811A131645D\u0022",
        "Last-Modified": "Fri, 03 Apr 2020 20:57:32 GMT",
>>>>>>> 32e373e2
        "Server": [
          "Windows-Azure-Blob/1.0",
          "Microsoft-HTTPAPI/2.0"
        ],
        "x-ms-client-request-id": "38aa017a-7bbc-aa69-21da-b1a2e682b95a",
        "x-ms-lease-id": "39cbd60e-b9a7-bd04-937d-0a4eba40ee44",
<<<<<<< HEAD
        "x-ms-request-id": "a8f4cce5-c01e-0019-563b-f31280000000",
        "x-ms-version": "2019-10-10"
=======
        "x-ms-request-id": "9621d249-f01e-0012-7afa-093670000000",
        "x-ms-version": "2019-12-12"
>>>>>>> 32e373e2
      },
      "ResponseBody": []
    },
    {
<<<<<<< HEAD
      "RequestUri": "https://seanstagehierarchical.blob.core.windows.net/test-filesystem-f9b558ed-917a-cef1-1e9a-dfe591abfb58/test-directory-72f59026-fd3e-fef9-cdf7-cb5fee33f808?comp=lease",
      "RequestMethod": "PUT",
      "RequestHeaders": {
        "Authorization": "Sanitized",
        "traceparent": "00-ebb12be69c86df4e98d77bbd4181cc86-64e5f025ac51d34e-00",
        "User-Agent": [
          "azsdk-net-Storage.Files.DataLake/12.0.0-dev.20200305.1",
          "(.NET Core 4.6.28325.01; Microsoft Windows 10.0.18363 )"
        ],
        "x-ms-client-request-id": "b8d427bf-b696-c687-5050-a6c201455f7c",
        "x-ms-date": "Thu, 05 Mar 2020 22:12:55 GMT",
        "x-ms-lease-action": "release",
        "x-ms-lease-id": "39cbd60e-b9a7-bd04-937d-0a4eba40ee44",
        "x-ms-return-client-request-id": "true",
        "x-ms-version": "2019-10-10"
=======
      "RequestUri": "http://seannsecanary.blob.core.windows.net/test-filesystem-f9b558ed-917a-cef1-1e9a-dfe591abfb58/test-directory-72f59026-fd3e-fef9-cdf7-cb5fee33f808?comp=lease",
      "RequestMethod": "PUT",
      "RequestHeaders": {
        "Authorization": "Sanitized",
        "traceparent": "00-f215922515f1a2439c3ee35446947bff-b1f5acc6f02b3a44-00",
        "User-Agent": [
          "azsdk-net-Storage.Files.DataLake/12.1.0-dev.20200403.1",
          "(.NET Core 4.6.28325.01; Microsoft Windows 10.0.18362 )"
        ],
        "x-ms-client-request-id": "b8d427bf-b696-c687-5050-a6c201455f7c",
        "x-ms-date": "Fri, 03 Apr 2020 20:57:34 GMT",
        "x-ms-lease-action": "release",
        "x-ms-lease-id": "39cbd60e-b9a7-bd04-937d-0a4eba40ee44",
        "x-ms-return-client-request-id": "true",
        "x-ms-version": "2019-12-12"
>>>>>>> 32e373e2
      },
      "RequestBody": null,
      "StatusCode": 200,
      "ResponseHeaders": {
        "Content-Length": "0",
<<<<<<< HEAD
        "Date": "Thu, 05 Mar 2020 22:12:54 GMT",
        "ETag": "\u00220x8D7C1525B04E02E\u0022",
        "Last-Modified": "Thu, 05 Mar 2020 22:12:55 GMT",
=======
        "Date": "Fri, 03 Apr 2020 20:57:32 GMT",
        "ETag": "\u00220x8D7D811A131645D\u0022",
        "Last-Modified": "Fri, 03 Apr 2020 20:57:32 GMT",
>>>>>>> 32e373e2
        "Server": [
          "Windows-Azure-Blob/1.0",
          "Microsoft-HTTPAPI/2.0"
        ],
        "x-ms-client-request-id": "b8d427bf-b696-c687-5050-a6c201455f7c",
<<<<<<< HEAD
        "x-ms-request-id": "a8f4cce6-c01e-0019-573b-f31280000000",
        "x-ms-version": "2019-10-10"
=======
        "x-ms-request-id": "9621d257-f01e-0012-07fa-093670000000",
        "x-ms-version": "2019-12-12"
>>>>>>> 32e373e2
      },
      "ResponseBody": []
    },
    {
<<<<<<< HEAD
      "RequestUri": "https://seanstagehierarchical.blob.core.windows.net/test-filesystem-f9b558ed-917a-cef1-1e9a-dfe591abfb58?restype=container",
      "RequestMethod": "DELETE",
      "RequestHeaders": {
        "Authorization": "Sanitized",
        "traceparent": "00-37e0924c455b304a835f60d838b9031d-dfbcfcbb777d4b40-00",
        "User-Agent": [
          "azsdk-net-Storage.Files.DataLake/12.0.0-dev.20200305.1",
          "(.NET Core 4.6.28325.01; Microsoft Windows 10.0.18363 )"
        ],
        "x-ms-client-request-id": "bee2b6c1-00ae-8fc4-f85b-ae3906e35aaa",
        "x-ms-date": "Thu, 05 Mar 2020 22:12:55 GMT",
        "x-ms-return-client-request-id": "true",
        "x-ms-version": "2019-10-10"
=======
      "RequestUri": "http://seannsecanary.blob.core.windows.net/test-filesystem-f9b558ed-917a-cef1-1e9a-dfe591abfb58?restype=container",
      "RequestMethod": "DELETE",
      "RequestHeaders": {
        "Authorization": "Sanitized",
        "traceparent": "00-2792f3f90f72c24083b55f1ab5fd309c-8a33f29bacf32744-00",
        "User-Agent": [
          "azsdk-net-Storage.Files.DataLake/12.1.0-dev.20200403.1",
          "(.NET Core 4.6.28325.01; Microsoft Windows 10.0.18362 )"
        ],
        "x-ms-client-request-id": "bee2b6c1-00ae-8fc4-f85b-ae3906e35aaa",
        "x-ms-date": "Fri, 03 Apr 2020 20:57:34 GMT",
        "x-ms-return-client-request-id": "true",
        "x-ms-version": "2019-12-12"
>>>>>>> 32e373e2
      },
      "RequestBody": null,
      "StatusCode": 202,
      "ResponseHeaders": {
        "Content-Length": "0",
<<<<<<< HEAD
        "Date": "Thu, 05 Mar 2020 22:12:54 GMT",
=======
        "Date": "Fri, 03 Apr 2020 20:57:32 GMT",
>>>>>>> 32e373e2
        "Server": [
          "Windows-Azure-Blob/1.0",
          "Microsoft-HTTPAPI/2.0"
        ],
        "x-ms-client-request-id": "bee2b6c1-00ae-8fc4-f85b-ae3906e35aaa",
<<<<<<< HEAD
        "x-ms-request-id": "a8f4cce7-c01e-0019-583b-f31280000000",
        "x-ms-version": "2019-10-10"
=======
        "x-ms-request-id": "9621d273-f01e-0012-22fa-093670000000",
        "x-ms-version": "2019-12-12"
>>>>>>> 32e373e2
      },
      "ResponseBody": []
    }
  ],
  "Variables": {
    "RandomSeed": "196585967",
<<<<<<< HEAD
    "Storage_TestConfigHierarchicalNamespace": "NamespaceTenant\nseanstagehierarchical\nU2FuaXRpemVk\nhttps://seanstagehierarchical.blob.core.windows.net\nhttp://seanstagehierarchical.file.core.windows.net\nhttp://seanstagehierarchical.queue.core.windows.net\nhttp://seanstagehierarchical.table.core.windows.net\n\n\n\n\nhttp://seanstagehierarchical-secondary.blob.core.windows.net\nhttp://seanstagehierarchical-secondary.file.core.windows.net\nhttp://seanstagehierarchical-secondary.queue.core.windows.net\nhttp://seanstagehierarchical-secondary.table.core.windows.net\n68390a19-a643-458b-b726-408abf67b4fc\nSanitized\n72f988bf-86f1-41af-91ab-2d7cd011db47\nhttps://login.microsoftonline.com/\nCloud\nBlobEndpoint=https://seanstagehierarchical.blob.core.windows.net/;QueueEndpoint=http://seanstagehierarchical.queue.core.windows.net/;FileEndpoint=http://seanstagehierarchical.file.core.windows.net/;BlobSecondaryEndpoint=http://seanstagehierarchical-secondary.blob.core.windows.net/;QueueSecondaryEndpoint=http://seanstagehierarchical-secondary.queue.core.windows.net/;FileSecondaryEndpoint=http://seanstagehierarchical-secondary.file.core.windows.net/;AccountName=seanstagehierarchical;AccountKey=Sanitized\n"
=======
    "Storage_TestConfigHierarchicalNamespace": "NamespaceTenant\nseannsecanary\nU2FuaXRpemVk\nhttp://seannsecanary.blob.core.windows.net\nhttp://seannsecanary.file.core.windows.net\nhttp://seannsecanary.queue.core.windows.net\nhttp://seannsecanary.table.core.windows.net\n\n\n\n\nhttp://seannsecanary-secondary.blob.core.windows.net\nhttp://seannsecanary-secondary.file.core.windows.net\nhttp://seannsecanary-secondary.queue.core.windows.net\nhttp://seannsecanary-secondary.table.core.windows.net\n68390a19-a643-458b-b726-408abf67b4fc\nSanitized\n72f988bf-86f1-41af-91ab-2d7cd011db47\nhttps://login.microsoftonline.com/\nCloud\nBlobEndpoint=http://seannsecanary.blob.core.windows.net/;QueueEndpoint=http://seannsecanary.queue.core.windows.net/;FileEndpoint=http://seannsecanary.file.core.windows.net/;BlobSecondaryEndpoint=http://seannsecanary-secondary.blob.core.windows.net/;QueueSecondaryEndpoint=http://seannsecanary-secondary.queue.core.windows.net/;FileSecondaryEndpoint=http://seannsecanary-secondary.file.core.windows.net/;AccountName=seannsecanary;AccountKey=Sanitized\n"
>>>>>>> 32e373e2
  }
}<|MERGE_RESOLUTION|>--- conflicted
+++ resolved
@@ -1,22 +1,6 @@
 {
   "Entries": [
     {
-<<<<<<< HEAD
-      "RequestUri": "https://seanstagehierarchical.blob.core.windows.net/test-filesystem-f9b558ed-917a-cef1-1e9a-dfe591abfb58?restype=container",
-      "RequestMethod": "PUT",
-      "RequestHeaders": {
-        "Authorization": "Sanitized",
-        "traceparent": "00-abd2f479725f84468e86886f5eca7ec5-f917a3467828ca44-00",
-        "User-Agent": [
-          "azsdk-net-Storage.Files.DataLake/12.0.0-dev.20200305.1",
-          "(.NET Core 4.6.28325.01; Microsoft Windows 10.0.18363 )"
-        ],
-        "x-ms-blob-public-access": "container",
-        "x-ms-client-request-id": "91339371-855b-63e4-7506-df02091cb77d",
-        "x-ms-date": "Thu, 05 Mar 2020 22:12:54 GMT",
-        "x-ms-return-client-request-id": "true",
-        "x-ms-version": "2019-10-10"
-=======
       "RequestUri": "http://seannsecanary.blob.core.windows.net/test-filesystem-f9b558ed-917a-cef1-1e9a-dfe591abfb58?restype=container",
       "RequestMethod": "PUT",
       "RequestHeaders": {
@@ -31,52 +15,25 @@
         "x-ms-date": "Fri, 03 Apr 2020 20:57:34 GMT",
         "x-ms-return-client-request-id": "true",
         "x-ms-version": "2019-12-12"
->>>>>>> 32e373e2
       },
       "RequestBody": null,
       "StatusCode": 201,
       "ResponseHeaders": {
         "Content-Length": "0",
-<<<<<<< HEAD
-        "Date": "Thu, 05 Mar 2020 22:12:54 GMT",
-        "ETag": "\u00220x8D7C1525AD1D8EA\u0022",
-        "Last-Modified": "Thu, 05 Mar 2020 22:12:55 GMT",
-=======
         "Date": "Fri, 03 Apr 2020 20:57:32 GMT",
         "ETag": "\u00220x8D7D811A1221598\u0022",
         "Last-Modified": "Fri, 03 Apr 2020 20:57:32 GMT",
->>>>>>> 32e373e2
         "Server": [
           "Windows-Azure-Blob/1.0",
           "Microsoft-HTTPAPI/2.0"
         ],
         "x-ms-client-request-id": "91339371-855b-63e4-7506-df02091cb77d",
-<<<<<<< HEAD
-        "x-ms-request-id": "a8f4cce0-c01e-0019-543b-f31280000000",
-        "x-ms-version": "2019-10-10"
-=======
         "x-ms-request-id": "9621d22a-f01e-0012-61fa-093670000000",
         "x-ms-version": "2019-12-12"
->>>>>>> 32e373e2
       },
       "ResponseBody": []
     },
     {
-<<<<<<< HEAD
-      "RequestUri": "https://seanstagehierarchical.dfs.core.windows.net/test-filesystem-f9b558ed-917a-cef1-1e9a-dfe591abfb58/test-directory-72f59026-fd3e-fef9-cdf7-cb5fee33f808?resource=directory",
-      "RequestMethod": "PUT",
-      "RequestHeaders": {
-        "Authorization": "Sanitized",
-        "traceparent": "00-990856436b54694792c1f8bd69b9f5ff-6b606f720fd7e24c-00",
-        "User-Agent": [
-          "azsdk-net-Storage.Files.DataLake/12.0.0-dev.20200305.1",
-          "(.NET Core 4.6.28325.01; Microsoft Windows 10.0.18363 )"
-        ],
-        "x-ms-client-request-id": "45972664-f120-73d1-9a34-c464b9857541",
-        "x-ms-date": "Thu, 05 Mar 2020 22:12:55 GMT",
-        "x-ms-return-client-request-id": "true",
-        "x-ms-version": "2019-10-10"
-=======
       "RequestUri": "http://seannsecanary.dfs.core.windows.net/test-filesystem-f9b558ed-917a-cef1-1e9a-dfe591abfb58/test-directory-72f59026-fd3e-fef9-cdf7-cb5fee33f808?resource=directory",
       "RequestMethod": "PUT",
       "RequestHeaders": {
@@ -90,50 +47,25 @@
         "x-ms-date": "Fri, 03 Apr 2020 20:57:34 GMT",
         "x-ms-return-client-request-id": "true",
         "x-ms-version": "2019-12-12"
->>>>>>> 32e373e2
       },
       "RequestBody": null,
       "StatusCode": 201,
       "ResponseHeaders": {
         "Content-Length": "0",
-<<<<<<< HEAD
-        "Date": "Thu, 05 Mar 2020 22:12:55 GMT",
-        "ETag": "\u00220x8D7C1525B04E02E\u0022",
-        "Last-Modified": "Thu, 05 Mar 2020 22:12:55 GMT",
-=======
         "Date": "Fri, 03 Apr 2020 20:57:32 GMT",
         "ETag": "\u00220x8D7D811A131645D\u0022",
         "Last-Modified": "Fri, 03 Apr 2020 20:57:32 GMT",
->>>>>>> 32e373e2
         "Server": [
           "Windows-Azure-HDFS/1.0",
           "Microsoft-HTTPAPI/2.0"
         ],
         "x-ms-client-request-id": "45972664-f120-73d1-9a34-c464b9857541",
-<<<<<<< HEAD
-        "x-ms-request-id": "91ed59c2-401f-0017-333b-f33b30000000",
-        "x-ms-version": "2019-10-10"
-=======
         "x-ms-request-id": "fa43fdc8-201f-0097-51fa-091bad000000",
         "x-ms-version": "2019-12-12"
->>>>>>> 32e373e2
       },
       "ResponseBody": []
     },
     {
-<<<<<<< HEAD
-      "RequestUri": "https://seanstagehierarchical.blob.core.windows.net/test-filesystem-f9b558ed-917a-cef1-1e9a-dfe591abfb58/test-directory-72f59026-fd3e-fef9-cdf7-cb5fee33f808?comp=lease",
-      "RequestMethod": "PUT",
-      "RequestHeaders": {
-        "Authorization": "Sanitized",
-        "traceparent": "00-6ca8ae90099f0840b55c673927ab9907-c2931a605ad6c44f-00",
-        "User-Agent": [
-          "azsdk-net-Storage.Files.DataLake/12.0.0-dev.20200305.1",
-          "(.NET Core 4.6.28325.01; Microsoft Windows 10.0.18363 )"
-        ],
-        "x-ms-client-request-id": "38aa017a-7bbc-aa69-21da-b1a2e682b95a",
-        "x-ms-date": "Thu, 05 Mar 2020 22:12:55 GMT",
-=======
       "RequestUri": "http://seannsecanary.blob.core.windows.net/test-filesystem-f9b558ed-917a-cef1-1e9a-dfe591abfb58/test-directory-72f59026-fd3e-fef9-cdf7-cb5fee33f808?comp=lease",
       "RequestMethod": "PUT",
       "RequestHeaders": {
@@ -145,64 +77,31 @@
         ],
         "x-ms-client-request-id": "38aa017a-7bbc-aa69-21da-b1a2e682b95a",
         "x-ms-date": "Fri, 03 Apr 2020 20:57:34 GMT",
->>>>>>> 32e373e2
         "x-ms-lease-action": "acquire",
         "x-ms-lease-duration": "15",
         "x-ms-proposed-lease-id": "39cbd60e-b9a7-bd04-937d-0a4eba40ee44",
         "x-ms-return-client-request-id": "true",
-<<<<<<< HEAD
-        "x-ms-version": "2019-10-10"
-=======
         "x-ms-version": "2019-12-12"
->>>>>>> 32e373e2
       },
       "RequestBody": null,
       "StatusCode": 201,
       "ResponseHeaders": {
         "Content-Length": "0",
-<<<<<<< HEAD
-        "Date": "Thu, 05 Mar 2020 22:12:54 GMT",
-        "ETag": "\u00220x8D7C1525B04E02E\u0022",
-        "Last-Modified": "Thu, 05 Mar 2020 22:12:55 GMT",
-=======
         "Date": "Fri, 03 Apr 2020 20:57:32 GMT",
         "ETag": "\u00220x8D7D811A131645D\u0022",
         "Last-Modified": "Fri, 03 Apr 2020 20:57:32 GMT",
->>>>>>> 32e373e2
         "Server": [
           "Windows-Azure-Blob/1.0",
           "Microsoft-HTTPAPI/2.0"
         ],
         "x-ms-client-request-id": "38aa017a-7bbc-aa69-21da-b1a2e682b95a",
         "x-ms-lease-id": "39cbd60e-b9a7-bd04-937d-0a4eba40ee44",
-<<<<<<< HEAD
-        "x-ms-request-id": "a8f4cce5-c01e-0019-563b-f31280000000",
-        "x-ms-version": "2019-10-10"
-=======
         "x-ms-request-id": "9621d249-f01e-0012-7afa-093670000000",
         "x-ms-version": "2019-12-12"
->>>>>>> 32e373e2
       },
       "ResponseBody": []
     },
     {
-<<<<<<< HEAD
-      "RequestUri": "https://seanstagehierarchical.blob.core.windows.net/test-filesystem-f9b558ed-917a-cef1-1e9a-dfe591abfb58/test-directory-72f59026-fd3e-fef9-cdf7-cb5fee33f808?comp=lease",
-      "RequestMethod": "PUT",
-      "RequestHeaders": {
-        "Authorization": "Sanitized",
-        "traceparent": "00-ebb12be69c86df4e98d77bbd4181cc86-64e5f025ac51d34e-00",
-        "User-Agent": [
-          "azsdk-net-Storage.Files.DataLake/12.0.0-dev.20200305.1",
-          "(.NET Core 4.6.28325.01; Microsoft Windows 10.0.18363 )"
-        ],
-        "x-ms-client-request-id": "b8d427bf-b696-c687-5050-a6c201455f7c",
-        "x-ms-date": "Thu, 05 Mar 2020 22:12:55 GMT",
-        "x-ms-lease-action": "release",
-        "x-ms-lease-id": "39cbd60e-b9a7-bd04-937d-0a4eba40ee44",
-        "x-ms-return-client-request-id": "true",
-        "x-ms-version": "2019-10-10"
-=======
       "RequestUri": "http://seannsecanary.blob.core.windows.net/test-filesystem-f9b558ed-917a-cef1-1e9a-dfe591abfb58/test-directory-72f59026-fd3e-fef9-cdf7-cb5fee33f808?comp=lease",
       "RequestMethod": "PUT",
       "RequestHeaders": {
@@ -218,52 +117,25 @@
         "x-ms-lease-id": "39cbd60e-b9a7-bd04-937d-0a4eba40ee44",
         "x-ms-return-client-request-id": "true",
         "x-ms-version": "2019-12-12"
->>>>>>> 32e373e2
       },
       "RequestBody": null,
       "StatusCode": 200,
       "ResponseHeaders": {
         "Content-Length": "0",
-<<<<<<< HEAD
-        "Date": "Thu, 05 Mar 2020 22:12:54 GMT",
-        "ETag": "\u00220x8D7C1525B04E02E\u0022",
-        "Last-Modified": "Thu, 05 Mar 2020 22:12:55 GMT",
-=======
         "Date": "Fri, 03 Apr 2020 20:57:32 GMT",
         "ETag": "\u00220x8D7D811A131645D\u0022",
         "Last-Modified": "Fri, 03 Apr 2020 20:57:32 GMT",
->>>>>>> 32e373e2
         "Server": [
           "Windows-Azure-Blob/1.0",
           "Microsoft-HTTPAPI/2.0"
         ],
         "x-ms-client-request-id": "b8d427bf-b696-c687-5050-a6c201455f7c",
-<<<<<<< HEAD
-        "x-ms-request-id": "a8f4cce6-c01e-0019-573b-f31280000000",
-        "x-ms-version": "2019-10-10"
-=======
         "x-ms-request-id": "9621d257-f01e-0012-07fa-093670000000",
         "x-ms-version": "2019-12-12"
->>>>>>> 32e373e2
       },
       "ResponseBody": []
     },
     {
-<<<<<<< HEAD
-      "RequestUri": "https://seanstagehierarchical.blob.core.windows.net/test-filesystem-f9b558ed-917a-cef1-1e9a-dfe591abfb58?restype=container",
-      "RequestMethod": "DELETE",
-      "RequestHeaders": {
-        "Authorization": "Sanitized",
-        "traceparent": "00-37e0924c455b304a835f60d838b9031d-dfbcfcbb777d4b40-00",
-        "User-Agent": [
-          "azsdk-net-Storage.Files.DataLake/12.0.0-dev.20200305.1",
-          "(.NET Core 4.6.28325.01; Microsoft Windows 10.0.18363 )"
-        ],
-        "x-ms-client-request-id": "bee2b6c1-00ae-8fc4-f85b-ae3906e35aaa",
-        "x-ms-date": "Thu, 05 Mar 2020 22:12:55 GMT",
-        "x-ms-return-client-request-id": "true",
-        "x-ms-version": "2019-10-10"
-=======
       "RequestUri": "http://seannsecanary.blob.core.windows.net/test-filesystem-f9b558ed-917a-cef1-1e9a-dfe591abfb58?restype=container",
       "RequestMethod": "DELETE",
       "RequestHeaders": {
@@ -277,39 +149,25 @@
         "x-ms-date": "Fri, 03 Apr 2020 20:57:34 GMT",
         "x-ms-return-client-request-id": "true",
         "x-ms-version": "2019-12-12"
->>>>>>> 32e373e2
       },
       "RequestBody": null,
       "StatusCode": 202,
       "ResponseHeaders": {
         "Content-Length": "0",
-<<<<<<< HEAD
-        "Date": "Thu, 05 Mar 2020 22:12:54 GMT",
-=======
         "Date": "Fri, 03 Apr 2020 20:57:32 GMT",
->>>>>>> 32e373e2
         "Server": [
           "Windows-Azure-Blob/1.0",
           "Microsoft-HTTPAPI/2.0"
         ],
         "x-ms-client-request-id": "bee2b6c1-00ae-8fc4-f85b-ae3906e35aaa",
-<<<<<<< HEAD
-        "x-ms-request-id": "a8f4cce7-c01e-0019-583b-f31280000000",
-        "x-ms-version": "2019-10-10"
-=======
         "x-ms-request-id": "9621d273-f01e-0012-22fa-093670000000",
         "x-ms-version": "2019-12-12"
->>>>>>> 32e373e2
       },
       "ResponseBody": []
     }
   ],
   "Variables": {
     "RandomSeed": "196585967",
-<<<<<<< HEAD
-    "Storage_TestConfigHierarchicalNamespace": "NamespaceTenant\nseanstagehierarchical\nU2FuaXRpemVk\nhttps://seanstagehierarchical.blob.core.windows.net\nhttp://seanstagehierarchical.file.core.windows.net\nhttp://seanstagehierarchical.queue.core.windows.net\nhttp://seanstagehierarchical.table.core.windows.net\n\n\n\n\nhttp://seanstagehierarchical-secondary.blob.core.windows.net\nhttp://seanstagehierarchical-secondary.file.core.windows.net\nhttp://seanstagehierarchical-secondary.queue.core.windows.net\nhttp://seanstagehierarchical-secondary.table.core.windows.net\n68390a19-a643-458b-b726-408abf67b4fc\nSanitized\n72f988bf-86f1-41af-91ab-2d7cd011db47\nhttps://login.microsoftonline.com/\nCloud\nBlobEndpoint=https://seanstagehierarchical.blob.core.windows.net/;QueueEndpoint=http://seanstagehierarchical.queue.core.windows.net/;FileEndpoint=http://seanstagehierarchical.file.core.windows.net/;BlobSecondaryEndpoint=http://seanstagehierarchical-secondary.blob.core.windows.net/;QueueSecondaryEndpoint=http://seanstagehierarchical-secondary.queue.core.windows.net/;FileSecondaryEndpoint=http://seanstagehierarchical-secondary.file.core.windows.net/;AccountName=seanstagehierarchical;AccountKey=Sanitized\n"
-=======
     "Storage_TestConfigHierarchicalNamespace": "NamespaceTenant\nseannsecanary\nU2FuaXRpemVk\nhttp://seannsecanary.blob.core.windows.net\nhttp://seannsecanary.file.core.windows.net\nhttp://seannsecanary.queue.core.windows.net\nhttp://seannsecanary.table.core.windows.net\n\n\n\n\nhttp://seannsecanary-secondary.blob.core.windows.net\nhttp://seannsecanary-secondary.file.core.windows.net\nhttp://seannsecanary-secondary.queue.core.windows.net\nhttp://seannsecanary-secondary.table.core.windows.net\n68390a19-a643-458b-b726-408abf67b4fc\nSanitized\n72f988bf-86f1-41af-91ab-2d7cd011db47\nhttps://login.microsoftonline.com/\nCloud\nBlobEndpoint=http://seannsecanary.blob.core.windows.net/;QueueEndpoint=http://seannsecanary.queue.core.windows.net/;FileEndpoint=http://seannsecanary.file.core.windows.net/;BlobSecondaryEndpoint=http://seannsecanary-secondary.blob.core.windows.net/;QueueSecondaryEndpoint=http://seannsecanary-secondary.queue.core.windows.net/;FileSecondaryEndpoint=http://seannsecanary-secondary.file.core.windows.net/;AccountName=seannsecanary;AccountKey=Sanitized\n"
->>>>>>> 32e373e2
   }
 }