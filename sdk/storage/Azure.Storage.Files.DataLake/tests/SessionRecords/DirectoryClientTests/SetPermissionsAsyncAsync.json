--- conflicted
+++ resolved
@@ -28,11 +28,7 @@
           "Microsoft-HTTPAPI/2.0"
         ],
         "x-ms-client-request-id": "9121bbe3-fb79-087e-f538-3a155fd785f9",
-<<<<<<< HEAD
-        "x-ms-request-id": "ffab4e9c-301e-0040-433b-f39503000000",
-=======
         "x-ms-request-id": "9621e4eb-f01e-0012-0afa-093670000000",
->>>>>>> 8d420312
         "x-ms-version": "2019-12-12"
       },
       "ResponseBody": []
@@ -64,11 +60,7 @@
           "Microsoft-HTTPAPI/2.0"
         ],
         "x-ms-client-request-id": "ed853065-76d2-8ec0-ee12-f6d6ceaddd4d",
-<<<<<<< HEAD
-        "x-ms-request-id": "cc91db0a-f01f-0002-5f3b-f32c83000000",
-=======
         "x-ms-request-id": "fa43fe7d-201f-0097-67fa-091bad000000",
->>>>>>> 8d420312
         "x-ms-version": "2019-12-12"
       },
       "ResponseBody": []
@@ -101,11 +93,7 @@
         ],
         "x-ms-client-request-id": "fa6be5e3-1822-ff20-f1fa-26525e19935e",
         "x-ms-namespace-enabled": "true",
-<<<<<<< HEAD
-        "x-ms-request-id": "cc91db0b-f01f-0002-603b-f32c83000000",
-=======
         "x-ms-request-id": "fa43fe7e-201f-0097-68fa-091bad000000",
->>>>>>> 8d420312
         "x-ms-version": "2019-12-12"
       },
       "ResponseBody": []
@@ -135,11 +123,7 @@
           "Microsoft-HTTPAPI/2.0"
         ],
         "x-ms-client-request-id": "e8f34dce-e342-1a2a-27a0-bb544a40272b",
-<<<<<<< HEAD
-        "x-ms-request-id": "ffab4ea9-301e-0040-4a3b-f39503000000",
-=======
         "x-ms-request-id": "9621e519-f01e-0012-26fa-093670000000",
->>>>>>> 8d420312
         "x-ms-version": "2019-12-12"
       },
       "ResponseBody": []
