{
  "Entries": [
    {
      "RequestUri": "https://login.microsoftonline.com/72f988bf-86f1-41af-91ab-2d7cd011db47/oauth2/v2.0/token",
      "RequestMethod": "POST",
      "RequestHeaders": {
        "Content-Length": "169",
        "Content-Type": "application/x-www-form-urlencoded",
<<<<<<< HEAD
        "traceparent": "00-b3b115bde09ba942b1635fcff9ff2c29-ff66ad4eb0eb4348-00",
        "User-Agent": [
          "azsdk-net-Identity/1.1.1",
          "(.NET Core 4.6.28325.01; Microsoft Windows 10.0.18363 )"
=======
        "traceparent": "00-507bffa0e549a446a6a9a88e7b1538ec-993f99064732694b-00",
        "User-Agent": [
          "azsdk-net-Identity/1.1.1",
          "(.NET Core 4.6.28325.01; Microsoft Windows 10.0.18362 )"
>>>>>>> 32e373e2
        ],
        "x-ms-client-request-id": "2f8118d2d455f7acbc35a24211f54479",
        "x-ms-return-client-request-id": "true"
      },
      "RequestBody": "response_type=token\u0026grant_type=client_credentials\u0026client_id=68390a19-a643-458b-b726-408abf67b4fc\u0026client_secret=Sanitized\u0026scope=https%3A%2F%2Fstorage.azure.com%2F.default",
      "StatusCode": 200,
      "ResponseHeaders": {
        "Cache-Control": "no-store, no-cache",
        "Content-Length": "92",
        "Content-Type": "application/json; charset=utf-8",
<<<<<<< HEAD
        "Date": "Thu, 05 Mar 2020 22:08:57 GMT",
=======
        "Date": "Fri, 03 Apr 2020 20:55:13 GMT",
>>>>>>> 32e373e2
        "Expires": "-1",
        "P3P": "CP=\u0022DSP CUR OTPi IND OTRi ONL FIN\u0022",
        "Pragma": "no-cache",
        "Set-Cookie": [
<<<<<<< HEAD
          "fpc=AhJbsq3msZ1KvWW9lPeIK0_eSEc1BgAAADZv89UOAAAA; expires=Sat, 04-Apr-2020 22:08:57 GMT; path=/; secure; HttpOnly; SameSite=None",
          "x-ms-gateway-slice=corp; path=/; SameSite=None; secure; HttpOnly",
          "stsservicecookie=estscorp; path=/; secure; HttpOnly; SameSite=None"
        ],
        "Strict-Transport-Security": "max-age=31536000; includeSubDomains",
        "X-Content-Type-Options": "nosniff",
        "x-ms-ests-server": "2.1.10155.16 - SAN ProdSlices",
        "x-ms-request-id": "d0fde060-36fb-41ff-b721-49513e010700"
=======
          "fpc=AsGXjHBHu8FNpfpxjbDgd3TeSEc1AQAAALCZGdYOAAAA; expires=Sun, 03-May-2020 20:55:13 GMT; path=/; secure; HttpOnly; SameSite=None",
          "x-ms-gateway-slice=prod; path=/; SameSite=None; secure; HttpOnly",
          "stsservicecookie=ests; path=/; SameSite=None; secure; HttpOnly"
        ],
        "Strict-Transport-Security": "max-age=31536000; includeSubDomains",
        "X-Content-Type-Options": "nosniff",
        "x-ms-ests-server": "2.1.10321.6 - SAN ProdSlices",
        "x-ms-request-id": "de2ff1ea-e360-4475-bd3d-9f28a4490a00"
>>>>>>> 32e373e2
      },
      "ResponseBody": {
        "token_type": "Bearer",
        "expires_in": 86399,
        "ext_expires_in": 86399,
        "access_token": "Sanitized"
      }
    },
    {
      "RequestUri": "https://seannsecanary.blob.core.windows.net/test-filesystem-ca0e973a-2aab-844e-40b4-68d761b1a264?restype=container",
      "RequestMethod": "PUT",
      "RequestHeaders": {
        "Authorization": "Sanitized",
<<<<<<< HEAD
        "traceparent": "00-b3b115bde09ba942b1635fcff9ff2c29-56f6b57c6ee9d944-00",
        "User-Agent": [
          "azsdk-net-Storage.Files.DataLake/12.0.0-dev.20200305.1",
          "(.NET Core 4.6.28325.01; Microsoft Windows 10.0.18363 )"
=======
        "traceparent": "00-507bffa0e549a446a6a9a88e7b1538ec-e5490d5719b56c40-00",
        "User-Agent": [
          "azsdk-net-Storage.Files.DataLake/12.1.0-dev.20200403.1",
          "(.NET Core 4.6.28325.01; Microsoft Windows 10.0.18362 )"
>>>>>>> 32e373e2
        ],
        "x-ms-blob-public-access": "container",
        "x-ms-client-request-id": "98a41269-2852-a3fc-7b30-81784d6b3336",
        "x-ms-return-client-request-id": "true",
<<<<<<< HEAD
        "x-ms-version": "2019-10-10"
=======
        "x-ms-version": "2019-12-12"
>>>>>>> 32e373e2
      },
      "RequestBody": null,
      "StatusCode": 201,
      "ResponseHeaders": {
        "Content-Length": "0",
<<<<<<< HEAD
        "Date": "Thu, 05 Mar 2020 22:08:58 GMT",
        "ETag": "\u00220x8D7C151CDFD4BD4\u0022",
        "Last-Modified": "Thu, 05 Mar 2020 22:08:58 GMT",
=======
        "Date": "Fri, 03 Apr 2020 20:55:13 GMT",
        "ETag": "\u00220x8D7D8114E913A38\u0022",
        "Last-Modified": "Fri, 03 Apr 2020 20:55:14 GMT",
>>>>>>> 32e373e2
        "Server": [
          "Windows-Azure-Blob/1.0",
          "Microsoft-HTTPAPI/2.0"
        ],
        "x-ms-client-request-id": "98a41269-2852-a3fc-7b30-81784d6b3336",
<<<<<<< HEAD
        "x-ms-request-id": "4a11dbad-c01e-0026-353a-f3da23000000",
        "x-ms-version": "2019-10-10"
=======
        "x-ms-request-id": "e9661332-c01e-0054-2ffa-0902f7000000",
        "x-ms-version": "2019-12-12"
>>>>>>> 32e373e2
      },
      "ResponseBody": []
    },
    {
      "RequestUri": "https://seannsecanary.dfs.core.windows.net/test-filesystem-ca0e973a-2aab-844e-40b4-68d761b1a264/test-directory-4419ed39-9613-dd1b-4932-dce2510ae24f?resource=directory",
      "RequestMethod": "PUT",
      "RequestHeaders": {
        "Authorization": "Sanitized",
<<<<<<< HEAD
        "traceparent": "00-e96308716feada4391a4595ff01e9805-eb4bbbf172e95649-00",
        "User-Agent": [
          "azsdk-net-Storage.Files.DataLake/12.0.0-dev.20200305.1",
          "(.NET Core 4.6.28325.01; Microsoft Windows 10.0.18363 )"
        ],
        "x-ms-client-request-id": "80534e9d-734e-95ae-65ad-dc1d85b99186",
        "x-ms-return-client-request-id": "true",
        "x-ms-version": "2019-10-10"
=======
        "traceparent": "00-026ea1e15938164f9585149bb48ecc66-1867fccffdb35c49-00",
        "User-Agent": [
          "azsdk-net-Storage.Files.DataLake/12.1.0-dev.20200403.1",
          "(.NET Core 4.6.28325.01; Microsoft Windows 10.0.18362 )"
        ],
        "x-ms-client-request-id": "80534e9d-734e-95ae-65ad-dc1d85b99186",
        "x-ms-return-client-request-id": "true",
        "x-ms-version": "2019-12-12"
>>>>>>> 32e373e2
      },
      "RequestBody": null,
      "StatusCode": 201,
      "ResponseHeaders": {
        "Content-Length": "0",
<<<<<<< HEAD
        "Date": "Thu, 05 Mar 2020 22:08:58 GMT",
        "ETag": "\u00220x8D7C151CE3F4E9E\u0022",
        "Last-Modified": "Thu, 05 Mar 2020 22:08:59 GMT",
=======
        "Date": "Fri, 03 Apr 2020 20:55:14 GMT",
        "ETag": "\u00220x8D7D8114F07415B\u0022",
        "Last-Modified": "Fri, 03 Apr 2020 20:55:14 GMT",
>>>>>>> 32e373e2
        "Server": [
          "Windows-Azure-HDFS/1.0",
          "Microsoft-HTTPAPI/2.0"
        ],
        "x-ms-client-request-id": "80534e9d-734e-95ae-65ad-dc1d85b99186",
<<<<<<< HEAD
        "x-ms-request-id": "5895a1a3-d01f-003a-083a-f38843000000",
        "x-ms-version": "2019-10-10"
=======
        "x-ms-request-id": "c6635433-f01f-004f-2bfa-093cf4000000",
        "x-ms-version": "2019-12-12"
>>>>>>> 32e373e2
      },
      "ResponseBody": []
    },
    {
      "RequestUri": "https://seannsecanary.blob.core.windows.net/test-filesystem-ca0e973a-2aab-844e-40b4-68d761b1a264/test-directory-4419ed39-9613-dd1b-4932-dce2510ae24f",
      "RequestMethod": "HEAD",
      "RequestHeaders": {
        "Authorization": "Sanitized",
        "User-Agent": [
<<<<<<< HEAD
          "azsdk-net-Storage.Files.DataLake/12.0.0-dev.20200305.1",
          "(.NET Core 4.6.28325.01; Microsoft Windows 10.0.18363 )"
        ],
        "x-ms-client-request-id": "c3a46c9f-c3a1-1b2b-2ae4-d8b86ddfa77b",
        "x-ms-return-client-request-id": "true",
        "x-ms-version": "2019-10-10"
=======
          "azsdk-net-Storage.Files.DataLake/12.1.0-dev.20200403.1",
          "(.NET Core 4.6.28325.01; Microsoft Windows 10.0.18362 )"
        ],
        "x-ms-client-request-id": "c3a46c9f-c3a1-1b2b-2ae4-d8b86ddfa77b",
        "x-ms-return-client-request-id": "true",
        "x-ms-version": "2019-12-12"
>>>>>>> 32e373e2
      },
      "RequestBody": null,
      "StatusCode": 200,
      "ResponseHeaders": {
        "Accept-Ranges": "bytes",
        "Content-Length": "0",
        "Content-Type": "application/octet-stream",
<<<<<<< HEAD
        "Date": "Thu, 05 Mar 2020 22:08:59 GMT",
        "ETag": "\u00220x8D7C151CE3F4E9E\u0022",
        "Last-Modified": "Thu, 05 Mar 2020 22:08:59 GMT",
=======
        "Date": "Fri, 03 Apr 2020 20:55:14 GMT",
        "ETag": "\u00220x8D7D8114F07415B\u0022",
        "Last-Modified": "Fri, 03 Apr 2020 20:55:14 GMT",
>>>>>>> 32e373e2
        "Server": [
          "Windows-Azure-Blob/1.0",
          "Microsoft-HTTPAPI/2.0"
        ],
        "x-ms-access-tier": "Hot",
        "x-ms-access-tier-inferred": "true",
        "x-ms-blob-type": "BlockBlob",
        "x-ms-client-request-id": "c3a46c9f-c3a1-1b2b-2ae4-d8b86ddfa77b",
<<<<<<< HEAD
        "x-ms-creation-time": "Thu, 05 Mar 2020 22:08:59 GMT",
        "x-ms-lease-state": "available",
        "x-ms-lease-status": "unlocked",
        "x-ms-meta-hdi_isfolder": "true",
        "x-ms-request-id": "4a11dbdb-c01e-0026-5b3a-f3da23000000",
        "x-ms-server-encrypted": "true",
        "x-ms-version": "2019-10-10"
=======
        "x-ms-creation-time": "Fri, 03 Apr 2020 20:55:14 GMT",
        "x-ms-lease-state": "available",
        "x-ms-lease-status": "unlocked",
        "x-ms-meta-hdi_isfolder": "true",
        "x-ms-request-id": "e96613b7-c01e-0054-25fa-0902f7000000",
        "x-ms-server-encrypted": "true",
        "x-ms-version": "2019-12-12"
>>>>>>> 32e373e2
      },
      "ResponseBody": []
    },
    {
      "RequestUri": "https://seannsecanary.blob.core.windows.net/test-filesystem-ca0e973a-2aab-844e-40b4-68d761b1a264?restype=container",
      "RequestMethod": "DELETE",
      "RequestHeaders": {
        "Authorization": "Sanitized",
<<<<<<< HEAD
        "traceparent": "00-0f35554a25645144942b30f40963cb53-76ee909354ebe64d-00",
        "User-Agent": [
          "azsdk-net-Storage.Files.DataLake/12.0.0-dev.20200305.1",
          "(.NET Core 4.6.28325.01; Microsoft Windows 10.0.18363 )"
        ],
        "x-ms-client-request-id": "197dd875-ce15-28e5-ddce-490e1b191b3c",
        "x-ms-return-client-request-id": "true",
        "x-ms-version": "2019-10-10"
=======
        "traceparent": "00-6ec6cd40716a02408107543f8c03e5f5-2726e38df164d34b-00",
        "User-Agent": [
          "azsdk-net-Storage.Files.DataLake/12.1.0-dev.20200403.1",
          "(.NET Core 4.6.28325.01; Microsoft Windows 10.0.18362 )"
        ],
        "x-ms-client-request-id": "197dd875-ce15-28e5-ddce-490e1b191b3c",
        "x-ms-return-client-request-id": "true",
        "x-ms-version": "2019-12-12"
>>>>>>> 32e373e2
      },
      "RequestBody": null,
      "StatusCode": 202,
      "ResponseHeaders": {
        "Content-Length": "0",
<<<<<<< HEAD
        "Date": "Thu, 05 Mar 2020 22:08:59 GMT",
=======
        "Date": "Fri, 03 Apr 2020 20:55:14 GMT",
>>>>>>> 32e373e2
        "Server": [
          "Windows-Azure-Blob/1.0",
          "Microsoft-HTTPAPI/2.0"
        ],
        "x-ms-client-request-id": "197dd875-ce15-28e5-ddce-490e1b191b3c",
<<<<<<< HEAD
        "x-ms-request-id": "4a11dbe1-c01e-0026-613a-f3da23000000",
        "x-ms-version": "2019-10-10"
=======
        "x-ms-request-id": "e96613c2-c01e-0054-2ffa-0902f7000000",
        "x-ms-version": "2019-12-12"
>>>>>>> 32e373e2
      },
      "ResponseBody": []
    }
  ],
  "Variables": {
    "RandomSeed": "1005807466",
<<<<<<< HEAD
    "Storage_TestConfigHierarchicalNamespace": "NamespaceTenant\nseanstagehierarchical\nU2FuaXRpemVk\nhttps://seanstagehierarchical.blob.core.windows.net\nhttp://seanstagehierarchical.file.core.windows.net\nhttp://seanstagehierarchical.queue.core.windows.net\nhttp://seanstagehierarchical.table.core.windows.net\n\n\n\n\nhttp://seanstagehierarchical-secondary.blob.core.windows.net\nhttp://seanstagehierarchical-secondary.file.core.windows.net\nhttp://seanstagehierarchical-secondary.queue.core.windows.net\nhttp://seanstagehierarchical-secondary.table.core.windows.net\n68390a19-a643-458b-b726-408abf67b4fc\nSanitized\n72f988bf-86f1-41af-91ab-2d7cd011db47\nhttps://login.microsoftonline.com/\nCloud\nBlobEndpoint=https://seanstagehierarchical.blob.core.windows.net/;QueueEndpoint=http://seanstagehierarchical.queue.core.windows.net/;FileEndpoint=http://seanstagehierarchical.file.core.windows.net/;BlobSecondaryEndpoint=http://seanstagehierarchical-secondary.blob.core.windows.net/;QueueSecondaryEndpoint=http://seanstagehierarchical-secondary.queue.core.windows.net/;FileSecondaryEndpoint=http://seanstagehierarchical-secondary.file.core.windows.net/;AccountName=seanstagehierarchical;AccountKey=Sanitized\n"
=======
    "Storage_TestConfigHierarchicalNamespace": "NamespaceTenant\nseannsecanary\nU2FuaXRpemVk\nhttp://seannsecanary.blob.core.windows.net\nhttp://seannsecanary.file.core.windows.net\nhttp://seannsecanary.queue.core.windows.net\nhttp://seannsecanary.table.core.windows.net\n\n\n\n\nhttp://seannsecanary-secondary.blob.core.windows.net\nhttp://seannsecanary-secondary.file.core.windows.net\nhttp://seannsecanary-secondary.queue.core.windows.net\nhttp://seannsecanary-secondary.table.core.windows.net\n68390a19-a643-458b-b726-408abf67b4fc\nSanitized\n72f988bf-86f1-41af-91ab-2d7cd011db47\nhttps://login.microsoftonline.com/\nCloud\nBlobEndpoint=http://seannsecanary.blob.core.windows.net/;QueueEndpoint=http://seannsecanary.queue.core.windows.net/;FileEndpoint=http://seannsecanary.file.core.windows.net/;BlobSecondaryEndpoint=http://seannsecanary-secondary.blob.core.windows.net/;QueueSecondaryEndpoint=http://seannsecanary-secondary.queue.core.windows.net/;FileSecondaryEndpoint=http://seannsecanary-secondary.file.core.windows.net/;AccountName=seannsecanary;AccountKey=Sanitized\n"
>>>>>>> 32e373e2
  }
}<|MERGE_RESOLUTION|>--- conflicted
+++ resolved
@@ -6,17 +6,10 @@
       "RequestHeaders": {
         "Content-Length": "169",
         "Content-Type": "application/x-www-form-urlencoded",
-<<<<<<< HEAD
-        "traceparent": "00-b3b115bde09ba942b1635fcff9ff2c29-ff66ad4eb0eb4348-00",
-        "User-Agent": [
-          "azsdk-net-Identity/1.1.1",
-          "(.NET Core 4.6.28325.01; Microsoft Windows 10.0.18363 )"
-=======
         "traceparent": "00-507bffa0e549a446a6a9a88e7b1538ec-993f99064732694b-00",
         "User-Agent": [
           "azsdk-net-Identity/1.1.1",
           "(.NET Core 4.6.28325.01; Microsoft Windows 10.0.18362 )"
->>>>>>> 32e373e2
         ],
         "x-ms-client-request-id": "2f8118d2d455f7acbc35a24211f54479",
         "x-ms-return-client-request-id": "true"
@@ -27,25 +20,11 @@
         "Cache-Control": "no-store, no-cache",
         "Content-Length": "92",
         "Content-Type": "application/json; charset=utf-8",
-<<<<<<< HEAD
-        "Date": "Thu, 05 Mar 2020 22:08:57 GMT",
-=======
         "Date": "Fri, 03 Apr 2020 20:55:13 GMT",
->>>>>>> 32e373e2
         "Expires": "-1",
         "P3P": "CP=\u0022DSP CUR OTPi IND OTRi ONL FIN\u0022",
         "Pragma": "no-cache",
         "Set-Cookie": [
-<<<<<<< HEAD
-          "fpc=AhJbsq3msZ1KvWW9lPeIK0_eSEc1BgAAADZv89UOAAAA; expires=Sat, 04-Apr-2020 22:08:57 GMT; path=/; secure; HttpOnly; SameSite=None",
-          "x-ms-gateway-slice=corp; path=/; SameSite=None; secure; HttpOnly",
-          "stsservicecookie=estscorp; path=/; secure; HttpOnly; SameSite=None"
-        ],
-        "Strict-Transport-Security": "max-age=31536000; includeSubDomains",
-        "X-Content-Type-Options": "nosniff",
-        "x-ms-ests-server": "2.1.10155.16 - SAN ProdSlices",
-        "x-ms-request-id": "d0fde060-36fb-41ff-b721-49513e010700"
-=======
           "fpc=AsGXjHBHu8FNpfpxjbDgd3TeSEc1AQAAALCZGdYOAAAA; expires=Sun, 03-May-2020 20:55:13 GMT; path=/; secure; HttpOnly; SameSite=None",
           "x-ms-gateway-slice=prod; path=/; SameSite=None; secure; HttpOnly",
           "stsservicecookie=ests; path=/; SameSite=None; secure; HttpOnly"
@@ -54,7 +33,6 @@
         "X-Content-Type-Options": "nosniff",
         "x-ms-ests-server": "2.1.10321.6 - SAN ProdSlices",
         "x-ms-request-id": "de2ff1ea-e360-4475-bd3d-9f28a4490a00"
->>>>>>> 32e373e2
       },
       "ResponseBody": {
         "token_type": "Bearer",
@@ -68,52 +46,30 @@
       "RequestMethod": "PUT",
       "RequestHeaders": {
         "Authorization": "Sanitized",
-<<<<<<< HEAD
-        "traceparent": "00-b3b115bde09ba942b1635fcff9ff2c29-56f6b57c6ee9d944-00",
-        "User-Agent": [
-          "azsdk-net-Storage.Files.DataLake/12.0.0-dev.20200305.1",
-          "(.NET Core 4.6.28325.01; Microsoft Windows 10.0.18363 )"
-=======
         "traceparent": "00-507bffa0e549a446a6a9a88e7b1538ec-e5490d5719b56c40-00",
         "User-Agent": [
           "azsdk-net-Storage.Files.DataLake/12.1.0-dev.20200403.1",
           "(.NET Core 4.6.28325.01; Microsoft Windows 10.0.18362 )"
->>>>>>> 32e373e2
         ],
         "x-ms-blob-public-access": "container",
         "x-ms-client-request-id": "98a41269-2852-a3fc-7b30-81784d6b3336",
         "x-ms-return-client-request-id": "true",
-<<<<<<< HEAD
-        "x-ms-version": "2019-10-10"
-=======
         "x-ms-version": "2019-12-12"
->>>>>>> 32e373e2
       },
       "RequestBody": null,
       "StatusCode": 201,
       "ResponseHeaders": {
         "Content-Length": "0",
-<<<<<<< HEAD
-        "Date": "Thu, 05 Mar 2020 22:08:58 GMT",
-        "ETag": "\u00220x8D7C151CDFD4BD4\u0022",
-        "Last-Modified": "Thu, 05 Mar 2020 22:08:58 GMT",
-=======
         "Date": "Fri, 03 Apr 2020 20:55:13 GMT",
         "ETag": "\u00220x8D7D8114E913A38\u0022",
         "Last-Modified": "Fri, 03 Apr 2020 20:55:14 GMT",
->>>>>>> 32e373e2
         "Server": [
           "Windows-Azure-Blob/1.0",
           "Microsoft-HTTPAPI/2.0"
         ],
         "x-ms-client-request-id": "98a41269-2852-a3fc-7b30-81784d6b3336",
-<<<<<<< HEAD
-        "x-ms-request-id": "4a11dbad-c01e-0026-353a-f3da23000000",
-        "x-ms-version": "2019-10-10"
-=======
         "x-ms-request-id": "e9661332-c01e-0054-2ffa-0902f7000000",
         "x-ms-version": "2019-12-12"
->>>>>>> 32e373e2
       },
       "ResponseBody": []
     },
@@ -122,16 +78,6 @@
       "RequestMethod": "PUT",
       "RequestHeaders": {
         "Authorization": "Sanitized",
-<<<<<<< HEAD
-        "traceparent": "00-e96308716feada4391a4595ff01e9805-eb4bbbf172e95649-00",
-        "User-Agent": [
-          "azsdk-net-Storage.Files.DataLake/12.0.0-dev.20200305.1",
-          "(.NET Core 4.6.28325.01; Microsoft Windows 10.0.18363 )"
-        ],
-        "x-ms-client-request-id": "80534e9d-734e-95ae-65ad-dc1d85b99186",
-        "x-ms-return-client-request-id": "true",
-        "x-ms-version": "2019-10-10"
-=======
         "traceparent": "00-026ea1e15938164f9585149bb48ecc66-1867fccffdb35c49-00",
         "User-Agent": [
           "azsdk-net-Storage.Files.DataLake/12.1.0-dev.20200403.1",
@@ -140,33 +86,21 @@
         "x-ms-client-request-id": "80534e9d-734e-95ae-65ad-dc1d85b99186",
         "x-ms-return-client-request-id": "true",
         "x-ms-version": "2019-12-12"
->>>>>>> 32e373e2
       },
       "RequestBody": null,
       "StatusCode": 201,
       "ResponseHeaders": {
         "Content-Length": "0",
-<<<<<<< HEAD
-        "Date": "Thu, 05 Mar 2020 22:08:58 GMT",
-        "ETag": "\u00220x8D7C151CE3F4E9E\u0022",
-        "Last-Modified": "Thu, 05 Mar 2020 22:08:59 GMT",
-=======
         "Date": "Fri, 03 Apr 2020 20:55:14 GMT",
         "ETag": "\u00220x8D7D8114F07415B\u0022",
         "Last-Modified": "Fri, 03 Apr 2020 20:55:14 GMT",
->>>>>>> 32e373e2
         "Server": [
           "Windows-Azure-HDFS/1.0",
           "Microsoft-HTTPAPI/2.0"
         ],
         "x-ms-client-request-id": "80534e9d-734e-95ae-65ad-dc1d85b99186",
-<<<<<<< HEAD
-        "x-ms-request-id": "5895a1a3-d01f-003a-083a-f38843000000",
-        "x-ms-version": "2019-10-10"
-=======
         "x-ms-request-id": "c6635433-f01f-004f-2bfa-093cf4000000",
         "x-ms-version": "2019-12-12"
->>>>>>> 32e373e2
       },
       "ResponseBody": []
     },
@@ -176,21 +110,12 @@
       "RequestHeaders": {
         "Authorization": "Sanitized",
         "User-Agent": [
-<<<<<<< HEAD
-          "azsdk-net-Storage.Files.DataLake/12.0.0-dev.20200305.1",
-          "(.NET Core 4.6.28325.01; Microsoft Windows 10.0.18363 )"
-        ],
-        "x-ms-client-request-id": "c3a46c9f-c3a1-1b2b-2ae4-d8b86ddfa77b",
-        "x-ms-return-client-request-id": "true",
-        "x-ms-version": "2019-10-10"
-=======
           "azsdk-net-Storage.Files.DataLake/12.1.0-dev.20200403.1",
           "(.NET Core 4.6.28325.01; Microsoft Windows 10.0.18362 )"
         ],
         "x-ms-client-request-id": "c3a46c9f-c3a1-1b2b-2ae4-d8b86ddfa77b",
         "x-ms-return-client-request-id": "true",
         "x-ms-version": "2019-12-12"
->>>>>>> 32e373e2
       },
       "RequestBody": null,
       "StatusCode": 200,
@@ -198,15 +123,9 @@
         "Accept-Ranges": "bytes",
         "Content-Length": "0",
         "Content-Type": "application/octet-stream",
-<<<<<<< HEAD
-        "Date": "Thu, 05 Mar 2020 22:08:59 GMT",
-        "ETag": "\u00220x8D7C151CE3F4E9E\u0022",
-        "Last-Modified": "Thu, 05 Mar 2020 22:08:59 GMT",
-=======
         "Date": "Fri, 03 Apr 2020 20:55:14 GMT",
         "ETag": "\u00220x8D7D8114F07415B\u0022",
         "Last-Modified": "Fri, 03 Apr 2020 20:55:14 GMT",
->>>>>>> 32e373e2
         "Server": [
           "Windows-Azure-Blob/1.0",
           "Microsoft-HTTPAPI/2.0"
@@ -215,15 +134,6 @@
         "x-ms-access-tier-inferred": "true",
         "x-ms-blob-type": "BlockBlob",
         "x-ms-client-request-id": "c3a46c9f-c3a1-1b2b-2ae4-d8b86ddfa77b",
-<<<<<<< HEAD
-        "x-ms-creation-time": "Thu, 05 Mar 2020 22:08:59 GMT",
-        "x-ms-lease-state": "available",
-        "x-ms-lease-status": "unlocked",
-        "x-ms-meta-hdi_isfolder": "true",
-        "x-ms-request-id": "4a11dbdb-c01e-0026-5b3a-f3da23000000",
-        "x-ms-server-encrypted": "true",
-        "x-ms-version": "2019-10-10"
-=======
         "x-ms-creation-time": "Fri, 03 Apr 2020 20:55:14 GMT",
         "x-ms-lease-state": "available",
         "x-ms-lease-status": "unlocked",
@@ -231,7 +141,6 @@
         "x-ms-request-id": "e96613b7-c01e-0054-25fa-0902f7000000",
         "x-ms-server-encrypted": "true",
         "x-ms-version": "2019-12-12"
->>>>>>> 32e373e2
       },
       "ResponseBody": []
     },
@@ -240,16 +149,6 @@
       "RequestMethod": "DELETE",
       "RequestHeaders": {
         "Authorization": "Sanitized",
-<<<<<<< HEAD
-        "traceparent": "00-0f35554a25645144942b30f40963cb53-76ee909354ebe64d-00",
-        "User-Agent": [
-          "azsdk-net-Storage.Files.DataLake/12.0.0-dev.20200305.1",
-          "(.NET Core 4.6.28325.01; Microsoft Windows 10.0.18363 )"
-        ],
-        "x-ms-client-request-id": "197dd875-ce15-28e5-ddce-490e1b191b3c",
-        "x-ms-return-client-request-id": "true",
-        "x-ms-version": "2019-10-10"
-=======
         "traceparent": "00-6ec6cd40716a02408107543f8c03e5f5-2726e38df164d34b-00",
         "User-Agent": [
           "azsdk-net-Storage.Files.DataLake/12.1.0-dev.20200403.1",
@@ -258,39 +157,25 @@
         "x-ms-client-request-id": "197dd875-ce15-28e5-ddce-490e1b191b3c",
         "x-ms-return-client-request-id": "true",
         "x-ms-version": "2019-12-12"
->>>>>>> 32e373e2
       },
       "RequestBody": null,
       "StatusCode": 202,
       "ResponseHeaders": {
         "Content-Length": "0",
-<<<<<<< HEAD
-        "Date": "Thu, 05 Mar 2020 22:08:59 GMT",
-=======
         "Date": "Fri, 03 Apr 2020 20:55:14 GMT",
->>>>>>> 32e373e2
         "Server": [
           "Windows-Azure-Blob/1.0",
           "Microsoft-HTTPAPI/2.0"
         ],
         "x-ms-client-request-id": "197dd875-ce15-28e5-ddce-490e1b191b3c",
-<<<<<<< HEAD
-        "x-ms-request-id": "4a11dbe1-c01e-0026-613a-f3da23000000",
-        "x-ms-version": "2019-10-10"
-=======
         "x-ms-request-id": "e96613c2-c01e-0054-2ffa-0902f7000000",
         "x-ms-version": "2019-12-12"
->>>>>>> 32e373e2
       },
       "ResponseBody": []
     }
   ],
   "Variables": {
     "RandomSeed": "1005807466",
-<<<<<<< HEAD
-    "Storage_TestConfigHierarchicalNamespace": "NamespaceTenant\nseanstagehierarchical\nU2FuaXRpemVk\nhttps://seanstagehierarchical.blob.core.windows.net\nhttp://seanstagehierarchical.file.core.windows.net\nhttp://seanstagehierarchical.queue.core.windows.net\nhttp://seanstagehierarchical.table.core.windows.net\n\n\n\n\nhttp://seanstagehierarchical-secondary.blob.core.windows.net\nhttp://seanstagehierarchical-secondary.file.core.windows.net\nhttp://seanstagehierarchical-secondary.queue.core.windows.net\nhttp://seanstagehierarchical-secondary.table.core.windows.net\n68390a19-a643-458b-b726-408abf67b4fc\nSanitized\n72f988bf-86f1-41af-91ab-2d7cd011db47\nhttps://login.microsoftonline.com/\nCloud\nBlobEndpoint=https://seanstagehierarchical.blob.core.windows.net/;QueueEndpoint=http://seanstagehierarchical.queue.core.windows.net/;FileEndpoint=http://seanstagehierarchical.file.core.windows.net/;BlobSecondaryEndpoint=http://seanstagehierarchical-secondary.blob.core.windows.net/;QueueSecondaryEndpoint=http://seanstagehierarchical-secondary.queue.core.windows.net/;FileSecondaryEndpoint=http://seanstagehierarchical-secondary.file.core.windows.net/;AccountName=seanstagehierarchical;AccountKey=Sanitized\n"
-=======
     "Storage_TestConfigHierarchicalNamespace": "NamespaceTenant\nseannsecanary\nU2FuaXRpemVk\nhttp://seannsecanary.blob.core.windows.net\nhttp://seannsecanary.file.core.windows.net\nhttp://seannsecanary.queue.core.windows.net\nhttp://seannsecanary.table.core.windows.net\n\n\n\n\nhttp://seannsecanary-secondary.blob.core.windows.net\nhttp://seannsecanary-secondary.file.core.windows.net\nhttp://seannsecanary-secondary.queue.core.windows.net\nhttp://seannsecanary-secondary.table.core.windows.net\n68390a19-a643-458b-b726-408abf67b4fc\nSanitized\n72f988bf-86f1-41af-91ab-2d7cd011db47\nhttps://login.microsoftonline.com/\nCloud\nBlobEndpoint=http://seannsecanary.blob.core.windows.net/;QueueEndpoint=http://seannsecanary.queue.core.windows.net/;FileEndpoint=http://seannsecanary.file.core.windows.net/;BlobSecondaryEndpoint=http://seannsecanary-secondary.blob.core.windows.net/;QueueSecondaryEndpoint=http://seannsecanary-secondary.queue.core.windows.net/;FileSecondaryEndpoint=http://seannsecanary-secondary.file.core.windows.net/;AccountName=seannsecanary;AccountKey=Sanitized\n"
->>>>>>> 32e373e2
   }
 }