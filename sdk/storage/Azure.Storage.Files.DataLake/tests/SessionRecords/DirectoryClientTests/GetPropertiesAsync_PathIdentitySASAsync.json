--- conflicted
+++ resolved
@@ -6,17 +6,10 @@
       "RequestHeaders": {
         "Content-Length": "169",
         "Content-Type": "application/x-www-form-urlencoded",
-<<<<<<< HEAD
-        "traceparent": "00-cbda82359d959041b569f1ad173cb850-9605276da1004c44-00",
+        "traceparent": "00-74c792351c0f8f4d9977a845b64c2ea8-3b4e02f2d25a194d-00",
         "User-Agent": [
           "azsdk-net-Identity/1.1.1",
-          "(.NET Core 4.6.28325.01; Microsoft Windows 10.0.18363 )"
-=======
-        "traceparent": "00-74c792351c0f8f4d9977a845b64c2ea8-3b4e02f2d25a194d-00",
-        "User-Agent": [
-          "azsdk-net-Identity/1.1.1",
-          "(.NET Core 4.6.28325.01; Microsoft Windows 10.0.18362 )"
->>>>>>> 32e373e2
+          "(.NET Core 4.6.28325.01; Microsoft Windows 10.0.18362 )"
         ],
         "x-ms-client-request-id": "6db8710564662459ea98cfcdcd2b0cb9",
         "x-ms-return-client-request-id": "true"
@@ -27,25 +20,11 @@
         "Cache-Control": "no-store, no-cache",
         "Content-Length": "92",
         "Content-Type": "application/json; charset=utf-8",
-<<<<<<< HEAD
-        "Date": "Thu, 05 Mar 2020 22:33:12 GMT",
-=======
         "Date": "Fri, 03 Apr 2020 21:13:31 GMT",
->>>>>>> 32e373e2
         "Expires": "-1",
         "P3P": "CP=\u0022DSP CUR OTPi IND OTRi ONL FIN\u0022",
         "Pragma": "no-cache",
         "Set-Cookie": [
-<<<<<<< HEAD
-          "fpc=AjTj1R0T3MpMpp15cgRZC-jeSEc1CAAAABJ189UOAAAA; expires=Sat, 04-Apr-2020 22:33:12 GMT; path=/; secure; HttpOnly; SameSite=None",
-          "x-ms-gateway-slice=corp; path=/; SameSite=None; secure; HttpOnly",
-          "stsservicecookie=estscorp; path=/; secure; HttpOnly; SameSite=None"
-        ],
-        "Strict-Transport-Security": "max-age=31536000; includeSubDomains",
-        "X-Content-Type-Options": "nosniff",
-        "x-ms-ests-server": "2.1.10155.16 - WST ProdSlices",
-        "x-ms-request-id": "0c60508f-0775-469d-a572-2906159e0900"
-=======
           "fpc=Asxj6vsL2E1NtnyGKiBtAOfeSEc1BAAAAPKdGdYOAAAA; expires=Sun, 03-May-2020 21:13:31 GMT; path=/; secure; HttpOnly; SameSite=None",
           "x-ms-gateway-slice=prod; path=/; SameSite=None; secure; HttpOnly",
           "stsservicecookie=ests; path=/; secure; HttpOnly; SameSite=None"
@@ -54,7 +33,6 @@
         "X-Content-Type-Options": "nosniff",
         "x-ms-ests-server": "2.1.10321.6 - SAN ProdSlices",
         "x-ms-request-id": "0609bbb2-75c0-48fe-9c4f-fdbe9a180800"
->>>>>>> 32e373e2
       },
       "ResponseBody": {
         "token_type": "Bearer",
@@ -68,52 +46,30 @@
       "RequestMethod": "PUT",
       "RequestHeaders": {
         "Authorization": "Sanitized",
-<<<<<<< HEAD
-        "traceparent": "00-cbda82359d959041b569f1ad173cb850-160894475a6d7d47-00",
-        "User-Agent": [
-          "azsdk-net-Storage.Files.DataLake/12.0.0-dev.20200305.1",
-          "(.NET Core 4.6.28325.01; Microsoft Windows 10.0.18363 )"
-=======
         "traceparent": "00-74c792351c0f8f4d9977a845b64c2ea8-201e553ad3ce9741-00",
         "User-Agent": [
           "azsdk-net-Storage.Files.DataLake/12.1.0-dev.20200403.1",
           "(.NET Core 4.6.28325.01; Microsoft Windows 10.0.18362 )"
->>>>>>> 32e373e2
         ],
         "x-ms-blob-public-access": "container",
         "x-ms-client-request-id": "0946dcae-6e2e-4f5a-6649-337d3d4949c4",
         "x-ms-return-client-request-id": "true",
-<<<<<<< HEAD
-        "x-ms-version": "2019-10-10"
-=======
-        "x-ms-version": "2019-12-12"
->>>>>>> 32e373e2
+        "x-ms-version": "2019-12-12"
       },
       "RequestBody": null,
       "StatusCode": 201,
       "ResponseHeaders": {
         "Content-Length": "0",
-<<<<<<< HEAD
-        "Date": "Thu, 05 Mar 2020 22:33:13 GMT",
-        "ETag": "\u00220x8D7C15530E5A48D\u0022",
-        "Last-Modified": "Thu, 05 Mar 2020 22:33:13 GMT",
-=======
         "Date": "Fri, 03 Apr 2020 21:13:32 GMT",
         "ETag": "\u00220x8D7D813DCE8C5C6\u0022",
         "Last-Modified": "Fri, 03 Apr 2020 21:13:31 GMT",
->>>>>>> 32e373e2
         "Server": [
           "Windows-Azure-Blob/1.0",
           "Microsoft-HTTPAPI/2.0"
         ],
         "x-ms-client-request-id": "0946dcae-6e2e-4f5a-6649-337d3d4949c4",
-<<<<<<< HEAD
-        "x-ms-request-id": "6afbc1d7-f01e-0012-033e-f3e9eb000000",
-        "x-ms-version": "2019-10-10"
-=======
         "x-ms-request-id": "13507d9b-901e-0082-12fc-090c1e000000",
         "x-ms-version": "2019-12-12"
->>>>>>> 32e373e2
       },
       "ResponseBody": []
     },
@@ -122,51 +78,29 @@
       "RequestMethod": "PUT",
       "RequestHeaders": {
         "Authorization": "Sanitized",
-<<<<<<< HEAD
-        "traceparent": "00-0504ca41ac59e44db96665ef32980d24-31e92437615cbc4a-00",
-        "User-Agent": [
-          "azsdk-net-Storage.Files.DataLake/12.0.0-dev.20200305.1",
-          "(.NET Core 4.6.28325.01; Microsoft Windows 10.0.18363 )"
+        "traceparent": "00-a675d3a6b2043b428c8959eab1e53b92-4c76adb069718d4a-00",
+        "User-Agent": [
+          "azsdk-net-Storage.Files.DataLake/12.1.0-dev.20200403.1",
+          "(.NET Core 4.6.28325.01; Microsoft Windows 10.0.18362 )"
         ],
         "x-ms-client-request-id": "4baf8a09-6fa1-4aca-8222-1f959f8c823b",
         "x-ms-return-client-request-id": "true",
-        "x-ms-version": "2019-10-10"
-=======
-        "traceparent": "00-a675d3a6b2043b428c8959eab1e53b92-4c76adb069718d4a-00",
-        "User-Agent": [
-          "azsdk-net-Storage.Files.DataLake/12.1.0-dev.20200403.1",
-          "(.NET Core 4.6.28325.01; Microsoft Windows 10.0.18362 )"
-        ],
-        "x-ms-client-request-id": "4baf8a09-6fa1-4aca-8222-1f959f8c823b",
-        "x-ms-return-client-request-id": "true",
-        "x-ms-version": "2019-12-12"
->>>>>>> 32e373e2
+        "x-ms-version": "2019-12-12"
       },
       "RequestBody": null,
       "StatusCode": 201,
       "ResponseHeaders": {
         "Content-Length": "0",
-<<<<<<< HEAD
-        "Date": "Thu, 05 Mar 2020 22:33:13 GMT",
-        "ETag": "\u00220x8D7C1553128E8BB\u0022",
-        "Last-Modified": "Thu, 05 Mar 2020 22:33:13 GMT",
-=======
         "Date": "Fri, 03 Apr 2020 21:13:32 GMT",
         "ETag": "\u00220x8D7D813DD8FE815\u0022",
         "Last-Modified": "Fri, 03 Apr 2020 21:13:32 GMT",
->>>>>>> 32e373e2
         "Server": [
           "Windows-Azure-HDFS/1.0",
           "Microsoft-HTTPAPI/2.0"
         ],
         "x-ms-client-request-id": "4baf8a09-6fa1-4aca-8222-1f959f8c823b",
-<<<<<<< HEAD
-        "x-ms-request-id": "6c2557c5-a01f-0020-1c3e-f3e99c000000",
-        "x-ms-version": "2019-10-10"
-=======
         "x-ms-request-id": "ca679b7f-a01f-0089-6bfc-09f775000000",
         "x-ms-version": "2019-12-12"
->>>>>>> 32e373e2
       },
       "ResponseBody": []
     },
@@ -177,22 +111,6 @@
         "Authorization": "Sanitized",
         "Content-Length": "56",
         "Content-Type": "application/xml",
-<<<<<<< HEAD
-        "traceparent": "00-b85b96757bd166469e48d51efb496b3c-81c4eb2f73aa994a-00",
-        "User-Agent": [
-          "azsdk-net-Storage.Files.DataLake/12.0.0-dev.20200305.1",
-          "(.NET Core 4.6.28325.01; Microsoft Windows 10.0.18363 )"
-        ],
-        "x-ms-client-request-id": "42c4bc0c-c17c-b918-558c-e2caa8087bfb",
-        "x-ms-return-client-request-id": "true",
-        "x-ms-version": "2019-10-10"
-      },
-      "RequestBody": "\u003CKeyInfo\u003E\u003CExpiry\u003E2020-03-05T23:33:13Z\u003C/Expiry\u003E\u003C/KeyInfo\u003E",
-      "StatusCode": 200,
-      "ResponseHeaders": {
-        "Content-Type": "application/xml",
-        "Date": "Thu, 05 Mar 2020 22:33:13 GMT",
-=======
         "traceparent": "00-016ee958fac3da4eb37990ca27cc5cbe-668425ad6f7c2f45-00",
         "User-Agent": [
           "azsdk-net-Storage.Files.DataLake/12.1.0-dev.20200403.1",
@@ -207,32 +125,12 @@
       "ResponseHeaders": {
         "Content-Type": "application/xml",
         "Date": "Fri, 03 Apr 2020 21:13:32 GMT",
->>>>>>> 32e373e2
         "Server": [
           "Windows-Azure-Blob/1.0",
           "Microsoft-HTTPAPI/2.0"
         ],
         "Transfer-Encoding": "chunked",
         "x-ms-client-request-id": "42c4bc0c-c17c-b918-558c-e2caa8087bfb",
-<<<<<<< HEAD
-        "x-ms-request-id": "6afbc1e3-f01e-0012-0b3e-f3e9eb000000",
-        "x-ms-version": "2019-10-10"
-      },
-      "ResponseBody": "\uFEFF\u003C?xml version=\u00221.0\u0022 encoding=\u0022utf-8\u0022?\u003E\u003CUserDelegationKey\u003E\u003CSignedOid\u003Ec4f48289-bb84-4086-b250-6f94a8f64cee\u003C/SignedOid\u003E\u003CSignedTid\u003E72f988bf-86f1-41af-91ab-2d7cd011db47\u003C/SignedTid\u003E\u003CSignedStart\u003E2020-03-05T22:33:13Z\u003C/SignedStart\u003E\u003CSignedExpiry\u003E2020-03-05T23:33:13Z\u003C/SignedExpiry\u003E\u003CSignedService\u003Eb\u003C/SignedService\u003E\u003CSignedVersion\u003E2019-10-10\u003C/SignedVersion\u003E\u003CValue\u003EcUpoO\u002BisNIbfbvQs2FVJaygdCvlB0p2dFyDoUH55pUs=\u003C/Value\u003E\u003C/UserDelegationKey\u003E"
-    },
-    {
-      "RequestUri": "https://seanstagehierarchical.blob.core.windows.net/test-filesystem-4711466b-8d84-8ace-f8d6-3d425036bcbe/test-directory-2b624019-1c1f-c8df-1306-50854134d1cc?skoid=c4f48289-bb84-4086-b250-6f94a8f64cee\u0026sktid=72f988bf-86f1-41af-91ab-2d7cd011db47\u0026skt=2020-03-05T22%3A33%3A13Z\u0026ske=2020-03-05T23%3A33%3A13Z\u0026sks=b\u0026skv=2019-10-10\u0026sv=2019-10-10\u0026st=2020-03-05T21%3A33%3A13Z\u0026se=2020-03-05T23%3A33%3A13Z\u0026sr=b\u0026sp=racwd\u0026sig=Sanitized",
-      "RequestMethod": "HEAD",
-      "RequestHeaders": {
-        "traceparent": "00-b01dfd8128dc4d45b9fa271b82ca489b-d9097ae61612c244-00",
-        "User-Agent": [
-          "azsdk-net-Storage.Files.DataLake/12.0.0-dev.20200305.1",
-          "(.NET Core 4.6.28325.01; Microsoft Windows 10.0.18363 )"
-        ],
-        "x-ms-client-request-id": "e2890dbf-3fc8-7bbf-609a-c7e6020c94ca",
-        "x-ms-return-client-request-id": "true",
-        "x-ms-version": "2019-10-10"
-=======
         "x-ms-request-id": "13507e5f-901e-0082-33fc-090c1e000000",
         "x-ms-version": "2019-12-12"
       },
@@ -250,7 +148,6 @@
         "x-ms-client-request-id": "e2890dbf-3fc8-7bbf-609a-c7e6020c94ca",
         "x-ms-return-client-request-id": "true",
         "x-ms-version": "2019-12-12"
->>>>>>> 32e373e2
       },
       "RequestBody": null,
       "StatusCode": 200,
@@ -258,15 +155,9 @@
         "Accept-Ranges": "bytes",
         "Content-Length": "0",
         "Content-Type": "application/octet-stream",
-<<<<<<< HEAD
-        "Date": "Thu, 05 Mar 2020 22:33:14 GMT",
-        "ETag": "\u00220x8D7C1553128E8BB\u0022",
-        "Last-Modified": "Thu, 05 Mar 2020 22:33:13 GMT",
-=======
         "Date": "Fri, 03 Apr 2020 21:13:33 GMT",
         "ETag": "\u00220x8D7D813DD8FE815\u0022",
         "Last-Modified": "Fri, 03 Apr 2020 21:13:32 GMT",
->>>>>>> 32e373e2
         "Server": [
           "Windows-Azure-Blob/1.0",
           "Microsoft-HTTPAPI/2.0"
@@ -275,15 +166,6 @@
         "x-ms-access-tier-inferred": "true",
         "x-ms-blob-type": "BlockBlob",
         "x-ms-client-request-id": "e2890dbf-3fc8-7bbf-609a-c7e6020c94ca",
-<<<<<<< HEAD
-        "x-ms-creation-time": "Thu, 05 Mar 2020 22:33:13 GMT",
-        "x-ms-lease-state": "available",
-        "x-ms-lease-status": "unlocked",
-        "x-ms-meta-hdi_isfolder": "true",
-        "x-ms-request-id": "5f1b657a-901e-003b-393e-f3d79f000000",
-        "x-ms-server-encrypted": "true",
-        "x-ms-version": "2019-10-10"
-=======
         "x-ms-creation-time": "Fri, 03 Apr 2020 21:13:32 GMT",
         "x-ms-lease-state": "available",
         "x-ms-lease-status": "unlocked",
@@ -291,7 +173,6 @@
         "x-ms-request-id": "14837a48-f01e-002d-60fc-09fed3000000",
         "x-ms-server-encrypted": "true",
         "x-ms-version": "2019-12-12"
->>>>>>> 32e373e2
       },
       "ResponseBody": []
     },
@@ -300,60 +181,34 @@
       "RequestMethod": "DELETE",
       "RequestHeaders": {
         "Authorization": "Sanitized",
-<<<<<<< HEAD
-        "traceparent": "00-99032b0f928ddd40967b928363ea6673-ed518338d595a645-00",
-        "User-Agent": [
-          "azsdk-net-Storage.Files.DataLake/12.0.0-dev.20200305.1",
-          "(.NET Core 4.6.28325.01; Microsoft Windows 10.0.18363 )"
+        "traceparent": "00-fc5bc2875f921041bd6bd02c286733a2-00a9cd4f02337344-00",
+        "User-Agent": [
+          "azsdk-net-Storage.Files.DataLake/12.1.0-dev.20200403.1",
+          "(.NET Core 4.6.28325.01; Microsoft Windows 10.0.18362 )"
         ],
         "x-ms-client-request-id": "9b0b9eb3-997f-be33-f663-e7e9a7ba22a6",
         "x-ms-return-client-request-id": "true",
-        "x-ms-version": "2019-10-10"
-=======
-        "traceparent": "00-fc5bc2875f921041bd6bd02c286733a2-00a9cd4f02337344-00",
-        "User-Agent": [
-          "azsdk-net-Storage.Files.DataLake/12.1.0-dev.20200403.1",
-          "(.NET Core 4.6.28325.01; Microsoft Windows 10.0.18362 )"
+        "x-ms-version": "2019-12-12"
+      },
+      "RequestBody": null,
+      "StatusCode": 202,
+      "ResponseHeaders": {
+        "Content-Length": "0",
+        "Date": "Fri, 03 Apr 2020 21:13:33 GMT",
+        "Server": [
+          "Windows-Azure-Blob/1.0",
+          "Microsoft-HTTPAPI/2.0"
         ],
         "x-ms-client-request-id": "9b0b9eb3-997f-be33-f663-e7e9a7ba22a6",
-        "x-ms-return-client-request-id": "true",
-        "x-ms-version": "2019-12-12"
->>>>>>> 32e373e2
-      },
-      "RequestBody": null,
-      "StatusCode": 202,
-      "ResponseHeaders": {
-        "Content-Length": "0",
-<<<<<<< HEAD
-        "Date": "Thu, 05 Mar 2020 22:33:14 GMT",
-=======
-        "Date": "Fri, 03 Apr 2020 21:13:33 GMT",
->>>>>>> 32e373e2
-        "Server": [
-          "Windows-Azure-Blob/1.0",
-          "Microsoft-HTTPAPI/2.0"
-        ],
-        "x-ms-client-request-id": "9b0b9eb3-997f-be33-f663-e7e9a7ba22a6",
-<<<<<<< HEAD
-        "x-ms-request-id": "6afbc1f6-f01e-0012-153e-f3e9eb000000",
-        "x-ms-version": "2019-10-10"
-=======
         "x-ms-request-id": "14837a58-f01e-002d-6dfc-09fed3000000",
         "x-ms-version": "2019-12-12"
->>>>>>> 32e373e2
       },
       "ResponseBody": []
     }
   ],
   "Variables": {
-<<<<<<< HEAD
-    "DateTimeOffsetNow": "2020-03-05T14:33:13.8456627-08:00",
-    "RandomSeed": "1714635518",
-    "Storage_TestConfigHierarchicalNamespace": "NamespaceTenant\nseanstagehierarchical\nU2FuaXRpemVk\nhttps://seanstagehierarchical.blob.core.windows.net\nhttp://seanstagehierarchical.file.core.windows.net\nhttp://seanstagehierarchical.queue.core.windows.net\nhttp://seanstagehierarchical.table.core.windows.net\n\n\n\n\nhttp://seanstagehierarchical-secondary.blob.core.windows.net\nhttp://seanstagehierarchical-secondary.file.core.windows.net\nhttp://seanstagehierarchical-secondary.queue.core.windows.net\nhttp://seanstagehierarchical-secondary.table.core.windows.net\n68390a19-a643-458b-b726-408abf67b4fc\nSanitized\n72f988bf-86f1-41af-91ab-2d7cd011db47\nhttps://login.microsoftonline.com/\nCloud\nBlobEndpoint=https://seanstagehierarchical.blob.core.windows.net/;QueueEndpoint=http://seanstagehierarchical.queue.core.windows.net/;FileEndpoint=http://seanstagehierarchical.file.core.windows.net/;BlobSecondaryEndpoint=http://seanstagehierarchical-secondary.blob.core.windows.net/;QueueSecondaryEndpoint=http://seanstagehierarchical-secondary.queue.core.windows.net/;FileSecondaryEndpoint=http://seanstagehierarchical-secondary.file.core.windows.net/;AccountName=seanstagehierarchical;AccountKey=Sanitized\n"
-=======
     "DateTimeOffsetNow": "2020-04-03T14:13:34.4854712-07:00",
     "RandomSeed": "1714635518",
     "Storage_TestConfigHierarchicalNamespace": "NamespaceTenant\nseannsecanary\nU2FuaXRpemVk\nhttp://seannsecanary.blob.core.windows.net\nhttp://seannsecanary.file.core.windows.net\nhttp://seannsecanary.queue.core.windows.net\nhttp://seannsecanary.table.core.windows.net\n\n\n\n\nhttp://seannsecanary-secondary.blob.core.windows.net\nhttp://seannsecanary-secondary.file.core.windows.net\nhttp://seannsecanary-secondary.queue.core.windows.net\nhttp://seannsecanary-secondary.table.core.windows.net\n68390a19-a643-458b-b726-408abf67b4fc\nSanitized\n72f988bf-86f1-41af-91ab-2d7cd011db47\nhttps://login.microsoftonline.com/\nCloud\nBlobEndpoint=http://seannsecanary.blob.core.windows.net/;QueueEndpoint=http://seannsecanary.queue.core.windows.net/;FileEndpoint=http://seannsecanary.file.core.windows.net/;BlobSecondaryEndpoint=http://seannsecanary-secondary.blob.core.windows.net/;QueueSecondaryEndpoint=http://seannsecanary-secondary.queue.core.windows.net/;FileSecondaryEndpoint=http://seannsecanary-secondary.file.core.windows.net/;AccountName=seannsecanary;AccountKey=Sanitized\n"
->>>>>>> 32e373e2
   }
 }