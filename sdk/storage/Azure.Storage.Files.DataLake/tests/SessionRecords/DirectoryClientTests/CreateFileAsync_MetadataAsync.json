--- conflicted
+++ resolved
@@ -1,22 +1,6 @@
 {
   "Entries": [
     {
-<<<<<<< HEAD
-      "RequestUri": "https://seanstagehierarchical.blob.core.windows.net/test-filesystem-142764f7-af85-ea9c-79b1-9ea5c75309aa?restype=container",
-      "RequestMethod": "PUT",
-      "RequestHeaders": {
-        "Authorization": "Sanitized",
-        "traceparent": "00-1c3f3944b3e09443b319aeff78508c4f-fa11b3eb3c1c8547-00",
-        "User-Agent": [
-          "azsdk-net-Storage.Files.DataLake/12.0.0-dev.20200305.1",
-          "(.NET Core 4.6.28325.01; Microsoft Windows 10.0.18363 )"
-        ],
-        "x-ms-blob-public-access": "container",
-        "x-ms-client-request-id": "e8a9f14c-4cd8-2e12-dc55-1835d5878801",
-        "x-ms-date": "Thu, 05 Mar 2020 22:11:25 GMT",
-        "x-ms-return-client-request-id": "true",
-        "x-ms-version": "2019-10-10"
-=======
       "RequestUri": "http://seannsecanary.blob.core.windows.net/test-filesystem-142764f7-af85-ea9c-79b1-9ea5c75309aa?restype=container",
       "RequestMethod": "PUT",
       "RequestHeaders": {
@@ -31,52 +15,25 @@
         "x-ms-date": "Fri, 03 Apr 2020 20:56:32 GMT",
         "x-ms-return-client-request-id": "true",
         "x-ms-version": "2019-12-12"
->>>>>>> 32e373e2
       },
       "RequestBody": null,
       "StatusCode": 201,
       "ResponseHeaders": {
         "Content-Length": "0",
-<<<<<<< HEAD
-        "Date": "Thu, 05 Mar 2020 22:11:24 GMT",
-        "ETag": "\u00220x8D7C15225764B5E\u0022",
-        "Last-Modified": "Thu, 05 Mar 2020 22:11:25 GMT",
-=======
         "Date": "Fri, 03 Apr 2020 20:56:30 GMT",
         "ETag": "\u00220x8D7D8117C93F1B7\u0022",
         "Last-Modified": "Fri, 03 Apr 2020 20:56:31 GMT",
->>>>>>> 32e373e2
         "Server": [
           "Windows-Azure-Blob/1.0",
           "Microsoft-HTTPAPI/2.0"
         ],
         "x-ms-client-request-id": "e8a9f14c-4cd8-2e12-dc55-1835d5878801",
-<<<<<<< HEAD
-        "x-ms-request-id": "beed2e9c-601e-002f-693b-f39ff0000000",
-        "x-ms-version": "2019-10-10"
-=======
         "x-ms-request-id": "9621b4ce-f01e-0012-7cfa-093670000000",
         "x-ms-version": "2019-12-12"
->>>>>>> 32e373e2
       },
       "ResponseBody": []
     },
     {
-<<<<<<< HEAD
-      "RequestUri": "https://seanstagehierarchical.dfs.core.windows.net/test-filesystem-142764f7-af85-ea9c-79b1-9ea5c75309aa/test-directory-be1c5278-461b-d842-176a-aa9c64c1b0cf?resource=directory",
-      "RequestMethod": "PUT",
-      "RequestHeaders": {
-        "Authorization": "Sanitized",
-        "traceparent": "00-34aa6206b18e9d49a42154dca54d4868-0bf97fd72ed08142-00",
-        "User-Agent": [
-          "azsdk-net-Storage.Files.DataLake/12.0.0-dev.20200305.1",
-          "(.NET Core 4.6.28325.01; Microsoft Windows 10.0.18363 )"
-        ],
-        "x-ms-client-request-id": "e7624a60-358d-054c-afd1-d06ea275ca1a",
-        "x-ms-date": "Thu, 05 Mar 2020 22:11:25 GMT",
-        "x-ms-return-client-request-id": "true",
-        "x-ms-version": "2019-10-10"
-=======
       "RequestUri": "http://seannsecanary.dfs.core.windows.net/test-filesystem-142764f7-af85-ea9c-79b1-9ea5c75309aa/test-directory-be1c5278-461b-d842-176a-aa9c64c1b0cf?resource=directory",
       "RequestMethod": "PUT",
       "RequestHeaders": {
@@ -90,56 +47,30 @@
         "x-ms-date": "Fri, 03 Apr 2020 20:56:32 GMT",
         "x-ms-return-client-request-id": "true",
         "x-ms-version": "2019-12-12"
->>>>>>> 32e373e2
       },
       "RequestBody": null,
       "StatusCode": 201,
       "ResponseHeaders": {
         "Content-Length": "0",
-<<<<<<< HEAD
-        "Date": "Thu, 05 Mar 2020 22:11:25 GMT",
-        "ETag": "\u00220x8D7C152259D4EB3\u0022",
-        "Last-Modified": "Thu, 05 Mar 2020 22:11:25 GMT",
-=======
         "Date": "Fri, 03 Apr 2020 20:56:31 GMT",
         "ETag": "\u00220x8D7D8117CA2439E\u0022",
         "Last-Modified": "Fri, 03 Apr 2020 20:56:31 GMT",
->>>>>>> 32e373e2
         "Server": [
           "Windows-Azure-HDFS/1.0",
           "Microsoft-HTTPAPI/2.0"
         ],
         "x-ms-client-request-id": "e7624a60-358d-054c-afd1-d06ea275ca1a",
-<<<<<<< HEAD
-        "x-ms-request-id": "5a9dca2d-201f-0001-673b-f3cde7000000",
-        "x-ms-version": "2019-10-10"
-=======
         "x-ms-request-id": "fa43fcf1-201f-0097-20fa-091bad000000",
         "x-ms-version": "2019-12-12"
->>>>>>> 32e373e2
       },
       "ResponseBody": []
     },
     {
-<<<<<<< HEAD
-      "RequestUri": "https://seanstagehierarchical.dfs.core.windows.net/test-filesystem-142764f7-af85-ea9c-79b1-9ea5c75309aa/test-directory-be1c5278-461b-d842-176a-aa9c64c1b0cf/test-file-9e7748a5-b22e-5656-8047-de0a1e21d1ff?resource=file",
-=======
       "RequestUri": "http://seannsecanary.dfs.core.windows.net/test-filesystem-142764f7-af85-ea9c-79b1-9ea5c75309aa/test-directory-be1c5278-461b-d842-176a-aa9c64c1b0cf/test-file-9e7748a5-b22e-5656-8047-de0a1e21d1ff?resource=file",
->>>>>>> 32e373e2
       "RequestMethod": "PUT",
       "RequestHeaders": {
         "Authorization": "Sanitized",
         "User-Agent": [
-<<<<<<< HEAD
-          "azsdk-net-Storage.Files.DataLake/12.0.0-dev.20200305.1",
-          "(.NET Core 4.6.28325.01; Microsoft Windows 10.0.18363 )"
-        ],
-        "x-ms-client-request-id": "be7b0d46-499f-adb3-f30b-66465642e68d",
-        "x-ms-date": "Thu, 05 Mar 2020 22:11:25 GMT",
-        "x-ms-properties": "foo=YmFy,meta=ZGF0YQ==,Capital=bGV0dGVy,UPPER=Y2FzZQ==",
-        "x-ms-return-client-request-id": "true",
-        "x-ms-version": "2019-10-10"
-=======
           "azsdk-net-Storage.Files.DataLake/12.1.0-dev.20200403.1",
           "(.NET Core 4.6.28325.01; Microsoft Windows 10.0.18362 )"
         ],
@@ -148,55 +79,30 @@
         "x-ms-properties": "foo=YmFy,meta=ZGF0YQ==,Capital=bGV0dGVy,UPPER=Y2FzZQ==",
         "x-ms-return-client-request-id": "true",
         "x-ms-version": "2019-12-12"
->>>>>>> 32e373e2
       },
       "RequestBody": null,
       "StatusCode": 201,
       "ResponseHeaders": {
         "Content-Length": "0",
-<<<<<<< HEAD
-        "Date": "Thu, 05 Mar 2020 22:11:25 GMT",
-        "ETag": "\u00220x8D7C15225B0AD17\u0022",
-        "Last-Modified": "Thu, 05 Mar 2020 22:11:26 GMT",
-=======
         "Date": "Fri, 03 Apr 2020 20:56:31 GMT",
         "ETag": "\u00220x8D7D8117CB0E3FC\u0022",
         "Last-Modified": "Fri, 03 Apr 2020 20:56:31 GMT",
->>>>>>> 32e373e2
         "Server": [
           "Windows-Azure-HDFS/1.0",
           "Microsoft-HTTPAPI/2.0"
         ],
         "x-ms-client-request-id": "be7b0d46-499f-adb3-f30b-66465642e68d",
-<<<<<<< HEAD
-        "x-ms-request-id": "5a9dca2e-201f-0001-683b-f3cde7000000",
-        "x-ms-version": "2019-10-10"
-=======
         "x-ms-request-id": "fa43fcf2-201f-0097-21fa-091bad000000",
         "x-ms-version": "2019-12-12"
->>>>>>> 32e373e2
       },
       "ResponseBody": []
     },
     {
-<<<<<<< HEAD
-      "RequestUri": "https://seanstagehierarchical.blob.core.windows.net/test-filesystem-142764f7-af85-ea9c-79b1-9ea5c75309aa/test-directory-be1c5278-461b-d842-176a-aa9c64c1b0cf/test-file-9e7748a5-b22e-5656-8047-de0a1e21d1ff",
-=======
       "RequestUri": "http://seannsecanary.blob.core.windows.net/test-filesystem-142764f7-af85-ea9c-79b1-9ea5c75309aa/test-directory-be1c5278-461b-d842-176a-aa9c64c1b0cf/test-file-9e7748a5-b22e-5656-8047-de0a1e21d1ff",
->>>>>>> 32e373e2
       "RequestMethod": "HEAD",
       "RequestHeaders": {
         "Authorization": "Sanitized",
         "User-Agent": [
-<<<<<<< HEAD
-          "azsdk-net-Storage.Files.DataLake/12.0.0-dev.20200305.1",
-          "(.NET Core 4.6.28325.01; Microsoft Windows 10.0.18363 )"
-        ],
-        "x-ms-client-request-id": "11c37513-12a5-385f-148e-265462fb31a8",
-        "x-ms-date": "Thu, 05 Mar 2020 22:11:26 GMT",
-        "x-ms-return-client-request-id": "true",
-        "x-ms-version": "2019-10-10"
-=======
           "azsdk-net-Storage.Files.DataLake/12.1.0-dev.20200403.1",
           "(.NET Core 4.6.28325.01; Microsoft Windows 10.0.18362 )"
         ],
@@ -204,7 +110,6 @@
         "x-ms-date": "Fri, 03 Apr 2020 20:56:32 GMT",
         "x-ms-return-client-request-id": "true",
         "x-ms-version": "2019-12-12"
->>>>>>> 32e373e2
       },
       "RequestBody": null,
       "StatusCode": 200,
@@ -212,15 +117,9 @@
         "Accept-Ranges": "bytes",
         "Content-Length": "0",
         "Content-Type": "application/octet-stream",
-<<<<<<< HEAD
-        "Date": "Thu, 05 Mar 2020 22:11:26 GMT",
-        "ETag": "\u00220x8D7C15225B0AD17\u0022",
-        "Last-Modified": "Thu, 05 Mar 2020 22:11:26 GMT",
-=======
         "Date": "Fri, 03 Apr 2020 20:56:31 GMT",
         "ETag": "\u00220x8D7D8117CB0E3FC\u0022",
         "Last-Modified": "Fri, 03 Apr 2020 20:56:31 GMT",
->>>>>>> 32e373e2
         "Server": [
           "Windows-Azure-Blob/1.0",
           "Microsoft-HTTPAPI/2.0"
@@ -229,45 +128,20 @@
         "x-ms-access-tier-inferred": "true",
         "x-ms-blob-type": "BlockBlob",
         "x-ms-client-request-id": "11c37513-12a5-385f-148e-265462fb31a8",
-<<<<<<< HEAD
-        "x-ms-creation-time": "Thu, 05 Mar 2020 22:11:26 GMT",
-=======
         "x-ms-creation-time": "Fri, 03 Apr 2020 20:56:31 GMT",
->>>>>>> 32e373e2
         "x-ms-lease-state": "available",
         "x-ms-lease-status": "unlocked",
         "x-ms-meta-Capital": "letter",
         "x-ms-meta-foo": "bar",
         "x-ms-meta-meta": "data",
         "x-ms-meta-UPPER": "case",
-<<<<<<< HEAD
-        "x-ms-request-id": "beed2ea3-601e-002f-6b3b-f39ff0000000",
-        "x-ms-server-encrypted": "true",
-        "x-ms-version": "2019-10-10"
-=======
         "x-ms-request-id": "9621b4fc-f01e-0012-22fa-093670000000",
         "x-ms-server-encrypted": "true",
         "x-ms-version": "2019-12-12"
->>>>>>> 32e373e2
       },
       "ResponseBody": []
     },
     {
-<<<<<<< HEAD
-      "RequestUri": "https://seanstagehierarchical.blob.core.windows.net/test-filesystem-142764f7-af85-ea9c-79b1-9ea5c75309aa?restype=container",
-      "RequestMethod": "DELETE",
-      "RequestHeaders": {
-        "Authorization": "Sanitized",
-        "traceparent": "00-6f940745ec9ec34ea8d215d22ca76b72-ca6f3158c3076f40-00",
-        "User-Agent": [
-          "azsdk-net-Storage.Files.DataLake/12.0.0-dev.20200305.1",
-          "(.NET Core 4.6.28325.01; Microsoft Windows 10.0.18363 )"
-        ],
-        "x-ms-client-request-id": "e1324805-d57e-ede8-71b4-c6ab8966790a",
-        "x-ms-date": "Thu, 05 Mar 2020 22:11:26 GMT",
-        "x-ms-return-client-request-id": "true",
-        "x-ms-version": "2019-10-10"
-=======
       "RequestUri": "http://seannsecanary.blob.core.windows.net/test-filesystem-142764f7-af85-ea9c-79b1-9ea5c75309aa?restype=container",
       "RequestMethod": "DELETE",
       "RequestHeaders": {
@@ -281,39 +155,25 @@
         "x-ms-date": "Fri, 03 Apr 2020 20:56:33 GMT",
         "x-ms-return-client-request-id": "true",
         "x-ms-version": "2019-12-12"
->>>>>>> 32e373e2
       },
       "RequestBody": null,
       "StatusCode": 202,
       "ResponseHeaders": {
         "Content-Length": "0",
-<<<<<<< HEAD
-        "Date": "Thu, 05 Mar 2020 22:11:26 GMT",
-=======
         "Date": "Fri, 03 Apr 2020 20:56:31 GMT",
->>>>>>> 32e373e2
         "Server": [
           "Windows-Azure-Blob/1.0",
           "Microsoft-HTTPAPI/2.0"
         ],
         "x-ms-client-request-id": "e1324805-d57e-ede8-71b4-c6ab8966790a",
-<<<<<<< HEAD
-        "x-ms-request-id": "beed2ea4-601e-002f-6c3b-f39ff0000000",
-        "x-ms-version": "2019-10-10"
-=======
         "x-ms-request-id": "9621b505-f01e-0012-29fa-093670000000",
         "x-ms-version": "2019-12-12"
->>>>>>> 32e373e2
       },
       "ResponseBody": []
     }
   ],
   "Variables": {
     "RandomSeed": "546179826",
-<<<<<<< HEAD
-    "Storage_TestConfigHierarchicalNamespace": "NamespaceTenant\nseanstagehierarchical\nU2FuaXRpemVk\nhttps://seanstagehierarchical.blob.core.windows.net\nhttp://seanstagehierarchical.file.core.windows.net\nhttp://seanstagehierarchical.queue.core.windows.net\nhttp://seanstagehierarchical.table.core.windows.net\n\n\n\n\nhttp://seanstagehierarchical-secondary.blob.core.windows.net\nhttp://seanstagehierarchical-secondary.file.core.windows.net\nhttp://seanstagehierarchical-secondary.queue.core.windows.net\nhttp://seanstagehierarchical-secondary.table.core.windows.net\n68390a19-a643-458b-b726-408abf67b4fc\nSanitized\n72f988bf-86f1-41af-91ab-2d7cd011db47\nhttps://login.microsoftonline.com/\nCloud\nBlobEndpoint=https://seanstagehierarchical.blob.core.windows.net/;QueueEndpoint=http://seanstagehierarchical.queue.core.windows.net/;FileEndpoint=http://seanstagehierarchical.file.core.windows.net/;BlobSecondaryEndpoint=http://seanstagehierarchical-secondary.blob.core.windows.net/;QueueSecondaryEndpoint=http://seanstagehierarchical-secondary.queue.core.windows.net/;FileSecondaryEndpoint=http://seanstagehierarchical-secondary.file.core.windows.net/;AccountName=seanstagehierarchical;AccountKey=Sanitized\n"
-=======
     "Storage_TestConfigHierarchicalNamespace": "NamespaceTenant\nseannsecanary\nU2FuaXRpemVk\nhttp://seannsecanary.blob.core.windows.net\nhttp://seannsecanary.file.core.windows.net\nhttp://seannsecanary.queue.core.windows.net\nhttp://seannsecanary.table.core.windows.net\n\n\n\n\nhttp://seannsecanary-secondary.blob.core.windows.net\nhttp://seannsecanary-secondary.file.core.windows.net\nhttp://seannsecanary-secondary.queue.core.windows.net\nhttp://seannsecanary-secondary.table.core.windows.net\n68390a19-a643-458b-b726-408abf67b4fc\nSanitized\n72f988bf-86f1-41af-91ab-2d7cd011db47\nhttps://login.microsoftonline.com/\nCloud\nBlobEndpoint=http://seannsecanary.blob.core.windows.net/;QueueEndpoint=http://seannsecanary.queue.core.windows.net/;FileEndpoint=http://seannsecanary.file.core.windows.net/;BlobSecondaryEndpoint=http://seannsecanary-secondary.blob.core.windows.net/;QueueSecondaryEndpoint=http://seannsecanary-secondary.queue.core.windows.net/;FileSecondaryEndpoint=http://seannsecanary-secondary.file.core.windows.net/;AccountName=seannsecanary;AccountKey=Sanitized\n"
->>>>>>> 32e373e2
   }
 }