{
  "Entries": [
    {
<<<<<<< HEAD
      "RequestUri": "https://seanstagehierarchical.blob.core.windows.net/test-filesystem-0fed3175-1b43-1c4f-2962-a390b1f5429b?restype=container",
      "RequestMethod": "PUT",
      "RequestHeaders": {
        "Authorization": "Sanitized",
        "traceparent": "00-92b6749aa759f7469dabdeff55248154-05949de9b2d5f346-00",
        "User-Agent": [
          "azsdk-net-Storage.Files.DataLake/12.0.0-dev.20200305.1",
          "(.NET Core 4.6.28325.01; Microsoft Windows 10.0.18363 )"
        ],
        "x-ms-blob-public-access": "container",
        "x-ms-client-request-id": "24d69de2-c6e9-c9a2-1bd6-2e9e59590973",
        "x-ms-date": "Thu, 05 Mar 2020 22:15:22 GMT",
        "x-ms-return-client-request-id": "true",
        "x-ms-version": "2019-10-10"
=======
      "RequestUri": "http://seannsecanary.blob.core.windows.net/test-filesystem-0fed3175-1b43-1c4f-2962-a390b1f5429b?restype=container",
      "RequestMethod": "PUT",
      "RequestHeaders": {
        "Authorization": "Sanitized",
        "traceparent": "00-2f596f087f5ec646a585dc69735c6792-1450b52a1652fb46-00",
        "User-Agent": [
          "azsdk-net-Storage.Files.DataLake/12.1.0-dev.20200403.1",
          "(.NET Core 4.6.28325.01; Microsoft Windows 10.0.18362 )"
        ],
        "x-ms-blob-public-access": "container",
        "x-ms-client-request-id": "24d69de2-c6e9-c9a2-1bd6-2e9e59590973",
        "x-ms-date": "Fri, 03 Apr 2020 20:58:52 GMT",
        "x-ms-return-client-request-id": "true",
        "x-ms-version": "2019-12-12"
>>>>>>> 32e373e2
      },
      "RequestBody": null,
      "StatusCode": 201,
      "ResponseHeaders": {
        "Content-Length": "0",
<<<<<<< HEAD
        "Date": "Thu, 05 Mar 2020 22:15:22 GMT",
        "ETag": "\u00220x8D7C152B2D189E5\u0022",
        "Last-Modified": "Thu, 05 Mar 2020 22:15:22 GMT",
=======
        "Date": "Fri, 03 Apr 2020 20:58:50 GMT",
        "ETag": "\u00220x8D7D811D02814F3\u0022",
        "Last-Modified": "Fri, 03 Apr 2020 20:58:51 GMT",
>>>>>>> 32e373e2
        "Server": [
          "Windows-Azure-Blob/1.0",
          "Microsoft-HTTPAPI/2.0"
        ],
        "x-ms-client-request-id": "24d69de2-c6e9-c9a2-1bd6-2e9e59590973",
<<<<<<< HEAD
        "x-ms-request-id": "6ed32df6-401e-0038-353b-f336fb000000",
        "x-ms-version": "2019-10-10"
=======
        "x-ms-request-id": "9621f717-f01e-0012-4bfa-093670000000",
        "x-ms-version": "2019-12-12"
>>>>>>> 32e373e2
      },
      "ResponseBody": []
    },
    {
<<<<<<< HEAD
      "RequestUri": "https://seanstagehierarchical.dfs.core.windows.net/test-filesystem-0fed3175-1b43-1c4f-2962-a390b1f5429b/test-file-4c8e1abc-6410-67b1-7d3f-05b7e8977151?resource=file",
      "RequestMethod": "PUT",
      "RequestHeaders": {
        "Authorization": "Sanitized",
        "traceparent": "00-e1e5a2a5a31c2640afff9141f70e3290-154593096ac0bd46-00",
        "User-Agent": [
          "azsdk-net-Storage.Files.DataLake/12.0.0-dev.20200305.1",
          "(.NET Core 4.6.28325.01; Microsoft Windows 10.0.18363 )"
        ],
        "x-ms-client-request-id": "90fbbf83-c149-7d91-eb6e-a7aac0ebe184",
        "x-ms-date": "Thu, 05 Mar 2020 22:15:22 GMT",
        "x-ms-return-client-request-id": "true",
        "x-ms-version": "2019-10-10"
=======
      "RequestUri": "http://seannsecanary.dfs.core.windows.net/test-filesystem-0fed3175-1b43-1c4f-2962-a390b1f5429b/test-file-4c8e1abc-6410-67b1-7d3f-05b7e8977151?resource=file",
      "RequestMethod": "PUT",
      "RequestHeaders": {
        "Authorization": "Sanitized",
        "traceparent": "00-69633ebe9347434d838e03a1104c3970-0010509c3962b44a-00",
        "User-Agent": [
          "azsdk-net-Storage.Files.DataLake/12.1.0-dev.20200403.1",
          "(.NET Core 4.6.28325.01; Microsoft Windows 10.0.18362 )"
        ],
        "x-ms-client-request-id": "90fbbf83-c149-7d91-eb6e-a7aac0ebe184",
        "x-ms-date": "Fri, 03 Apr 2020 20:58:52 GMT",
        "x-ms-return-client-request-id": "true",
        "x-ms-version": "2019-12-12"
>>>>>>> 32e373e2
      },
      "RequestBody": null,
      "StatusCode": 201,
      "ResponseHeaders": {
        "Content-Length": "0",
<<<<<<< HEAD
        "Date": "Thu, 05 Mar 2020 22:15:22 GMT",
        "ETag": "\u00220x8D7C152B30C6412\u0022",
        "Last-Modified": "Thu, 05 Mar 2020 22:15:23 GMT",
=======
        "Date": "Fri, 03 Apr 2020 20:58:50 GMT",
        "ETag": "\u00220x8D7D811D0383C31\u0022",
        "Last-Modified": "Fri, 03 Apr 2020 20:58:51 GMT",
>>>>>>> 32e373e2
        "Server": [
          "Windows-Azure-HDFS/1.0",
          "Microsoft-HTTPAPI/2.0"
        ],
        "x-ms-client-request-id": "90fbbf83-c149-7d91-eb6e-a7aac0ebe184",
<<<<<<< HEAD
        "x-ms-request-id": "ee5621d5-d01f-002a-7f3b-f34d2b000000",
        "x-ms-version": "2019-10-10"
=======
        "x-ms-request-id": "fa43fec0-201f-0097-1cfa-091bad000000",
        "x-ms-version": "2019-12-12"
>>>>>>> 32e373e2
      },
      "ResponseBody": []
    },
    {
<<<<<<< HEAD
      "RequestUri": "https://seanstagehierarchical.blob.core.windows.net/test-filesystem-0fed3175-1b43-1c4f-2962-a390b1f5429b?restype=container",
      "RequestMethod": "DELETE",
      "RequestHeaders": {
        "Authorization": "Sanitized",
        "traceparent": "00-95ce373ea90ba6489d38bfb1952c40f4-c776b72a2f35ee48-00",
        "User-Agent": [
          "azsdk-net-Storage.Files.DataLake/12.0.0-dev.20200305.1",
          "(.NET Core 4.6.28325.01; Microsoft Windows 10.0.18363 )"
        ],
        "x-ms-client-request-id": "283454ea-e09b-9207-7031-27b1760684bd",
        "x-ms-date": "Thu, 05 Mar 2020 22:15:23 GMT",
        "x-ms-return-client-request-id": "true",
        "x-ms-version": "2019-10-10"
=======
      "RequestUri": "http://seannsecanary.blob.core.windows.net/test-filesystem-0fed3175-1b43-1c4f-2962-a390b1f5429b?restype=container",
      "RequestMethod": "DELETE",
      "RequestHeaders": {
        "Authorization": "Sanitized",
        "traceparent": "00-a2a6ba169a50484fb52f818cac62734a-c175b86bc01ec541-00",
        "User-Agent": [
          "azsdk-net-Storage.Files.DataLake/12.1.0-dev.20200403.1",
          "(.NET Core 4.6.28325.01; Microsoft Windows 10.0.18362 )"
        ],
        "x-ms-client-request-id": "283454ea-e09b-9207-7031-27b1760684bd",
        "x-ms-date": "Fri, 03 Apr 2020 20:58:53 GMT",
        "x-ms-return-client-request-id": "true",
        "x-ms-version": "2019-12-12"
>>>>>>> 32e373e2
      },
      "RequestBody": null,
      "StatusCode": 202,
      "ResponseHeaders": {
        "Content-Length": "0",
<<<<<<< HEAD
        "Date": "Thu, 05 Mar 2020 22:15:22 GMT",
=======
        "Date": "Fri, 03 Apr 2020 20:58:50 GMT",
>>>>>>> 32e373e2
        "Server": [
          "Windows-Azure-Blob/1.0",
          "Microsoft-HTTPAPI/2.0"
        ],
        "x-ms-client-request-id": "283454ea-e09b-9207-7031-27b1760684bd",
<<<<<<< HEAD
        "x-ms-request-id": "6ed32dfe-401e-0038-3b3b-f336fb000000",
        "x-ms-version": "2019-10-10"
=======
        "x-ms-request-id": "9621f726-f01e-0012-57fa-093670000000",
        "x-ms-version": "2019-12-12"
>>>>>>> 32e373e2
      },
      "ResponseBody": []
    }
  ],
  "Variables": {
    "RandomSeed": "1725021510",
<<<<<<< HEAD
    "Storage_TestConfigHierarchicalNamespace": "NamespaceTenant\nseanstagehierarchical\nU2FuaXRpemVk\nhttps://seanstagehierarchical.blob.core.windows.net\nhttp://seanstagehierarchical.file.core.windows.net\nhttp://seanstagehierarchical.queue.core.windows.net\nhttp://seanstagehierarchical.table.core.windows.net\n\n\n\n\nhttp://seanstagehierarchical-secondary.blob.core.windows.net\nhttp://seanstagehierarchical-secondary.file.core.windows.net\nhttp://seanstagehierarchical-secondary.queue.core.windows.net\nhttp://seanstagehierarchical-secondary.table.core.windows.net\n68390a19-a643-458b-b726-408abf67b4fc\nSanitized\n72f988bf-86f1-41af-91ab-2d7cd011db47\nhttps://login.microsoftonline.com/\nCloud\nBlobEndpoint=https://seanstagehierarchical.blob.core.windows.net/;QueueEndpoint=http://seanstagehierarchical.queue.core.windows.net/;FileEndpoint=http://seanstagehierarchical.file.core.windows.net/;BlobSecondaryEndpoint=http://seanstagehierarchical-secondary.blob.core.windows.net/;QueueSecondaryEndpoint=http://seanstagehierarchical-secondary.queue.core.windows.net/;FileSecondaryEndpoint=http://seanstagehierarchical-secondary.file.core.windows.net/;AccountName=seanstagehierarchical;AccountKey=Sanitized\n"
=======
    "Storage_TestConfigHierarchicalNamespace": "NamespaceTenant\nseannsecanary\nU2FuaXRpemVk\nhttp://seannsecanary.blob.core.windows.net\nhttp://seannsecanary.file.core.windows.net\nhttp://seannsecanary.queue.core.windows.net\nhttp://seannsecanary.table.core.windows.net\n\n\n\n\nhttp://seannsecanary-secondary.blob.core.windows.net\nhttp://seannsecanary-secondary.file.core.windows.net\nhttp://seannsecanary-secondary.queue.core.windows.net\nhttp://seannsecanary-secondary.table.core.windows.net\n68390a19-a643-458b-b726-408abf67b4fc\nSanitized\n72f988bf-86f1-41af-91ab-2d7cd011db47\nhttps://login.microsoftonline.com/\nCloud\nBlobEndpoint=http://seannsecanary.blob.core.windows.net/;QueueEndpoint=http://seannsecanary.queue.core.windows.net/;FileEndpoint=http://seannsecanary.file.core.windows.net/;BlobSecondaryEndpoint=http://seannsecanary-secondary.blob.core.windows.net/;QueueSecondaryEndpoint=http://seannsecanary-secondary.queue.core.windows.net/;FileSecondaryEndpoint=http://seannsecanary-secondary.file.core.windows.net/;AccountName=seannsecanary;AccountKey=Sanitized\n"
>>>>>>> 32e373e2
  }
}<|MERGE_RESOLUTION|>--- conflicted
+++ resolved
@@ -1,22 +1,6 @@
 {
   "Entries": [
     {
-<<<<<<< HEAD
-      "RequestUri": "https://seanstagehierarchical.blob.core.windows.net/test-filesystem-0fed3175-1b43-1c4f-2962-a390b1f5429b?restype=container",
-      "RequestMethod": "PUT",
-      "RequestHeaders": {
-        "Authorization": "Sanitized",
-        "traceparent": "00-92b6749aa759f7469dabdeff55248154-05949de9b2d5f346-00",
-        "User-Agent": [
-          "azsdk-net-Storage.Files.DataLake/12.0.0-dev.20200305.1",
-          "(.NET Core 4.6.28325.01; Microsoft Windows 10.0.18363 )"
-        ],
-        "x-ms-blob-public-access": "container",
-        "x-ms-client-request-id": "24d69de2-c6e9-c9a2-1bd6-2e9e59590973",
-        "x-ms-date": "Thu, 05 Mar 2020 22:15:22 GMT",
-        "x-ms-return-client-request-id": "true",
-        "x-ms-version": "2019-10-10"
-=======
       "RequestUri": "http://seannsecanary.blob.core.windows.net/test-filesystem-0fed3175-1b43-1c4f-2962-a390b1f5429b?restype=container",
       "RequestMethod": "PUT",
       "RequestHeaders": {
@@ -31,52 +15,25 @@
         "x-ms-date": "Fri, 03 Apr 2020 20:58:52 GMT",
         "x-ms-return-client-request-id": "true",
         "x-ms-version": "2019-12-12"
->>>>>>> 32e373e2
       },
       "RequestBody": null,
       "StatusCode": 201,
       "ResponseHeaders": {
         "Content-Length": "0",
-<<<<<<< HEAD
-        "Date": "Thu, 05 Mar 2020 22:15:22 GMT",
-        "ETag": "\u00220x8D7C152B2D189E5\u0022",
-        "Last-Modified": "Thu, 05 Mar 2020 22:15:22 GMT",
-=======
         "Date": "Fri, 03 Apr 2020 20:58:50 GMT",
         "ETag": "\u00220x8D7D811D02814F3\u0022",
         "Last-Modified": "Fri, 03 Apr 2020 20:58:51 GMT",
->>>>>>> 32e373e2
         "Server": [
           "Windows-Azure-Blob/1.0",
           "Microsoft-HTTPAPI/2.0"
         ],
         "x-ms-client-request-id": "24d69de2-c6e9-c9a2-1bd6-2e9e59590973",
-<<<<<<< HEAD
-        "x-ms-request-id": "6ed32df6-401e-0038-353b-f336fb000000",
-        "x-ms-version": "2019-10-10"
-=======
         "x-ms-request-id": "9621f717-f01e-0012-4bfa-093670000000",
         "x-ms-version": "2019-12-12"
->>>>>>> 32e373e2
       },
       "ResponseBody": []
     },
     {
-<<<<<<< HEAD
-      "RequestUri": "https://seanstagehierarchical.dfs.core.windows.net/test-filesystem-0fed3175-1b43-1c4f-2962-a390b1f5429b/test-file-4c8e1abc-6410-67b1-7d3f-05b7e8977151?resource=file",
-      "RequestMethod": "PUT",
-      "RequestHeaders": {
-        "Authorization": "Sanitized",
-        "traceparent": "00-e1e5a2a5a31c2640afff9141f70e3290-154593096ac0bd46-00",
-        "User-Agent": [
-          "azsdk-net-Storage.Files.DataLake/12.0.0-dev.20200305.1",
-          "(.NET Core 4.6.28325.01; Microsoft Windows 10.0.18363 )"
-        ],
-        "x-ms-client-request-id": "90fbbf83-c149-7d91-eb6e-a7aac0ebe184",
-        "x-ms-date": "Thu, 05 Mar 2020 22:15:22 GMT",
-        "x-ms-return-client-request-id": "true",
-        "x-ms-version": "2019-10-10"
-=======
       "RequestUri": "http://seannsecanary.dfs.core.windows.net/test-filesystem-0fed3175-1b43-1c4f-2962-a390b1f5429b/test-file-4c8e1abc-6410-67b1-7d3f-05b7e8977151?resource=file",
       "RequestMethod": "PUT",
       "RequestHeaders": {
@@ -90,52 +47,25 @@
         "x-ms-date": "Fri, 03 Apr 2020 20:58:52 GMT",
         "x-ms-return-client-request-id": "true",
         "x-ms-version": "2019-12-12"
->>>>>>> 32e373e2
       },
       "RequestBody": null,
       "StatusCode": 201,
       "ResponseHeaders": {
         "Content-Length": "0",
-<<<<<<< HEAD
-        "Date": "Thu, 05 Mar 2020 22:15:22 GMT",
-        "ETag": "\u00220x8D7C152B30C6412\u0022",
-        "Last-Modified": "Thu, 05 Mar 2020 22:15:23 GMT",
-=======
         "Date": "Fri, 03 Apr 2020 20:58:50 GMT",
         "ETag": "\u00220x8D7D811D0383C31\u0022",
         "Last-Modified": "Fri, 03 Apr 2020 20:58:51 GMT",
->>>>>>> 32e373e2
         "Server": [
           "Windows-Azure-HDFS/1.0",
           "Microsoft-HTTPAPI/2.0"
         ],
         "x-ms-client-request-id": "90fbbf83-c149-7d91-eb6e-a7aac0ebe184",
-<<<<<<< HEAD
-        "x-ms-request-id": "ee5621d5-d01f-002a-7f3b-f34d2b000000",
-        "x-ms-version": "2019-10-10"
-=======
         "x-ms-request-id": "fa43fec0-201f-0097-1cfa-091bad000000",
         "x-ms-version": "2019-12-12"
->>>>>>> 32e373e2
       },
       "ResponseBody": []
     },
     {
-<<<<<<< HEAD
-      "RequestUri": "https://seanstagehierarchical.blob.core.windows.net/test-filesystem-0fed3175-1b43-1c4f-2962-a390b1f5429b?restype=container",
-      "RequestMethod": "DELETE",
-      "RequestHeaders": {
-        "Authorization": "Sanitized",
-        "traceparent": "00-95ce373ea90ba6489d38bfb1952c40f4-c776b72a2f35ee48-00",
-        "User-Agent": [
-          "azsdk-net-Storage.Files.DataLake/12.0.0-dev.20200305.1",
-          "(.NET Core 4.6.28325.01; Microsoft Windows 10.0.18363 )"
-        ],
-        "x-ms-client-request-id": "283454ea-e09b-9207-7031-27b1760684bd",
-        "x-ms-date": "Thu, 05 Mar 2020 22:15:23 GMT",
-        "x-ms-return-client-request-id": "true",
-        "x-ms-version": "2019-10-10"
-=======
       "RequestUri": "http://seannsecanary.blob.core.windows.net/test-filesystem-0fed3175-1b43-1c4f-2962-a390b1f5429b?restype=container",
       "RequestMethod": "DELETE",
       "RequestHeaders": {
@@ -149,39 +79,25 @@
         "x-ms-date": "Fri, 03 Apr 2020 20:58:53 GMT",
         "x-ms-return-client-request-id": "true",
         "x-ms-version": "2019-12-12"
->>>>>>> 32e373e2
       },
       "RequestBody": null,
       "StatusCode": 202,
       "ResponseHeaders": {
         "Content-Length": "0",
-<<<<<<< HEAD
-        "Date": "Thu, 05 Mar 2020 22:15:22 GMT",
-=======
         "Date": "Fri, 03 Apr 2020 20:58:50 GMT",
->>>>>>> 32e373e2
         "Server": [
           "Windows-Azure-Blob/1.0",
           "Microsoft-HTTPAPI/2.0"
         ],
         "x-ms-client-request-id": "283454ea-e09b-9207-7031-27b1760684bd",
-<<<<<<< HEAD
-        "x-ms-request-id": "6ed32dfe-401e-0038-3b3b-f336fb000000",
-        "x-ms-version": "2019-10-10"
-=======
         "x-ms-request-id": "9621f726-f01e-0012-57fa-093670000000",
         "x-ms-version": "2019-12-12"
->>>>>>> 32e373e2
       },
       "ResponseBody": []
     }
   ],
   "Variables": {
     "RandomSeed": "1725021510",
-<<<<<<< HEAD
-    "Storage_TestConfigHierarchicalNamespace": "NamespaceTenant\nseanstagehierarchical\nU2FuaXRpemVk\nhttps://seanstagehierarchical.blob.core.windows.net\nhttp://seanstagehierarchical.file.core.windows.net\nhttp://seanstagehierarchical.queue.core.windows.net\nhttp://seanstagehierarchical.table.core.windows.net\n\n\n\n\nhttp://seanstagehierarchical-secondary.blob.core.windows.net\nhttp://seanstagehierarchical-secondary.file.core.windows.net\nhttp://seanstagehierarchical-secondary.queue.core.windows.net\nhttp://seanstagehierarchical-secondary.table.core.windows.net\n68390a19-a643-458b-b726-408abf67b4fc\nSanitized\n72f988bf-86f1-41af-91ab-2d7cd011db47\nhttps://login.microsoftonline.com/\nCloud\nBlobEndpoint=https://seanstagehierarchical.blob.core.windows.net/;QueueEndpoint=http://seanstagehierarchical.queue.core.windows.net/;FileEndpoint=http://seanstagehierarchical.file.core.windows.net/;BlobSecondaryEndpoint=http://seanstagehierarchical-secondary.blob.core.windows.net/;QueueSecondaryEndpoint=http://seanstagehierarchical-secondary.queue.core.windows.net/;FileSecondaryEndpoint=http://seanstagehierarchical-secondary.file.core.windows.net/;AccountName=seanstagehierarchical;AccountKey=Sanitized\n"
-=======
     "Storage_TestConfigHierarchicalNamespace": "NamespaceTenant\nseannsecanary\nU2FuaXRpemVk\nhttp://seannsecanary.blob.core.windows.net\nhttp://seannsecanary.file.core.windows.net\nhttp://seannsecanary.queue.core.windows.net\nhttp://seannsecanary.table.core.windows.net\n\n\n\n\nhttp://seannsecanary-secondary.blob.core.windows.net\nhttp://seannsecanary-secondary.file.core.windows.net\nhttp://seannsecanary-secondary.queue.core.windows.net\nhttp://seannsecanary-secondary.table.core.windows.net\n68390a19-a643-458b-b726-408abf67b4fc\nSanitized\n72f988bf-86f1-41af-91ab-2d7cd011db47\nhttps://login.microsoftonline.com/\nCloud\nBlobEndpoint=http://seannsecanary.blob.core.windows.net/;QueueEndpoint=http://seannsecanary.queue.core.windows.net/;FileEndpoint=http://seannsecanary.file.core.windows.net/;BlobSecondaryEndpoint=http://seannsecanary-secondary.blob.core.windows.net/;QueueSecondaryEndpoint=http://seannsecanary-secondary.queue.core.windows.net/;FileSecondaryEndpoint=http://seannsecanary-secondary.file.core.windows.net/;AccountName=seannsecanary;AccountKey=Sanitized\n"
->>>>>>> 32e373e2
   }
 }