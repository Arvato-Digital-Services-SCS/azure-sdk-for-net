--- conflicted
+++ resolved
@@ -1,22 +1,6 @@
 {
   "Entries": [
     {
-<<<<<<< HEAD
-      "RequestUri": "https://seanstagehierarchical.blob.core.windows.net/test-filesystem-9cb37cfa-44bb-8617-0568-6253a1c8db97?restype=container",
-      "RequestMethod": "PUT",
-      "RequestHeaders": {
-        "Authorization": "Sanitized",
-        "traceparent": "00-12d08aec2c5b564ca3269a046bf3b98c-4e119624a8473246-00",
-        "User-Agent": [
-          "azsdk-net-Storage.Files.DataLake/12.0.0-dev.20200305.1",
-          "(.NET Core 4.6.28325.01; Microsoft Windows 10.0.18363 )"
-        ],
-        "x-ms-blob-public-access": "container",
-        "x-ms-client-request-id": "7b506f69-48a0-28e9-0754-eeb83cb15d18",
-        "x-ms-date": "Thu, 05 Mar 2020 22:18:12 GMT",
-        "x-ms-return-client-request-id": "true",
-        "x-ms-version": "2019-10-10"
-=======
       "RequestUri": "http://seannsecanary.blob.core.windows.net/test-filesystem-9cb37cfa-44bb-8617-0568-6253a1c8db97?restype=container",
       "RequestMethod": "PUT",
       "RequestHeaders": {
@@ -31,52 +15,25 @@
         "x-ms-date": "Fri, 03 Apr 2020 21:00:57 GMT",
         "x-ms-return-client-request-id": "true",
         "x-ms-version": "2019-12-12"
->>>>>>> 32e373e2
-      },
-      "RequestBody": null,
-      "StatusCode": 201,
-      "ResponseHeaders": {
-        "Content-Length": "0",
-<<<<<<< HEAD
-        "Date": "Thu, 05 Mar 2020 22:18:12 GMT",
-        "ETag": "\u00220x8D7C1531851F279\u0022",
-        "Last-Modified": "Thu, 05 Mar 2020 22:18:13 GMT",
-=======
+      },
+      "RequestBody": null,
+      "StatusCode": 201,
+      "ResponseHeaders": {
+        "Content-Length": "0",
         "Date": "Fri, 03 Apr 2020 21:00:54 GMT",
         "ETag": "\u00220x8D7D8121A586770\u0022",
         "Last-Modified": "Fri, 03 Apr 2020 21:00:55 GMT",
->>>>>>> 32e373e2
         "Server": [
           "Windows-Azure-Blob/1.0",
           "Microsoft-HTTPAPI/2.0"
         ],
         "x-ms-client-request-id": "7b506f69-48a0-28e9-0754-eeb83cb15d18",
-<<<<<<< HEAD
-        "x-ms-request-id": "ffab5937-301e-0040-223b-f39503000000",
-        "x-ms-version": "2019-10-10"
-=======
         "x-ms-request-id": "96222a76-f01e-0012-77fa-093670000000",
         "x-ms-version": "2019-12-12"
->>>>>>> 32e373e2
-      },
-      "ResponseBody": []
-    },
-    {
-<<<<<<< HEAD
-      "RequestUri": "https://seanstagehierarchical.dfs.core.windows.net/test-filesystem-9cb37cfa-44bb-8617-0568-6253a1c8db97/test-file-2e9340c3-3d59-30a3-4068-5c1028d4a90a?resource=file",
-      "RequestMethod": "PUT",
-      "RequestHeaders": {
-        "Authorization": "Sanitized",
-        "traceparent": "00-5e076aba26f7824f942bf17abf9629b2-416d0dbaabce5249-00",
-        "User-Agent": [
-          "azsdk-net-Storage.Files.DataLake/12.0.0-dev.20200305.1",
-          "(.NET Core 4.6.28325.01; Microsoft Windows 10.0.18363 )"
-        ],
-        "x-ms-client-request-id": "9c7e034e-0867-2bfe-cb20-3b37ecd90032",
-        "x-ms-date": "Thu, 05 Mar 2020 22:18:13 GMT",
-        "x-ms-return-client-request-id": "true",
-        "x-ms-version": "2019-10-10"
-=======
+      },
+      "ResponseBody": []
+    },
+    {
       "RequestUri": "http://seannsecanary.dfs.core.windows.net/test-filesystem-9cb37cfa-44bb-8617-0568-6253a1c8db97/test-file-2e9340c3-3d59-30a3-4068-5c1028d4a90a?resource=file",
       "RequestMethod": "PUT",
       "RequestHeaders": {
@@ -90,50 +47,25 @@
         "x-ms-date": "Fri, 03 Apr 2020 21:00:57 GMT",
         "x-ms-return-client-request-id": "true",
         "x-ms-version": "2019-12-12"
->>>>>>> 32e373e2
-      },
-      "RequestBody": null,
-      "StatusCode": 201,
-      "ResponseHeaders": {
-        "Content-Length": "0",
-<<<<<<< HEAD
-        "Date": "Thu, 05 Mar 2020 22:18:12 GMT",
-        "ETag": "\u00220x8D7C1531886432E\u0022",
-        "Last-Modified": "Thu, 05 Mar 2020 22:18:13 GMT",
-=======
+      },
+      "RequestBody": null,
+      "StatusCode": 201,
+      "ResponseHeaders": {
+        "Content-Length": "0",
         "Date": "Fri, 03 Apr 2020 21:00:55 GMT",
         "ETag": "\u00220x8D7D8121A6768DB\u0022",
         "Last-Modified": "Fri, 03 Apr 2020 21:00:56 GMT",
->>>>>>> 32e373e2
         "Server": [
           "Windows-Azure-HDFS/1.0",
           "Microsoft-HTTPAPI/2.0"
         ],
         "x-ms-client-request-id": "9c7e034e-0867-2bfe-cb20-3b37ecd90032",
-<<<<<<< HEAD
-        "x-ms-request-id": "24af88fb-101f-0025-253b-f33b47000000",
-        "x-ms-version": "2019-10-10"
-=======
         "x-ms-request-id": "fa44009d-201f-0097-18fa-091bad000000",
         "x-ms-version": "2019-12-12"
->>>>>>> 32e373e2
-      },
-      "ResponseBody": []
-    },
-    {
-<<<<<<< HEAD
-      "RequestUri": "https://seanstagehierarchical.blob.core.windows.net/test-filesystem-9cb37cfa-44bb-8617-0568-6253a1c8db97/test-file-2e9340c3-3d59-30a3-4068-5c1028d4a90a?comp=lease",
-      "RequestMethod": "PUT",
-      "RequestHeaders": {
-        "Authorization": "Sanitized",
-        "traceparent": "00-b57af2f9b53132489693917b4393db59-e474fb60e0c80e4a-00",
-        "User-Agent": [
-          "azsdk-net-Storage.Files.DataLake/12.0.0-dev.20200305.1",
-          "(.NET Core 4.6.28325.01; Microsoft Windows 10.0.18363 )"
-        ],
-        "x-ms-client-request-id": "f8ce0c7c-dcfb-23c7-631b-52e876222da1",
-        "x-ms-date": "Thu, 05 Mar 2020 22:18:13 GMT",
-=======
+      },
+      "ResponseBody": []
+    },
+    {
       "RequestUri": "http://seannsecanary.blob.core.windows.net/test-filesystem-9cb37cfa-44bb-8617-0568-6253a1c8db97/test-file-2e9340c3-3d59-30a3-4068-5c1028d4a90a?comp=lease",
       "RequestMethod": "PUT",
       "RequestHeaders": {
@@ -145,64 +77,31 @@
         ],
         "x-ms-client-request-id": "f8ce0c7c-dcfb-23c7-631b-52e876222da1",
         "x-ms-date": "Fri, 03 Apr 2020 21:00:57 GMT",
->>>>>>> 32e373e2
         "x-ms-lease-action": "acquire",
         "x-ms-lease-duration": "15",
         "x-ms-proposed-lease-id": "3287e3aa-2bc7-63a0-497e-92dcfe2a54bd",
         "x-ms-return-client-request-id": "true",
-<<<<<<< HEAD
-        "x-ms-version": "2019-10-10"
-=======
-        "x-ms-version": "2019-12-12"
->>>>>>> 32e373e2
-      },
-      "RequestBody": null,
-      "StatusCode": 201,
-      "ResponseHeaders": {
-        "Content-Length": "0",
-<<<<<<< HEAD
-        "Date": "Thu, 05 Mar 2020 22:18:13 GMT",
-        "ETag": "\u00220x8D7C1531886432E\u0022",
-        "Last-Modified": "Thu, 05 Mar 2020 22:18:13 GMT",
-=======
+        "x-ms-version": "2019-12-12"
+      },
+      "RequestBody": null,
+      "StatusCode": 201,
+      "ResponseHeaders": {
+        "Content-Length": "0",
         "Date": "Fri, 03 Apr 2020 21:00:55 GMT",
         "ETag": "\u00220x8D7D8121A6768DB\u0022",
         "Last-Modified": "Fri, 03 Apr 2020 21:00:56 GMT",
->>>>>>> 32e373e2
         "Server": [
           "Windows-Azure-Blob/1.0",
           "Microsoft-HTTPAPI/2.0"
         ],
         "x-ms-client-request-id": "f8ce0c7c-dcfb-23c7-631b-52e876222da1",
         "x-ms-lease-id": "3287e3aa-2bc7-63a0-497e-92dcfe2a54bd",
-<<<<<<< HEAD
-        "x-ms-request-id": "ffab593f-301e-0040-263b-f39503000000",
-        "x-ms-version": "2019-10-10"
-=======
         "x-ms-request-id": "96222a8e-f01e-0012-0afa-093670000000",
         "x-ms-version": "2019-12-12"
->>>>>>> 32e373e2
-      },
-      "ResponseBody": []
-    },
-    {
-<<<<<<< HEAD
-      "RequestUri": "https://seanstagehierarchical.blob.core.windows.net/test-filesystem-9cb37cfa-44bb-8617-0568-6253a1c8db97/test-file-2e9340c3-3d59-30a3-4068-5c1028d4a90a?comp=lease",
-      "RequestMethod": "PUT",
-      "RequestHeaders": {
-        "Authorization": "Sanitized",
-        "traceparent": "00-7c4693eafc8c4c4d95e730edf03b8b55-9026dfdb160be04e-00",
-        "User-Agent": [
-          "azsdk-net-Storage.Files.DataLake/12.0.0-dev.20200305.1",
-          "(.NET Core 4.6.28325.01; Microsoft Windows 10.0.18363 )"
-        ],
-        "x-ms-client-request-id": "f15fce55-5c5c-7dc2-079f-c13ababab2e8",
-        "x-ms-date": "Thu, 05 Mar 2020 22:18:13 GMT",
-        "x-ms-lease-action": "renew",
-        "x-ms-lease-id": "3287e3aa-2bc7-63a0-497e-92dcfe2a54bd",
-        "x-ms-return-client-request-id": "true",
-        "x-ms-version": "2019-10-10"
-=======
+      },
+      "ResponseBody": []
+    },
+    {
       "RequestUri": "http://seannsecanary.blob.core.windows.net/test-filesystem-9cb37cfa-44bb-8617-0568-6253a1c8db97/test-file-2e9340c3-3d59-30a3-4068-5c1028d4a90a?comp=lease",
       "RequestMethod": "PUT",
       "RequestHeaders": {
@@ -218,53 +117,26 @@
         "x-ms-lease-id": "3287e3aa-2bc7-63a0-497e-92dcfe2a54bd",
         "x-ms-return-client-request-id": "true",
         "x-ms-version": "2019-12-12"
->>>>>>> 32e373e2
       },
       "RequestBody": null,
       "StatusCode": 200,
       "ResponseHeaders": {
         "Content-Length": "0",
-<<<<<<< HEAD
-        "Date": "Thu, 05 Mar 2020 22:18:13 GMT",
-        "ETag": "\u00220x8D7C1531886432E\u0022",
-        "Last-Modified": "Thu, 05 Mar 2020 22:18:13 GMT",
-=======
         "Date": "Fri, 03 Apr 2020 21:00:55 GMT",
         "ETag": "\u00220x8D7D8121A6768DB\u0022",
         "Last-Modified": "Fri, 03 Apr 2020 21:00:56 GMT",
->>>>>>> 32e373e2
         "Server": [
           "Windows-Azure-Blob/1.0",
           "Microsoft-HTTPAPI/2.0"
         ],
         "x-ms-client-request-id": "f15fce55-5c5c-7dc2-079f-c13ababab2e8",
         "x-ms-lease-id": "3287e3aa-2bc7-63a0-497e-92dcfe2a54bd",
-<<<<<<< HEAD
-        "x-ms-request-id": "ffab5940-301e-0040-273b-f39503000000",
-        "x-ms-version": "2019-10-10"
-=======
         "x-ms-request-id": "96222a99-f01e-0012-13fa-093670000000",
         "x-ms-version": "2019-12-12"
->>>>>>> 32e373e2
-      },
-      "ResponseBody": []
-    },
-    {
-<<<<<<< HEAD
-      "RequestUri": "https://seanstagehierarchical.blob.core.windows.net/test-filesystem-9cb37cfa-44bb-8617-0568-6253a1c8db97?restype=container",
-      "RequestMethod": "DELETE",
-      "RequestHeaders": {
-        "Authorization": "Sanitized",
-        "traceparent": "00-c319d0f12edf0340a0afa966e706a250-5abf85e1cb8a7041-00",
-        "User-Agent": [
-          "azsdk-net-Storage.Files.DataLake/12.0.0-dev.20200305.1",
-          "(.NET Core 4.6.28325.01; Microsoft Windows 10.0.18363 )"
-        ],
-        "x-ms-client-request-id": "a893c7dd-3cc2-6f45-bb60-16771aa2e286",
-        "x-ms-date": "Thu, 05 Mar 2020 22:18:13 GMT",
-        "x-ms-return-client-request-id": "true",
-        "x-ms-version": "2019-10-10"
-=======
+      },
+      "ResponseBody": []
+    },
+    {
       "RequestUri": "http://seannsecanary.blob.core.windows.net/test-filesystem-9cb37cfa-44bb-8617-0568-6253a1c8db97?restype=container",
       "RequestMethod": "DELETE",
       "RequestHeaders": {
@@ -278,49 +150,23 @@
         "x-ms-date": "Fri, 03 Apr 2020 21:00:57 GMT",
         "x-ms-return-client-request-id": "true",
         "x-ms-version": "2019-12-12"
->>>>>>> 32e373e2
       },
       "RequestBody": null,
       "StatusCode": 202,
       "ResponseHeaders": {
         "Content-Length": "0",
-<<<<<<< HEAD
-        "Date": "Thu, 05 Mar 2020 22:18:13 GMT",
-=======
-        "Date": "Fri, 03 Apr 2020 21:00:55 GMT",
->>>>>>> 32e373e2
+        "Date": "Fri, 03 Apr 2020 21:00:55 GMT",
         "Server": [
           "Windows-Azure-Blob/1.0",
           "Microsoft-HTTPAPI/2.0"
         ],
         "x-ms-client-request-id": "a893c7dd-3cc2-6f45-bb60-16771aa2e286",
-<<<<<<< HEAD
-        "x-ms-request-id": "ffab5941-301e-0040-283b-f39503000000",
-        "x-ms-version": "2019-10-10"
-=======
         "x-ms-request-id": "96222a9d-f01e-0012-17fa-093670000000",
         "x-ms-version": "2019-12-12"
->>>>>>> 32e373e2
-      },
-      "ResponseBody": []
-    },
-    {
-<<<<<<< HEAD
-      "RequestUri": "https://seanstagehierarchical.blob.core.windows.net/test-filesystem-00753eac-95bd-4baa-22be-c12ba426c747?restype=container",
-      "RequestMethod": "PUT",
-      "RequestHeaders": {
-        "Authorization": "Sanitized",
-        "traceparent": "00-fd932a22bfb931499cef941a0bc83d40-ed1905f222d5a443-00",
-        "User-Agent": [
-          "azsdk-net-Storage.Files.DataLake/12.0.0-dev.20200305.1",
-          "(.NET Core 4.6.28325.01; Microsoft Windows 10.0.18363 )"
-        ],
-        "x-ms-blob-public-access": "container",
-        "x-ms-client-request-id": "76ef304e-5e49-485d-1d47-85037a1aca94",
-        "x-ms-date": "Thu, 05 Mar 2020 22:18:13 GMT",
-        "x-ms-return-client-request-id": "true",
-        "x-ms-version": "2019-10-10"
-=======
+      },
+      "ResponseBody": []
+    },
+    {
       "RequestUri": "http://seannsecanary.blob.core.windows.net/test-filesystem-00753eac-95bd-4baa-22be-c12ba426c747?restype=container",
       "RequestMethod": "PUT",
       "RequestHeaders": {
@@ -335,52 +181,25 @@
         "x-ms-date": "Fri, 03 Apr 2020 21:00:57 GMT",
         "x-ms-return-client-request-id": "true",
         "x-ms-version": "2019-12-12"
->>>>>>> 32e373e2
-      },
-      "RequestBody": null,
-      "StatusCode": 201,
-      "ResponseHeaders": {
-        "Content-Length": "0",
-<<<<<<< HEAD
-        "Date": "Thu, 05 Mar 2020 22:18:13 GMT",
-        "ETag": "\u00220x8D7C15318DFBE33\u0022",
-        "Last-Modified": "Thu, 05 Mar 2020 22:18:13 GMT",
-=======
+      },
+      "RequestBody": null,
+      "StatusCode": 201,
+      "ResponseHeaders": {
+        "Content-Length": "0",
         "Date": "Fri, 03 Apr 2020 21:00:55 GMT",
         "ETag": "\u00220x8D7D8121AA24F3B\u0022",
         "Last-Modified": "Fri, 03 Apr 2020 21:00:56 GMT",
->>>>>>> 32e373e2
         "Server": [
           "Windows-Azure-Blob/1.0",
           "Microsoft-HTTPAPI/2.0"
         ],
         "x-ms-client-request-id": "76ef304e-5e49-485d-1d47-85037a1aca94",
-<<<<<<< HEAD
-        "x-ms-request-id": "36ca1d7d-201e-003e-453b-f30544000000",
-        "x-ms-version": "2019-10-10"
-=======
         "x-ms-request-id": "96222ab2-f01e-0012-26fa-093670000000",
         "x-ms-version": "2019-12-12"
->>>>>>> 32e373e2
-      },
-      "ResponseBody": []
-    },
-    {
-<<<<<<< HEAD
-      "RequestUri": "https://seanstagehierarchical.dfs.core.windows.net/test-filesystem-00753eac-95bd-4baa-22be-c12ba426c747/test-file-7337cf99-ee45-a25f-1820-80a1a82a57ed?resource=file",
-      "RequestMethod": "PUT",
-      "RequestHeaders": {
-        "Authorization": "Sanitized",
-        "traceparent": "00-82e0982adc96344ea656ace8d3d120ff-daffd7119ea03447-00",
-        "User-Agent": [
-          "azsdk-net-Storage.Files.DataLake/12.0.0-dev.20200305.1",
-          "(.NET Core 4.6.28325.01; Microsoft Windows 10.0.18363 )"
-        ],
-        "x-ms-client-request-id": "24e65850-12fd-5f47-d14c-5e29ddbc9ff2",
-        "x-ms-date": "Thu, 05 Mar 2020 22:18:14 GMT",
-        "x-ms-return-client-request-id": "true",
-        "x-ms-version": "2019-10-10"
-=======
+      },
+      "ResponseBody": []
+    },
+    {
       "RequestUri": "http://seannsecanary.dfs.core.windows.net/test-filesystem-00753eac-95bd-4baa-22be-c12ba426c747/test-file-7337cf99-ee45-a25f-1820-80a1a82a57ed?resource=file",
       "RequestMethod": "PUT",
       "RequestHeaders": {
@@ -394,183 +213,97 @@
         "x-ms-date": "Fri, 03 Apr 2020 21:00:57 GMT",
         "x-ms-return-client-request-id": "true",
         "x-ms-version": "2019-12-12"
->>>>>>> 32e373e2
-      },
-      "RequestBody": null,
-      "StatusCode": 201,
-      "ResponseHeaders": {
-        "Content-Length": "0",
-<<<<<<< HEAD
-        "Date": "Thu, 05 Mar 2020 22:18:13 GMT",
-        "ETag": "\u00220x8D7C15319118B2A\u0022",
-        "Last-Modified": "Thu, 05 Mar 2020 22:18:14 GMT",
-=======
+      },
+      "RequestBody": null,
+      "StatusCode": 201,
+      "ResponseHeaders": {
+        "Content-Length": "0",
         "Date": "Fri, 03 Apr 2020 21:00:55 GMT",
         "ETag": "\u00220x8D7D8121AB562DC\u0022",
         "Last-Modified": "Fri, 03 Apr 2020 21:00:56 GMT",
->>>>>>> 32e373e2
         "Server": [
           "Windows-Azure-HDFS/1.0",
           "Microsoft-HTTPAPI/2.0"
         ],
         "x-ms-client-request-id": "24e65850-12fd-5f47-d14c-5e29ddbc9ff2",
-<<<<<<< HEAD
-        "x-ms-request-id": "dc315c2c-901f-0049-383b-f3d0d0000000",
-        "x-ms-version": "2019-10-10"
-=======
         "x-ms-request-id": "fa44009e-201f-0097-19fa-091bad000000",
         "x-ms-version": "2019-12-12"
->>>>>>> 32e373e2
-      },
-      "ResponseBody": []
-    },
-    {
-<<<<<<< HEAD
-      "RequestUri": "https://seanstagehierarchical.blob.core.windows.net/test-filesystem-00753eac-95bd-4baa-22be-c12ba426c747/test-file-7337cf99-ee45-a25f-1820-80a1a82a57ed?comp=lease",
-      "RequestMethod": "PUT",
-      "RequestHeaders": {
-        "Authorization": "Sanitized",
-        "traceparent": "00-f98847b3053a15408763a66772aab7cc-4c936bc95332e343-00",
-        "User-Agent": [
-          "azsdk-net-Storage.Files.DataLake/12.0.0-dev.20200305.1",
-          "(.NET Core 4.6.28325.01; Microsoft Windows 10.0.18363 )"
+      },
+      "ResponseBody": []
+    },
+    {
+      "RequestUri": "http://seannsecanary.blob.core.windows.net/test-filesystem-00753eac-95bd-4baa-22be-c12ba426c747/test-file-7337cf99-ee45-a25f-1820-80a1a82a57ed?comp=lease",
+      "RequestMethod": "PUT",
+      "RequestHeaders": {
+        "Authorization": "Sanitized",
+        "traceparent": "00-5cf86854123a9b4483639f5f34c9cc07-ae49af8f34d78c44-00",
+        "User-Agent": [
+          "azsdk-net-Storage.Files.DataLake/12.1.0-dev.20200403.1",
+          "(.NET Core 4.6.28325.01; Microsoft Windows 10.0.18362 )"
         ],
         "x-ms-client-request-id": "eceee374-9457-f928-f99e-53a8e8164651",
-        "x-ms-date": "Thu, 05 Mar 2020 22:18:14 GMT",
-=======
-      "RequestUri": "http://seannsecanary.blob.core.windows.net/test-filesystem-00753eac-95bd-4baa-22be-c12ba426c747/test-file-7337cf99-ee45-a25f-1820-80a1a82a57ed?comp=lease",
-      "RequestMethod": "PUT",
-      "RequestHeaders": {
-        "Authorization": "Sanitized",
-        "traceparent": "00-5cf86854123a9b4483639f5f34c9cc07-ae49af8f34d78c44-00",
-        "User-Agent": [
-          "azsdk-net-Storage.Files.DataLake/12.1.0-dev.20200403.1",
-          "(.NET Core 4.6.28325.01; Microsoft Windows 10.0.18362 )"
-        ],
-        "x-ms-client-request-id": "eceee374-9457-f928-f99e-53a8e8164651",
-        "x-ms-date": "Fri, 03 Apr 2020 21:00:58 GMT",
->>>>>>> 32e373e2
+        "x-ms-date": "Fri, 03 Apr 2020 21:00:58 GMT",
         "x-ms-lease-action": "acquire",
         "x-ms-lease-duration": "15",
         "x-ms-proposed-lease-id": "46cb98f0-573c-475e-d054-2a3118801ef6",
         "x-ms-return-client-request-id": "true",
-<<<<<<< HEAD
-        "x-ms-version": "2019-10-10"
-=======
-        "x-ms-version": "2019-12-12"
->>>>>>> 32e373e2
-      },
-      "RequestBody": null,
-      "StatusCode": 201,
-      "ResponseHeaders": {
-        "Content-Length": "0",
-<<<<<<< HEAD
-        "Date": "Thu, 05 Mar 2020 22:18:14 GMT",
-        "ETag": "\u00220x8D7C15319118B2A\u0022",
-        "Last-Modified": "Thu, 05 Mar 2020 22:18:14 GMT",
-=======
+        "x-ms-version": "2019-12-12"
+      },
+      "RequestBody": null,
+      "StatusCode": 201,
+      "ResponseHeaders": {
+        "Content-Length": "0",
         "Date": "Fri, 03 Apr 2020 21:00:55 GMT",
         "ETag": "\u00220x8D7D8121AB562DC\u0022",
         "Last-Modified": "Fri, 03 Apr 2020 21:00:56 GMT",
->>>>>>> 32e373e2
         "Server": [
           "Windows-Azure-Blob/1.0",
           "Microsoft-HTTPAPI/2.0"
         ],
         "x-ms-client-request-id": "eceee374-9457-f928-f99e-53a8e8164651",
         "x-ms-lease-id": "46cb98f0-573c-475e-d054-2a3118801ef6",
-<<<<<<< HEAD
-        "x-ms-request-id": "36ca1d9d-201e-003e-583b-f30544000000",
-        "x-ms-version": "2019-10-10"
-=======
         "x-ms-request-id": "96222ac5-f01e-0012-33fa-093670000000",
         "x-ms-version": "2019-12-12"
->>>>>>> 32e373e2
-      },
-      "ResponseBody": []
-    },
-    {
-<<<<<<< HEAD
-      "RequestUri": "https://seanstagehierarchical.blob.core.windows.net/test-filesystem-00753eac-95bd-4baa-22be-c12ba426c747/test-file-7337cf99-ee45-a25f-1820-80a1a82a57ed?comp=lease",
-      "RequestMethod": "PUT",
-      "RequestHeaders": {
-        "Authorization": "Sanitized",
-        "If-Modified-Since": "Wed, 04 Mar 2020 22:18:12 GMT",
-        "traceparent": "00-5bbad217329b4447b5857a944428747b-24e3fdf264139744-00",
-        "User-Agent": [
-          "azsdk-net-Storage.Files.DataLake/12.0.0-dev.20200305.1",
-          "(.NET Core 4.6.28325.01; Microsoft Windows 10.0.18363 )"
+      },
+      "ResponseBody": []
+    },
+    {
+      "RequestUri": "http://seannsecanary.blob.core.windows.net/test-filesystem-00753eac-95bd-4baa-22be-c12ba426c747/test-file-7337cf99-ee45-a25f-1820-80a1a82a57ed?comp=lease",
+      "RequestMethod": "PUT",
+      "RequestHeaders": {
+        "Authorization": "Sanitized",
+        "If-Modified-Since": "Thu, 02 Apr 2020 21:00:57 GMT",
+        "traceparent": "00-4f0d62db7d6e6541aed2f1e3d64607c5-397ffeb8ebae6544-00",
+        "User-Agent": [
+          "azsdk-net-Storage.Files.DataLake/12.1.0-dev.20200403.1",
+          "(.NET Core 4.6.28325.01; Microsoft Windows 10.0.18362 )"
         ],
         "x-ms-client-request-id": "34bc9c4f-3291-b09f-f356-57a4de473dd5",
-        "x-ms-date": "Thu, 05 Mar 2020 22:18:14 GMT",
+        "x-ms-date": "Fri, 03 Apr 2020 21:00:58 GMT",
         "x-ms-lease-action": "renew",
         "x-ms-lease-id": "46cb98f0-573c-475e-d054-2a3118801ef6",
         "x-ms-return-client-request-id": "true",
-        "x-ms-version": "2019-10-10"
-=======
-      "RequestUri": "http://seannsecanary.blob.core.windows.net/test-filesystem-00753eac-95bd-4baa-22be-c12ba426c747/test-file-7337cf99-ee45-a25f-1820-80a1a82a57ed?comp=lease",
-      "RequestMethod": "PUT",
-      "RequestHeaders": {
-        "Authorization": "Sanitized",
-        "If-Modified-Since": "Thu, 02 Apr 2020 21:00:57 GMT",
-        "traceparent": "00-4f0d62db7d6e6541aed2f1e3d64607c5-397ffeb8ebae6544-00",
-        "User-Agent": [
-          "azsdk-net-Storage.Files.DataLake/12.1.0-dev.20200403.1",
-          "(.NET Core 4.6.28325.01; Microsoft Windows 10.0.18362 )"
-        ],
-        "x-ms-client-request-id": "34bc9c4f-3291-b09f-f356-57a4de473dd5",
-        "x-ms-date": "Fri, 03 Apr 2020 21:00:58 GMT",
-        "x-ms-lease-action": "renew",
-        "x-ms-lease-id": "46cb98f0-573c-475e-d054-2a3118801ef6",
-        "x-ms-return-client-request-id": "true",
-        "x-ms-version": "2019-12-12"
->>>>>>> 32e373e2
+        "x-ms-version": "2019-12-12"
       },
       "RequestBody": null,
       "StatusCode": 200,
       "ResponseHeaders": {
         "Content-Length": "0",
-<<<<<<< HEAD
-        "Date": "Thu, 05 Mar 2020 22:18:14 GMT",
-        "ETag": "\u00220x8D7C15319118B2A\u0022",
-        "Last-Modified": "Thu, 05 Mar 2020 22:18:14 GMT",
-=======
         "Date": "Fri, 03 Apr 2020 21:00:55 GMT",
         "ETag": "\u00220x8D7D8121AB562DC\u0022",
         "Last-Modified": "Fri, 03 Apr 2020 21:00:56 GMT",
->>>>>>> 32e373e2
         "Server": [
           "Windows-Azure-Blob/1.0",
           "Microsoft-HTTPAPI/2.0"
         ],
         "x-ms-client-request-id": "34bc9c4f-3291-b09f-f356-57a4de473dd5",
         "x-ms-lease-id": "46cb98f0-573c-475e-d054-2a3118801ef6",
-<<<<<<< HEAD
-        "x-ms-request-id": "36ca1dae-201e-003e-623b-f30544000000",
-        "x-ms-version": "2019-10-10"
-=======
         "x-ms-request-id": "96222ace-f01e-0012-3bfa-093670000000",
         "x-ms-version": "2019-12-12"
->>>>>>> 32e373e2
-      },
-      "ResponseBody": []
-    },
-    {
-<<<<<<< HEAD
-      "RequestUri": "https://seanstagehierarchical.blob.core.windows.net/test-filesystem-00753eac-95bd-4baa-22be-c12ba426c747?restype=container",
-      "RequestMethod": "DELETE",
-      "RequestHeaders": {
-        "Authorization": "Sanitized",
-        "traceparent": "00-a9282811b609174e8e43d2fbbbbae1e0-d7f4c4b21c77b346-00",
-        "User-Agent": [
-          "azsdk-net-Storage.Files.DataLake/12.0.0-dev.20200305.1",
-          "(.NET Core 4.6.28325.01; Microsoft Windows 10.0.18363 )"
-        ],
-        "x-ms-client-request-id": "4b59584a-115a-fbc0-c833-ce15f70ade5f",
-        "x-ms-date": "Thu, 05 Mar 2020 22:18:14 GMT",
-        "x-ms-return-client-request-id": "true",
-        "x-ms-version": "2019-10-10"
-=======
+      },
+      "ResponseBody": []
+    },
+    {
       "RequestUri": "http://seannsecanary.blob.core.windows.net/test-filesystem-00753eac-95bd-4baa-22be-c12ba426c747?restype=container",
       "RequestMethod": "DELETE",
       "RequestHeaders": {
@@ -584,299 +317,160 @@
         "x-ms-date": "Fri, 03 Apr 2020 21:00:58 GMT",
         "x-ms-return-client-request-id": "true",
         "x-ms-version": "2019-12-12"
->>>>>>> 32e373e2
       },
       "RequestBody": null,
       "StatusCode": 202,
       "ResponseHeaders": {
         "Content-Length": "0",
-<<<<<<< HEAD
-        "Date": "Thu, 05 Mar 2020 22:18:14 GMT",
-=======
-        "Date": "Fri, 03 Apr 2020 21:00:55 GMT",
->>>>>>> 32e373e2
+        "Date": "Fri, 03 Apr 2020 21:00:55 GMT",
         "Server": [
           "Windows-Azure-Blob/1.0",
           "Microsoft-HTTPAPI/2.0"
         ],
         "x-ms-client-request-id": "4b59584a-115a-fbc0-c833-ce15f70ade5f",
-<<<<<<< HEAD
-        "x-ms-request-id": "36ca1db8-201e-003e-683b-f30544000000",
-        "x-ms-version": "2019-10-10"
-=======
         "x-ms-request-id": "96222ad7-f01e-0012-42fa-093670000000",
         "x-ms-version": "2019-12-12"
->>>>>>> 32e373e2
-      },
-      "ResponseBody": []
-    },
-    {
-<<<<<<< HEAD
-      "RequestUri": "https://seanstagehierarchical.blob.core.windows.net/test-filesystem-64868568-c9b9-0b0a-7b96-0060eded7789?restype=container",
-      "RequestMethod": "PUT",
-      "RequestHeaders": {
-        "Authorization": "Sanitized",
-        "traceparent": "00-dc5324da7919e946a014bed5f179d59d-7ebb51455bddba4e-00",
-        "User-Agent": [
-          "azsdk-net-Storage.Files.DataLake/12.0.0-dev.20200305.1",
-          "(.NET Core 4.6.28325.01; Microsoft Windows 10.0.18363 )"
+      },
+      "ResponseBody": []
+    },
+    {
+      "RequestUri": "http://seannsecanary.blob.core.windows.net/test-filesystem-64868568-c9b9-0b0a-7b96-0060eded7789?restype=container",
+      "RequestMethod": "PUT",
+      "RequestHeaders": {
+        "Authorization": "Sanitized",
+        "traceparent": "00-4aff5d3d2f986748ad454ad1a555e1d4-b0ebeedae21f3845-00",
+        "User-Agent": [
+          "azsdk-net-Storage.Files.DataLake/12.1.0-dev.20200403.1",
+          "(.NET Core 4.6.28325.01; Microsoft Windows 10.0.18362 )"
         ],
         "x-ms-blob-public-access": "container",
         "x-ms-client-request-id": "b349e452-e0e3-80ca-4d4d-d0c3105f0ddb",
-        "x-ms-date": "Thu, 05 Mar 2020 22:18:14 GMT",
-        "x-ms-return-client-request-id": "true",
-        "x-ms-version": "2019-10-10"
-=======
-      "RequestUri": "http://seannsecanary.blob.core.windows.net/test-filesystem-64868568-c9b9-0b0a-7b96-0060eded7789?restype=container",
-      "RequestMethod": "PUT",
-      "RequestHeaders": {
-        "Authorization": "Sanitized",
-        "traceparent": "00-4aff5d3d2f986748ad454ad1a555e1d4-b0ebeedae21f3845-00",
-        "User-Agent": [
-          "azsdk-net-Storage.Files.DataLake/12.1.0-dev.20200403.1",
-          "(.NET Core 4.6.28325.01; Microsoft Windows 10.0.18362 )"
-        ],
-        "x-ms-blob-public-access": "container",
+        "x-ms-date": "Fri, 03 Apr 2020 21:00:58 GMT",
+        "x-ms-return-client-request-id": "true",
+        "x-ms-version": "2019-12-12"
+      },
+      "RequestBody": null,
+      "StatusCode": 201,
+      "ResponseHeaders": {
+        "Content-Length": "0",
+        "Date": "Fri, 03 Apr 2020 21:00:55 GMT",
+        "ETag": "\u00220x8D7D8121AE81799\u0022",
+        "Last-Modified": "Fri, 03 Apr 2020 21:00:56 GMT",
+        "Server": [
+          "Windows-Azure-Blob/1.0",
+          "Microsoft-HTTPAPI/2.0"
+        ],
         "x-ms-client-request-id": "b349e452-e0e3-80ca-4d4d-d0c3105f0ddb",
-        "x-ms-date": "Fri, 03 Apr 2020 21:00:58 GMT",
-        "x-ms-return-client-request-id": "true",
-        "x-ms-version": "2019-12-12"
->>>>>>> 32e373e2
-      },
-      "RequestBody": null,
-      "StatusCode": 201,
-      "ResponseHeaders": {
-        "Content-Length": "0",
-<<<<<<< HEAD
-        "Date": "Thu, 05 Mar 2020 22:18:14 GMT",
-        "ETag": "\u00220x8D7C1531979B690\u0022",
-        "Last-Modified": "Thu, 05 Mar 2020 22:18:15 GMT",
-=======
-        "Date": "Fri, 03 Apr 2020 21:00:55 GMT",
-        "ETag": "\u00220x8D7D8121AE81799\u0022",
-        "Last-Modified": "Fri, 03 Apr 2020 21:00:56 GMT",
->>>>>>> 32e373e2
-        "Server": [
-          "Windows-Azure-Blob/1.0",
-          "Microsoft-HTTPAPI/2.0"
-        ],
-        "x-ms-client-request-id": "b349e452-e0e3-80ca-4d4d-d0c3105f0ddb",
-<<<<<<< HEAD
-        "x-ms-request-id": "6ca33b7c-901e-0014-353b-f3da54000000",
-        "x-ms-version": "2019-10-10"
-=======
         "x-ms-request-id": "96222ae2-f01e-0012-4afa-093670000000",
         "x-ms-version": "2019-12-12"
->>>>>>> 32e373e2
-      },
-      "ResponseBody": []
-    },
-    {
-<<<<<<< HEAD
-      "RequestUri": "https://seanstagehierarchical.dfs.core.windows.net/test-filesystem-64868568-c9b9-0b0a-7b96-0060eded7789/test-file-250344bb-58b0-7671-0a60-d4fa074d966e?resource=file",
-      "RequestMethod": "PUT",
-      "RequestHeaders": {
-        "Authorization": "Sanitized",
-        "traceparent": "00-94666ac93677fa4094733e6d5f2e3604-59e95eb72c05c64d-00",
-        "User-Agent": [
-          "azsdk-net-Storage.Files.DataLake/12.0.0-dev.20200305.1",
-          "(.NET Core 4.6.28325.01; Microsoft Windows 10.0.18363 )"
+      },
+      "ResponseBody": []
+    },
+    {
+      "RequestUri": "http://seannsecanary.dfs.core.windows.net/test-filesystem-64868568-c9b9-0b0a-7b96-0060eded7789/test-file-250344bb-58b0-7671-0a60-d4fa074d966e?resource=file",
+      "RequestMethod": "PUT",
+      "RequestHeaders": {
+        "Authorization": "Sanitized",
+        "traceparent": "00-8d6bf1901211604f9d6130771fb1d8c5-bde96cd9583c664d-00",
+        "User-Agent": [
+          "azsdk-net-Storage.Files.DataLake/12.1.0-dev.20200403.1",
+          "(.NET Core 4.6.28325.01; Microsoft Windows 10.0.18362 )"
         ],
         "x-ms-client-request-id": "3001e7b1-0808-f979-72d2-a9820bd079ff",
-        "x-ms-date": "Thu, 05 Mar 2020 22:18:15 GMT",
-        "x-ms-return-client-request-id": "true",
-        "x-ms-version": "2019-10-10"
-=======
-      "RequestUri": "http://seannsecanary.dfs.core.windows.net/test-filesystem-64868568-c9b9-0b0a-7b96-0060eded7789/test-file-250344bb-58b0-7671-0a60-d4fa074d966e?resource=file",
-      "RequestMethod": "PUT",
-      "RequestHeaders": {
-        "Authorization": "Sanitized",
-        "traceparent": "00-8d6bf1901211604f9d6130771fb1d8c5-bde96cd9583c664d-00",
-        "User-Agent": [
-          "azsdk-net-Storage.Files.DataLake/12.1.0-dev.20200403.1",
-          "(.NET Core 4.6.28325.01; Microsoft Windows 10.0.18362 )"
+        "x-ms-date": "Fri, 03 Apr 2020 21:00:58 GMT",
+        "x-ms-return-client-request-id": "true",
+        "x-ms-version": "2019-12-12"
+      },
+      "RequestBody": null,
+      "StatusCode": 201,
+      "ResponseHeaders": {
+        "Content-Length": "0",
+        "Date": "Fri, 03 Apr 2020 21:00:56 GMT",
+        "ETag": "\u00220x8D7D8121AF7E852\u0022",
+        "Last-Modified": "Fri, 03 Apr 2020 21:00:56 GMT",
+        "Server": [
+          "Windows-Azure-HDFS/1.0",
+          "Microsoft-HTTPAPI/2.0"
         ],
         "x-ms-client-request-id": "3001e7b1-0808-f979-72d2-a9820bd079ff",
-        "x-ms-date": "Fri, 03 Apr 2020 21:00:58 GMT",
-        "x-ms-return-client-request-id": "true",
-        "x-ms-version": "2019-12-12"
->>>>>>> 32e373e2
-      },
-      "RequestBody": null,
-      "StatusCode": 201,
-      "ResponseHeaders": {
-        "Content-Length": "0",
-<<<<<<< HEAD
-        "Date": "Thu, 05 Mar 2020 22:18:14 GMT",
-        "ETag": "\u00220x8D7C15319AC7590\u0022",
-        "Last-Modified": "Thu, 05 Mar 2020 22:18:15 GMT",
-=======
-        "Date": "Fri, 03 Apr 2020 21:00:56 GMT",
-        "ETag": "\u00220x8D7D8121AF7E852\u0022",
-        "Last-Modified": "Fri, 03 Apr 2020 21:00:56 GMT",
->>>>>>> 32e373e2
-        "Server": [
-          "Windows-Azure-HDFS/1.0",
-          "Microsoft-HTTPAPI/2.0"
-        ],
-        "x-ms-client-request-id": "3001e7b1-0808-f979-72d2-a9820bd079ff",
-<<<<<<< HEAD
-        "x-ms-request-id": "7a82a4b1-e01f-001e-213b-f37ee3000000",
-        "x-ms-version": "2019-10-10"
-=======
         "x-ms-request-id": "fa44009f-201f-0097-1afa-091bad000000",
         "x-ms-version": "2019-12-12"
->>>>>>> 32e373e2
-      },
-      "ResponseBody": []
-    },
-    {
-<<<<<<< HEAD
-      "RequestUri": "https://seanstagehierarchical.blob.core.windows.net/test-filesystem-64868568-c9b9-0b0a-7b96-0060eded7789/test-file-250344bb-58b0-7671-0a60-d4fa074d966e?comp=lease",
-      "RequestMethod": "PUT",
-      "RequestHeaders": {
-        "Authorization": "Sanitized",
-        "traceparent": "00-bfbe4d0f73eaa94eb7806a2304ab83e4-36985205c1790341-00",
-        "User-Agent": [
-          "azsdk-net-Storage.Files.DataLake/12.0.0-dev.20200305.1",
-          "(.NET Core 4.6.28325.01; Microsoft Windows 10.0.18363 )"
+      },
+      "ResponseBody": []
+    },
+    {
+      "RequestUri": "http://seannsecanary.blob.core.windows.net/test-filesystem-64868568-c9b9-0b0a-7b96-0060eded7789/test-file-250344bb-58b0-7671-0a60-d4fa074d966e?comp=lease",
+      "RequestMethod": "PUT",
+      "RequestHeaders": {
+        "Authorization": "Sanitized",
+        "traceparent": "00-06880d7827ebec42b25b1d8ac47a4dbc-456620057a23d947-00",
+        "User-Agent": [
+          "azsdk-net-Storage.Files.DataLake/12.1.0-dev.20200403.1",
+          "(.NET Core 4.6.28325.01; Microsoft Windows 10.0.18362 )"
         ],
         "x-ms-client-request-id": "c0e83961-db5c-acdf-b109-9237eaa3daa1",
-        "x-ms-date": "Thu, 05 Mar 2020 22:18:15 GMT",
-=======
-      "RequestUri": "http://seannsecanary.blob.core.windows.net/test-filesystem-64868568-c9b9-0b0a-7b96-0060eded7789/test-file-250344bb-58b0-7671-0a60-d4fa074d966e?comp=lease",
-      "RequestMethod": "PUT",
-      "RequestHeaders": {
-        "Authorization": "Sanitized",
-        "traceparent": "00-06880d7827ebec42b25b1d8ac47a4dbc-456620057a23d947-00",
-        "User-Agent": [
-          "azsdk-net-Storage.Files.DataLake/12.1.0-dev.20200403.1",
-          "(.NET Core 4.6.28325.01; Microsoft Windows 10.0.18362 )"
-        ],
-        "x-ms-client-request-id": "c0e83961-db5c-acdf-b109-9237eaa3daa1",
-        "x-ms-date": "Fri, 03 Apr 2020 21:00:58 GMT",
->>>>>>> 32e373e2
+        "x-ms-date": "Fri, 03 Apr 2020 21:00:58 GMT",
         "x-ms-lease-action": "acquire",
         "x-ms-lease-duration": "15",
         "x-ms-proposed-lease-id": "395b61b7-0451-f736-9ed1-1dd51fd15452",
         "x-ms-return-client-request-id": "true",
-<<<<<<< HEAD
-        "x-ms-version": "2019-10-10"
-=======
-        "x-ms-version": "2019-12-12"
->>>>>>> 32e373e2
-      },
-      "RequestBody": null,
-      "StatusCode": 201,
-      "ResponseHeaders": {
-        "Content-Length": "0",
-<<<<<<< HEAD
-        "Date": "Thu, 05 Mar 2020 22:18:15 GMT",
-        "ETag": "\u00220x8D7C15319AC7590\u0022",
-        "Last-Modified": "Thu, 05 Mar 2020 22:18:15 GMT",
-=======
+        "x-ms-version": "2019-12-12"
+      },
+      "RequestBody": null,
+      "StatusCode": 201,
+      "ResponseHeaders": {
+        "Content-Length": "0",
         "Date": "Fri, 03 Apr 2020 21:00:56 GMT",
         "ETag": "\u00220x8D7D8121AF7E852\u0022",
         "Last-Modified": "Fri, 03 Apr 2020 21:00:56 GMT",
->>>>>>> 32e373e2
         "Server": [
           "Windows-Azure-Blob/1.0",
           "Microsoft-HTTPAPI/2.0"
         ],
         "x-ms-client-request-id": "c0e83961-db5c-acdf-b109-9237eaa3daa1",
         "x-ms-lease-id": "395b61b7-0451-f736-9ed1-1dd51fd15452",
-<<<<<<< HEAD
-        "x-ms-request-id": "6ca33bba-901e-0014-6b3b-f3da54000000",
-        "x-ms-version": "2019-10-10"
-=======
         "x-ms-request-id": "96222aed-f01e-0012-53fa-093670000000",
         "x-ms-version": "2019-12-12"
->>>>>>> 32e373e2
-      },
-      "ResponseBody": []
-    },
-    {
-<<<<<<< HEAD
-      "RequestUri": "https://seanstagehierarchical.blob.core.windows.net/test-filesystem-64868568-c9b9-0b0a-7b96-0060eded7789/test-file-250344bb-58b0-7671-0a60-d4fa074d966e?comp=lease",
-      "RequestMethod": "PUT",
-      "RequestHeaders": {
-        "Authorization": "Sanitized",
-        "If-Unmodified-Since": "Fri, 06 Mar 2020 22:18:12 GMT",
-        "traceparent": "00-82033b77413dbe4da67e23626fbd1520-2f3505dea376d041-00",
-        "User-Agent": [
-          "azsdk-net-Storage.Files.DataLake/12.0.0-dev.20200305.1",
-          "(.NET Core 4.6.28325.01; Microsoft Windows 10.0.18363 )"
+      },
+      "ResponseBody": []
+    },
+    {
+      "RequestUri": "http://seannsecanary.blob.core.windows.net/test-filesystem-64868568-c9b9-0b0a-7b96-0060eded7789/test-file-250344bb-58b0-7671-0a60-d4fa074d966e?comp=lease",
+      "RequestMethod": "PUT",
+      "RequestHeaders": {
+        "Authorization": "Sanitized",
+        "If-Unmodified-Since": "Sat, 04 Apr 2020 21:00:57 GMT",
+        "traceparent": "00-347a91b4633d9a4482ffd630503e3929-09eb522cfe6ad84b-00",
+        "User-Agent": [
+          "azsdk-net-Storage.Files.DataLake/12.1.0-dev.20200403.1",
+          "(.NET Core 4.6.28325.01; Microsoft Windows 10.0.18362 )"
         ],
         "x-ms-client-request-id": "e574e6ab-94e8-6ff6-c49c-6e42d32e75b9",
-        "x-ms-date": "Thu, 05 Mar 2020 22:18:15 GMT",
+        "x-ms-date": "Fri, 03 Apr 2020 21:00:58 GMT",
         "x-ms-lease-action": "renew",
         "x-ms-lease-id": "395b61b7-0451-f736-9ed1-1dd51fd15452",
         "x-ms-return-client-request-id": "true",
-        "x-ms-version": "2019-10-10"
-=======
-      "RequestUri": "http://seannsecanary.blob.core.windows.net/test-filesystem-64868568-c9b9-0b0a-7b96-0060eded7789/test-file-250344bb-58b0-7671-0a60-d4fa074d966e?comp=lease",
-      "RequestMethod": "PUT",
-      "RequestHeaders": {
-        "Authorization": "Sanitized",
-        "If-Unmodified-Since": "Sat, 04 Apr 2020 21:00:57 GMT",
-        "traceparent": "00-347a91b4633d9a4482ffd630503e3929-09eb522cfe6ad84b-00",
-        "User-Agent": [
-          "azsdk-net-Storage.Files.DataLake/12.1.0-dev.20200403.1",
-          "(.NET Core 4.6.28325.01; Microsoft Windows 10.0.18362 )"
-        ],
-        "x-ms-client-request-id": "e574e6ab-94e8-6ff6-c49c-6e42d32e75b9",
-        "x-ms-date": "Fri, 03 Apr 2020 21:00:58 GMT",
-        "x-ms-lease-action": "renew",
-        "x-ms-lease-id": "395b61b7-0451-f736-9ed1-1dd51fd15452",
-        "x-ms-return-client-request-id": "true",
-        "x-ms-version": "2019-12-12"
->>>>>>> 32e373e2
+        "x-ms-version": "2019-12-12"
       },
       "RequestBody": null,
       "StatusCode": 200,
       "ResponseHeaders": {
         "Content-Length": "0",
-<<<<<<< HEAD
-        "Date": "Thu, 05 Mar 2020 22:18:15 GMT",
-        "ETag": "\u00220x8D7C15319AC7590\u0022",
-        "Last-Modified": "Thu, 05 Mar 2020 22:18:15 GMT",
-=======
         "Date": "Fri, 03 Apr 2020 21:00:56 GMT",
         "ETag": "\u00220x8D7D8121AF7E852\u0022",
         "Last-Modified": "Fri, 03 Apr 2020 21:00:56 GMT",
->>>>>>> 32e373e2
         "Server": [
           "Windows-Azure-Blob/1.0",
           "Microsoft-HTTPAPI/2.0"
         ],
         "x-ms-client-request-id": "e574e6ab-94e8-6ff6-c49c-6e42d32e75b9",
         "x-ms-lease-id": "395b61b7-0451-f736-9ed1-1dd51fd15452",
-<<<<<<< HEAD
-        "x-ms-request-id": "6ca33bc5-901e-0014-763b-f3da54000000",
-        "x-ms-version": "2019-10-10"
-=======
         "x-ms-request-id": "96222afd-f01e-0012-5ffa-093670000000",
         "x-ms-version": "2019-12-12"
->>>>>>> 32e373e2
-      },
-      "ResponseBody": []
-    },
-    {
-<<<<<<< HEAD
-      "RequestUri": "https://seanstagehierarchical.blob.core.windows.net/test-filesystem-64868568-c9b9-0b0a-7b96-0060eded7789?restype=container",
-      "RequestMethod": "DELETE",
-      "RequestHeaders": {
-        "Authorization": "Sanitized",
-        "traceparent": "00-b4b6b20eca65db4bb1b424d6954066ef-a7dba7770b78ff4d-00",
-        "User-Agent": [
-          "azsdk-net-Storage.Files.DataLake/12.0.0-dev.20200305.1",
-          "(.NET Core 4.6.28325.01; Microsoft Windows 10.0.18363 )"
-        ],
-        "x-ms-client-request-id": "038b162d-f42f-e9b9-60c8-a3eaea707ecc",
-        "x-ms-date": "Thu, 05 Mar 2020 22:18:15 GMT",
-        "x-ms-return-client-request-id": "true",
-        "x-ms-version": "2019-10-10"
-=======
+      },
+      "ResponseBody": []
+    },
+    {
       "RequestUri": "http://seannsecanary.blob.core.windows.net/test-filesystem-64868568-c9b9-0b0a-7b96-0060eded7789?restype=container",
       "RequestMethod": "DELETE",
       "RequestHeaders": {
@@ -890,179 +484,100 @@
         "x-ms-date": "Fri, 03 Apr 2020 21:00:58 GMT",
         "x-ms-return-client-request-id": "true",
         "x-ms-version": "2019-12-12"
->>>>>>> 32e373e2
       },
       "RequestBody": null,
       "StatusCode": 202,
       "ResponseHeaders": {
         "Content-Length": "0",
-<<<<<<< HEAD
-        "Date": "Thu, 05 Mar 2020 22:18:15 GMT",
-=======
-        "Date": "Fri, 03 Apr 2020 21:00:56 GMT",
->>>>>>> 32e373e2
+        "Date": "Fri, 03 Apr 2020 21:00:56 GMT",
         "Server": [
           "Windows-Azure-Blob/1.0",
           "Microsoft-HTTPAPI/2.0"
         ],
         "x-ms-client-request-id": "038b162d-f42f-e9b9-60c8-a3eaea707ecc",
-<<<<<<< HEAD
-        "x-ms-request-id": "6ca33bd2-901e-0014-033b-f3da54000000",
-        "x-ms-version": "2019-10-10"
-=======
         "x-ms-request-id": "96222b0f-f01e-0012-6cfa-093670000000",
         "x-ms-version": "2019-12-12"
->>>>>>> 32e373e2
-      },
-      "ResponseBody": []
-    },
-    {
-<<<<<<< HEAD
-      "RequestUri": "https://seanstagehierarchical.blob.core.windows.net/test-filesystem-78022385-1710-ee90-366d-5f51d0947022?restype=container",
-      "RequestMethod": "PUT",
-      "RequestHeaders": {
-        "Authorization": "Sanitized",
-        "traceparent": "00-22c87f4a80a0cc4a8a18e0a2e14b0199-1ccb0cc9ac8e924d-00",
-        "User-Agent": [
-          "azsdk-net-Storage.Files.DataLake/12.0.0-dev.20200305.1",
-          "(.NET Core 4.6.28325.01; Microsoft Windows 10.0.18363 )"
+      },
+      "ResponseBody": []
+    },
+    {
+      "RequestUri": "http://seannsecanary.blob.core.windows.net/test-filesystem-78022385-1710-ee90-366d-5f51d0947022?restype=container",
+      "RequestMethod": "PUT",
+      "RequestHeaders": {
+        "Authorization": "Sanitized",
+        "traceparent": "00-6e2788b4efa3d64bbbdf8ab5b4e0171e-0682fa6216fe1e4b-00",
+        "User-Agent": [
+          "azsdk-net-Storage.Files.DataLake/12.1.0-dev.20200403.1",
+          "(.NET Core 4.6.28325.01; Microsoft Windows 10.0.18362 )"
         ],
         "x-ms-blob-public-access": "container",
         "x-ms-client-request-id": "dbdcf718-c69f-153c-869d-cdc1956718cb",
-        "x-ms-date": "Thu, 05 Mar 2020 22:18:15 GMT",
-        "x-ms-return-client-request-id": "true",
-        "x-ms-version": "2019-10-10"
-=======
-      "RequestUri": "http://seannsecanary.blob.core.windows.net/test-filesystem-78022385-1710-ee90-366d-5f51d0947022?restype=container",
-      "RequestMethod": "PUT",
-      "RequestHeaders": {
-        "Authorization": "Sanitized",
-        "traceparent": "00-6e2788b4efa3d64bbbdf8ab5b4e0171e-0682fa6216fe1e4b-00",
-        "User-Agent": [
-          "azsdk-net-Storage.Files.DataLake/12.1.0-dev.20200403.1",
-          "(.NET Core 4.6.28325.01; Microsoft Windows 10.0.18362 )"
-        ],
-        "x-ms-blob-public-access": "container",
-        "x-ms-client-request-id": "dbdcf718-c69f-153c-869d-cdc1956718cb",
-        "x-ms-date": "Fri, 03 Apr 2020 21:00:58 GMT",
-        "x-ms-return-client-request-id": "true",
-        "x-ms-version": "2019-12-12"
->>>>>>> 32e373e2
-      },
-      "RequestBody": null,
-      "StatusCode": 201,
-      "ResponseHeaders": {
-        "Content-Length": "0",
-<<<<<<< HEAD
-        "Date": "Thu, 05 Mar 2020 22:18:15 GMT",
-        "ETag": "\u00220x8D7C1531A05EF67\u0022",
-        "Last-Modified": "Thu, 05 Mar 2020 22:18:15 GMT",
-=======
+        "x-ms-date": "Fri, 03 Apr 2020 21:00:58 GMT",
+        "x-ms-return-client-request-id": "true",
+        "x-ms-version": "2019-12-12"
+      },
+      "RequestBody": null,
+      "StatusCode": 201,
+      "ResponseHeaders": {
+        "Content-Length": "0",
         "Date": "Fri, 03 Apr 2020 21:00:56 GMT",
         "ETag": "\u00220x8D7D8121B30EDBE\u0022",
         "Last-Modified": "Fri, 03 Apr 2020 21:00:57 GMT",
->>>>>>> 32e373e2
         "Server": [
           "Windows-Azure-Blob/1.0",
           "Microsoft-HTTPAPI/2.0"
         ],
         "x-ms-client-request-id": "dbdcf718-c69f-153c-869d-cdc1956718cb",
-<<<<<<< HEAD
-        "x-ms-request-id": "36ca1e2d-201e-003e-2d3b-f30544000000",
-        "x-ms-version": "2019-10-10"
-=======
         "x-ms-request-id": "96222b15-f01e-0012-72fa-093670000000",
         "x-ms-version": "2019-12-12"
->>>>>>> 32e373e2
-      },
-      "ResponseBody": []
-    },
-    {
-<<<<<<< HEAD
-      "RequestUri": "https://seanstagehierarchical.dfs.core.windows.net/test-filesystem-78022385-1710-ee90-366d-5f51d0947022/test-file-c88c8057-c15b-1329-98bd-3ba5b36dd36f?resource=file",
-      "RequestMethod": "PUT",
-      "RequestHeaders": {
-        "Authorization": "Sanitized",
-        "traceparent": "00-79ecf2143c3d2c468cad5c3cef8eb265-66967d820b4dd14b-00",
-        "User-Agent": [
-          "azsdk-net-Storage.Files.DataLake/12.0.0-dev.20200305.1",
-          "(.NET Core 4.6.28325.01; Microsoft Windows 10.0.18363 )"
+      },
+      "ResponseBody": []
+    },
+    {
+      "RequestUri": "http://seannsecanary.dfs.core.windows.net/test-filesystem-78022385-1710-ee90-366d-5f51d0947022/test-file-c88c8057-c15b-1329-98bd-3ba5b36dd36f?resource=file",
+      "RequestMethod": "PUT",
+      "RequestHeaders": {
+        "Authorization": "Sanitized",
+        "traceparent": "00-31d5e9910f8a724dbb4e89f5e847a97d-fc4850221f226344-00",
+        "User-Agent": [
+          "azsdk-net-Storage.Files.DataLake/12.1.0-dev.20200403.1",
+          "(.NET Core 4.6.28325.01; Microsoft Windows 10.0.18362 )"
         ],
         "x-ms-client-request-id": "99cb9852-5439-56ba-cec8-42e28b966219",
-        "x-ms-date": "Thu, 05 Mar 2020 22:18:16 GMT",
-        "x-ms-return-client-request-id": "true",
-        "x-ms-version": "2019-10-10"
-=======
-      "RequestUri": "http://seannsecanary.dfs.core.windows.net/test-filesystem-78022385-1710-ee90-366d-5f51d0947022/test-file-c88c8057-c15b-1329-98bd-3ba5b36dd36f?resource=file",
-      "RequestMethod": "PUT",
-      "RequestHeaders": {
-        "Authorization": "Sanitized",
-        "traceparent": "00-31d5e9910f8a724dbb4e89f5e847a97d-fc4850221f226344-00",
-        "User-Agent": [
-          "azsdk-net-Storage.Files.DataLake/12.1.0-dev.20200403.1",
-          "(.NET Core 4.6.28325.01; Microsoft Windows 10.0.18362 )"
-        ],
-        "x-ms-client-request-id": "99cb9852-5439-56ba-cec8-42e28b966219",
-        "x-ms-date": "Fri, 03 Apr 2020 21:00:58 GMT",
-        "x-ms-return-client-request-id": "true",
-        "x-ms-version": "2019-12-12"
->>>>>>> 32e373e2
-      },
-      "RequestBody": null,
-      "StatusCode": 201,
-      "ResponseHeaders": {
-        "Content-Length": "0",
-<<<<<<< HEAD
-        "Date": "Thu, 05 Mar 2020 22:18:16 GMT",
-        "ETag": "\u00220x8D7C1531A38F143\u0022",
-        "Last-Modified": "Thu, 05 Mar 2020 22:18:16 GMT",
-=======
+        "x-ms-date": "Fri, 03 Apr 2020 21:00:58 GMT",
+        "x-ms-return-client-request-id": "true",
+        "x-ms-version": "2019-12-12"
+      },
+      "RequestBody": null,
+      "StatusCode": 201,
+      "ResponseHeaders": {
+        "Content-Length": "0",
         "Date": "Fri, 03 Apr 2020 21:00:56 GMT",
         "ETag": "\u00220x8D7D8121B3FF4CD\u0022",
         "Last-Modified": "Fri, 03 Apr 2020 21:00:57 GMT",
->>>>>>> 32e373e2
         "Server": [
           "Windows-Azure-HDFS/1.0",
           "Microsoft-HTTPAPI/2.0"
         ],
         "x-ms-client-request-id": "99cb9852-5439-56ba-cec8-42e28b966219",
-<<<<<<< HEAD
-        "x-ms-request-id": "b6126a0b-c01f-0026-783b-f3da23000000",
-        "x-ms-version": "2019-10-10"
-=======
         "x-ms-request-id": "fa4400a0-201f-0097-1bfa-091bad000000",
         "x-ms-version": "2019-12-12"
->>>>>>> 32e373e2
-      },
-      "ResponseBody": []
-    },
-    {
-<<<<<<< HEAD
-      "RequestUri": "https://seanstagehierarchical.blob.core.windows.net/test-filesystem-78022385-1710-ee90-366d-5f51d0947022/test-file-c88c8057-c15b-1329-98bd-3ba5b36dd36f",
-=======
+      },
+      "ResponseBody": []
+    },
+    {
       "RequestUri": "http://seannsecanary.blob.core.windows.net/test-filesystem-78022385-1710-ee90-366d-5f51d0947022/test-file-c88c8057-c15b-1329-98bd-3ba5b36dd36f",
->>>>>>> 32e373e2
       "RequestMethod": "HEAD",
       "RequestHeaders": {
         "Authorization": "Sanitized",
         "User-Agent": [
-<<<<<<< HEAD
-          "azsdk-net-Storage.Files.DataLake/12.0.0-dev.20200305.1",
-          "(.NET Core 4.6.28325.01; Microsoft Windows 10.0.18363 )"
+          "azsdk-net-Storage.Files.DataLake/12.1.0-dev.20200403.1",
+          "(.NET Core 4.6.28325.01; Microsoft Windows 10.0.18362 )"
         ],
         "x-ms-client-request-id": "463c1d9e-6457-12a7-8509-9b43725fcbaa",
-        "x-ms-date": "Thu, 05 Mar 2020 22:18:16 GMT",
-        "x-ms-return-client-request-id": "true",
-        "x-ms-version": "2019-10-10"
-=======
-          "azsdk-net-Storage.Files.DataLake/12.1.0-dev.20200403.1",
-          "(.NET Core 4.6.28325.01; Microsoft Windows 10.0.18362 )"
-        ],
-        "x-ms-client-request-id": "463c1d9e-6457-12a7-8509-9b43725fcbaa",
-        "x-ms-date": "Fri, 03 Apr 2020 21:00:58 GMT",
-        "x-ms-return-client-request-id": "true",
-        "x-ms-version": "2019-12-12"
->>>>>>> 32e373e2
+        "x-ms-date": "Fri, 03 Apr 2020 21:00:58 GMT",
+        "x-ms-return-client-request-id": "true",
+        "x-ms-version": "2019-12-12"
       },
       "RequestBody": null,
       "StatusCode": 200,
@@ -1070,15 +585,9 @@
         "Accept-Ranges": "bytes",
         "Content-Length": "0",
         "Content-Type": "application/octet-stream",
-<<<<<<< HEAD
-        "Date": "Thu, 05 Mar 2020 22:18:15 GMT",
-        "ETag": "\u00220x8D7C1531A38F143\u0022",
-        "Last-Modified": "Thu, 05 Mar 2020 22:18:16 GMT",
-=======
         "Date": "Fri, 03 Apr 2020 21:00:56 GMT",
         "ETag": "\u00220x8D7D8121B3FF4CD\u0022",
         "Last-Modified": "Fri, 03 Apr 2020 21:00:57 GMT",
->>>>>>> 32e373e2
         "Server": [
           "Windows-Azure-Blob/1.0",
           "Microsoft-HTTPAPI/2.0"
@@ -1087,38 +596,16 @@
         "x-ms-access-tier-inferred": "true",
         "x-ms-blob-type": "BlockBlob",
         "x-ms-client-request-id": "463c1d9e-6457-12a7-8509-9b43725fcbaa",
-<<<<<<< HEAD
-        "x-ms-creation-time": "Thu, 05 Mar 2020 22:18:16 GMT",
-        "x-ms-lease-state": "available",
-        "x-ms-lease-status": "unlocked",
-        "x-ms-request-id": "36ca1e57-201e-003e-463b-f30544000000",
-        "x-ms-server-encrypted": "true",
-        "x-ms-version": "2019-10-10"
-=======
         "x-ms-creation-time": "Fri, 03 Apr 2020 21:00:57 GMT",
         "x-ms-lease-state": "available",
         "x-ms-lease-status": "unlocked",
         "x-ms-request-id": "96222b27-f01e-0012-01fa-093670000000",
         "x-ms-server-encrypted": "true",
         "x-ms-version": "2019-12-12"
->>>>>>> 32e373e2
-      },
-      "ResponseBody": []
-    },
-    {
-<<<<<<< HEAD
-      "RequestUri": "https://seanstagehierarchical.blob.core.windows.net/test-filesystem-78022385-1710-ee90-366d-5f51d0947022/test-file-c88c8057-c15b-1329-98bd-3ba5b36dd36f?comp=lease",
-      "RequestMethod": "PUT",
-      "RequestHeaders": {
-        "Authorization": "Sanitized",
-        "traceparent": "00-50f35ae87966b24a9c5aa593b8cde8af-13297b85830d0043-00",
-        "User-Agent": [
-          "azsdk-net-Storage.Files.DataLake/12.0.0-dev.20200305.1",
-          "(.NET Core 4.6.28325.01; Microsoft Windows 10.0.18363 )"
-        ],
-        "x-ms-client-request-id": "6dbc92ea-28e6-a979-bf40-95989ef28930",
-        "x-ms-date": "Thu, 05 Mar 2020 22:18:16 GMT",
-=======
+      },
+      "ResponseBody": []
+    },
+    {
       "RequestUri": "http://seannsecanary.blob.core.windows.net/test-filesystem-78022385-1710-ee90-366d-5f51d0947022/test-file-c88c8057-c15b-1329-98bd-3ba5b36dd36f?comp=lease",
       "RequestMethod": "PUT",
       "RequestHeaders": {
@@ -1130,65 +617,31 @@
         ],
         "x-ms-client-request-id": "6dbc92ea-28e6-a979-bf40-95989ef28930",
         "x-ms-date": "Fri, 03 Apr 2020 21:00:59 GMT",
->>>>>>> 32e373e2
         "x-ms-lease-action": "acquire",
         "x-ms-lease-duration": "15",
         "x-ms-proposed-lease-id": "4b715dc9-3f2d-c213-fef5-e25b8b236fd0",
         "x-ms-return-client-request-id": "true",
-<<<<<<< HEAD
-        "x-ms-version": "2019-10-10"
-=======
-        "x-ms-version": "2019-12-12"
->>>>>>> 32e373e2
-      },
-      "RequestBody": null,
-      "StatusCode": 201,
-      "ResponseHeaders": {
-        "Content-Length": "0",
-<<<<<<< HEAD
-        "Date": "Thu, 05 Mar 2020 22:18:15 GMT",
-        "ETag": "\u00220x8D7C1531A38F143\u0022",
-        "Last-Modified": "Thu, 05 Mar 2020 22:18:16 GMT",
-=======
+        "x-ms-version": "2019-12-12"
+      },
+      "RequestBody": null,
+      "StatusCode": 201,
+      "ResponseHeaders": {
+        "Content-Length": "0",
         "Date": "Fri, 03 Apr 2020 21:00:56 GMT",
         "ETag": "\u00220x8D7D8121B3FF4CD\u0022",
         "Last-Modified": "Fri, 03 Apr 2020 21:00:57 GMT",
->>>>>>> 32e373e2
         "Server": [
           "Windows-Azure-Blob/1.0",
           "Microsoft-HTTPAPI/2.0"
         ],
         "x-ms-client-request-id": "6dbc92ea-28e6-a979-bf40-95989ef28930",
         "x-ms-lease-id": "4b715dc9-3f2d-c213-fef5-e25b8b236fd0",
-<<<<<<< HEAD
-        "x-ms-request-id": "36ca1e5f-201e-003e-4b3b-f30544000000",
-        "x-ms-version": "2019-10-10"
-=======
         "x-ms-request-id": "96222b32-f01e-0012-0cfa-093670000000",
         "x-ms-version": "2019-12-12"
->>>>>>> 32e373e2
-      },
-      "ResponseBody": []
-    },
-    {
-<<<<<<< HEAD
-      "RequestUri": "https://seanstagehierarchical.blob.core.windows.net/test-filesystem-78022385-1710-ee90-366d-5f51d0947022/test-file-c88c8057-c15b-1329-98bd-3ba5b36dd36f?comp=lease",
-      "RequestMethod": "PUT",
-      "RequestHeaders": {
-        "Authorization": "Sanitized",
-        "If-Match": "\u00220x8D7C1531A38F143\u0022",
-        "traceparent": "00-c71401cf04e5b943a060906aacec5194-26d67ee7b128044c-00",
-        "User-Agent": [
-          "azsdk-net-Storage.Files.DataLake/12.0.0-dev.20200305.1",
-          "(.NET Core 4.6.28325.01; Microsoft Windows 10.0.18363 )"
-        ],
-        "x-ms-client-request-id": "df593d99-5da2-30c3-f92a-6402b2dff134",
-        "x-ms-date": "Thu, 05 Mar 2020 22:18:16 GMT",
-        "x-ms-lease-action": "renew",
-        "x-ms-lease-id": "4b715dc9-3f2d-c213-fef5-e25b8b236fd0",
-        "x-ms-return-client-request-id": "true",
-        "x-ms-version": "2019-10-10"
-=======
+      },
+      "ResponseBody": []
+    },
+    {
       "RequestUri": "http://seannsecanary.blob.core.windows.net/test-filesystem-78022385-1710-ee90-366d-5f51d0947022/test-file-c88c8057-c15b-1329-98bd-3ba5b36dd36f?comp=lease",
       "RequestMethod": "PUT",
       "RequestHeaders": {
@@ -1205,53 +658,26 @@
         "x-ms-lease-id": "4b715dc9-3f2d-c213-fef5-e25b8b236fd0",
         "x-ms-return-client-request-id": "true",
         "x-ms-version": "2019-12-12"
->>>>>>> 32e373e2
       },
       "RequestBody": null,
       "StatusCode": 200,
       "ResponseHeaders": {
         "Content-Length": "0",
-<<<<<<< HEAD
-        "Date": "Thu, 05 Mar 2020 22:18:16 GMT",
-        "ETag": "\u00220x8D7C1531A38F143\u0022",
-        "Last-Modified": "Thu, 05 Mar 2020 22:18:16 GMT",
-=======
         "Date": "Fri, 03 Apr 2020 21:00:56 GMT",
         "ETag": "\u00220x8D7D8121B3FF4CD\u0022",
         "Last-Modified": "Fri, 03 Apr 2020 21:00:57 GMT",
->>>>>>> 32e373e2
         "Server": [
           "Windows-Azure-Blob/1.0",
           "Microsoft-HTTPAPI/2.0"
         ],
         "x-ms-client-request-id": "df593d99-5da2-30c3-f92a-6402b2dff134",
         "x-ms-lease-id": "4b715dc9-3f2d-c213-fef5-e25b8b236fd0",
-<<<<<<< HEAD
-        "x-ms-request-id": "36ca1e68-201e-003e-513b-f30544000000",
-        "x-ms-version": "2019-10-10"
-=======
         "x-ms-request-id": "96222b3e-f01e-0012-14fa-093670000000",
         "x-ms-version": "2019-12-12"
->>>>>>> 32e373e2
-      },
-      "ResponseBody": []
-    },
-    {
-<<<<<<< HEAD
-      "RequestUri": "https://seanstagehierarchical.blob.core.windows.net/test-filesystem-78022385-1710-ee90-366d-5f51d0947022?restype=container",
-      "RequestMethod": "DELETE",
-      "RequestHeaders": {
-        "Authorization": "Sanitized",
-        "traceparent": "00-430c91a7ec5a9c4cb4b4f956da40860b-3eaf458086c14847-00",
-        "User-Agent": [
-          "azsdk-net-Storage.Files.DataLake/12.0.0-dev.20200305.1",
-          "(.NET Core 4.6.28325.01; Microsoft Windows 10.0.18363 )"
-        ],
-        "x-ms-client-request-id": "60fe3463-aa98-ba8e-9b65-e6a18208a3c6",
-        "x-ms-date": "Thu, 05 Mar 2020 22:18:16 GMT",
-        "x-ms-return-client-request-id": "true",
-        "x-ms-version": "2019-10-10"
-=======
+      },
+      "ResponseBody": []
+    },
+    {
       "RequestUri": "http://seannsecanary.blob.core.windows.net/test-filesystem-78022385-1710-ee90-366d-5f51d0947022?restype=container",
       "RequestMethod": "DELETE",
       "RequestHeaders": {
@@ -1265,49 +691,23 @@
         "x-ms-date": "Fri, 03 Apr 2020 21:00:59 GMT",
         "x-ms-return-client-request-id": "true",
         "x-ms-version": "2019-12-12"
->>>>>>> 32e373e2
       },
       "RequestBody": null,
       "StatusCode": 202,
       "ResponseHeaders": {
         "Content-Length": "0",
-<<<<<<< HEAD
-        "Date": "Thu, 05 Mar 2020 22:18:16 GMT",
-=======
-        "Date": "Fri, 03 Apr 2020 21:00:56 GMT",
->>>>>>> 32e373e2
+        "Date": "Fri, 03 Apr 2020 21:00:56 GMT",
         "Server": [
           "Windows-Azure-Blob/1.0",
           "Microsoft-HTTPAPI/2.0"
         ],
         "x-ms-client-request-id": "60fe3463-aa98-ba8e-9b65-e6a18208a3c6",
-<<<<<<< HEAD
-        "x-ms-request-id": "36ca1e74-201e-003e-583b-f30544000000",
-        "x-ms-version": "2019-10-10"
-=======
         "x-ms-request-id": "96222b49-f01e-0012-1efa-093670000000",
         "x-ms-version": "2019-12-12"
->>>>>>> 32e373e2
-      },
-      "ResponseBody": []
-    },
-    {
-<<<<<<< HEAD
-      "RequestUri": "https://seanstagehierarchical.blob.core.windows.net/test-filesystem-1ef6eabb-072a-09d2-ac57-583b96892762?restype=container",
-      "RequestMethod": "PUT",
-      "RequestHeaders": {
-        "Authorization": "Sanitized",
-        "traceparent": "00-0801ab21dd40b247b0ffbed0a03c57ec-148976cc325ca344-00",
-        "User-Agent": [
-          "azsdk-net-Storage.Files.DataLake/12.0.0-dev.20200305.1",
-          "(.NET Core 4.6.28325.01; Microsoft Windows 10.0.18363 )"
-        ],
-        "x-ms-blob-public-access": "container",
-        "x-ms-client-request-id": "1e7e00c2-e2a1-5c38-61f4-b44152522412",
-        "x-ms-date": "Thu, 05 Mar 2020 22:18:16 GMT",
-        "x-ms-return-client-request-id": "true",
-        "x-ms-version": "2019-10-10"
-=======
+      },
+      "ResponseBody": []
+    },
+    {
       "RequestUri": "http://seannsecanary.blob.core.windows.net/test-filesystem-1ef6eabb-072a-09d2-ac57-583b96892762?restype=container",
       "RequestMethod": "PUT",
       "RequestHeaders": {
@@ -1322,52 +722,25 @@
         "x-ms-date": "Fri, 03 Apr 2020 21:00:59 GMT",
         "x-ms-return-client-request-id": "true",
         "x-ms-version": "2019-12-12"
->>>>>>> 32e373e2
-      },
-      "RequestBody": null,
-      "StatusCode": 201,
-      "ResponseHeaders": {
-        "Content-Length": "0",
-<<<<<<< HEAD
-        "Date": "Thu, 05 Mar 2020 22:18:16 GMT",
-        "ETag": "\u00220x8D7C1531AA1A3AD\u0022",
-        "Last-Modified": "Thu, 05 Mar 2020 22:18:16 GMT",
-=======
+      },
+      "RequestBody": null,
+      "StatusCode": 201,
+      "ResponseHeaders": {
+        "Content-Length": "0",
         "Date": "Fri, 03 Apr 2020 21:00:56 GMT",
         "ETag": "\u00220x8D7D8121B7E58A2\u0022",
         "Last-Modified": "Fri, 03 Apr 2020 21:00:57 GMT",
->>>>>>> 32e373e2
         "Server": [
           "Windows-Azure-Blob/1.0",
           "Microsoft-HTTPAPI/2.0"
         ],
         "x-ms-client-request-id": "1e7e00c2-e2a1-5c38-61f4-b44152522412",
-<<<<<<< HEAD
-        "x-ms-request-id": "c74f255e-a01e-000f-7f3b-f3e457000000",
-        "x-ms-version": "2019-10-10"
-=======
         "x-ms-request-id": "96222b50-f01e-0012-25fa-093670000000",
         "x-ms-version": "2019-12-12"
->>>>>>> 32e373e2
-      },
-      "ResponseBody": []
-    },
-    {
-<<<<<<< HEAD
-      "RequestUri": "https://seanstagehierarchical.dfs.core.windows.net/test-filesystem-1ef6eabb-072a-09d2-ac57-583b96892762/test-file-8077833e-2469-2be5-4eb5-22b1cdaa60bc?resource=file",
-      "RequestMethod": "PUT",
-      "RequestHeaders": {
-        "Authorization": "Sanitized",
-        "traceparent": "00-e8d8bdbeecac3e469eb4b4c8e6058621-0fd5418e87146340-00",
-        "User-Agent": [
-          "azsdk-net-Storage.Files.DataLake/12.0.0-dev.20200305.1",
-          "(.NET Core 4.6.28325.01; Microsoft Windows 10.0.18363 )"
-        ],
-        "x-ms-client-request-id": "25ea2753-ff78-9d14-1b53-d0ebbf878eb7",
-        "x-ms-date": "Thu, 05 Mar 2020 22:18:17 GMT",
-        "x-ms-return-client-request-id": "true",
-        "x-ms-version": "2019-10-10"
-=======
+      },
+      "ResponseBody": []
+    },
+    {
       "RequestUri": "http://seannsecanary.dfs.core.windows.net/test-filesystem-1ef6eabb-072a-09d2-ac57-583b96892762/test-file-8077833e-2469-2be5-4eb5-22b1cdaa60bc?resource=file",
       "RequestMethod": "PUT",
       "RequestHeaders": {
@@ -1381,50 +754,25 @@
         "x-ms-date": "Fri, 03 Apr 2020 21:00:59 GMT",
         "x-ms-return-client-request-id": "true",
         "x-ms-version": "2019-12-12"
->>>>>>> 32e373e2
-      },
-      "RequestBody": null,
-      "StatusCode": 201,
-      "ResponseHeaders": {
-        "Content-Length": "0",
-<<<<<<< HEAD
-        "Date": "Thu, 05 Mar 2020 22:18:16 GMT",
-        "ETag": "\u00220x8D7C1531AD4F7F0\u0022",
-        "Last-Modified": "Thu, 05 Mar 2020 22:18:17 GMT",
-=======
+      },
+      "RequestBody": null,
+      "StatusCode": 201,
+      "ResponseHeaders": {
+        "Content-Length": "0",
         "Date": "Fri, 03 Apr 2020 21:00:57 GMT",
         "ETag": "\u00220x8D7D8121B918130\u0022",
         "Last-Modified": "Fri, 03 Apr 2020 21:00:57 GMT",
->>>>>>> 32e373e2
         "Server": [
           "Windows-Azure-HDFS/1.0",
           "Microsoft-HTTPAPI/2.0"
         ],
         "x-ms-client-request-id": "25ea2753-ff78-9d14-1b53-d0ebbf878eb7",
-<<<<<<< HEAD
-        "x-ms-request-id": "3ab45dc7-601f-002f-7b3b-f39ff0000000",
-        "x-ms-version": "2019-10-10"
-=======
         "x-ms-request-id": "fa4400a1-201f-0097-1cfa-091bad000000",
         "x-ms-version": "2019-12-12"
->>>>>>> 32e373e2
-      },
-      "ResponseBody": []
-    },
-    {
-<<<<<<< HEAD
-      "RequestUri": "https://seanstagehierarchical.blob.core.windows.net/test-filesystem-1ef6eabb-072a-09d2-ac57-583b96892762/test-file-8077833e-2469-2be5-4eb5-22b1cdaa60bc?comp=lease",
-      "RequestMethod": "PUT",
-      "RequestHeaders": {
-        "Authorization": "Sanitized",
-        "traceparent": "00-d8973ecef690ed40818c1e4413eefe33-92efdebb1d086d4e-00",
-        "User-Agent": [
-          "azsdk-net-Storage.Files.DataLake/12.0.0-dev.20200305.1",
-          "(.NET Core 4.6.28325.01; Microsoft Windows 10.0.18363 )"
-        ],
-        "x-ms-client-request-id": "e45866b5-76f0-c4cf-1fb4-624847ee9622",
-        "x-ms-date": "Thu, 05 Mar 2020 22:18:17 GMT",
-=======
+      },
+      "ResponseBody": []
+    },
+    {
       "RequestUri": "http://seannsecanary.blob.core.windows.net/test-filesystem-1ef6eabb-072a-09d2-ac57-583b96892762/test-file-8077833e-2469-2be5-4eb5-22b1cdaa60bc?comp=lease",
       "RequestMethod": "PUT",
       "RequestHeaders": {
@@ -1436,69 +784,36 @@
         ],
         "x-ms-client-request-id": "e45866b5-76f0-c4cf-1fb4-624847ee9622",
         "x-ms-date": "Fri, 03 Apr 2020 21:00:59 GMT",
->>>>>>> 32e373e2
         "x-ms-lease-action": "acquire",
         "x-ms-lease-duration": "15",
         "x-ms-proposed-lease-id": "776af794-8fd9-3507-c22f-b72607f84ff3",
         "x-ms-return-client-request-id": "true",
-<<<<<<< HEAD
-        "x-ms-version": "2019-10-10"
-=======
-        "x-ms-version": "2019-12-12"
->>>>>>> 32e373e2
-      },
-      "RequestBody": null,
-      "StatusCode": 201,
-      "ResponseHeaders": {
-        "Content-Length": "0",
-<<<<<<< HEAD
-        "Date": "Thu, 05 Mar 2020 22:18:16 GMT",
-        "ETag": "\u00220x8D7C1531AD4F7F0\u0022",
-        "Last-Modified": "Thu, 05 Mar 2020 22:18:17 GMT",
-=======
+        "x-ms-version": "2019-12-12"
+      },
+      "RequestBody": null,
+      "StatusCode": 201,
+      "ResponseHeaders": {
+        "Content-Length": "0",
         "Date": "Fri, 03 Apr 2020 21:00:57 GMT",
         "ETag": "\u00220x8D7D8121B918130\u0022",
         "Last-Modified": "Fri, 03 Apr 2020 21:00:57 GMT",
->>>>>>> 32e373e2
         "Server": [
           "Windows-Azure-Blob/1.0",
           "Microsoft-HTTPAPI/2.0"
         ],
         "x-ms-client-request-id": "e45866b5-76f0-c4cf-1fb4-624847ee9622",
         "x-ms-lease-id": "776af794-8fd9-3507-c22f-b72607f84ff3",
-<<<<<<< HEAD
-        "x-ms-request-id": "c74f256b-a01e-000f-093b-f3e457000000",
-        "x-ms-version": "2019-10-10"
-=======
         "x-ms-request-id": "96222b77-f01e-0012-47fa-093670000000",
         "x-ms-version": "2019-12-12"
->>>>>>> 32e373e2
-      },
-      "ResponseBody": []
-    },
-    {
-<<<<<<< HEAD
-      "RequestUri": "https://seanstagehierarchical.blob.core.windows.net/test-filesystem-1ef6eabb-072a-09d2-ac57-583b96892762/test-file-8077833e-2469-2be5-4eb5-22b1cdaa60bc?comp=lease",
-=======
+      },
+      "ResponseBody": []
+    },
+    {
       "RequestUri": "http://seannsecanary.blob.core.windows.net/test-filesystem-1ef6eabb-072a-09d2-ac57-583b96892762/test-file-8077833e-2469-2be5-4eb5-22b1cdaa60bc?comp=lease",
->>>>>>> 32e373e2
       "RequestMethod": "PUT",
       "RequestHeaders": {
         "Authorization": "Sanitized",
         "If-None-Match": "\u0022garbage\u0022",
-<<<<<<< HEAD
-        "traceparent": "00-1f8a5bd05f66654d967629dac603a47d-e1f231738cbad644-00",
-        "User-Agent": [
-          "azsdk-net-Storage.Files.DataLake/12.0.0-dev.20200305.1",
-          "(.NET Core 4.6.28325.01; Microsoft Windows 10.0.18363 )"
-        ],
-        "x-ms-client-request-id": "a07175a8-6a9f-5002-aa99-860ad7fc90d7",
-        "x-ms-date": "Thu, 05 Mar 2020 22:18:17 GMT",
-        "x-ms-lease-action": "renew",
-        "x-ms-lease-id": "776af794-8fd9-3507-c22f-b72607f84ff3",
-        "x-ms-return-client-request-id": "true",
-        "x-ms-version": "2019-10-10"
-=======
         "traceparent": "00-0e0dea6b3337fc4c86f05c0cebae61be-58879f8acc5cdc45-00",
         "User-Agent": [
           "azsdk-net-Storage.Files.DataLake/12.1.0-dev.20200403.1",
@@ -1510,53 +825,26 @@
         "x-ms-lease-id": "776af794-8fd9-3507-c22f-b72607f84ff3",
         "x-ms-return-client-request-id": "true",
         "x-ms-version": "2019-12-12"
->>>>>>> 32e373e2
       },
       "RequestBody": null,
       "StatusCode": 200,
       "ResponseHeaders": {
         "Content-Length": "0",
-<<<<<<< HEAD
-        "Date": "Thu, 05 Mar 2020 22:18:17 GMT",
-        "ETag": "\u00220x8D7C1531AD4F7F0\u0022",
-        "Last-Modified": "Thu, 05 Mar 2020 22:18:17 GMT",
-=======
         "Date": "Fri, 03 Apr 2020 21:00:57 GMT",
         "ETag": "\u00220x8D7D8121B918130\u0022",
         "Last-Modified": "Fri, 03 Apr 2020 21:00:57 GMT",
->>>>>>> 32e373e2
         "Server": [
           "Windows-Azure-Blob/1.0",
           "Microsoft-HTTPAPI/2.0"
         ],
         "x-ms-client-request-id": "a07175a8-6a9f-5002-aa99-860ad7fc90d7",
         "x-ms-lease-id": "776af794-8fd9-3507-c22f-b72607f84ff3",
-<<<<<<< HEAD
-        "x-ms-request-id": "c74f2574-a01e-000f-123b-f3e457000000",
-        "x-ms-version": "2019-10-10"
-=======
         "x-ms-request-id": "96222b8e-f01e-0012-5afa-093670000000",
         "x-ms-version": "2019-12-12"
->>>>>>> 32e373e2
-      },
-      "ResponseBody": []
-    },
-    {
-<<<<<<< HEAD
-      "RequestUri": "https://seanstagehierarchical.blob.core.windows.net/test-filesystem-1ef6eabb-072a-09d2-ac57-583b96892762?restype=container",
-      "RequestMethod": "DELETE",
-      "RequestHeaders": {
-        "Authorization": "Sanitized",
-        "traceparent": "00-b8d8a2f09f962940bf9f295079b478c7-5efd668fd5d3b143-00",
-        "User-Agent": [
-          "azsdk-net-Storage.Files.DataLake/12.0.0-dev.20200305.1",
-          "(.NET Core 4.6.28325.01; Microsoft Windows 10.0.18363 )"
-        ],
-        "x-ms-client-request-id": "d1a075b6-f57d-9983-dad5-9b8f61ec82b6",
-        "x-ms-date": "Thu, 05 Mar 2020 22:18:17 GMT",
-        "x-ms-return-client-request-id": "true",
-        "x-ms-version": "2019-10-10"
-=======
+      },
+      "ResponseBody": []
+    },
+    {
       "RequestUri": "http://seannsecanary.blob.core.windows.net/test-filesystem-1ef6eabb-072a-09d2-ac57-583b96892762?restype=container",
       "RequestMethod": "DELETE",
       "RequestHeaders": {
@@ -1570,42 +858,26 @@
         "x-ms-date": "Fri, 03 Apr 2020 21:00:59 GMT",
         "x-ms-return-client-request-id": "true",
         "x-ms-version": "2019-12-12"
->>>>>>> 32e373e2
       },
       "RequestBody": null,
       "StatusCode": 202,
       "ResponseHeaders": {
         "Content-Length": "0",
-<<<<<<< HEAD
-        "Date": "Thu, 05 Mar 2020 22:18:17 GMT",
-=======
         "Date": "Fri, 03 Apr 2020 21:00:57 GMT",
->>>>>>> 32e373e2
         "Server": [
           "Windows-Azure-Blob/1.0",
           "Microsoft-HTTPAPI/2.0"
         ],
         "x-ms-client-request-id": "d1a075b6-f57d-9983-dad5-9b8f61ec82b6",
-<<<<<<< HEAD
-        "x-ms-request-id": "c74f2576-a01e-000f-143b-f3e457000000",
-        "x-ms-version": "2019-10-10"
-=======
         "x-ms-request-id": "96222b92-f01e-0012-5efa-093670000000",
         "x-ms-version": "2019-12-12"
->>>>>>> 32e373e2
       },
       "ResponseBody": []
     }
   ],
   "Variables": {
-<<<<<<< HEAD
-    "DateTimeOffsetNow": "2020-03-05T14:18:12.8541576-08:00",
-    "RandomSeed": "1306638929",
-    "Storage_TestConfigHierarchicalNamespace": "NamespaceTenant\nseanstagehierarchical\nU2FuaXRpemVk\nhttps://seanstagehierarchical.blob.core.windows.net\nhttp://seanstagehierarchical.file.core.windows.net\nhttp://seanstagehierarchical.queue.core.windows.net\nhttp://seanstagehierarchical.table.core.windows.net\n\n\n\n\nhttp://seanstagehierarchical-secondary.blob.core.windows.net\nhttp://seanstagehierarchical-secondary.file.core.windows.net\nhttp://seanstagehierarchical-secondary.queue.core.windows.net\nhttp://seanstagehierarchical-secondary.table.core.windows.net\n68390a19-a643-458b-b726-408abf67b4fc\nSanitized\n72f988bf-86f1-41af-91ab-2d7cd011db47\nhttps://login.microsoftonline.com/\nCloud\nBlobEndpoint=https://seanstagehierarchical.blob.core.windows.net/;QueueEndpoint=http://seanstagehierarchical.queue.core.windows.net/;FileEndpoint=http://seanstagehierarchical.file.core.windows.net/;BlobSecondaryEndpoint=http://seanstagehierarchical-secondary.blob.core.windows.net/;QueueSecondaryEndpoint=http://seanstagehierarchical-secondary.queue.core.windows.net/;FileSecondaryEndpoint=http://seanstagehierarchical-secondary.file.core.windows.net/;AccountName=seanstagehierarchical;AccountKey=Sanitized\n"
-=======
     "DateTimeOffsetNow": "2020-04-03T14:00:57.3635555-07:00",
     "RandomSeed": "1306638929",
     "Storage_TestConfigHierarchicalNamespace": "NamespaceTenant\nseannsecanary\nU2FuaXRpemVk\nhttp://seannsecanary.blob.core.windows.net\nhttp://seannsecanary.file.core.windows.net\nhttp://seannsecanary.queue.core.windows.net\nhttp://seannsecanary.table.core.windows.net\n\n\n\n\nhttp://seannsecanary-secondary.blob.core.windows.net\nhttp://seannsecanary-secondary.file.core.windows.net\nhttp://seannsecanary-secondary.queue.core.windows.net\nhttp://seannsecanary-secondary.table.core.windows.net\n68390a19-a643-458b-b726-408abf67b4fc\nSanitized\n72f988bf-86f1-41af-91ab-2d7cd011db47\nhttps://login.microsoftonline.com/\nCloud\nBlobEndpoint=http://seannsecanary.blob.core.windows.net/;QueueEndpoint=http://seannsecanary.queue.core.windows.net/;FileEndpoint=http://seannsecanary.file.core.windows.net/;BlobSecondaryEndpoint=http://seannsecanary-secondary.blob.core.windows.net/;QueueSecondaryEndpoint=http://seannsecanary-secondary.queue.core.windows.net/;FileSecondaryEndpoint=http://seannsecanary-secondary.file.core.windows.net/;AccountName=seannsecanary;AccountKey=Sanitized\n"
->>>>>>> 32e373e2
   }
 }