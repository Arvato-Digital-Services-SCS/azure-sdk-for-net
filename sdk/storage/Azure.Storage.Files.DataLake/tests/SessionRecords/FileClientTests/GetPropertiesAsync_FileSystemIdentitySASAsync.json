--- conflicted
+++ resolved
@@ -1,22 +1,6 @@
 {
   "Entries": [
     {
-<<<<<<< HEAD
-      "RequestUri": "https://seanstagehierarchical.blob.core.windows.net/test-filesystem-b3bb3236-8b5b-bb9d-c545-014644ad0113?restype=container",
-      "RequestMethod": "PUT",
-      "RequestHeaders": {
-        "Authorization": "Sanitized",
-        "traceparent": "00-d16dc22c30d7904797f409d5db9b1885-44a939eb4af9b643-00",
-        "User-Agent": [
-          "azsdk-net-Storage.Files.DataLake/12.0.0-dev.20200305.1",
-          "(.NET Core 4.6.28325.01; Microsoft Windows 10.0.18363 )"
-        ],
-        "x-ms-blob-public-access": "container",
-        "x-ms-client-request-id": "e1c7d003-2f65-66c6-87f1-0b68957ed809",
-        "x-ms-date": "Thu, 05 Mar 2020 22:30:09 GMT",
-        "x-ms-return-client-request-id": "true",
-        "x-ms-version": "2019-10-10"
-=======
       "RequestUri": "http://seannsecanary.blob.core.windows.net/test-filesystem-b3bb3236-8b5b-bb9d-c545-014644ad0113?restype=container",
       "RequestMethod": "PUT",
       "RequestHeaders": {
@@ -31,52 +15,25 @@
         "x-ms-date": "Fri, 03 Apr 2020 22:06:23 GMT",
         "x-ms-return-client-request-id": "true",
         "x-ms-version": "2019-12-12"
->>>>>>> 32e373e2
       },
       "RequestBody": null,
       "StatusCode": 201,
       "ResponseHeaders": {
         "Content-Length": "0",
-<<<<<<< HEAD
-        "Date": "Thu, 05 Mar 2020 22:30:09 GMT",
-        "ETag": "\u00220x8D7C154C3905855\u0022",
-        "Last-Modified": "Thu, 05 Mar 2020 22:30:09 GMT",
-=======
         "Date": "Fri, 03 Apr 2020 22:06:21 GMT",
         "ETag": "\u00220x8D7D81B3E9C851D\u0022",
         "Last-Modified": "Fri, 03 Apr 2020 22:06:22 GMT",
->>>>>>> 32e373e2
         "Server": [
           "Windows-Azure-Blob/1.0",
           "Microsoft-HTTPAPI/2.0"
         ],
         "x-ms-client-request-id": "e1c7d003-2f65-66c6-87f1-0b68957ed809",
-<<<<<<< HEAD
-        "x-ms-request-id": "c74f6368-a01e-000f-433d-f3e457000000",
-        "x-ms-version": "2019-10-10"
-=======
         "x-ms-request-id": "13589117-901e-0082-7104-0a0c1e000000",
         "x-ms-version": "2019-12-12"
->>>>>>> 32e373e2
-      },
-      "ResponseBody": []
-    },
-    {
-<<<<<<< HEAD
-      "RequestUri": "https://seanstagehierarchical.dfs.core.windows.net/test-filesystem-b3bb3236-8b5b-bb9d-c545-014644ad0113/test-directory-2053087e-147f-f456-aab8-7d49817c4131?resource=directory",
-      "RequestMethod": "PUT",
-      "RequestHeaders": {
-        "Authorization": "Sanitized",
-        "traceparent": "00-4e12cd4e56c1cd4183fec47271265f8f-768081449dc4cc41-00",
-        "User-Agent": [
-          "azsdk-net-Storage.Files.DataLake/12.0.0-dev.20200305.1",
-          "(.NET Core 4.6.28325.01; Microsoft Windows 10.0.18363 )"
-        ],
-        "x-ms-client-request-id": "4bd436dc-cad8-aa37-3d43-9727686a8c5d",
-        "x-ms-date": "Thu, 05 Mar 2020 22:30:09 GMT",
-        "x-ms-return-client-request-id": "true",
-        "x-ms-version": "2019-10-10"
-=======
+      },
+      "ResponseBody": []
+    },
+    {
       "RequestUri": "http://seannsecanary.dfs.core.windows.net/test-filesystem-b3bb3236-8b5b-bb9d-c545-014644ad0113/test-directory-2053087e-147f-f456-aab8-7d49817c4131?resource=directory",
       "RequestMethod": "PUT",
       "RequestHeaders": {
@@ -90,55 +47,30 @@
         "x-ms-date": "Fri, 03 Apr 2020 22:06:23 GMT",
         "x-ms-return-client-request-id": "true",
         "x-ms-version": "2019-12-12"
->>>>>>> 32e373e2
       },
       "RequestBody": null,
       "StatusCode": 201,
       "ResponseHeaders": {
         "Content-Length": "0",
-<<<<<<< HEAD
-        "Date": "Thu, 05 Mar 2020 22:30:10 GMT",
-        "ETag": "\u00220x8D7C154C3C4394A\u0022",
-        "Last-Modified": "Thu, 05 Mar 2020 22:30:10 GMT",
-=======
         "Date": "Fri, 03 Apr 2020 22:06:21 GMT",
         "ETag": "\u00220x8D7D81B3EAF3F3F\u0022",
         "Last-Modified": "Fri, 03 Apr 2020 22:06:22 GMT",
->>>>>>> 32e373e2
         "Server": [
           "Windows-Azure-HDFS/1.0",
           "Microsoft-HTTPAPI/2.0"
         ],
         "x-ms-client-request-id": "4bd436dc-cad8-aa37-3d43-9727686a8c5d",
-<<<<<<< HEAD
-        "x-ms-request-id": "5d5861ee-101f-000a-493d-f3368c000000",
-        "x-ms-version": "2019-10-10"
-=======
         "x-ms-request-id": "7faae549-a01f-0030-6104-0af36f000000",
         "x-ms-version": "2019-12-12"
->>>>>>> 32e373e2
-      },
-      "ResponseBody": []
-    },
-    {
-<<<<<<< HEAD
-      "RequestUri": "https://seanstagehierarchical.dfs.core.windows.net/test-filesystem-b3bb3236-8b5b-bb9d-c545-014644ad0113/test-directory-2053087e-147f-f456-aab8-7d49817c4131/test-file-d248637f-174d-6280-1516-7fd71ba0ac9d?resource=file",
-=======
+      },
+      "ResponseBody": []
+    },
+    {
       "RequestUri": "http://seannsecanary.dfs.core.windows.net/test-filesystem-b3bb3236-8b5b-bb9d-c545-014644ad0113/test-directory-2053087e-147f-f456-aab8-7d49817c4131/test-file-d248637f-174d-6280-1516-7fd71ba0ac9d?resource=file",
->>>>>>> 32e373e2
       "RequestMethod": "PUT",
       "RequestHeaders": {
         "Authorization": "Sanitized",
         "User-Agent": [
-<<<<<<< HEAD
-          "azsdk-net-Storage.Files.DataLake/12.0.0-dev.20200305.1",
-          "(.NET Core 4.6.28325.01; Microsoft Windows 10.0.18363 )"
-        ],
-        "x-ms-client-request-id": "5f8c499c-8caa-4131-a9c6-418d8bf0a225",
-        "x-ms-date": "Thu, 05 Mar 2020 22:30:10 GMT",
-        "x-ms-return-client-request-id": "true",
-        "x-ms-version": "2019-10-10"
-=======
           "azsdk-net-Storage.Files.DataLake/12.1.0-dev.20200403.1",
           "(.NET Core 4.6.28325.01; Microsoft Windows 10.0.18362 )"
         ],
@@ -146,33 +78,21 @@
         "x-ms-date": "Fri, 03 Apr 2020 22:06:23 GMT",
         "x-ms-return-client-request-id": "true",
         "x-ms-version": "2019-12-12"
->>>>>>> 32e373e2
       },
       "RequestBody": null,
       "StatusCode": 201,
       "ResponseHeaders": {
         "Content-Length": "0",
-<<<<<<< HEAD
-        "Date": "Thu, 05 Mar 2020 22:30:10 GMT",
-        "ETag": "\u00220x8D7C154C3D26589\u0022",
-        "Last-Modified": "Thu, 05 Mar 2020 22:30:10 GMT",
-=======
         "Date": "Fri, 03 Apr 2020 22:06:22 GMT",
         "ETag": "\u00220x8D7D81B3ED1E613\u0022",
         "Last-Modified": "Fri, 03 Apr 2020 22:06:22 GMT",
->>>>>>> 32e373e2
         "Server": [
           "Windows-Azure-HDFS/1.0",
           "Microsoft-HTTPAPI/2.0"
         ],
         "x-ms-client-request-id": "5f8c499c-8caa-4131-a9c6-418d8bf0a225",
-<<<<<<< HEAD
-        "x-ms-request-id": "5d5861ef-101f-000a-4a3d-f3368c000000",
-        "x-ms-version": "2019-10-10"
-=======
         "x-ms-request-id": "7faae54a-a01f-0030-6204-0af36f000000",
         "x-ms-version": "2019-12-12"
->>>>>>> 32e373e2
       },
       "ResponseBody": []
     },
@@ -182,17 +102,10 @@
       "RequestHeaders": {
         "Content-Length": "169",
         "Content-Type": "application/x-www-form-urlencoded",
-<<<<<<< HEAD
-        "traceparent": "00-7c93c40ba6c1d54ea6111d8403041076-2872a37f84631f4b-00",
+        "traceparent": "00-6505a462b4a1cc4c8e2fc48b87259e45-4fe006912d1ba141-00",
         "User-Agent": [
           "azsdk-net-Identity/1.1.1",
-          "(.NET Core 4.6.28325.01; Microsoft Windows 10.0.18363 )"
-=======
-        "traceparent": "00-6505a462b4a1cc4c8e2fc48b87259e45-4fe006912d1ba141-00",
-        "User-Agent": [
-          "azsdk-net-Identity/1.1.1",
-          "(.NET Core 4.6.28325.01; Microsoft Windows 10.0.18362 )"
->>>>>>> 32e373e2
+          "(.NET Core 4.6.28325.01; Microsoft Windows 10.0.18362 )"
         ],
         "x-ms-client-request-id": "a0a52c194aa974626a6ba0b6fa14c8b1",
         "x-ms-return-client-request-id": "true"
@@ -203,25 +116,11 @@
         "Cache-Control": "no-store, no-cache",
         "Content-Length": "92",
         "Content-Type": "application/json; charset=utf-8",
-<<<<<<< HEAD
-        "Date": "Thu, 05 Mar 2020 22:30:09 GMT",
-=======
         "Date": "Fri, 03 Apr 2020 22:06:22 GMT",
->>>>>>> 32e373e2
         "Expires": "-1",
         "P3P": "CP=\u0022DSP CUR OTPi IND OTRi ONL FIN\u0022",
         "Pragma": "no-cache",
         "Set-Cookie": [
-<<<<<<< HEAD
-          "fpc=ArTvBWey0ZZBqTYkNGGRkkXeSEc1AwAAAGx089UOAAAA; expires=Sat, 04-Apr-2020 22:30:10 GMT; path=/; secure; HttpOnly; SameSite=None",
-          "x-ms-gateway-slice=corp; path=/; SameSite=None; secure; HttpOnly",
-          "stsservicecookie=estscorp; path=/; secure; HttpOnly; SameSite=None"
-        ],
-        "Strict-Transport-Security": "max-age=31536000; includeSubDomains",
-        "X-Content-Type-Options": "nosniff",
-        "x-ms-ests-server": "2.1.10155.16 - WST ProdSlices",
-        "x-ms-request-id": "0c60508f-0775-469d-a572-2906ff850900"
-=======
           "fpc=AgXu_4hDh0VLiPQXTZKr4o_eSEc1BwAAAFKqGdYOAAAA; expires=Sun, 03-May-2020 22:06:22 GMT; path=/; secure; HttpOnly; SameSite=None",
           "x-ms-gateway-slice=prod; path=/; SameSite=None; secure; HttpOnly",
           "stsservicecookie=ests; path=/; secure; HttpOnly; SameSite=None"
@@ -230,7 +129,6 @@
         "X-Content-Type-Options": "nosniff",
         "x-ms-ests-server": "2.1.10321.6 - SAN ProdSlices",
         "x-ms-request-id": "435b82c7-0875-4824-b8e5-300aec900d00"
->>>>>>> 32e373e2
       },
       "ResponseBody": {
         "token_type": "Bearer",
@@ -246,22 +144,6 @@
         "Authorization": "Sanitized",
         "Content-Length": "56",
         "Content-Type": "application/xml",
-<<<<<<< HEAD
-        "traceparent": "00-7c93c40ba6c1d54ea6111d8403041076-48593a01484a094c-00",
-        "User-Agent": [
-          "azsdk-net-Storage.Files.DataLake/12.0.0-dev.20200305.1",
-          "(.NET Core 4.6.28325.01; Microsoft Windows 10.0.18363 )"
-        ],
-        "x-ms-client-request-id": "1e8bedea-2dde-62b2-ce54-831c7ae954c8",
-        "x-ms-return-client-request-id": "true",
-        "x-ms-version": "2019-10-10"
-      },
-      "RequestBody": "\u003CKeyInfo\u003E\u003CExpiry\u003E2020-03-05T23:30:10Z\u003C/Expiry\u003E\u003C/KeyInfo\u003E",
-      "StatusCode": 200,
-      "ResponseHeaders": {
-        "Content-Type": "application/xml",
-        "Date": "Thu, 05 Mar 2020 22:30:10 GMT",
-=======
         "traceparent": "00-6505a462b4a1cc4c8e2fc48b87259e45-768595272b903949-00",
         "User-Agent": [
           "azsdk-net-Storage.Files.DataLake/12.1.0-dev.20200403.1",
@@ -276,32 +158,12 @@
       "ResponseHeaders": {
         "Content-Type": "application/xml",
         "Date": "Fri, 03 Apr 2020 22:06:22 GMT",
->>>>>>> 32e373e2
         "Server": [
           "Windows-Azure-Blob/1.0",
           "Microsoft-HTTPAPI/2.0"
         ],
         "Transfer-Encoding": "chunked",
         "x-ms-client-request-id": "1e8bedea-2dde-62b2-ce54-831c7ae954c8",
-<<<<<<< HEAD
-        "x-ms-request-id": "83089735-a01e-001f-243d-f3213f000000",
-        "x-ms-version": "2019-10-10"
-      },
-      "ResponseBody": "\uFEFF\u003C?xml version=\u00221.0\u0022 encoding=\u0022utf-8\u0022?\u003E\u003CUserDelegationKey\u003E\u003CSignedOid\u003Ec4f48289-bb84-4086-b250-6f94a8f64cee\u003C/SignedOid\u003E\u003CSignedTid\u003E72f988bf-86f1-41af-91ab-2d7cd011db47\u003C/SignedTid\u003E\u003CSignedStart\u003E2020-03-05T22:30:10Z\u003C/SignedStart\u003E\u003CSignedExpiry\u003E2020-03-05T23:30:10Z\u003C/SignedExpiry\u003E\u003CSignedService\u003Eb\u003C/SignedService\u003E\u003CSignedVersion\u003E2019-10-10\u003C/SignedVersion\u003E\u003CValue\u003EtXPP8A79cJEw\u002BQBDz8MWr0hJPcd20AVa01vmcMhfSyE=\u003C/Value\u003E\u003C/UserDelegationKey\u003E"
-    },
-    {
-      "RequestUri": "https://seanstagehierarchical.blob.core.windows.net/test-filesystem-b3bb3236-8b5b-bb9d-c545-014644ad0113/test-directory-2053087e-147f-f456-aab8-7d49817c4131/test-file-d248637f-174d-6280-1516-7fd71ba0ac9d?skoid=c4f48289-bb84-4086-b250-6f94a8f64cee\u0026sktid=72f988bf-86f1-41af-91ab-2d7cd011db47\u0026skt=2020-03-05T22%3A30%3A10Z\u0026ske=2020-03-05T23%3A30%3A10Z\u0026sks=b\u0026skv=2019-10-10\u0026sv=2019-10-10\u0026st=2020-03-05T21%3A30%3A10Z\u0026se=2020-03-05T23%3A30%3A10Z\u0026sr=c\u0026sp=racwdl\u0026sig=Sanitized",
-      "RequestMethod": "HEAD",
-      "RequestHeaders": {
-        "traceparent": "00-4a6b2e0e120e3a46991c5c64c00eaa48-6f23db9339445b4c-00",
-        "User-Agent": [
-          "azsdk-net-Storage.Files.DataLake/12.0.0-dev.20200305.1",
-          "(.NET Core 4.6.28325.01; Microsoft Windows 10.0.18363 )"
-        ],
-        "x-ms-client-request-id": "4b02ca9e-d052-9f53-8a16-b3738cfc67b9",
-        "x-ms-return-client-request-id": "true",
-        "x-ms-version": "2019-10-10"
-=======
         "x-ms-request-id": "97d48a7c-801e-006a-6504-0a9588000000",
         "x-ms-version": "2019-12-12"
       },
@@ -319,7 +181,6 @@
         "x-ms-client-request-id": "4b02ca9e-d052-9f53-8a16-b3738cfc67b9",
         "x-ms-return-client-request-id": "true",
         "x-ms-version": "2019-12-12"
->>>>>>> 32e373e2
       },
       "RequestBody": null,
       "StatusCode": 200,
@@ -327,15 +188,9 @@
         "Accept-Ranges": "bytes",
         "Content-Length": "0",
         "Content-Type": "application/octet-stream",
-<<<<<<< HEAD
-        "Date": "Thu, 05 Mar 2020 22:30:10 GMT",
-        "ETag": "\u00220x8D7C154C3D26589\u0022",
-        "Last-Modified": "Thu, 05 Mar 2020 22:30:10 GMT",
-=======
         "Date": "Fri, 03 Apr 2020 22:06:24 GMT",
         "ETag": "\u00220x8D7D81B3ED1E613\u0022",
         "Last-Modified": "Fri, 03 Apr 2020 22:06:22 GMT",
->>>>>>> 32e373e2
         "Server": [
           "Windows-Azure-Blob/1.0",
           "Microsoft-HTTPAPI/2.0"
@@ -344,40 +199,16 @@
         "x-ms-access-tier-inferred": "true",
         "x-ms-blob-type": "BlockBlob",
         "x-ms-client-request-id": "4b02ca9e-d052-9f53-8a16-b3738cfc67b9",
-<<<<<<< HEAD
-        "x-ms-creation-time": "Thu, 05 Mar 2020 22:30:10 GMT",
-        "x-ms-lease-state": "available",
-        "x-ms-lease-status": "unlocked",
-        "x-ms-request-id": "816102cb-d01e-002a-463d-f34d2b000000",
-        "x-ms-server-encrypted": "true",
-        "x-ms-version": "2019-10-10"
-=======
         "x-ms-creation-time": "Fri, 03 Apr 2020 22:06:22 GMT",
         "x-ms-lease-state": "available",
         "x-ms-lease-status": "unlocked",
         "x-ms-request-id": "6ad03990-401e-0017-1104-0ae4ab000000",
         "x-ms-server-encrypted": "true",
         "x-ms-version": "2019-12-12"
->>>>>>> 32e373e2
-      },
-      "ResponseBody": []
-    },
-    {
-<<<<<<< HEAD
-      "RequestUri": "https://seanstagehierarchical.blob.core.windows.net/test-filesystem-b3bb3236-8b5b-bb9d-c545-014644ad0113?restype=container",
-      "RequestMethod": "DELETE",
-      "RequestHeaders": {
-        "Authorization": "Sanitized",
-        "traceparent": "00-2e158cbd6bbd13498d971993341766b4-d9aa7eaface2134e-00",
-        "User-Agent": [
-          "azsdk-net-Storage.Files.DataLake/12.0.0-dev.20200305.1",
-          "(.NET Core 4.6.28325.01; Microsoft Windows 10.0.18363 )"
-        ],
-        "x-ms-client-request-id": "2f17ccc4-7c12-845e-f002-144ed0d3e0ea",
-        "x-ms-date": "Thu, 05 Mar 2020 22:30:11 GMT",
-        "x-ms-return-client-request-id": "true",
-        "x-ms-version": "2019-10-10"
-=======
+      },
+      "ResponseBody": []
+    },
+    {
       "RequestUri": "http://seannsecanary.blob.core.windows.net/test-filesystem-b3bb3236-8b5b-bb9d-c545-014644ad0113?restype=container",
       "RequestMethod": "DELETE",
       "RequestHeaders": {
@@ -391,42 +222,26 @@
         "x-ms-date": "Fri, 03 Apr 2020 22:06:27 GMT",
         "x-ms-return-client-request-id": "true",
         "x-ms-version": "2019-12-12"
->>>>>>> 32e373e2
       },
       "RequestBody": null,
       "StatusCode": 202,
       "ResponseHeaders": {
         "Content-Length": "0",
-<<<<<<< HEAD
-        "Date": "Thu, 05 Mar 2020 22:30:10 GMT",
-=======
         "Date": "Fri, 03 Apr 2020 22:06:25 GMT",
->>>>>>> 32e373e2
         "Server": [
           "Windows-Azure-Blob/1.0",
           "Microsoft-HTTPAPI/2.0"
         ],
         "x-ms-client-request-id": "2f17ccc4-7c12-845e-f002-144ed0d3e0ea",
-<<<<<<< HEAD
-        "x-ms-request-id": "c74f639d-a01e-000f-733d-f3e457000000",
-        "x-ms-version": "2019-10-10"
-=======
         "x-ms-request-id": "135892e4-901e-0082-1104-0a0c1e000000",
         "x-ms-version": "2019-12-12"
->>>>>>> 32e373e2
       },
       "ResponseBody": []
     }
   ],
   "Variables": {
-<<<<<<< HEAD
-    "DateTimeOffsetNow": "2020-03-05T14:30:10.4069872-08:00",
-    "RandomSeed": "705456010",
-    "Storage_TestConfigHierarchicalNamespace": "NamespaceTenant\nseanstagehierarchical\nU2FuaXRpemVk\nhttps://seanstagehierarchical.blob.core.windows.net\nhttp://seanstagehierarchical.file.core.windows.net\nhttp://seanstagehierarchical.queue.core.windows.net\nhttp://seanstagehierarchical.table.core.windows.net\n\n\n\n\nhttp://seanstagehierarchical-secondary.blob.core.windows.net\nhttp://seanstagehierarchical-secondary.file.core.windows.net\nhttp://seanstagehierarchical-secondary.queue.core.windows.net\nhttp://seanstagehierarchical-secondary.table.core.windows.net\n68390a19-a643-458b-b726-408abf67b4fc\nSanitized\n72f988bf-86f1-41af-91ab-2d7cd011db47\nhttps://login.microsoftonline.com/\nCloud\nBlobEndpoint=https://seanstagehierarchical.blob.core.windows.net/;QueueEndpoint=http://seanstagehierarchical.queue.core.windows.net/;FileEndpoint=http://seanstagehierarchical.file.core.windows.net/;BlobSecondaryEndpoint=http://seanstagehierarchical-secondary.blob.core.windows.net/;QueueSecondaryEndpoint=http://seanstagehierarchical-secondary.queue.core.windows.net/;FileSecondaryEndpoint=http://seanstagehierarchical-secondary.file.core.windows.net/;AccountName=seanstagehierarchical;AccountKey=Sanitized\n"
-=======
     "DateTimeOffsetNow": "2020-04-03T15:06:24.1476007-07:00",
     "RandomSeed": "705456010",
     "Storage_TestConfigHierarchicalNamespace": "NamespaceTenant\nseannsecanary\nU2FuaXRpemVk\nhttp://seannsecanary.blob.core.windows.net\nhttp://seannsecanary.file.core.windows.net\nhttp://seannsecanary.queue.core.windows.net\nhttp://seannsecanary.table.core.windows.net\n\n\n\n\nhttp://seannsecanary-secondary.blob.core.windows.net\nhttp://seannsecanary-secondary.file.core.windows.net\nhttp://seannsecanary-secondary.queue.core.windows.net\nhttp://seannsecanary-secondary.table.core.windows.net\n68390a19-a643-458b-b726-408abf67b4fc\nSanitized\n72f988bf-86f1-41af-91ab-2d7cd011db47\nhttps://login.microsoftonline.com/\nCloud\nBlobEndpoint=http://seannsecanary.blob.core.windows.net/;QueueEndpoint=http://seannsecanary.queue.core.windows.net/;FileEndpoint=http://seannsecanary.file.core.windows.net/;BlobSecondaryEndpoint=http://seannsecanary-secondary.blob.core.windows.net/;QueueSecondaryEndpoint=http://seannsecanary-secondary.queue.core.windows.net/;FileSecondaryEndpoint=http://seannsecanary-secondary.file.core.windows.net/;AccountName=seannsecanary;AccountKey=Sanitized\n"
->>>>>>> 32e373e2
   }
 }