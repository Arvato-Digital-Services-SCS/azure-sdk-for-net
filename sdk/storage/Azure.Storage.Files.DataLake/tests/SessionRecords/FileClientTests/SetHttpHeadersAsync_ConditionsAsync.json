--- conflicted
+++ resolved
@@ -1,22 +1,6 @@
 {
   "Entries": [
     {
-<<<<<<< HEAD
-      "RequestUri": "https://seanstagehierarchical.blob.core.windows.net/test-filesystem-98a81586-2d7f-4de4-1336-393333521120?restype=container",
-      "RequestMethod": "PUT",
-      "RequestHeaders": {
-        "Authorization": "Sanitized",
-        "traceparent": "00-cdffc271862f1d4c9233e12131f1406e-d6571dad5c599840-00",
-        "User-Agent": [
-          "azsdk-net-Storage.Files.DataLake/12.0.0-dev.20200305.1",
-          "(.NET Core 4.6.28325.01; Microsoft Windows 10.0.18363 )"
-        ],
-        "x-ms-blob-public-access": "container",
-        "x-ms-client-request-id": "462e88d5-7f73-58ef-5007-fc2f33bea563",
-        "x-ms-date": "Thu, 05 Mar 2020 22:22:36 GMT",
-        "x-ms-return-client-request-id": "true",
-        "x-ms-version": "2019-10-10"
-=======
       "RequestUri": "http://seannsecanary.blob.core.windows.net/test-filesystem-98a81586-2d7f-4de4-1336-393333521120?restype=container",
       "RequestMethod": "PUT",
       "RequestHeaders": {
@@ -31,52 +15,25 @@
         "x-ms-date": "Fri, 03 Apr 2020 21:03:26 GMT",
         "x-ms-return-client-request-id": "true",
         "x-ms-version": "2019-12-12"
->>>>>>> 32e373e2
-      },
-      "RequestBody": null,
-      "StatusCode": 201,
-      "ResponseHeaders": {
-        "Content-Length": "0",
-<<<<<<< HEAD
-        "Date": "Thu, 05 Mar 2020 22:22:36 GMT",
-        "ETag": "\u00220x8D7C153B5A02EAD\u0022",
-        "Last-Modified": "Thu, 05 Mar 2020 22:22:36 GMT",
-=======
+      },
+      "RequestBody": null,
+      "StatusCode": 201,
+      "ResponseHeaders": {
+        "Content-Length": "0",
         "Date": "Fri, 03 Apr 2020 21:03:24 GMT",
         "ETag": "\u00220x8D7D81272F277F3\u0022",
         "Last-Modified": "Fri, 03 Apr 2020 21:03:24 GMT",
->>>>>>> 32e373e2
         "Server": [
           "Windows-Azure-Blob/1.0",
           "Microsoft-HTTPAPI/2.0"
         ],
         "x-ms-client-request-id": "462e88d5-7f73-58ef-5007-fc2f33bea563",
-<<<<<<< HEAD
-        "x-ms-request-id": "9c49a13f-601e-0000-253c-f3923b000000",
-        "x-ms-version": "2019-10-10"
-=======
         "x-ms-request-id": "96226fb8-f01e-0012-6efb-093670000000",
         "x-ms-version": "2019-12-12"
->>>>>>> 32e373e2
-      },
-      "ResponseBody": []
-    },
-    {
-<<<<<<< HEAD
-      "RequestUri": "https://seanstagehierarchical.dfs.core.windows.net/test-filesystem-98a81586-2d7f-4de4-1336-393333521120/test-file-880a0aac-349e-77e0-5406-5f40d3526e3a?resource=file",
-      "RequestMethod": "PUT",
-      "RequestHeaders": {
-        "Authorization": "Sanitized",
-        "traceparent": "00-0c7f26430aa5ca4c8ca01fbe5ecfb659-a0f5da0d900bc445-00",
-        "User-Agent": [
-          "azsdk-net-Storage.Files.DataLake/12.0.0-dev.20200305.1",
-          "(.NET Core 4.6.28325.01; Microsoft Windows 10.0.18363 )"
-        ],
-        "x-ms-client-request-id": "d4e5f599-74ce-a11b-a7b7-f16d20af84fe",
-        "x-ms-date": "Thu, 05 Mar 2020 22:22:37 GMT",
-        "x-ms-return-client-request-id": "true",
-        "x-ms-version": "2019-10-10"
-=======
+      },
+      "ResponseBody": []
+    },
+    {
       "RequestUri": "http://seannsecanary.dfs.core.windows.net/test-filesystem-98a81586-2d7f-4de4-1336-393333521120/test-file-880a0aac-349e-77e0-5406-5f40d3526e3a?resource=file",
       "RequestMethod": "PUT",
       "RequestHeaders": {
@@ -90,53 +47,32 @@
         "x-ms-date": "Fri, 03 Apr 2020 21:03:26 GMT",
         "x-ms-return-client-request-id": "true",
         "x-ms-version": "2019-12-12"
->>>>>>> 32e373e2
-      },
-      "RequestBody": null,
-      "StatusCode": 201,
-      "ResponseHeaders": {
-        "Content-Length": "0",
-<<<<<<< HEAD
-        "Date": "Thu, 05 Mar 2020 22:22:36 GMT",
-        "ETag": "\u00220x8D7C153B5D55710\u0022",
-        "Last-Modified": "Thu, 05 Mar 2020 22:22:37 GMT",
-=======
+      },
+      "RequestBody": null,
+      "StatusCode": 201,
+      "ResponseHeaders": {
+        "Content-Length": "0",
         "Date": "Fri, 03 Apr 2020 21:03:24 GMT",
         "ETag": "\u00220x8D7D81273082869\u0022",
         "Last-Modified": "Fri, 03 Apr 2020 21:03:24 GMT",
->>>>>>> 32e373e2
         "Server": [
           "Windows-Azure-HDFS/1.0",
           "Microsoft-HTTPAPI/2.0"
         ],
         "x-ms-client-request-id": "d4e5f599-74ce-a11b-a7b7-f16d20af84fe",
-<<<<<<< HEAD
-        "x-ms-request-id": "4128ff82-301f-000d-063c-f35aef000000",
-        "x-ms-version": "2019-10-10"
-=======
         "x-ms-request-id": "fa440322-201f-0097-37fb-091bad000000",
         "x-ms-version": "2019-12-12"
->>>>>>> 32e373e2
-      },
-      "ResponseBody": []
-    },
-    {
-<<<<<<< HEAD
-      "RequestUri": "https://seanstagehierarchical.blob.core.windows.net/test-filesystem-98a81586-2d7f-4de4-1336-393333521120/test-file-880a0aac-349e-77e0-5406-5f40d3526e3a?comp=properties",
-=======
+      },
+      "ResponseBody": []
+    },
+    {
       "RequestUri": "http://seannsecanary.blob.core.windows.net/test-filesystem-98a81586-2d7f-4de4-1336-393333521120/test-file-880a0aac-349e-77e0-5406-5f40d3526e3a?comp=properties",
->>>>>>> 32e373e2
-      "RequestMethod": "PUT",
-      "RequestHeaders": {
-        "Authorization": "Sanitized",
-        "User-Agent": [
-<<<<<<< HEAD
-          "azsdk-net-Storage.Files.DataLake/12.0.0-dev.20200305.1",
-          "(.NET Core 4.6.28325.01; Microsoft Windows 10.0.18363 )"
-=======
-          "azsdk-net-Storage.Files.DataLake/12.1.0-dev.20200403.1",
-          "(.NET Core 4.6.28325.01; Microsoft Windows 10.0.18362 )"
->>>>>>> 32e373e2
+      "RequestMethod": "PUT",
+      "RequestHeaders": {
+        "Authorization": "Sanitized",
+        "User-Agent": [
+          "azsdk-net-Storage.Files.DataLake/12.1.0-dev.20200403.1",
+          "(.NET Core 4.6.28325.01; Microsoft Windows 10.0.18362 )"
         ],
         "x-ms-blob-cache-control": "lqkakiyevdrkpxgpfrrt",
         "x-ms-blob-content-disposition": "apkrwbdomvopbmrovqjk",
@@ -145,60 +81,28 @@
         "x-ms-blob-content-md5": "xBwIITG6ttY3LiKwDhh7Lw==",
         "x-ms-blob-content-type": "yccruqvxbvidnbeoladj",
         "x-ms-client-request-id": "dea6e497-996c-c56b-64bb-046cd9408986",
-<<<<<<< HEAD
-        "x-ms-date": "Thu, 05 Mar 2020 22:22:37 GMT",
-        "x-ms-return-client-request-id": "true",
-        "x-ms-version": "2019-10-10"
-=======
         "x-ms-date": "Fri, 03 Apr 2020 21:03:26 GMT",
         "x-ms-return-client-request-id": "true",
         "x-ms-version": "2019-12-12"
->>>>>>> 32e373e2
       },
       "RequestBody": null,
       "StatusCode": 200,
       "ResponseHeaders": {
         "Content-Length": "0",
-<<<<<<< HEAD
-        "Date": "Thu, 05 Mar 2020 22:22:37 GMT",
-        "ETag": "\u00220x8D7C153B5E2FF86\u0022",
-        "Last-Modified": "Thu, 05 Mar 2020 22:22:37 GMT",
-=======
         "Date": "Fri, 03 Apr 2020 21:03:24 GMT",
         "ETag": "\u00220x8D7D812731B3B9C\u0022",
         "Last-Modified": "Fri, 03 Apr 2020 21:03:24 GMT",
->>>>>>> 32e373e2
         "Server": [
           "Windows-Azure-Blob/1.0",
           "Microsoft-HTTPAPI/2.0"
         ],
         "x-ms-client-request-id": "dea6e497-996c-c56b-64bb-046cd9408986",
-<<<<<<< HEAD
-        "x-ms-request-id": "9c49a145-601e-0000-283c-f3923b000000",
-        "x-ms-version": "2019-10-10"
-=======
         "x-ms-request-id": "96226fdd-f01e-0012-0dfb-093670000000",
         "x-ms-version": "2019-12-12"
->>>>>>> 32e373e2
-      },
-      "ResponseBody": []
-    },
-    {
-<<<<<<< HEAD
-      "RequestUri": "https://seanstagehierarchical.blob.core.windows.net/test-filesystem-98a81586-2d7f-4de4-1336-393333521120?restype=container",
-      "RequestMethod": "DELETE",
-      "RequestHeaders": {
-        "Authorization": "Sanitized",
-        "traceparent": "00-ce1e64270cbbbc45b9d70ef40e18e152-e9d052dba0f0294b-00",
-        "User-Agent": [
-          "azsdk-net-Storage.Files.DataLake/12.0.0-dev.20200305.1",
-          "(.NET Core 4.6.28325.01; Microsoft Windows 10.0.18363 )"
-        ],
-        "x-ms-client-request-id": "3bd52e52-a609-ff92-562f-4fa5f5d3091c",
-        "x-ms-date": "Thu, 05 Mar 2020 22:22:37 GMT",
-        "x-ms-return-client-request-id": "true",
-        "x-ms-version": "2019-10-10"
-=======
+      },
+      "ResponseBody": []
+    },
+    {
       "RequestUri": "http://seannsecanary.blob.core.windows.net/test-filesystem-98a81586-2d7f-4de4-1336-393333521120?restype=container",
       "RequestMethod": "DELETE",
       "RequestHeaders": {
@@ -212,49 +116,23 @@
         "x-ms-date": "Fri, 03 Apr 2020 21:03:26 GMT",
         "x-ms-return-client-request-id": "true",
         "x-ms-version": "2019-12-12"
->>>>>>> 32e373e2
       },
       "RequestBody": null,
       "StatusCode": 202,
       "ResponseHeaders": {
         "Content-Length": "0",
-<<<<<<< HEAD
-        "Date": "Thu, 05 Mar 2020 22:22:37 GMT",
-=======
         "Date": "Fri, 03 Apr 2020 21:03:24 GMT",
->>>>>>> 32e373e2
         "Server": [
           "Windows-Azure-Blob/1.0",
           "Microsoft-HTTPAPI/2.0"
         ],
         "x-ms-client-request-id": "3bd52e52-a609-ff92-562f-4fa5f5d3091c",
-<<<<<<< HEAD
-        "x-ms-request-id": "9c49a146-601e-0000-293c-f3923b000000",
-        "x-ms-version": "2019-10-10"
-=======
         "x-ms-request-id": "96226fed-f01e-0012-1afb-093670000000",
         "x-ms-version": "2019-12-12"
->>>>>>> 32e373e2
-      },
-      "ResponseBody": []
-    },
-    {
-<<<<<<< HEAD
-      "RequestUri": "https://seanstagehierarchical.blob.core.windows.net/test-filesystem-b799cbd7-1450-dc28-cc07-286821fda3a2?restype=container",
-      "RequestMethod": "PUT",
-      "RequestHeaders": {
-        "Authorization": "Sanitized",
-        "traceparent": "00-8db88f955b6c9441bb8eb6e70939d2ec-3161cbbf37b3a64b-00",
-        "User-Agent": [
-          "azsdk-net-Storage.Files.DataLake/12.0.0-dev.20200305.1",
-          "(.NET Core 4.6.28325.01; Microsoft Windows 10.0.18363 )"
-        ],
-        "x-ms-blob-public-access": "container",
-        "x-ms-client-request-id": "57965bfa-f328-3d0b-05f8-6f027d2ade58",
-        "x-ms-date": "Thu, 05 Mar 2020 22:22:37 GMT",
-        "x-ms-return-client-request-id": "true",
-        "x-ms-version": "2019-10-10"
-=======
+      },
+      "ResponseBody": []
+    },
+    {
       "RequestUri": "http://seannsecanary.blob.core.windows.net/test-filesystem-b799cbd7-1450-dc28-cc07-286821fda3a2?restype=container",
       "RequestMethod": "PUT",
       "RequestHeaders": {
@@ -269,52 +147,25 @@
         "x-ms-date": "Fri, 03 Apr 2020 21:03:26 GMT",
         "x-ms-return-client-request-id": "true",
         "x-ms-version": "2019-12-12"
->>>>>>> 32e373e2
-      },
-      "RequestBody": null,
-      "StatusCode": 201,
-      "ResponseHeaders": {
-        "Content-Length": "0",
-<<<<<<< HEAD
-        "Date": "Thu, 05 Mar 2020 22:22:37 GMT",
-        "ETag": "\u00220x8D7C153B6268DFF\u0022",
-        "Last-Modified": "Thu, 05 Mar 2020 22:22:37 GMT",
-=======
+      },
+      "RequestBody": null,
+      "StatusCode": 201,
+      "ResponseHeaders": {
+        "Content-Length": "0",
         "Date": "Fri, 03 Apr 2020 21:03:24 GMT",
         "ETag": "\u00220x8D7D812734C19E6\u0022",
         "Last-Modified": "Fri, 03 Apr 2020 21:03:25 GMT",
->>>>>>> 32e373e2
         "Server": [
           "Windows-Azure-Blob/1.0",
           "Microsoft-HTTPAPI/2.0"
         ],
         "x-ms-client-request-id": "57965bfa-f328-3d0b-05f8-6f027d2ade58",
-<<<<<<< HEAD
-        "x-ms-request-id": "4281eb66-601e-003f-7d3c-f35a98000000",
-        "x-ms-version": "2019-10-10"
-=======
         "x-ms-request-id": "96227007-f01e-0012-33fb-093670000000",
         "x-ms-version": "2019-12-12"
->>>>>>> 32e373e2
-      },
-      "ResponseBody": []
-    },
-    {
-<<<<<<< HEAD
-      "RequestUri": "https://seanstagehierarchical.dfs.core.windows.net/test-filesystem-b799cbd7-1450-dc28-cc07-286821fda3a2/test-file-4d94ad8c-5eb9-88b2-4e80-0b541abc7158?resource=file",
-      "RequestMethod": "PUT",
-      "RequestHeaders": {
-        "Authorization": "Sanitized",
-        "traceparent": "00-b5abc1e2c1620a4caf66ba059666a52b-a485ebf441288c46-00",
-        "User-Agent": [
-          "azsdk-net-Storage.Files.DataLake/12.0.0-dev.20200305.1",
-          "(.NET Core 4.6.28325.01; Microsoft Windows 10.0.18363 )"
-        ],
-        "x-ms-client-request-id": "bddfa11c-5bdf-9c27-a80e-08a8e7b72248",
-        "x-ms-date": "Thu, 05 Mar 2020 22:22:38 GMT",
-        "x-ms-return-client-request-id": "true",
-        "x-ms-version": "2019-10-10"
-=======
+      },
+      "ResponseBody": []
+    },
+    {
       "RequestUri": "http://seannsecanary.dfs.core.windows.net/test-filesystem-b799cbd7-1450-dc28-cc07-286821fda3a2/test-file-4d94ad8c-5eb9-88b2-4e80-0b541abc7158?resource=file",
       "RequestMethod": "PUT",
       "RequestHeaders": {
@@ -328,47 +179,25 @@
         "x-ms-date": "Fri, 03 Apr 2020 21:03:26 GMT",
         "x-ms-return-client-request-id": "true",
         "x-ms-version": "2019-12-12"
->>>>>>> 32e373e2
-      },
-      "RequestBody": null,
-      "StatusCode": 201,
-      "ResponseHeaders": {
-        "Content-Length": "0",
-<<<<<<< HEAD
-        "Date": "Thu, 05 Mar 2020 22:22:37 GMT",
-        "ETag": "\u00220x8D7C153B65B40B1\u0022",
-        "Last-Modified": "Thu, 05 Mar 2020 22:22:38 GMT",
-=======
+      },
+      "RequestBody": null,
+      "StatusCode": 201,
+      "ResponseHeaders": {
+        "Content-Length": "0",
         "Date": "Fri, 03 Apr 2020 21:03:25 GMT",
         "ETag": "\u00220x8D7D8127366F792\u0022",
         "Last-Modified": "Fri, 03 Apr 2020 21:03:25 GMT",
->>>>>>> 32e373e2
         "Server": [
           "Windows-Azure-HDFS/1.0",
           "Microsoft-HTTPAPI/2.0"
         ],
         "x-ms-client-request-id": "bddfa11c-5bdf-9c27-a80e-08a8e7b72248",
-<<<<<<< HEAD
-        "x-ms-request-id": "f4f1cd69-601f-0010-0b3c-f35753000000",
-        "x-ms-version": "2019-10-10"
-=======
         "x-ms-request-id": "fa440323-201f-0097-38fb-091bad000000",
         "x-ms-version": "2019-12-12"
->>>>>>> 32e373e2
-      },
-      "ResponseBody": []
-    },
-    {
-<<<<<<< HEAD
-      "RequestUri": "https://seanstagehierarchical.blob.core.windows.net/test-filesystem-b799cbd7-1450-dc28-cc07-286821fda3a2/test-file-4d94ad8c-5eb9-88b2-4e80-0b541abc7158?comp=properties",
-      "RequestMethod": "PUT",
-      "RequestHeaders": {
-        "Authorization": "Sanitized",
-        "If-Modified-Since": "Wed, 04 Mar 2020 22:22:36 GMT",
-        "User-Agent": [
-          "azsdk-net-Storage.Files.DataLake/12.0.0-dev.20200305.1",
-          "(.NET Core 4.6.28325.01; Microsoft Windows 10.0.18363 )"
-=======
+      },
+      "ResponseBody": []
+    },
+    {
       "RequestUri": "http://seannsecanary.blob.core.windows.net/test-filesystem-b799cbd7-1450-dc28-cc07-286821fda3a2/test-file-4d94ad8c-5eb9-88b2-4e80-0b541abc7158?comp=properties",
       "RequestMethod": "PUT",
       "RequestHeaders": {
@@ -377,7 +206,6 @@
         "User-Agent": [
           "azsdk-net-Storage.Files.DataLake/12.1.0-dev.20200403.1",
           "(.NET Core 4.6.28325.01; Microsoft Windows 10.0.18362 )"
->>>>>>> 32e373e2
         ],
         "x-ms-blob-cache-control": "lqkakiyevdrkpxgpfrrt",
         "x-ms-blob-content-disposition": "apkrwbdomvopbmrovqjk",
@@ -386,60 +214,28 @@
         "x-ms-blob-content-md5": "xBwIITG6ttY3LiKwDhh7Lw==",
         "x-ms-blob-content-type": "yccruqvxbvidnbeoladj",
         "x-ms-client-request-id": "793789e4-b4dd-0179-1fd1-1d5943d135e5",
-<<<<<<< HEAD
-        "x-ms-date": "Thu, 05 Mar 2020 22:22:38 GMT",
-        "x-ms-return-client-request-id": "true",
-        "x-ms-version": "2019-10-10"
-=======
         "x-ms-date": "Fri, 03 Apr 2020 21:03:26 GMT",
         "x-ms-return-client-request-id": "true",
         "x-ms-version": "2019-12-12"
->>>>>>> 32e373e2
       },
       "RequestBody": null,
       "StatusCode": 200,
       "ResponseHeaders": {
         "Content-Length": "0",
-<<<<<<< HEAD
-        "Date": "Thu, 05 Mar 2020 22:22:38 GMT",
-        "ETag": "\u00220x8D7C153B684F896\u0022",
-        "Last-Modified": "Thu, 05 Mar 2020 22:22:38 GMT",
-=======
         "Date": "Fri, 03 Apr 2020 21:03:25 GMT",
         "ETag": "\u00220x8D7D81273761080\u0022",
         "Last-Modified": "Fri, 03 Apr 2020 21:03:25 GMT",
->>>>>>> 32e373e2
         "Server": [
           "Windows-Azure-Blob/1.0",
           "Microsoft-HTTPAPI/2.0"
         ],
         "x-ms-client-request-id": "793789e4-b4dd-0179-1fd1-1d5943d135e5",
-<<<<<<< HEAD
-        "x-ms-request-id": "4281eb6e-601e-003f-803c-f35a98000000",
-        "x-ms-version": "2019-10-10"
-=======
         "x-ms-request-id": "9622702d-f01e-0012-51fb-093670000000",
         "x-ms-version": "2019-12-12"
->>>>>>> 32e373e2
-      },
-      "ResponseBody": []
-    },
-    {
-<<<<<<< HEAD
-      "RequestUri": "https://seanstagehierarchical.blob.core.windows.net/test-filesystem-b799cbd7-1450-dc28-cc07-286821fda3a2?restype=container",
-      "RequestMethod": "DELETE",
-      "RequestHeaders": {
-        "Authorization": "Sanitized",
-        "traceparent": "00-806e4b36fcf39841a012ac65eb98858c-9b7c523d23aa1e49-00",
-        "User-Agent": [
-          "azsdk-net-Storage.Files.DataLake/12.0.0-dev.20200305.1",
-          "(.NET Core 4.6.28325.01; Microsoft Windows 10.0.18363 )"
-        ],
-        "x-ms-client-request-id": "5ec33564-a97f-d26b-9ca3-17ebfb97fc62",
-        "x-ms-date": "Thu, 05 Mar 2020 22:22:38 GMT",
-        "x-ms-return-client-request-id": "true",
-        "x-ms-version": "2019-10-10"
-=======
+      },
+      "ResponseBody": []
+    },
+    {
       "RequestUri": "http://seannsecanary.blob.core.windows.net/test-filesystem-b799cbd7-1450-dc28-cc07-286821fda3a2?restype=container",
       "RequestMethod": "DELETE",
       "RequestHeaders": {
@@ -453,163 +249,88 @@
         "x-ms-date": "Fri, 03 Apr 2020 21:03:27 GMT",
         "x-ms-return-client-request-id": "true",
         "x-ms-version": "2019-12-12"
->>>>>>> 32e373e2
       },
       "RequestBody": null,
       "StatusCode": 202,
       "ResponseHeaders": {
         "Content-Length": "0",
-<<<<<<< HEAD
-        "Date": "Thu, 05 Mar 2020 22:22:38 GMT",
-=======
-        "Date": "Fri, 03 Apr 2020 21:03:25 GMT",
->>>>>>> 32e373e2
+        "Date": "Fri, 03 Apr 2020 21:03:25 GMT",
         "Server": [
           "Windows-Azure-Blob/1.0",
           "Microsoft-HTTPAPI/2.0"
         ],
         "x-ms-client-request-id": "5ec33564-a97f-d26b-9ca3-17ebfb97fc62",
-<<<<<<< HEAD
-        "x-ms-request-id": "4281eb71-601e-003f-023c-f35a98000000",
-        "x-ms-version": "2019-10-10"
-=======
         "x-ms-request-id": "9622703e-f01e-0012-60fb-093670000000",
         "x-ms-version": "2019-12-12"
->>>>>>> 32e373e2
-      },
-      "ResponseBody": []
-    },
-    {
-<<<<<<< HEAD
-      "RequestUri": "https://seanstagehierarchical.blob.core.windows.net/test-filesystem-5c22cc41-e056-7ffd-c333-c83d2a1156d4?restype=container",
-      "RequestMethod": "PUT",
-      "RequestHeaders": {
-        "Authorization": "Sanitized",
-        "traceparent": "00-46c2f894110e3041b727f0d771f47953-e9d61a7cc27a2f48-00",
-        "User-Agent": [
-          "azsdk-net-Storage.Files.DataLake/12.0.0-dev.20200305.1",
-          "(.NET Core 4.6.28325.01; Microsoft Windows 10.0.18363 )"
+      },
+      "ResponseBody": []
+    },
+    {
+      "RequestUri": "http://seannsecanary.blob.core.windows.net/test-filesystem-5c22cc41-e056-7ffd-c333-c83d2a1156d4?restype=container",
+      "RequestMethod": "PUT",
+      "RequestHeaders": {
+        "Authorization": "Sanitized",
+        "traceparent": "00-70a0668cf2488646b7a5baca426cb794-72c8cc90e7165843-00",
+        "User-Agent": [
+          "azsdk-net-Storage.Files.DataLake/12.1.0-dev.20200403.1",
+          "(.NET Core 4.6.28325.01; Microsoft Windows 10.0.18362 )"
         ],
         "x-ms-blob-public-access": "container",
         "x-ms-client-request-id": "de2726a3-8728-8411-3844-9a4be12da78b",
-        "x-ms-date": "Thu, 05 Mar 2020 22:22:38 GMT",
-        "x-ms-return-client-request-id": "true",
-        "x-ms-version": "2019-10-10"
-=======
-      "RequestUri": "http://seannsecanary.blob.core.windows.net/test-filesystem-5c22cc41-e056-7ffd-c333-c83d2a1156d4?restype=container",
-      "RequestMethod": "PUT",
-      "RequestHeaders": {
-        "Authorization": "Sanitized",
-        "traceparent": "00-70a0668cf2488646b7a5baca426cb794-72c8cc90e7165843-00",
-        "User-Agent": [
-          "azsdk-net-Storage.Files.DataLake/12.1.0-dev.20200403.1",
-          "(.NET Core 4.6.28325.01; Microsoft Windows 10.0.18362 )"
-        ],
-        "x-ms-blob-public-access": "container",
-        "x-ms-client-request-id": "de2726a3-8728-8411-3844-9a4be12da78b",
-        "x-ms-date": "Fri, 03 Apr 2020 21:03:27 GMT",
-        "x-ms-return-client-request-id": "true",
-        "x-ms-version": "2019-12-12"
->>>>>>> 32e373e2
-      },
-      "RequestBody": null,
-      "StatusCode": 201,
-      "ResponseHeaders": {
-        "Content-Length": "0",
-<<<<<<< HEAD
-        "Date": "Thu, 05 Mar 2020 22:22:38 GMT",
-        "ETag": "\u00220x8D7C153B6D1A105\u0022",
-        "Last-Modified": "Thu, 05 Mar 2020 22:22:38 GMT",
-=======
+        "x-ms-date": "Fri, 03 Apr 2020 21:03:27 GMT",
+        "x-ms-return-client-request-id": "true",
+        "x-ms-version": "2019-12-12"
+      },
+      "RequestBody": null,
+      "StatusCode": 201,
+      "ResponseHeaders": {
+        "Content-Length": "0",
         "Date": "Fri, 03 Apr 2020 21:03:25 GMT",
         "ETag": "\u00220x8D7D8127398E84D\u0022",
         "Last-Modified": "Fri, 03 Apr 2020 21:03:25 GMT",
->>>>>>> 32e373e2
         "Server": [
           "Windows-Azure-Blob/1.0",
           "Microsoft-HTTPAPI/2.0"
         ],
         "x-ms-client-request-id": "de2726a3-8728-8411-3844-9a4be12da78b",
-<<<<<<< HEAD
-        "x-ms-request-id": "959fc724-b01e-003c-2d3c-f3bbfc000000",
-        "x-ms-version": "2019-10-10"
-=======
         "x-ms-request-id": "9622704a-f01e-0012-6afb-093670000000",
         "x-ms-version": "2019-12-12"
->>>>>>> 32e373e2
-      },
-      "ResponseBody": []
-    },
-    {
-<<<<<<< HEAD
-      "RequestUri": "https://seanstagehierarchical.dfs.core.windows.net/test-filesystem-5c22cc41-e056-7ffd-c333-c83d2a1156d4/test-file-45fe424c-eea3-6955-6611-6a3eb4cb32e9?resource=file",
-      "RequestMethod": "PUT",
-      "RequestHeaders": {
-        "Authorization": "Sanitized",
-        "traceparent": "00-9170cedfedd8a24b824fc10be6786fa4-af550427ed01f845-00",
-        "User-Agent": [
-          "azsdk-net-Storage.Files.DataLake/12.0.0-dev.20200305.1",
-          "(.NET Core 4.6.28325.01; Microsoft Windows 10.0.18363 )"
+      },
+      "ResponseBody": []
+    },
+    {
+      "RequestUri": "http://seannsecanary.dfs.core.windows.net/test-filesystem-5c22cc41-e056-7ffd-c333-c83d2a1156d4/test-file-45fe424c-eea3-6955-6611-6a3eb4cb32e9?resource=file",
+      "RequestMethod": "PUT",
+      "RequestHeaders": {
+        "Authorization": "Sanitized",
+        "traceparent": "00-fa1d7e2e029a924a975b8a724160df76-cdc2f57a3aeef042-00",
+        "User-Agent": [
+          "azsdk-net-Storage.Files.DataLake/12.1.0-dev.20200403.1",
+          "(.NET Core 4.6.28325.01; Microsoft Windows 10.0.18362 )"
         ],
         "x-ms-client-request-id": "0be5a070-c3dc-b475-d1bd-77161dd3cf6d",
-        "x-ms-date": "Thu, 05 Mar 2020 22:22:39 GMT",
-        "x-ms-return-client-request-id": "true",
-        "x-ms-version": "2019-10-10"
-=======
-      "RequestUri": "http://seannsecanary.dfs.core.windows.net/test-filesystem-5c22cc41-e056-7ffd-c333-c83d2a1156d4/test-file-45fe424c-eea3-6955-6611-6a3eb4cb32e9?resource=file",
-      "RequestMethod": "PUT",
-      "RequestHeaders": {
-        "Authorization": "Sanitized",
-        "traceparent": "00-fa1d7e2e029a924a975b8a724160df76-cdc2f57a3aeef042-00",
-        "User-Agent": [
-          "azsdk-net-Storage.Files.DataLake/12.1.0-dev.20200403.1",
-          "(.NET Core 4.6.28325.01; Microsoft Windows 10.0.18362 )"
-        ],
-        "x-ms-client-request-id": "0be5a070-c3dc-b475-d1bd-77161dd3cf6d",
-        "x-ms-date": "Fri, 03 Apr 2020 21:03:27 GMT",
-        "x-ms-return-client-request-id": "true",
-        "x-ms-version": "2019-12-12"
->>>>>>> 32e373e2
-      },
-      "RequestBody": null,
-      "StatusCode": 201,
-      "ResponseHeaders": {
-        "Content-Length": "0",
-<<<<<<< HEAD
-        "Date": "Thu, 05 Mar 2020 22:22:38 GMT",
-        "ETag": "\u00220x8D7C153B7069DBC\u0022",
-        "Last-Modified": "Thu, 05 Mar 2020 22:22:39 GMT",
-=======
+        "x-ms-date": "Fri, 03 Apr 2020 21:03:27 GMT",
+        "x-ms-return-client-request-id": "true",
+        "x-ms-version": "2019-12-12"
+      },
+      "RequestBody": null,
+      "StatusCode": 201,
+      "ResponseHeaders": {
+        "Content-Length": "0",
         "Date": "Fri, 03 Apr 2020 21:03:25 GMT",
         "ETag": "\u00220x8D7D81273ADAE6E\u0022",
         "Last-Modified": "Fri, 03 Apr 2020 21:03:25 GMT",
->>>>>>> 32e373e2
         "Server": [
           "Windows-Azure-HDFS/1.0",
           "Microsoft-HTTPAPI/2.0"
         ],
         "x-ms-client-request-id": "0be5a070-c3dc-b475-d1bd-77161dd3cf6d",
-<<<<<<< HEAD
-        "x-ms-request-id": "8f93da49-c01f-0044-173c-f31804000000",
-        "x-ms-version": "2019-10-10"
-=======
         "x-ms-request-id": "fa440326-201f-0097-3bfb-091bad000000",
         "x-ms-version": "2019-12-12"
->>>>>>> 32e373e2
-      },
-      "ResponseBody": []
-    },
-    {
-<<<<<<< HEAD
-      "RequestUri": "https://seanstagehierarchical.blob.core.windows.net/test-filesystem-5c22cc41-e056-7ffd-c333-c83d2a1156d4/test-file-45fe424c-eea3-6955-6611-6a3eb4cb32e9?comp=properties",
-      "RequestMethod": "PUT",
-      "RequestHeaders": {
-        "Authorization": "Sanitized",
-        "If-Unmodified-Since": "Fri, 06 Mar 2020 22:22:36 GMT",
-        "User-Agent": [
-          "azsdk-net-Storage.Files.DataLake/12.0.0-dev.20200305.1",
-          "(.NET Core 4.6.28325.01; Microsoft Windows 10.0.18363 )"
-=======
+      },
+      "ResponseBody": []
+    },
+    {
       "RequestUri": "http://seannsecanary.blob.core.windows.net/test-filesystem-5c22cc41-e056-7ffd-c333-c83d2a1156d4/test-file-45fe424c-eea3-6955-6611-6a3eb4cb32e9?comp=properties",
       "RequestMethod": "PUT",
       "RequestHeaders": {
@@ -618,7 +339,6 @@
         "User-Agent": [
           "azsdk-net-Storage.Files.DataLake/12.1.0-dev.20200403.1",
           "(.NET Core 4.6.28325.01; Microsoft Windows 10.0.18362 )"
->>>>>>> 32e373e2
         ],
         "x-ms-blob-cache-control": "lqkakiyevdrkpxgpfrrt",
         "x-ms-blob-content-disposition": "apkrwbdomvopbmrovqjk",
@@ -627,60 +347,28 @@
         "x-ms-blob-content-md5": "xBwIITG6ttY3LiKwDhh7Lw==",
         "x-ms-blob-content-type": "yccruqvxbvidnbeoladj",
         "x-ms-client-request-id": "14cea6e2-27e5-670d-3ae5-322c019648d0",
-<<<<<<< HEAD
-        "x-ms-date": "Thu, 05 Mar 2020 22:22:39 GMT",
-        "x-ms-return-client-request-id": "true",
-        "x-ms-version": "2019-10-10"
-=======
-        "x-ms-date": "Fri, 03 Apr 2020 21:03:27 GMT",
-        "x-ms-return-client-request-id": "true",
-        "x-ms-version": "2019-12-12"
->>>>>>> 32e373e2
+        "x-ms-date": "Fri, 03 Apr 2020 21:03:27 GMT",
+        "x-ms-return-client-request-id": "true",
+        "x-ms-version": "2019-12-12"
       },
       "RequestBody": null,
       "StatusCode": 200,
       "ResponseHeaders": {
         "Content-Length": "0",
-<<<<<<< HEAD
-        "Date": "Thu, 05 Mar 2020 22:22:38 GMT",
-        "ETag": "\u00220x8D7C153B7141ABC\u0022",
-        "Last-Modified": "Thu, 05 Mar 2020 22:22:39 GMT",
-=======
         "Date": "Fri, 03 Apr 2020 21:03:25 GMT",
         "ETag": "\u00220x8D7D81273BA14FB\u0022",
         "Last-Modified": "Fri, 03 Apr 2020 21:03:25 GMT",
->>>>>>> 32e373e2
         "Server": [
           "Windows-Azure-Blob/1.0",
           "Microsoft-HTTPAPI/2.0"
         ],
         "x-ms-client-request-id": "14cea6e2-27e5-670d-3ae5-322c019648d0",
-<<<<<<< HEAD
-        "x-ms-request-id": "959fc73a-b01e-003c-3c3c-f3bbfc000000",
-        "x-ms-version": "2019-10-10"
-=======
         "x-ms-request-id": "96227069-f01e-0012-80fb-093670000000",
         "x-ms-version": "2019-12-12"
->>>>>>> 32e373e2
-      },
-      "ResponseBody": []
-    },
-    {
-<<<<<<< HEAD
-      "RequestUri": "https://seanstagehierarchical.blob.core.windows.net/test-filesystem-5c22cc41-e056-7ffd-c333-c83d2a1156d4?restype=container",
-      "RequestMethod": "DELETE",
-      "RequestHeaders": {
-        "Authorization": "Sanitized",
-        "traceparent": "00-30c1388722d8814eb8dbdd6d84826989-abcf6dd68f67ff43-00",
-        "User-Agent": [
-          "azsdk-net-Storage.Files.DataLake/12.0.0-dev.20200305.1",
-          "(.NET Core 4.6.28325.01; Microsoft Windows 10.0.18363 )"
-        ],
-        "x-ms-client-request-id": "76332a91-bb04-ea87-a3b9-f7ac7074d2ff",
-        "x-ms-date": "Thu, 05 Mar 2020 22:22:39 GMT",
-        "x-ms-return-client-request-id": "true",
-        "x-ms-version": "2019-10-10"
-=======
+      },
+      "ResponseBody": []
+    },
+    {
       "RequestUri": "http://seannsecanary.blob.core.windows.net/test-filesystem-5c22cc41-e056-7ffd-c333-c83d2a1156d4?restype=container",
       "RequestMethod": "DELETE",
       "RequestHeaders": {
@@ -694,179 +382,100 @@
         "x-ms-date": "Fri, 03 Apr 2020 21:03:27 GMT",
         "x-ms-return-client-request-id": "true",
         "x-ms-version": "2019-12-12"
->>>>>>> 32e373e2
       },
       "RequestBody": null,
       "StatusCode": 202,
       "ResponseHeaders": {
         "Content-Length": "0",
-<<<<<<< HEAD
-        "Date": "Thu, 05 Mar 2020 22:22:38 GMT",
-=======
-        "Date": "Fri, 03 Apr 2020 21:03:25 GMT",
->>>>>>> 32e373e2
+        "Date": "Fri, 03 Apr 2020 21:03:25 GMT",
         "Server": [
           "Windows-Azure-Blob/1.0",
           "Microsoft-HTTPAPI/2.0"
         ],
         "x-ms-client-request-id": "76332a91-bb04-ea87-a3b9-f7ac7074d2ff",
-<<<<<<< HEAD
-        "x-ms-request-id": "959fc73b-b01e-003c-3d3c-f3bbfc000000",
-        "x-ms-version": "2019-10-10"
-=======
         "x-ms-request-id": "96227070-f01e-0012-06fb-093670000000",
         "x-ms-version": "2019-12-12"
->>>>>>> 32e373e2
-      },
-      "ResponseBody": []
-    },
-    {
-<<<<<<< HEAD
-      "RequestUri": "https://seanstagehierarchical.blob.core.windows.net/test-filesystem-af91d14f-a0d4-e453-7401-15d2b1c946f7?restype=container",
-      "RequestMethod": "PUT",
-      "RequestHeaders": {
-        "Authorization": "Sanitized",
-        "traceparent": "00-8291b33505674a47a65c0840f3b2b9da-19847ad1c6f9df43-00",
-        "User-Agent": [
-          "azsdk-net-Storage.Files.DataLake/12.0.0-dev.20200305.1",
-          "(.NET Core 4.6.28325.01; Microsoft Windows 10.0.18363 )"
+      },
+      "ResponseBody": []
+    },
+    {
+      "RequestUri": "http://seannsecanary.blob.core.windows.net/test-filesystem-af91d14f-a0d4-e453-7401-15d2b1c946f7?restype=container",
+      "RequestMethod": "PUT",
+      "RequestHeaders": {
+        "Authorization": "Sanitized",
+        "traceparent": "00-3e29dd8d81993347898d31e426a80091-55379e0ce6b42249-00",
+        "User-Agent": [
+          "azsdk-net-Storage.Files.DataLake/12.1.0-dev.20200403.1",
+          "(.NET Core 4.6.28325.01; Microsoft Windows 10.0.18362 )"
         ],
         "x-ms-blob-public-access": "container",
         "x-ms-client-request-id": "50f37640-edb0-f170-d64f-0103a5b539da",
-        "x-ms-date": "Thu, 05 Mar 2020 22:22:39 GMT",
-        "x-ms-return-client-request-id": "true",
-        "x-ms-version": "2019-10-10"
-=======
-      "RequestUri": "http://seannsecanary.blob.core.windows.net/test-filesystem-af91d14f-a0d4-e453-7401-15d2b1c946f7?restype=container",
-      "RequestMethod": "PUT",
-      "RequestHeaders": {
-        "Authorization": "Sanitized",
-        "traceparent": "00-3e29dd8d81993347898d31e426a80091-55379e0ce6b42249-00",
-        "User-Agent": [
-          "azsdk-net-Storage.Files.DataLake/12.1.0-dev.20200403.1",
-          "(.NET Core 4.6.28325.01; Microsoft Windows 10.0.18362 )"
-        ],
-        "x-ms-blob-public-access": "container",
-        "x-ms-client-request-id": "50f37640-edb0-f170-d64f-0103a5b539da",
-        "x-ms-date": "Fri, 03 Apr 2020 21:03:27 GMT",
-        "x-ms-return-client-request-id": "true",
-        "x-ms-version": "2019-12-12"
->>>>>>> 32e373e2
-      },
-      "RequestBody": null,
-      "StatusCode": 201,
-      "ResponseHeaders": {
-        "Content-Length": "0",
-<<<<<<< HEAD
-        "Date": "Thu, 05 Mar 2020 22:22:39 GMT",
-        "ETag": "\u00220x8D7C153B75282AB\u0022",
-        "Last-Modified": "Thu, 05 Mar 2020 22:22:39 GMT",
-=======
+        "x-ms-date": "Fri, 03 Apr 2020 21:03:27 GMT",
+        "x-ms-return-client-request-id": "true",
+        "x-ms-version": "2019-12-12"
+      },
+      "RequestBody": null,
+      "StatusCode": 201,
+      "ResponseHeaders": {
+        "Content-Length": "0",
         "Date": "Fri, 03 Apr 2020 21:03:25 GMT",
         "ETag": "\u00220x8D7D81273D97F78\u0022",
         "Last-Modified": "Fri, 03 Apr 2020 21:03:26 GMT",
->>>>>>> 32e373e2
         "Server": [
           "Windows-Azure-Blob/1.0",
           "Microsoft-HTTPAPI/2.0"
         ],
         "x-ms-client-request-id": "50f37640-edb0-f170-d64f-0103a5b539da",
-<<<<<<< HEAD
-        "x-ms-request-id": "d715514c-d01e-003a-713c-f38843000000",
-        "x-ms-version": "2019-10-10"
-=======
         "x-ms-request-id": "96227079-f01e-0012-0efb-093670000000",
         "x-ms-version": "2019-12-12"
->>>>>>> 32e373e2
-      },
-      "ResponseBody": []
-    },
-    {
-<<<<<<< HEAD
-      "RequestUri": "https://seanstagehierarchical.dfs.core.windows.net/test-filesystem-af91d14f-a0d4-e453-7401-15d2b1c946f7/test-file-8263ff73-fbd8-7e9c-05ab-ce07b714dcef?resource=file",
-      "RequestMethod": "PUT",
-      "RequestHeaders": {
-        "Authorization": "Sanitized",
-        "traceparent": "00-aab9e17f5573344288ddfe5c6d691346-687e43c9e0f0b142-00",
-        "User-Agent": [
-          "azsdk-net-Storage.Files.DataLake/12.0.0-dev.20200305.1",
-          "(.NET Core 4.6.28325.01; Microsoft Windows 10.0.18363 )"
+      },
+      "ResponseBody": []
+    },
+    {
+      "RequestUri": "http://seannsecanary.dfs.core.windows.net/test-filesystem-af91d14f-a0d4-e453-7401-15d2b1c946f7/test-file-8263ff73-fbd8-7e9c-05ab-ce07b714dcef?resource=file",
+      "RequestMethod": "PUT",
+      "RequestHeaders": {
+        "Authorization": "Sanitized",
+        "traceparent": "00-e0a6dcf72175f74da8fbf48f9e4f5188-2a2ce0964c931248-00",
+        "User-Agent": [
+          "azsdk-net-Storage.Files.DataLake/12.1.0-dev.20200403.1",
+          "(.NET Core 4.6.28325.01; Microsoft Windows 10.0.18362 )"
         ],
         "x-ms-client-request-id": "08cc0d93-d921-44b1-da75-4a051e6939c2",
-        "x-ms-date": "Thu, 05 Mar 2020 22:22:39 GMT",
-        "x-ms-return-client-request-id": "true",
-        "x-ms-version": "2019-10-10"
-=======
-      "RequestUri": "http://seannsecanary.dfs.core.windows.net/test-filesystem-af91d14f-a0d4-e453-7401-15d2b1c946f7/test-file-8263ff73-fbd8-7e9c-05ab-ce07b714dcef?resource=file",
-      "RequestMethod": "PUT",
-      "RequestHeaders": {
-        "Authorization": "Sanitized",
-        "traceparent": "00-e0a6dcf72175f74da8fbf48f9e4f5188-2a2ce0964c931248-00",
-        "User-Agent": [
-          "azsdk-net-Storage.Files.DataLake/12.1.0-dev.20200403.1",
-          "(.NET Core 4.6.28325.01; Microsoft Windows 10.0.18362 )"
-        ],
-        "x-ms-client-request-id": "08cc0d93-d921-44b1-da75-4a051e6939c2",
-        "x-ms-date": "Fri, 03 Apr 2020 21:03:27 GMT",
-        "x-ms-return-client-request-id": "true",
-        "x-ms-version": "2019-12-12"
->>>>>>> 32e373e2
-      },
-      "RequestBody": null,
-      "StatusCode": 201,
-      "ResponseHeaders": {
-        "Content-Length": "0",
-<<<<<<< HEAD
-        "Date": "Thu, 05 Mar 2020 22:22:39 GMT",
-        "ETag": "\u00220x8D7C153B785C575\u0022",
-        "Last-Modified": "Thu, 05 Mar 2020 22:22:40 GMT",
-=======
+        "x-ms-date": "Fri, 03 Apr 2020 21:03:27 GMT",
+        "x-ms-return-client-request-id": "true",
+        "x-ms-version": "2019-12-12"
+      },
+      "RequestBody": null,
+      "StatusCode": 201,
+      "ResponseHeaders": {
+        "Content-Length": "0",
         "Date": "Fri, 03 Apr 2020 21:03:25 GMT",
         "ETag": "\u00220x8D7D81273E89C00\u0022",
         "Last-Modified": "Fri, 03 Apr 2020 21:03:26 GMT",
->>>>>>> 32e373e2
         "Server": [
           "Windows-Azure-HDFS/1.0",
           "Microsoft-HTTPAPI/2.0"
         ],
         "x-ms-client-request-id": "08cc0d93-d921-44b1-da75-4a051e6939c2",
-<<<<<<< HEAD
-        "x-ms-request-id": "b6126a82-c01f-0026-363c-f3da23000000",
-        "x-ms-version": "2019-10-10"
-=======
         "x-ms-request-id": "fa440327-201f-0097-3cfb-091bad000000",
         "x-ms-version": "2019-12-12"
->>>>>>> 32e373e2
-      },
-      "ResponseBody": []
-    },
-    {
-<<<<<<< HEAD
-      "RequestUri": "https://seanstagehierarchical.blob.core.windows.net/test-filesystem-af91d14f-a0d4-e453-7401-15d2b1c946f7/test-file-8263ff73-fbd8-7e9c-05ab-ce07b714dcef",
-=======
+      },
+      "ResponseBody": []
+    },
+    {
       "RequestUri": "http://seannsecanary.blob.core.windows.net/test-filesystem-af91d14f-a0d4-e453-7401-15d2b1c946f7/test-file-8263ff73-fbd8-7e9c-05ab-ce07b714dcef",
->>>>>>> 32e373e2
       "RequestMethod": "HEAD",
       "RequestHeaders": {
         "Authorization": "Sanitized",
         "User-Agent": [
-<<<<<<< HEAD
-          "azsdk-net-Storage.Files.DataLake/12.0.0-dev.20200305.1",
-          "(.NET Core 4.6.28325.01; Microsoft Windows 10.0.18363 )"
+          "azsdk-net-Storage.Files.DataLake/12.1.0-dev.20200403.1",
+          "(.NET Core 4.6.28325.01; Microsoft Windows 10.0.18362 )"
         ],
         "x-ms-client-request-id": "a973a26b-d448-ccce-d84d-605fab413c13",
-        "x-ms-date": "Thu, 05 Mar 2020 22:22:40 GMT",
-        "x-ms-return-client-request-id": "true",
-        "x-ms-version": "2019-10-10"
-=======
-          "azsdk-net-Storage.Files.DataLake/12.1.0-dev.20200403.1",
-          "(.NET Core 4.6.28325.01; Microsoft Windows 10.0.18362 )"
-        ],
-        "x-ms-client-request-id": "a973a26b-d448-ccce-d84d-605fab413c13",
-        "x-ms-date": "Fri, 03 Apr 2020 21:03:27 GMT",
-        "x-ms-return-client-request-id": "true",
-        "x-ms-version": "2019-12-12"
->>>>>>> 32e373e2
+        "x-ms-date": "Fri, 03 Apr 2020 21:03:27 GMT",
+        "x-ms-return-client-request-id": "true",
+        "x-ms-version": "2019-12-12"
       },
       "RequestBody": null,
       "StatusCode": 200,
@@ -874,15 +483,9 @@
         "Accept-Ranges": "bytes",
         "Content-Length": "0",
         "Content-Type": "application/octet-stream",
-<<<<<<< HEAD
-        "Date": "Thu, 05 Mar 2020 22:22:39 GMT",
-        "ETag": "\u00220x8D7C153B785C575\u0022",
-        "Last-Modified": "Thu, 05 Mar 2020 22:22:40 GMT",
-=======
         "Date": "Fri, 03 Apr 2020 21:03:25 GMT",
         "ETag": "\u00220x8D7D81273E89C00\u0022",
         "Last-Modified": "Fri, 03 Apr 2020 21:03:26 GMT",
->>>>>>> 32e373e2
         "Server": [
           "Windows-Azure-Blob/1.0",
           "Microsoft-HTTPAPI/2.0"
@@ -891,35 +494,16 @@
         "x-ms-access-tier-inferred": "true",
         "x-ms-blob-type": "BlockBlob",
         "x-ms-client-request-id": "a973a26b-d448-ccce-d84d-605fab413c13",
-<<<<<<< HEAD
-        "x-ms-creation-time": "Thu, 05 Mar 2020 22:22:40 GMT",
-        "x-ms-lease-state": "available",
-        "x-ms-lease-status": "unlocked",
-        "x-ms-request-id": "d7155157-d01e-003a-783c-f38843000000",
-        "x-ms-server-encrypted": "true",
-        "x-ms-version": "2019-10-10"
-=======
         "x-ms-creation-time": "Fri, 03 Apr 2020 21:03:26 GMT",
         "x-ms-lease-state": "available",
         "x-ms-lease-status": "unlocked",
         "x-ms-request-id": "9622709e-f01e-0012-2bfb-093670000000",
         "x-ms-server-encrypted": "true",
         "x-ms-version": "2019-12-12"
->>>>>>> 32e373e2
-      },
-      "ResponseBody": []
-    },
-    {
-<<<<<<< HEAD
-      "RequestUri": "https://seanstagehierarchical.blob.core.windows.net/test-filesystem-af91d14f-a0d4-e453-7401-15d2b1c946f7/test-file-8263ff73-fbd8-7e9c-05ab-ce07b714dcef?comp=properties",
-      "RequestMethod": "PUT",
-      "RequestHeaders": {
-        "Authorization": "Sanitized",
-        "If-Match": "\u00220x8D7C153B785C575\u0022",
-        "User-Agent": [
-          "azsdk-net-Storage.Files.DataLake/12.0.0-dev.20200305.1",
-          "(.NET Core 4.6.28325.01; Microsoft Windows 10.0.18363 )"
-=======
+      },
+      "ResponseBody": []
+    },
+    {
       "RequestUri": "http://seannsecanary.blob.core.windows.net/test-filesystem-af91d14f-a0d4-e453-7401-15d2b1c946f7/test-file-8263ff73-fbd8-7e9c-05ab-ce07b714dcef?comp=properties",
       "RequestMethod": "PUT",
       "RequestHeaders": {
@@ -928,7 +512,6 @@
         "User-Agent": [
           "azsdk-net-Storage.Files.DataLake/12.1.0-dev.20200403.1",
           "(.NET Core 4.6.28325.01; Microsoft Windows 10.0.18362 )"
->>>>>>> 32e373e2
         ],
         "x-ms-blob-cache-control": "lqkakiyevdrkpxgpfrrt",
         "x-ms-blob-content-disposition": "apkrwbdomvopbmrovqjk",
@@ -937,60 +520,28 @@
         "x-ms-blob-content-md5": "xBwIITG6ttY3LiKwDhh7Lw==",
         "x-ms-blob-content-type": "yccruqvxbvidnbeoladj",
         "x-ms-client-request-id": "7c990ec7-8ff5-9e7a-4490-42d49da6d176",
-<<<<<<< HEAD
-        "x-ms-date": "Thu, 05 Mar 2020 22:22:40 GMT",
-        "x-ms-return-client-request-id": "true",
-        "x-ms-version": "2019-10-10"
-=======
-        "x-ms-date": "Fri, 03 Apr 2020 21:03:27 GMT",
-        "x-ms-return-client-request-id": "true",
-        "x-ms-version": "2019-12-12"
->>>>>>> 32e373e2
+        "x-ms-date": "Fri, 03 Apr 2020 21:03:27 GMT",
+        "x-ms-return-client-request-id": "true",
+        "x-ms-version": "2019-12-12"
       },
       "RequestBody": null,
       "StatusCode": 200,
       "ResponseHeaders": {
         "Content-Length": "0",
-<<<<<<< HEAD
-        "Date": "Thu, 05 Mar 2020 22:22:39 GMT",
-        "ETag": "\u00220x8D7C153B7A84600\u0022",
-        "Last-Modified": "Thu, 05 Mar 2020 22:22:40 GMT",
-=======
         "Date": "Fri, 03 Apr 2020 21:03:26 GMT",
         "ETag": "\u00220x8D7D8127404714C\u0022",
         "Last-Modified": "Fri, 03 Apr 2020 21:03:26 GMT",
->>>>>>> 32e373e2
         "Server": [
           "Windows-Azure-Blob/1.0",
           "Microsoft-HTTPAPI/2.0"
         ],
         "x-ms-client-request-id": "7c990ec7-8ff5-9e7a-4490-42d49da6d176",
-<<<<<<< HEAD
-        "x-ms-request-id": "d715515a-d01e-003a-7b3c-f38843000000",
-        "x-ms-version": "2019-10-10"
-=======
         "x-ms-request-id": "962270aa-f01e-0012-37fb-093670000000",
         "x-ms-version": "2019-12-12"
->>>>>>> 32e373e2
-      },
-      "ResponseBody": []
-    },
-    {
-<<<<<<< HEAD
-      "RequestUri": "https://seanstagehierarchical.blob.core.windows.net/test-filesystem-af91d14f-a0d4-e453-7401-15d2b1c946f7?restype=container",
-      "RequestMethod": "DELETE",
-      "RequestHeaders": {
-        "Authorization": "Sanitized",
-        "traceparent": "00-ff7a4a603c2c2444a280a4fce9d9e73a-1d1693d9013d5044-00",
-        "User-Agent": [
-          "azsdk-net-Storage.Files.DataLake/12.0.0-dev.20200305.1",
-          "(.NET Core 4.6.28325.01; Microsoft Windows 10.0.18363 )"
-        ],
-        "x-ms-client-request-id": "9c970f03-c0a8-e11e-c301-79dae134f861",
-        "x-ms-date": "Thu, 05 Mar 2020 22:22:40 GMT",
-        "x-ms-return-client-request-id": "true",
-        "x-ms-version": "2019-10-10"
-=======
+      },
+      "ResponseBody": []
+    },
+    {
       "RequestUri": "http://seannsecanary.blob.core.windows.net/test-filesystem-af91d14f-a0d4-e453-7401-15d2b1c946f7?restype=container",
       "RequestMethod": "DELETE",
       "RequestHeaders": {
@@ -1004,49 +555,23 @@
         "x-ms-date": "Fri, 03 Apr 2020 21:03:27 GMT",
         "x-ms-return-client-request-id": "true",
         "x-ms-version": "2019-12-12"
->>>>>>> 32e373e2
       },
       "RequestBody": null,
       "StatusCode": 202,
       "ResponseHeaders": {
         "Content-Length": "0",
-<<<<<<< HEAD
-        "Date": "Thu, 05 Mar 2020 22:22:39 GMT",
-=======
         "Date": "Fri, 03 Apr 2020 21:03:26 GMT",
->>>>>>> 32e373e2
         "Server": [
           "Windows-Azure-Blob/1.0",
           "Microsoft-HTTPAPI/2.0"
         ],
         "x-ms-client-request-id": "9c970f03-c0a8-e11e-c301-79dae134f861",
-<<<<<<< HEAD
-        "x-ms-request-id": "d715515e-d01e-003a-7f3c-f38843000000",
-        "x-ms-version": "2019-10-10"
-=======
         "x-ms-request-id": "962270b1-f01e-0012-3dfb-093670000000",
         "x-ms-version": "2019-12-12"
->>>>>>> 32e373e2
-      },
-      "ResponseBody": []
-    },
-    {
-<<<<<<< HEAD
-      "RequestUri": "https://seanstagehierarchical.blob.core.windows.net/test-filesystem-e14ed97e-8bc6-d767-3e52-e318ee81198f?restype=container",
-      "RequestMethod": "PUT",
-      "RequestHeaders": {
-        "Authorization": "Sanitized",
-        "traceparent": "00-2f8bf24a23ec5b4c9eade3353343fd89-559a8229e9c88b4a-00",
-        "User-Agent": [
-          "azsdk-net-Storage.Files.DataLake/12.0.0-dev.20200305.1",
-          "(.NET Core 4.6.28325.01; Microsoft Windows 10.0.18363 )"
-        ],
-        "x-ms-blob-public-access": "container",
-        "x-ms-client-request-id": "ab7a3fe4-1865-788e-a8c0-5e55dc05f242",
-        "x-ms-date": "Thu, 05 Mar 2020 22:22:40 GMT",
-        "x-ms-return-client-request-id": "true",
-        "x-ms-version": "2019-10-10"
-=======
+      },
+      "ResponseBody": []
+    },
+    {
       "RequestUri": "http://seannsecanary.blob.core.windows.net/test-filesystem-e14ed97e-8bc6-d767-3e52-e318ee81198f?restype=container",
       "RequestMethod": "PUT",
       "RequestHeaders": {
@@ -1061,52 +586,25 @@
         "x-ms-date": "Fri, 03 Apr 2020 21:03:28 GMT",
         "x-ms-return-client-request-id": "true",
         "x-ms-version": "2019-12-12"
->>>>>>> 32e373e2
-      },
-      "RequestBody": null,
-      "StatusCode": 201,
-      "ResponseHeaders": {
-        "Content-Length": "0",
-<<<<<<< HEAD
-        "Date": "Thu, 05 Mar 2020 22:22:40 GMT",
-        "ETag": "\u00220x8D7C153B7EA50EF\u0022",
-        "Last-Modified": "Thu, 05 Mar 2020 22:22:40 GMT",
-=======
+      },
+      "RequestBody": null,
+      "StatusCode": 201,
+      "ResponseHeaders": {
+        "Content-Length": "0",
         "Date": "Fri, 03 Apr 2020 21:03:26 GMT",
         "ETag": "\u00220x8D7D8127422CAC8\u0022",
         "Last-Modified": "Fri, 03 Apr 2020 21:03:26 GMT",
->>>>>>> 32e373e2
         "Server": [
           "Windows-Azure-Blob/1.0",
           "Microsoft-HTTPAPI/2.0"
         ],
         "x-ms-client-request-id": "ab7a3fe4-1865-788e-a8c0-5e55dc05f242",
-<<<<<<< HEAD
-        "x-ms-request-id": "fcb3afdf-001e-0039-173c-f36927000000",
-        "x-ms-version": "2019-10-10"
-=======
         "x-ms-request-id": "962270c0-f01e-0012-4bfb-093670000000",
         "x-ms-version": "2019-12-12"
->>>>>>> 32e373e2
-      },
-      "ResponseBody": []
-    },
-    {
-<<<<<<< HEAD
-      "RequestUri": "https://seanstagehierarchical.dfs.core.windows.net/test-filesystem-e14ed97e-8bc6-d767-3e52-e318ee81198f/test-file-f443e9e8-6b63-4952-0a43-0dea917f6048?resource=file",
-      "RequestMethod": "PUT",
-      "RequestHeaders": {
-        "Authorization": "Sanitized",
-        "traceparent": "00-c1dfcfd38177a44085ba68edeadbbaec-f81cfb2e66637b42-00",
-        "User-Agent": [
-          "azsdk-net-Storage.Files.DataLake/12.0.0-dev.20200305.1",
-          "(.NET Core 4.6.28325.01; Microsoft Windows 10.0.18363 )"
-        ],
-        "x-ms-client-request-id": "8dffb8e9-70b1-7800-ed30-a1220aa4e629",
-        "x-ms-date": "Thu, 05 Mar 2020 22:22:40 GMT",
-        "x-ms-return-client-request-id": "true",
-        "x-ms-version": "2019-10-10"
-=======
+      },
+      "ResponseBody": []
+    },
+    {
       "RequestUri": "http://seannsecanary.dfs.core.windows.net/test-filesystem-e14ed97e-8bc6-d767-3e52-e318ee81198f/test-file-f443e9e8-6b63-4952-0a43-0dea917f6048?resource=file",
       "RequestMethod": "PUT",
       "RequestHeaders": {
@@ -1120,54 +618,33 @@
         "x-ms-date": "Fri, 03 Apr 2020 21:03:28 GMT",
         "x-ms-return-client-request-id": "true",
         "x-ms-version": "2019-12-12"
->>>>>>> 32e373e2
-      },
-      "RequestBody": null,
-      "StatusCode": 201,
-      "ResponseHeaders": {
-        "Content-Length": "0",
-<<<<<<< HEAD
-        "Date": "Thu, 05 Mar 2020 22:22:40 GMT",
-        "ETag": "\u00220x8D7C153B820E486\u0022",
-        "Last-Modified": "Thu, 05 Mar 2020 22:22:41 GMT",
-=======
+      },
+      "RequestBody": null,
+      "StatusCode": 201,
+      "ResponseHeaders": {
+        "Content-Length": "0",
         "Date": "Fri, 03 Apr 2020 21:03:26 GMT",
         "ETag": "\u00220x8D7D8127437D01C\u0022",
         "Last-Modified": "Fri, 03 Apr 2020 21:03:26 GMT",
->>>>>>> 32e373e2
         "Server": [
           "Windows-Azure-HDFS/1.0",
           "Microsoft-HTTPAPI/2.0"
         ],
         "x-ms-client-request-id": "8dffb8e9-70b1-7800-ed30-a1220aa4e629",
-<<<<<<< HEAD
-        "x-ms-request-id": "30548c97-501f-000b-7d3c-f36950000000",
-        "x-ms-version": "2019-10-10"
-=======
         "x-ms-request-id": "fa440328-201f-0097-3dfb-091bad000000",
         "x-ms-version": "2019-12-12"
->>>>>>> 32e373e2
-      },
-      "ResponseBody": []
-    },
-    {
-<<<<<<< HEAD
-      "RequestUri": "https://seanstagehierarchical.blob.core.windows.net/test-filesystem-e14ed97e-8bc6-d767-3e52-e318ee81198f/test-file-f443e9e8-6b63-4952-0a43-0dea917f6048?comp=properties",
-=======
+      },
+      "ResponseBody": []
+    },
+    {
       "RequestUri": "http://seannsecanary.blob.core.windows.net/test-filesystem-e14ed97e-8bc6-d767-3e52-e318ee81198f/test-file-f443e9e8-6b63-4952-0a43-0dea917f6048?comp=properties",
->>>>>>> 32e373e2
       "RequestMethod": "PUT",
       "RequestHeaders": {
         "Authorization": "Sanitized",
         "If-None-Match": "\u0022garbage\u0022",
         "User-Agent": [
-<<<<<<< HEAD
-          "azsdk-net-Storage.Files.DataLake/12.0.0-dev.20200305.1",
-          "(.NET Core 4.6.28325.01; Microsoft Windows 10.0.18363 )"
-=======
-          "azsdk-net-Storage.Files.DataLake/12.1.0-dev.20200403.1",
-          "(.NET Core 4.6.28325.01; Microsoft Windows 10.0.18362 )"
->>>>>>> 32e373e2
+          "azsdk-net-Storage.Files.DataLake/12.1.0-dev.20200403.1",
+          "(.NET Core 4.6.28325.01; Microsoft Windows 10.0.18362 )"
         ],
         "x-ms-blob-cache-control": "lqkakiyevdrkpxgpfrrt",
         "x-ms-blob-content-disposition": "apkrwbdomvopbmrovqjk",
@@ -1176,60 +653,28 @@
         "x-ms-blob-content-md5": "xBwIITG6ttY3LiKwDhh7Lw==",
         "x-ms-blob-content-type": "yccruqvxbvidnbeoladj",
         "x-ms-client-request-id": "d9013f14-d27f-7c96-7fba-c0d5cb0774ba",
-<<<<<<< HEAD
-        "x-ms-date": "Thu, 05 Mar 2020 22:22:41 GMT",
-        "x-ms-return-client-request-id": "true",
-        "x-ms-version": "2019-10-10"
-=======
         "x-ms-date": "Fri, 03 Apr 2020 21:03:28 GMT",
         "x-ms-return-client-request-id": "true",
         "x-ms-version": "2019-12-12"
->>>>>>> 32e373e2
       },
       "RequestBody": null,
       "StatusCode": 200,
       "ResponseHeaders": {
         "Content-Length": "0",
-<<<<<<< HEAD
-        "Date": "Thu, 05 Mar 2020 22:22:41 GMT",
-        "ETag": "\u00220x8D7C153B82E5EF6\u0022",
-        "Last-Modified": "Thu, 05 Mar 2020 22:22:41 GMT",
-=======
         "Date": "Fri, 03 Apr 2020 21:03:26 GMT",
         "ETag": "\u00220x8D7D81274530378\u0022",
         "Last-Modified": "Fri, 03 Apr 2020 21:03:26 GMT",
->>>>>>> 32e373e2
         "Server": [
           "Windows-Azure-Blob/1.0",
           "Microsoft-HTTPAPI/2.0"
         ],
         "x-ms-client-request-id": "d9013f14-d27f-7c96-7fba-c0d5cb0774ba",
-<<<<<<< HEAD
-        "x-ms-request-id": "fcb3afe3-001e-0039-193c-f36927000000",
-        "x-ms-version": "2019-10-10"
-=======
         "x-ms-request-id": "962270ef-f01e-0012-6ffb-093670000000",
         "x-ms-version": "2019-12-12"
->>>>>>> 32e373e2
-      },
-      "ResponseBody": []
-    },
-    {
-<<<<<<< HEAD
-      "RequestUri": "https://seanstagehierarchical.blob.core.windows.net/test-filesystem-e14ed97e-8bc6-d767-3e52-e318ee81198f?restype=container",
-      "RequestMethod": "DELETE",
-      "RequestHeaders": {
-        "Authorization": "Sanitized",
-        "traceparent": "00-24fb7f2452318b4f9413f9fcb1085e2a-126b03b91d2f7740-00",
-        "User-Agent": [
-          "azsdk-net-Storage.Files.DataLake/12.0.0-dev.20200305.1",
-          "(.NET Core 4.6.28325.01; Microsoft Windows 10.0.18363 )"
-        ],
-        "x-ms-client-request-id": "ca0d0fbd-0da2-8ca9-7fec-dc178365aeb8",
-        "x-ms-date": "Thu, 05 Mar 2020 22:22:41 GMT",
-        "x-ms-return-client-request-id": "true",
-        "x-ms-version": "2019-10-10"
-=======
+      },
+      "ResponseBody": []
+    },
+    {
       "RequestUri": "http://seannsecanary.blob.core.windows.net/test-filesystem-e14ed97e-8bc6-d767-3e52-e318ee81198f?restype=container",
       "RequestMethod": "DELETE",
       "RequestHeaders": {
@@ -1243,49 +688,23 @@
         "x-ms-date": "Fri, 03 Apr 2020 21:03:28 GMT",
         "x-ms-return-client-request-id": "true",
         "x-ms-version": "2019-12-12"
->>>>>>> 32e373e2
       },
       "RequestBody": null,
       "StatusCode": 202,
       "ResponseHeaders": {
         "Content-Length": "0",
-<<<<<<< HEAD
-        "Date": "Thu, 05 Mar 2020 22:22:41 GMT",
-=======
         "Date": "Fri, 03 Apr 2020 21:03:26 GMT",
->>>>>>> 32e373e2
         "Server": [
           "Windows-Azure-Blob/1.0",
           "Microsoft-HTTPAPI/2.0"
         ],
         "x-ms-client-request-id": "ca0d0fbd-0da2-8ca9-7fec-dc178365aeb8",
-<<<<<<< HEAD
-        "x-ms-request-id": "fcb3afe5-001e-0039-1b3c-f36927000000",
-        "x-ms-version": "2019-10-10"
-=======
         "x-ms-request-id": "962270fb-f01e-0012-7afb-093670000000",
         "x-ms-version": "2019-12-12"
->>>>>>> 32e373e2
-      },
-      "ResponseBody": []
-    },
-    {
-<<<<<<< HEAD
-      "RequestUri": "https://seanstagehierarchical.blob.core.windows.net/test-filesystem-cb99da50-b414-4281-435d-5cfa05a9a18a?restype=container",
-      "RequestMethod": "PUT",
-      "RequestHeaders": {
-        "Authorization": "Sanitized",
-        "traceparent": "00-e96d695ecf9d6f4ebc4102d7fc839b0e-991091961f93274b-00",
-        "User-Agent": [
-          "azsdk-net-Storage.Files.DataLake/12.0.0-dev.20200305.1",
-          "(.NET Core 4.6.28325.01; Microsoft Windows 10.0.18363 )"
-        ],
-        "x-ms-blob-public-access": "container",
-        "x-ms-client-request-id": "009c14d6-265b-08d5-8eca-8745b0af87d6",
-        "x-ms-date": "Thu, 05 Mar 2020 22:22:41 GMT",
-        "x-ms-return-client-request-id": "true",
-        "x-ms-version": "2019-10-10"
-=======
+      },
+      "ResponseBody": []
+    },
+    {
       "RequestUri": "http://seannsecanary.blob.core.windows.net/test-filesystem-cb99da50-b414-4281-435d-5cfa05a9a18a?restype=container",
       "RequestMethod": "PUT",
       "RequestHeaders": {
@@ -1300,52 +719,25 @@
         "x-ms-date": "Fri, 03 Apr 2020 21:03:28 GMT",
         "x-ms-return-client-request-id": "true",
         "x-ms-version": "2019-12-12"
->>>>>>> 32e373e2
-      },
-      "RequestBody": null,
-      "StatusCode": 201,
-      "ResponseHeaders": {
-        "Content-Length": "0",
-<<<<<<< HEAD
-        "Date": "Thu, 05 Mar 2020 22:22:41 GMT",
-        "ETag": "\u00220x8D7C153B86D803E\u0022",
-        "Last-Modified": "Thu, 05 Mar 2020 22:22:41 GMT",
-=======
+      },
+      "RequestBody": null,
+      "StatusCode": 201,
+      "ResponseHeaders": {
+        "Content-Length": "0",
         "Date": "Fri, 03 Apr 2020 21:03:26 GMT",
         "ETag": "\u00220x8D7D812746C6445\u0022",
         "Last-Modified": "Fri, 03 Apr 2020 21:03:27 GMT",
->>>>>>> 32e373e2
         "Server": [
           "Windows-Azure-Blob/1.0",
           "Microsoft-HTTPAPI/2.0"
         ],
         "x-ms-client-request-id": "009c14d6-265b-08d5-8eca-8745b0af87d6",
-<<<<<<< HEAD
-        "x-ms-request-id": "9c49a170-601e-0000-3c3c-f3923b000000",
-        "x-ms-version": "2019-10-10"
-=======
         "x-ms-request-id": "9622710b-f01e-0012-08fb-093670000000",
         "x-ms-version": "2019-12-12"
->>>>>>> 32e373e2
-      },
-      "ResponseBody": []
-    },
-    {
-<<<<<<< HEAD
-      "RequestUri": "https://seanstagehierarchical.dfs.core.windows.net/test-filesystem-cb99da50-b414-4281-435d-5cfa05a9a18a/test-file-ac4e514a-f24c-a6bd-c234-b8b2745d4b5e?resource=file",
-      "RequestMethod": "PUT",
-      "RequestHeaders": {
-        "Authorization": "Sanitized",
-        "traceparent": "00-4d361b8ca813c442911f1af31d5fa88c-83a8fef476694544-00",
-        "User-Agent": [
-          "azsdk-net-Storage.Files.DataLake/12.0.0-dev.20200305.1",
-          "(.NET Core 4.6.28325.01; Microsoft Windows 10.0.18363 )"
-        ],
-        "x-ms-client-request-id": "a5d968db-7396-e4ca-56f6-3d276d229431",
-        "x-ms-date": "Thu, 05 Mar 2020 22:22:41 GMT",
-        "x-ms-return-client-request-id": "true",
-        "x-ms-version": "2019-10-10"
-=======
+      },
+      "ResponseBody": []
+    },
+    {
       "RequestUri": "http://seannsecanary.dfs.core.windows.net/test-filesystem-cb99da50-b414-4281-435d-5cfa05a9a18a/test-file-ac4e514a-f24c-a6bd-c234-b8b2745d4b5e?resource=file",
       "RequestMethod": "PUT",
       "RequestHeaders": {
@@ -1359,50 +751,25 @@
         "x-ms-date": "Fri, 03 Apr 2020 21:03:28 GMT",
         "x-ms-return-client-request-id": "true",
         "x-ms-version": "2019-12-12"
->>>>>>> 32e373e2
-      },
-      "RequestBody": null,
-      "StatusCode": 201,
-      "ResponseHeaders": {
-        "Content-Length": "0",
-<<<<<<< HEAD
-        "Date": "Thu, 05 Mar 2020 22:22:41 GMT",
-        "ETag": "\u00220x8D7C153B8A18DBC\u0022",
-        "Last-Modified": "Thu, 05 Mar 2020 22:22:42 GMT",
-=======
+      },
+      "RequestBody": null,
+      "StatusCode": 201,
+      "ResponseHeaders": {
+        "Content-Length": "0",
         "Date": "Fri, 03 Apr 2020 21:03:26 GMT",
         "ETag": "\u00220x8D7D81274810E80\u0022",
         "Last-Modified": "Fri, 03 Apr 2020 21:03:27 GMT",
->>>>>>> 32e373e2
         "Server": [
           "Windows-Azure-HDFS/1.0",
           "Microsoft-HTTPAPI/2.0"
         ],
         "x-ms-client-request-id": "a5d968db-7396-e4ca-56f6-3d276d229431",
-<<<<<<< HEAD
-        "x-ms-request-id": "eca3c212-b01f-003c-433c-f3bbfc000000",
-        "x-ms-version": "2019-10-10"
-=======
         "x-ms-request-id": "fa440329-201f-0097-3efb-091bad000000",
         "x-ms-version": "2019-12-12"
->>>>>>> 32e373e2
-      },
-      "ResponseBody": []
-    },
-    {
-<<<<<<< HEAD
-      "RequestUri": "https://seanstagehierarchical.blob.core.windows.net/test-filesystem-cb99da50-b414-4281-435d-5cfa05a9a18a/test-file-ac4e514a-f24c-a6bd-c234-b8b2745d4b5e?comp=lease",
-      "RequestMethod": "PUT",
-      "RequestHeaders": {
-        "Authorization": "Sanitized",
-        "traceparent": "00-483f2cfea3c4184ea1c3d39e024ae81d-613992dcdbddbf48-00",
-        "User-Agent": [
-          "azsdk-net-Storage.Files.DataLake/12.0.0-dev.20200305.1",
-          "(.NET Core 4.6.28325.01; Microsoft Windows 10.0.18363 )"
-        ],
-        "x-ms-client-request-id": "f8b0fc7c-48c9-44d7-9e2e-82eac98d1fc8",
-        "x-ms-date": "Thu, 05 Mar 2020 22:22:42 GMT",
-=======
+      },
+      "ResponseBody": []
+    },
+    {
       "RequestUri": "http://seannsecanary.blob.core.windows.net/test-filesystem-cb99da50-b414-4281-435d-5cfa05a9a18a/test-file-ac4e514a-f24c-a6bd-c234-b8b2745d4b5e?comp=lease",
       "RequestMethod": "PUT",
       "RequestHeaders": {
@@ -1414,63 +781,38 @@
         ],
         "x-ms-client-request-id": "f8b0fc7c-48c9-44d7-9e2e-82eac98d1fc8",
         "x-ms-date": "Fri, 03 Apr 2020 21:03:28 GMT",
->>>>>>> 32e373e2
         "x-ms-lease-action": "acquire",
         "x-ms-lease-duration": "-1",
         "x-ms-proposed-lease-id": "6b09297f-968b-aaca-22ac-aa3cc48e84f0",
         "x-ms-return-client-request-id": "true",
-<<<<<<< HEAD
-        "x-ms-version": "2019-10-10"
-=======
-        "x-ms-version": "2019-12-12"
->>>>>>> 32e373e2
-      },
-      "RequestBody": null,
-      "StatusCode": 201,
-      "ResponseHeaders": {
-        "Content-Length": "0",
-<<<<<<< HEAD
-        "Date": "Thu, 05 Mar 2020 22:22:41 GMT",
-        "ETag": "\u00220x8D7C153B8A18DBC\u0022",
-        "Last-Modified": "Thu, 05 Mar 2020 22:22:42 GMT",
-=======
+        "x-ms-version": "2019-12-12"
+      },
+      "RequestBody": null,
+      "StatusCode": 201,
+      "ResponseHeaders": {
+        "Content-Length": "0",
         "Date": "Fri, 03 Apr 2020 21:03:27 GMT",
         "ETag": "\u00220x8D7D81274810E80\u0022",
         "Last-Modified": "Fri, 03 Apr 2020 21:03:27 GMT",
->>>>>>> 32e373e2
         "Server": [
           "Windows-Azure-Blob/1.0",
           "Microsoft-HTTPAPI/2.0"
         ],
         "x-ms-client-request-id": "f8b0fc7c-48c9-44d7-9e2e-82eac98d1fc8",
         "x-ms-lease-id": "6b09297f-968b-aaca-22ac-aa3cc48e84f0",
-<<<<<<< HEAD
-        "x-ms-request-id": "9c49a172-601e-0000-3d3c-f3923b000000",
-        "x-ms-version": "2019-10-10"
-=======
         "x-ms-request-id": "96227146-f01e-0012-3bfb-093670000000",
         "x-ms-version": "2019-12-12"
->>>>>>> 32e373e2
-      },
-      "ResponseBody": []
-    },
-    {
-<<<<<<< HEAD
-      "RequestUri": "https://seanstagehierarchical.blob.core.windows.net/test-filesystem-cb99da50-b414-4281-435d-5cfa05a9a18a/test-file-ac4e514a-f24c-a6bd-c234-b8b2745d4b5e?comp=properties",
-=======
+      },
+      "ResponseBody": []
+    },
+    {
       "RequestUri": "http://seannsecanary.blob.core.windows.net/test-filesystem-cb99da50-b414-4281-435d-5cfa05a9a18a/test-file-ac4e514a-f24c-a6bd-c234-b8b2745d4b5e?comp=properties",
->>>>>>> 32e373e2
-      "RequestMethod": "PUT",
-      "RequestHeaders": {
-        "Authorization": "Sanitized",
-        "User-Agent": [
-<<<<<<< HEAD
-          "azsdk-net-Storage.Files.DataLake/12.0.0-dev.20200305.1",
-          "(.NET Core 4.6.28325.01; Microsoft Windows 10.0.18363 )"
-=======
-          "azsdk-net-Storage.Files.DataLake/12.1.0-dev.20200403.1",
-          "(.NET Core 4.6.28325.01; Microsoft Windows 10.0.18362 )"
->>>>>>> 32e373e2
+      "RequestMethod": "PUT",
+      "RequestHeaders": {
+        "Authorization": "Sanitized",
+        "User-Agent": [
+          "azsdk-net-Storage.Files.DataLake/12.1.0-dev.20200403.1",
+          "(.NET Core 4.6.28325.01; Microsoft Windows 10.0.18362 )"
         ],
         "x-ms-blob-cache-control": "lqkakiyevdrkpxgpfrrt",
         "x-ms-blob-content-disposition": "apkrwbdomvopbmrovqjk",
@@ -1479,62 +821,29 @@
         "x-ms-blob-content-md5": "xBwIITG6ttY3LiKwDhh7Lw==",
         "x-ms-blob-content-type": "yccruqvxbvidnbeoladj",
         "x-ms-client-request-id": "c8c0cb77-8cde-3827-7e92-6d5523dcffec",
-<<<<<<< HEAD
-        "x-ms-date": "Thu, 05 Mar 2020 22:22:42 GMT",
-        "x-ms-lease-id": "6b09297f-968b-aaca-22ac-aa3cc48e84f0",
-        "x-ms-return-client-request-id": "true",
-        "x-ms-version": "2019-10-10"
-=======
         "x-ms-date": "Fri, 03 Apr 2020 21:03:28 GMT",
         "x-ms-lease-id": "6b09297f-968b-aaca-22ac-aa3cc48e84f0",
         "x-ms-return-client-request-id": "true",
         "x-ms-version": "2019-12-12"
->>>>>>> 32e373e2
       },
       "RequestBody": null,
       "StatusCode": 200,
       "ResponseHeaders": {
         "Content-Length": "0",
-<<<<<<< HEAD
-        "Date": "Thu, 05 Mar 2020 22:22:41 GMT",
-        "ETag": "\u00220x8D7C153B8BB3C49\u0022",
-        "Last-Modified": "Thu, 05 Mar 2020 22:22:42 GMT",
-=======
         "Date": "Fri, 03 Apr 2020 21:03:27 GMT",
         "ETag": "\u00220x8D7D81274AA63B4\u0022",
         "Last-Modified": "Fri, 03 Apr 2020 21:03:27 GMT",
->>>>>>> 32e373e2
         "Server": [
           "Windows-Azure-Blob/1.0",
           "Microsoft-HTTPAPI/2.0"
         ],
         "x-ms-client-request-id": "c8c0cb77-8cde-3827-7e92-6d5523dcffec",
-<<<<<<< HEAD
-        "x-ms-request-id": "9c49a173-601e-0000-3e3c-f3923b000000",
-        "x-ms-version": "2019-10-10"
-=======
         "x-ms-request-id": "96227161-f01e-0012-53fb-093670000000",
         "x-ms-version": "2019-12-12"
->>>>>>> 32e373e2
-      },
-      "ResponseBody": []
-    },
-    {
-<<<<<<< HEAD
-      "RequestUri": "https://seanstagehierarchical.blob.core.windows.net/test-filesystem-cb99da50-b414-4281-435d-5cfa05a9a18a?restype=container",
-      "RequestMethod": "DELETE",
-      "RequestHeaders": {
-        "Authorization": "Sanitized",
-        "traceparent": "00-cc97cf79dd701545b4bca52ec00a1bf0-0d2399104c48f141-00",
-        "User-Agent": [
-          "azsdk-net-Storage.Files.DataLake/12.0.0-dev.20200305.1",
-          "(.NET Core 4.6.28325.01; Microsoft Windows 10.0.18363 )"
-        ],
-        "x-ms-client-request-id": "fe7267e6-57cd-e5ea-256e-99b91a58b486",
-        "x-ms-date": "Thu, 05 Mar 2020 22:22:42 GMT",
-        "x-ms-return-client-request-id": "true",
-        "x-ms-version": "2019-10-10"
-=======
+      },
+      "ResponseBody": []
+    },
+    {
       "RequestUri": "http://seannsecanary.blob.core.windows.net/test-filesystem-cb99da50-b414-4281-435d-5cfa05a9a18a?restype=container",
       "RequestMethod": "DELETE",
       "RequestHeaders": {
@@ -1548,42 +857,26 @@
         "x-ms-date": "Fri, 03 Apr 2020 21:03:28 GMT",
         "x-ms-return-client-request-id": "true",
         "x-ms-version": "2019-12-12"
->>>>>>> 32e373e2
       },
       "RequestBody": null,
       "StatusCode": 202,
       "ResponseHeaders": {
         "Content-Length": "0",
-<<<<<<< HEAD
-        "Date": "Thu, 05 Mar 2020 22:22:42 GMT",
-=======
         "Date": "Fri, 03 Apr 2020 21:03:27 GMT",
->>>>>>> 32e373e2
         "Server": [
           "Windows-Azure-Blob/1.0",
           "Microsoft-HTTPAPI/2.0"
         ],
         "x-ms-client-request-id": "fe7267e6-57cd-e5ea-256e-99b91a58b486",
-<<<<<<< HEAD
-        "x-ms-request-id": "9c49a175-601e-0000-403c-f3923b000000",
-        "x-ms-version": "2019-10-10"
-=======
         "x-ms-request-id": "9622716f-f01e-0012-5ffb-093670000000",
         "x-ms-version": "2019-12-12"
->>>>>>> 32e373e2
       },
       "ResponseBody": []
     }
   ],
   "Variables": {
-<<<<<<< HEAD
-    "DateTimeOffsetNow": "2020-03-05T14:22:36.7574011-08:00",
-    "RandomSeed": "1972402142",
-    "Storage_TestConfigHierarchicalNamespace": "NamespaceTenant\nseanstagehierarchical\nU2FuaXRpemVk\nhttps://seanstagehierarchical.blob.core.windows.net\nhttp://seanstagehierarchical.file.core.windows.net\nhttp://seanstagehierarchical.queue.core.windows.net\nhttp://seanstagehierarchical.table.core.windows.net\n\n\n\n\nhttp://seanstagehierarchical-secondary.blob.core.windows.net\nhttp://seanstagehierarchical-secondary.file.core.windows.net\nhttp://seanstagehierarchical-secondary.queue.core.windows.net\nhttp://seanstagehierarchical-secondary.table.core.windows.net\n68390a19-a643-458b-b726-408abf67b4fc\nSanitized\n72f988bf-86f1-41af-91ab-2d7cd011db47\nhttps://login.microsoftonline.com/\nCloud\nBlobEndpoint=https://seanstagehierarchical.blob.core.windows.net/;QueueEndpoint=http://seanstagehierarchical.queue.core.windows.net/;FileEndpoint=http://seanstagehierarchical.file.core.windows.net/;BlobSecondaryEndpoint=http://seanstagehierarchical-secondary.blob.core.windows.net/;QueueSecondaryEndpoint=http://seanstagehierarchical-secondary.queue.core.windows.net/;FileSecondaryEndpoint=http://seanstagehierarchical-secondary.file.core.windows.net/;AccountName=seanstagehierarchical;AccountKey=Sanitized\n"
-=======
     "DateTimeOffsetNow": "2020-04-03T14:03:26.0114273-07:00",
     "RandomSeed": "1972402142",
     "Storage_TestConfigHierarchicalNamespace": "NamespaceTenant\nseannsecanary\nU2FuaXRpemVk\nhttp://seannsecanary.blob.core.windows.net\nhttp://seannsecanary.file.core.windows.net\nhttp://seannsecanary.queue.core.windows.net\nhttp://seannsecanary.table.core.windows.net\n\n\n\n\nhttp://seannsecanary-secondary.blob.core.windows.net\nhttp://seannsecanary-secondary.file.core.windows.net\nhttp://seannsecanary-secondary.queue.core.windows.net\nhttp://seannsecanary-secondary.table.core.windows.net\n68390a19-a643-458b-b726-408abf67b4fc\nSanitized\n72f988bf-86f1-41af-91ab-2d7cd011db47\nhttps://login.microsoftonline.com/\nCloud\nBlobEndpoint=http://seannsecanary.blob.core.windows.net/;QueueEndpoint=http://seannsecanary.queue.core.windows.net/;FileEndpoint=http://seannsecanary.file.core.windows.net/;BlobSecondaryEndpoint=http://seannsecanary-secondary.blob.core.windows.net/;QueueSecondaryEndpoint=http://seannsecanary-secondary.queue.core.windows.net/;FileSecondaryEndpoint=http://seannsecanary-secondary.file.core.windows.net/;AccountName=seannsecanary;AccountKey=Sanitized\n"
->>>>>>> 32e373e2
   }
 }