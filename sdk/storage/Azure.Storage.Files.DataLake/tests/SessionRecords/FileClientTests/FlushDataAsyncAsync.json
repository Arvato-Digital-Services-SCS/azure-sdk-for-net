--- conflicted
+++ resolved
@@ -1,22 +1,6 @@
 {
   "Entries": [
     {
-<<<<<<< HEAD
-      "RequestUri": "https://seanstagehierarchical.blob.core.windows.net/test-filesystem-c10b44c4-5375-ee29-dd18-d0d5ef83138b?restype=container",
-      "RequestMethod": "PUT",
-      "RequestHeaders": {
-        "Authorization": "Sanitized",
-        "traceparent": "00-a433fca46c0abe479ef930e7494609a2-7f467cf03ec22745-00",
-        "User-Agent": [
-          "azsdk-net-Storage.Files.DataLake/12.0.0-dev.20200305.1",
-          "(.NET Core 4.6.28325.01; Microsoft Windows 10.0.18363 )"
-        ],
-        "x-ms-blob-public-access": "container",
-        "x-ms-client-request-id": "30774135-5e52-1bd8-4f76-9356582c3a1c",
-        "x-ms-date": "Thu, 05 Mar 2020 22:20:28 GMT",
-        "x-ms-return-client-request-id": "true",
-        "x-ms-version": "2019-10-10"
-=======
       "RequestUri": "http://seannsecanary.blob.core.windows.net/test-filesystem-c10b44c4-5375-ee29-dd18-d0d5ef83138b?restype=container",
       "RequestMethod": "PUT",
       "RequestHeaders": {
@@ -31,52 +15,25 @@
         "x-ms-date": "Fri, 03 Apr 2020 21:02:04 GMT",
         "x-ms-return-client-request-id": "true",
         "x-ms-version": "2019-12-12"
->>>>>>> 32e373e2
       },
       "RequestBody": null,
       "StatusCode": 201,
       "ResponseHeaders": {
         "Content-Length": "0",
-<<<<<<< HEAD
-        "Date": "Thu, 05 Mar 2020 22:20:28 GMT",
-        "ETag": "\u00220x8D7C153691C853B\u0022",
-        "Last-Modified": "Thu, 05 Mar 2020 22:20:28 GMT",
-=======
         "Date": "Fri, 03 Apr 2020 21:02:03 GMT",
         "ETag": "\u00220x8D7D812426F075B\u0022",
         "Last-Modified": "Fri, 03 Apr 2020 21:02:03 GMT",
->>>>>>> 32e373e2
         "Server": [
           "Windows-Azure-Blob/1.0",
           "Microsoft-HTTPAPI/2.0"
         ],
         "x-ms-client-request-id": "30774135-5e52-1bd8-4f76-9356582c3a1c",
-<<<<<<< HEAD
-        "x-ms-request-id": "91665f3f-501e-0024-1f3c-f3649b000000",
-        "x-ms-version": "2019-10-10"
-=======
         "x-ms-request-id": "962248c5-f01e-0012-1bfb-093670000000",
         "x-ms-version": "2019-12-12"
->>>>>>> 32e373e2
       },
       "ResponseBody": []
     },
     {
-<<<<<<< HEAD
-      "RequestUri": "https://seanstagehierarchical.dfs.core.windows.net/test-filesystem-c10b44c4-5375-ee29-dd18-d0d5ef83138b/test-file-dc254bbf-fba4-970e-b7cf-b89edb7444f8?resource=file",
-      "RequestMethod": "PUT",
-      "RequestHeaders": {
-        "Authorization": "Sanitized",
-        "traceparent": "00-ce6c5a6511b0984ba54e632e747d6b51-818e57c82a93704d-00",
-        "User-Agent": [
-          "azsdk-net-Storage.Files.DataLake/12.0.0-dev.20200305.1",
-          "(.NET Core 4.6.28325.01; Microsoft Windows 10.0.18363 )"
-        ],
-        "x-ms-client-request-id": "5ef65b9c-7dbf-3a19-32e0-7982a53a3fdb",
-        "x-ms-date": "Thu, 05 Mar 2020 22:20:28 GMT",
-        "x-ms-return-client-request-id": "true",
-        "x-ms-version": "2019-10-10"
-=======
       "RequestUri": "http://seannsecanary.dfs.core.windows.net/test-filesystem-c10b44c4-5375-ee29-dd18-d0d5ef83138b/test-file-dc254bbf-fba4-970e-b7cf-b89edb7444f8?resource=file",
       "RequestMethod": "PUT",
       "RequestHeaders": {
@@ -90,57 +47,30 @@
         "x-ms-date": "Fri, 03 Apr 2020 21:02:04 GMT",
         "x-ms-return-client-request-id": "true",
         "x-ms-version": "2019-12-12"
->>>>>>> 32e373e2
       },
       "RequestBody": null,
       "StatusCode": 201,
       "ResponseHeaders": {
         "Content-Length": "0",
-<<<<<<< HEAD
-        "Date": "Thu, 05 Mar 2020 22:20:28 GMT",
-        "ETag": "\u00220x8D7C153694DE761\u0022",
-        "Last-Modified": "Thu, 05 Mar 2020 22:20:28 GMT",
-=======
         "Date": "Fri, 03 Apr 2020 21:02:03 GMT",
         "ETag": "\u00220x8D7D81242821586\u0022",
         "Last-Modified": "Fri, 03 Apr 2020 21:02:03 GMT",
->>>>>>> 32e373e2
         "Server": [
           "Windows-Azure-HDFS/1.0",
           "Microsoft-HTTPAPI/2.0"
         ],
         "x-ms-client-request-id": "5ef65b9c-7dbf-3a19-32e0-7982a53a3fdb",
-<<<<<<< HEAD
-        "x-ms-request-id": "c4760f53-301f-0040-583c-f39503000000",
-        "x-ms-version": "2019-10-10"
-=======
         "x-ms-request-id": "fa4401cc-201f-0097-1ffb-091bad000000",
         "x-ms-version": "2019-12-12"
->>>>>>> 32e373e2
       },
       "ResponseBody": []
     },
     {
-<<<<<<< HEAD
-      "RequestUri": "https://seanstagehierarchical.dfs.core.windows.net/test-filesystem-c10b44c4-5375-ee29-dd18-d0d5ef83138b/test-file-dc254bbf-fba4-970e-b7cf-b89edb7444f8?action=append\u0026position=1024",
-=======
       "RequestUri": "http://seannsecanary.dfs.core.windows.net/test-filesystem-c10b44c4-5375-ee29-dd18-d0d5ef83138b/test-file-dc254bbf-fba4-970e-b7cf-b89edb7444f8?action=append\u0026position=1024",
->>>>>>> 32e373e2
       "RequestMethod": "PATCH",
       "RequestHeaders": {
         "Authorization": "Sanitized",
         "Content-Length": "1024",
-<<<<<<< HEAD
-        "traceparent": "00-90ef084c6d7b1e4a92e8bf211ff273e4-546caeb949df8a49-00",
-        "User-Agent": [
-          "azsdk-net-Storage.Files.DataLake/12.0.0-dev.20200305.1",
-          "(.NET Core 4.6.28325.01; Microsoft Windows 10.0.18363 )"
-        ],
-        "x-ms-client-request-id": "176b5502-e88e-7582-702a-f527dc43030a",
-        "x-ms-date": "Thu, 05 Mar 2020 22:20:29 GMT",
-        "x-ms-return-client-request-id": "true",
-        "x-ms-version": "2019-10-10"
-=======
         "traceparent": "00-c812f8a1553b804990282ab4aa4d5e2c-179ec89e36a9ba4a-00",
         "User-Agent": [
           "azsdk-net-Storage.Files.DataLake/12.1.0-dev.20200403.1",
@@ -150,55 +80,29 @@
         "x-ms-date": "Fri, 03 Apr 2020 21:02:04 GMT",
         "x-ms-return-client-request-id": "true",
         "x-ms-version": "2019-12-12"
->>>>>>> 32e373e2
       },
       "RequestBody": "MpqYRouNEd0SEZH1pjL9gezbAn995TlA\u002BWZ6K2i2bhBvean\u002BnZ1RD0oYTK3sJJQA4veWyTfAXU1hWEwlEuV0XKOBhSyI/\u002BRPivI1ZZmLVNXReUlxH6TYrxxcnUVQK/xkpO8Jap5oeOMSRj9Fiviz1QN3U5mcAzz/qdUPK2Gf/l720MCpguk2aQFmXthkkyQkqMdB2dhjyKGzCcHJWEyBc0jhT7o3ClMZQOqYNqRjmxaw64OaXSWGkggf9ngobRG05OqQg0Nq7J5zKJjtypH8UG6qGGzJ5xYiWryxGBTb8NPY41G60hjSRf7kJjWMmMh2I6YKfVSk6/3UbSiHudSKmDfFFOdAQn1W2NNu5MDglsL0OvRt0HJ/NPdT5WTvSowpWo3\u002Bx4PgNuEotKWBNgc889dmk37fHMjEReDv7FwYZo5GRIky4s4\u002BEwQTRRzN/v7wFvGNibcOSj3FOoGj8EmEEE0XOvF9CREIKH95zNer9kfh/9Vqi93WOPpLbahNmiO7jjTOtsMMcg3ghGE3lH1mGUM6wfB0GoRwQAH3Mpxpu41cvj2i3ECD1I3Iigd8n6R85VNkE9gyRnSwXnXCFUBwdsjT2tZAwz0Ctu1jq5B986BdekxIBKi0KnfI8n7Kwb9NVxQ\u002BqMXOOyEWYlzrzpvkMmrVZJrzJ3EfH69eeNG\u002BOPQuFlN7Pkvbjz8rMqJLyFzc5L8T9V0kWTCiHokVb8NQVylovbdHaPMf\u002BdVbyPXO1FZTgpQRq0KXCrwj2SDBxiB72tp54wuklXvM8/uHyJE61Eoywe0vP6zm0LP6I4/TXTO13\u002B0aVfBLruwYRbdHD0Er6ATVjwQyTJsukhNYqXHr\u002BJbI0umkIH9a5xMAFvn0n8ByzzuK/c4vgpJR7MPc8wV7LEwhfzxXh8iFe6fxMjahOfJS5do2YPvImFBWUjO7ffQNhOmt0yCDGkhyBYEmPk9csLPQig0qRctQWebsATWUyf2z461M82XRzsuSw1t5oVoA\u002BaKA6/Pn4z8eXHo5lxkT3TuEc1uiELxN/rtBmIFw17eM6weSFN4KzP9uLZbqmDayf\u002BUf9S7/XunlMuw4pUq9rYXDrawRgMldeaZbM\u002BIlY2aEjxmcUOGIjIwerOLy0Sa0sIARJ\u002BqKoP8cwXuHpCsGwM\u002BFsxYxIVykOiAg89Pma6h/poJiFDt8\u002Bu4af49mAehhGOwTbB4Qg48jbOzJaa0rNVbTCP6oo6yTCbknF6HNPjk4v9vm0/6KbyLzP6dOspBB7kk4kvnquHRAgGNk6WvtVS6zkarSRGJYSZnbtGMERFco5SlXlatATQZmplObJYW3Bep4myDmb6nn4ElgDwMQOzsMPANBlb\u002BDc0Oja54OvQ==",
       "StatusCode": 202,
       "ResponseHeaders": {
         "Content-Length": "0",
-<<<<<<< HEAD
-        "Date": "Thu, 05 Mar 2020 22:20:28 GMT",
-=======
         "Date": "Fri, 03 Apr 2020 21:02:03 GMT",
->>>>>>> 32e373e2
         "Server": [
           "Windows-Azure-HDFS/1.0",
           "Microsoft-HTTPAPI/2.0"
         ],
         "x-ms-client-request-id": "176b5502-e88e-7582-702a-f527dc43030a",
-<<<<<<< HEAD
-        "x-ms-request-id": "c4760f54-301f-0040-593c-f39503000000",
-        "x-ms-request-server-encrypted": "true",
-        "x-ms-version": "2019-10-10"
-=======
         "x-ms-request-id": "fa4401cd-201f-0097-20fb-091bad000000",
         "x-ms-request-server-encrypted": "true",
         "x-ms-version": "2019-12-12"
->>>>>>> 32e373e2
       },
       "ResponseBody": []
     },
     {
-<<<<<<< HEAD
-      "RequestUri": "https://seanstagehierarchical.dfs.core.windows.net/test-filesystem-c10b44c4-5375-ee29-dd18-d0d5ef83138b/test-file-dc254bbf-fba4-970e-b7cf-b89edb7444f8?action=flush\u0026position=0",
-=======
       "RequestUri": "http://seannsecanary.dfs.core.windows.net/test-filesystem-c10b44c4-5375-ee29-dd18-d0d5ef83138b/test-file-dc254bbf-fba4-970e-b7cf-b89edb7444f8?action=flush\u0026position=0",
->>>>>>> 32e373e2
       "RequestMethod": "PATCH",
       "RequestHeaders": {
         "Authorization": "Sanitized",
         "Content-Length": "0",
-<<<<<<< HEAD
-        "traceparent": "00-89180944b80094409c67fcb714e7708b-4fd1028716406243-00",
-        "User-Agent": [
-          "azsdk-net-Storage.Files.DataLake/12.0.0-dev.20200305.1",
-          "(.NET Core 4.6.28325.01; Microsoft Windows 10.0.18363 )"
-        ],
-        "x-ms-client-request-id": "15a00593-f733-3b2e-91ad-3e4e968159fe",
-        "x-ms-date": "Thu, 05 Mar 2020 22:20:29 GMT",
-        "x-ms-return-client-request-id": "true",
-        "x-ms-version": "2019-10-10"
-=======
         "traceparent": "00-553a20fef0d2d54c8ca23ebd3e3ff090-1f88377831bceb44-00",
         "User-Agent": [
           "azsdk-net-Storage.Files.DataLake/12.1.0-dev.20200403.1",
@@ -208,54 +112,26 @@
         "x-ms-date": "Fri, 03 Apr 2020 21:02:04 GMT",
         "x-ms-return-client-request-id": "true",
         "x-ms-version": "2019-12-12"
->>>>>>> 32e373e2
       },
       "RequestBody": null,
       "StatusCode": 200,
       "ResponseHeaders": {
         "Content-Length": "0",
-<<<<<<< HEAD
-        "Date": "Thu, 05 Mar 2020 22:20:28 GMT",
-        "ETag": "\u00220x8D7C1536965AA9B\u0022",
-        "Last-Modified": "Thu, 05 Mar 2020 22:20:29 GMT",
-=======
         "Date": "Fri, 03 Apr 2020 21:02:03 GMT",
         "ETag": "\u00220x8D7D812429E2D5E\u0022",
         "Last-Modified": "Fri, 03 Apr 2020 21:02:03 GMT",
->>>>>>> 32e373e2
         "Server": [
           "Windows-Azure-HDFS/1.0",
           "Microsoft-HTTPAPI/2.0"
         ],
         "x-ms-client-request-id": "15a00593-f733-3b2e-91ad-3e4e968159fe",
-<<<<<<< HEAD
-        "x-ms-request-id": "c4760f55-301f-0040-5a3c-f39503000000",
-        "x-ms-request-server-encrypted": "true",
-        "x-ms-version": "2019-10-10"
-=======
         "x-ms-request-id": "fa4401ce-201f-0097-21fb-091bad000000",
         "x-ms-request-server-encrypted": "true",
         "x-ms-version": "2019-12-12"
->>>>>>> 32e373e2
       },
       "ResponseBody": []
     },
     {
-<<<<<<< HEAD
-      "RequestUri": "https://seanstagehierarchical.blob.core.windows.net/test-filesystem-c10b44c4-5375-ee29-dd18-d0d5ef83138b?restype=container",
-      "RequestMethod": "DELETE",
-      "RequestHeaders": {
-        "Authorization": "Sanitized",
-        "traceparent": "00-5ea019657267424d9795f2bbd4fbb865-3eadd4c577fdf248-00",
-        "User-Agent": [
-          "azsdk-net-Storage.Files.DataLake/12.0.0-dev.20200305.1",
-          "(.NET Core 4.6.28325.01; Microsoft Windows 10.0.18363 )"
-        ],
-        "x-ms-client-request-id": "d793d320-eea2-e1d7-f4ea-bb3e15481911",
-        "x-ms-date": "Thu, 05 Mar 2020 22:20:29 GMT",
-        "x-ms-return-client-request-id": "true",
-        "x-ms-version": "2019-10-10"
-=======
       "RequestUri": "http://seannsecanary.blob.core.windows.net/test-filesystem-c10b44c4-5375-ee29-dd18-d0d5ef83138b?restype=container",
       "RequestMethod": "DELETE",
       "RequestHeaders": {
@@ -269,39 +145,25 @@
         "x-ms-date": "Fri, 03 Apr 2020 21:02:05 GMT",
         "x-ms-return-client-request-id": "true",
         "x-ms-version": "2019-12-12"
->>>>>>> 32e373e2
       },
       "RequestBody": null,
       "StatusCode": 202,
       "ResponseHeaders": {
         "Content-Length": "0",
-<<<<<<< HEAD
-        "Date": "Thu, 05 Mar 2020 22:20:28 GMT",
-=======
         "Date": "Fri, 03 Apr 2020 21:02:03 GMT",
->>>>>>> 32e373e2
         "Server": [
           "Windows-Azure-Blob/1.0",
           "Microsoft-HTTPAPI/2.0"
         ],
         "x-ms-client-request-id": "d793d320-eea2-e1d7-f4ea-bb3e15481911",
-<<<<<<< HEAD
-        "x-ms-request-id": "91665f4a-501e-0024-203c-f3649b000000",
-        "x-ms-version": "2019-10-10"
-=======
         "x-ms-request-id": "962248eb-f01e-0012-3afb-093670000000",
         "x-ms-version": "2019-12-12"
->>>>>>> 32e373e2
       },
       "ResponseBody": []
     }
   ],
   "Variables": {
     "RandomSeed": "2146079088",
-<<<<<<< HEAD
-    "Storage_TestConfigHierarchicalNamespace": "NamespaceTenant\nseanstagehierarchical\nU2FuaXRpemVk\nhttps://seanstagehierarchical.blob.core.windows.net\nhttp://seanstagehierarchical.file.core.windows.net\nhttp://seanstagehierarchical.queue.core.windows.net\nhttp://seanstagehierarchical.table.core.windows.net\n\n\n\n\nhttp://seanstagehierarchical-secondary.blob.core.windows.net\nhttp://seanstagehierarchical-secondary.file.core.windows.net\nhttp://seanstagehierarchical-secondary.queue.core.windows.net\nhttp://seanstagehierarchical-secondary.table.core.windows.net\n68390a19-a643-458b-b726-408abf67b4fc\nSanitized\n72f988bf-86f1-41af-91ab-2d7cd011db47\nhttps://login.microsoftonline.com/\nCloud\nBlobEndpoint=https://seanstagehierarchical.blob.core.windows.net/;QueueEndpoint=http://seanstagehierarchical.queue.core.windows.net/;FileEndpoint=http://seanstagehierarchical.file.core.windows.net/;BlobSecondaryEndpoint=http://seanstagehierarchical-secondary.blob.core.windows.net/;QueueSecondaryEndpoint=http://seanstagehierarchical-secondary.queue.core.windows.net/;FileSecondaryEndpoint=http://seanstagehierarchical-secondary.file.core.windows.net/;AccountName=seanstagehierarchical;AccountKey=Sanitized\n"
-=======
     "Storage_TestConfigHierarchicalNamespace": "NamespaceTenant\nseannsecanary\nU2FuaXRpemVk\nhttp://seannsecanary.blob.core.windows.net\nhttp://seannsecanary.file.core.windows.net\nhttp://seannsecanary.queue.core.windows.net\nhttp://seannsecanary.table.core.windows.net\n\n\n\n\nhttp://seannsecanary-secondary.blob.core.windows.net\nhttp://seannsecanary-secondary.file.core.windows.net\nhttp://seannsecanary-secondary.queue.core.windows.net\nhttp://seannsecanary-secondary.table.core.windows.net\n68390a19-a643-458b-b726-408abf67b4fc\nSanitized\n72f988bf-86f1-41af-91ab-2d7cd011db47\nhttps://login.microsoftonline.com/\nCloud\nBlobEndpoint=http://seannsecanary.blob.core.windows.net/;QueueEndpoint=http://seannsecanary.queue.core.windows.net/;FileEndpoint=http://seannsecanary.file.core.windows.net/;BlobSecondaryEndpoint=http://seannsecanary-secondary.blob.core.windows.net/;QueueSecondaryEndpoint=http://seannsecanary-secondary.queue.core.windows.net/;FileSecondaryEndpoint=http://seannsecanary-secondary.file.core.windows.net/;AccountName=seannsecanary;AccountKey=Sanitized\n"
->>>>>>> 32e373e2
   }
 }