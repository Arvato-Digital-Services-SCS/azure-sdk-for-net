--- conflicted
+++ resolved
@@ -28,11 +28,7 @@
           "Microsoft-HTTPAPI/2.0"
         ],
         "x-ms-client-request-id": "0c6ea827-b06f-efc7-acc0-b29836a1c117",
-<<<<<<< HEAD
-        "x-ms-request-id": "581dd073-101e-000a-213c-f3368c000000",
-=======
         "x-ms-request-id": "9622684c-f01e-0012-55fb-093670000000",
->>>>>>> 8d420312
         "x-ms-version": "2019-12-12"
       },
       "ResponseBody": []
@@ -66,11 +62,7 @@
         ],
         "x-ms-client-request-id": "f23e80ed-ab72-0db1-72f4-cbde32a3e059",
         "x-ms-error-code": "BlobNotFound",
-<<<<<<< HEAD
-        "x-ms-request-id": "581dd079-101e-000a-233c-f3368c000000",
-=======
         "x-ms-request-id": "9622685f-f01e-0012-65fb-093670000000",
->>>>>>> 8d420312
         "x-ms-version": "2019-12-12"
       },
       "ResponseBody": [
@@ -104,11 +96,7 @@
           "Microsoft-HTTPAPI/2.0"
         ],
         "x-ms-client-request-id": "d51e46af-f213-870d-694d-0f3a8f3d7d53",
-<<<<<<< HEAD
-        "x-ms-request-id": "581dd07d-101e-000a-273c-f3368c000000",
-=======
         "x-ms-request-id": "9622686a-f01e-0012-6ffb-093670000000",
->>>>>>> 8d420312
         "x-ms-version": "2019-12-12"
       },
       "ResponseBody": []
