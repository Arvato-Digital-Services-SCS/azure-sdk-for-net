--- conflicted
+++ resolved
@@ -1,22 +1,6 @@
 {
   "Entries": [
     {
-<<<<<<< HEAD
-      "RequestUri": "https://seanstagehierarchical.blob.core.windows.net/test-filesystem-dcfc956c-5720-27c0-9934-9d94d6e7be30?restype=container",
-      "RequestMethod": "PUT",
-      "RequestHeaders": {
-        "Authorization": "Sanitized",
-        "traceparent": "00-23e2a70be938be4cb9007677ebedf27c-2f8fb91cec4b4242-00",
-        "User-Agent": [
-          "azsdk-net-Storage.Files.DataLake/12.0.0-dev.20200305.1",
-          "(.NET Core 4.6.28325.01; Microsoft Windows 10.0.18363 )"
-        ],
-        "x-ms-blob-public-access": "container",
-        "x-ms-client-request-id": "700ba3c7-b489-e63c-a983-d212c9c3d68b",
-        "x-ms-date": "Thu, 05 Mar 2020 22:20:48 GMT",
-        "x-ms-return-client-request-id": "true",
-        "x-ms-version": "2019-10-10"
-=======
       "RequestUri": "http://seannsecanary.blob.core.windows.net/test-filesystem-dcfc956c-5720-27c0-9934-9d94d6e7be30?restype=container",
       "RequestMethod": "PUT",
       "RequestHeaders": {
@@ -31,52 +15,25 @@
         "x-ms-date": "Fri, 03 Apr 2020 21:02:15 GMT",
         "x-ms-return-client-request-id": "true",
         "x-ms-version": "2019-12-12"
->>>>>>> 32e373e2
-      },
-      "RequestBody": null,
-      "StatusCode": 201,
-      "ResponseHeaders": {
-        "Content-Length": "0",
-<<<<<<< HEAD
-        "Date": "Thu, 05 Mar 2020 22:20:48 GMT",
-        "ETag": "\u00220x8D7C15374DDC5C7\u0022",
-        "Last-Modified": "Thu, 05 Mar 2020 22:20:48 GMT",
-=======
+      },
+      "RequestBody": null,
+      "StatusCode": 201,
+      "ResponseHeaders": {
+        "Content-Length": "0",
         "Date": "Fri, 03 Apr 2020 21:02:13 GMT",
         "ETag": "\u00220x8D7D81248B73C4E\u0022",
         "Last-Modified": "Fri, 03 Apr 2020 21:02:13 GMT",
->>>>>>> 32e373e2
         "Server": [
           "Windows-Azure-Blob/1.0",
           "Microsoft-HTTPAPI/2.0"
         ],
         "x-ms-client-request-id": "700ba3c7-b489-e63c-a983-d212c9c3d68b",
-<<<<<<< HEAD
-        "x-ms-request-id": "1985d97f-201e-0011-3f3c-f3088f000000",
-        "x-ms-version": "2019-10-10"
-=======
         "x-ms-request-id": "96224dae-f01e-0012-18fb-093670000000",
         "x-ms-version": "2019-12-12"
->>>>>>> 32e373e2
-      },
-      "ResponseBody": []
-    },
-    {
-<<<<<<< HEAD
-      "RequestUri": "https://seanstagehierarchical.dfs.core.windows.net/test-filesystem-dcfc956c-5720-27c0-9934-9d94d6e7be30/test-file-b7a0923b-d3eb-8d90-366b-c103e120e048?resource=file",
-      "RequestMethod": "PUT",
-      "RequestHeaders": {
-        "Authorization": "Sanitized",
-        "traceparent": "00-389dc69148224c4395f4d97189929c1b-7e97d2c8a424624b-00",
-        "User-Agent": [
-          "azsdk-net-Storage.Files.DataLake/12.0.0-dev.20200305.1",
-          "(.NET Core 4.6.28325.01; Microsoft Windows 10.0.18363 )"
-        ],
-        "x-ms-client-request-id": "b464ea46-ceb1-f3f0-137d-391ef2390488",
-        "x-ms-date": "Thu, 05 Mar 2020 22:20:48 GMT",
-        "x-ms-return-client-request-id": "true",
-        "x-ms-version": "2019-10-10"
-=======
+      },
+      "ResponseBody": []
+    },
+    {
       "RequestUri": "http://seannsecanary.dfs.core.windows.net/test-filesystem-dcfc956c-5720-27c0-9934-9d94d6e7be30/test-file-b7a0923b-d3eb-8d90-366b-c103e120e048?resource=file",
       "RequestMethod": "PUT",
       "RequestHeaders": {
@@ -90,55 +47,30 @@
         "x-ms-date": "Fri, 03 Apr 2020 21:02:15 GMT",
         "x-ms-return-client-request-id": "true",
         "x-ms-version": "2019-12-12"
->>>>>>> 32e373e2
-      },
-      "RequestBody": null,
-      "StatusCode": 201,
-      "ResponseHeaders": {
-        "Content-Length": "0",
-<<<<<<< HEAD
-        "Date": "Thu, 05 Mar 2020 22:20:47 GMT",
-        "ETag": "\u00220x8D7C1537511E7A8\u0022",
-        "Last-Modified": "Thu, 05 Mar 2020 22:20:48 GMT",
-=======
+      },
+      "RequestBody": null,
+      "StatusCode": 201,
+      "ResponseHeaders": {
+        "Content-Length": "0",
         "Date": "Fri, 03 Apr 2020 21:02:14 GMT",
         "ETag": "\u00220x8D7D8124904C66D\u0022",
         "Last-Modified": "Fri, 03 Apr 2020 21:02:14 GMT",
->>>>>>> 32e373e2
         "Server": [
           "Windows-Azure-HDFS/1.0",
           "Microsoft-HTTPAPI/2.0"
         ],
         "x-ms-client-request-id": "b464ea46-ceb1-f3f0-137d-391ef2390488",
-<<<<<<< HEAD
-        "x-ms-request-id": "77c940de-501f-001b-213c-f3ac38000000",
-        "x-ms-version": "2019-10-10"
-=======
         "x-ms-request-id": "fa440208-201f-0097-56fb-091bad000000",
         "x-ms-version": "2019-12-12"
->>>>>>> 32e373e2
-      },
-      "ResponseBody": []
-    },
-    {
-<<<<<<< HEAD
-      "RequestUri": "https://seanstagehierarchical.dfs.core.windows.net/test-filesystem-dcfc956c-5720-27c0-9934-9d94d6e7be30/test-file-b7a0923b-d3eb-8d90-366b-c103e120e048?action=getAccessControl",
-=======
+      },
+      "ResponseBody": []
+    },
+    {
       "RequestUri": "http://seannsecanary.dfs.core.windows.net/test-filesystem-dcfc956c-5720-27c0-9934-9d94d6e7be30/test-file-b7a0923b-d3eb-8d90-366b-c103e120e048?action=getAccessControl",
->>>>>>> 32e373e2
       "RequestMethod": "HEAD",
       "RequestHeaders": {
         "Authorization": "Sanitized",
         "User-Agent": [
-<<<<<<< HEAD
-          "azsdk-net-Storage.Files.DataLake/12.0.0-dev.20200305.1",
-          "(.NET Core 4.6.28325.01; Microsoft Windows 10.0.18363 )"
-        ],
-        "x-ms-client-request-id": "f7bd69a3-2cbb-e196-d0d9-1e5d1387d446",
-        "x-ms-date": "Thu, 05 Mar 2020 22:20:48 GMT",
-        "x-ms-return-client-request-id": "true",
-        "x-ms-version": "2019-10-10"
-=======
           "azsdk-net-Storage.Files.DataLake/12.1.0-dev.20200403.1",
           "(.NET Core 4.6.28325.01; Microsoft Windows 10.0.18362 )"
         ],
@@ -146,20 +78,13 @@
         "x-ms-date": "Fri, 03 Apr 2020 21:02:15 GMT",
         "x-ms-return-client-request-id": "true",
         "x-ms-version": "2019-12-12"
->>>>>>> 32e373e2
       },
       "RequestBody": null,
       "StatusCode": 200,
       "ResponseHeaders": {
-<<<<<<< HEAD
-        "Date": "Thu, 05 Mar 2020 22:20:47 GMT",
-        "ETag": "\u00220x8D7C1537511E7A8\u0022",
-        "Last-Modified": "Thu, 05 Mar 2020 22:20:48 GMT",
-=======
         "Date": "Fri, 03 Apr 2020 21:02:14 GMT",
         "ETag": "\u00220x8D7D8124904C66D\u0022",
         "Last-Modified": "Fri, 03 Apr 2020 21:02:14 GMT",
->>>>>>> 32e373e2
         "Server": [
           "Windows-Azure-HDFS/1.0",
           "Microsoft-HTTPAPI/2.0"
@@ -169,32 +94,12 @@
         "x-ms-group": "$superuser",
         "x-ms-owner": "$superuser",
         "x-ms-permissions": "rw-r-----",
-<<<<<<< HEAD
-        "x-ms-request-id": "77c940df-501f-001b-223c-f3ac38000000",
-        "x-ms-version": "2019-10-10"
-=======
         "x-ms-request-id": "fa440209-201f-0097-57fb-091bad000000",
         "x-ms-version": "2019-12-12"
->>>>>>> 32e373e2
-      },
-      "ResponseBody": []
-    },
-    {
-<<<<<<< HEAD
-      "RequestUri": "https://seanstagehierarchical.blob.core.windows.net/test-filesystem-dcfc956c-5720-27c0-9934-9d94d6e7be30?restype=container",
-      "RequestMethod": "DELETE",
-      "RequestHeaders": {
-        "Authorization": "Sanitized",
-        "traceparent": "00-482c14d01f302948abfca2363db717ae-7b6e80db4124894d-00",
-        "User-Agent": [
-          "azsdk-net-Storage.Files.DataLake/12.0.0-dev.20200305.1",
-          "(.NET Core 4.6.28325.01; Microsoft Windows 10.0.18363 )"
-        ],
-        "x-ms-client-request-id": "887b4ffc-0d7c-76cd-f381-371b8551da64",
-        "x-ms-date": "Thu, 05 Mar 2020 22:20:48 GMT",
-        "x-ms-return-client-request-id": "true",
-        "x-ms-version": "2019-10-10"
-=======
+      },
+      "ResponseBody": []
+    },
+    {
       "RequestUri": "http://seannsecanary.blob.core.windows.net/test-filesystem-dcfc956c-5720-27c0-9934-9d94d6e7be30?restype=container",
       "RequestMethod": "DELETE",
       "RequestHeaders": {
@@ -208,49 +113,23 @@
         "x-ms-date": "Fri, 03 Apr 2020 21:02:15 GMT",
         "x-ms-return-client-request-id": "true",
         "x-ms-version": "2019-12-12"
->>>>>>> 32e373e2
       },
       "RequestBody": null,
       "StatusCode": 202,
       "ResponseHeaders": {
         "Content-Length": "0",
-<<<<<<< HEAD
-        "Date": "Thu, 05 Mar 2020 22:20:48 GMT",
-=======
         "Date": "Fri, 03 Apr 2020 21:02:14 GMT",
->>>>>>> 32e373e2
         "Server": [
           "Windows-Azure-Blob/1.0",
           "Microsoft-HTTPAPI/2.0"
         ],
         "x-ms-client-request-id": "887b4ffc-0d7c-76cd-f381-371b8551da64",
-<<<<<<< HEAD
-        "x-ms-request-id": "1985d9a7-201e-0011-663c-f3088f000000",
-        "x-ms-version": "2019-10-10"
-=======
         "x-ms-request-id": "96224e3e-f01e-0012-19fb-093670000000",
         "x-ms-version": "2019-12-12"
->>>>>>> 32e373e2
-      },
-      "ResponseBody": []
-    },
-    {
-<<<<<<< HEAD
-      "RequestUri": "https://seanstagehierarchical.blob.core.windows.net/test-filesystem-2565f004-ffac-e402-071b-bc4664be4a85?restype=container",
-      "RequestMethod": "PUT",
-      "RequestHeaders": {
-        "Authorization": "Sanitized",
-        "traceparent": "00-ab3844f82c26324fb1b9b37a97c9dfe9-a7a84a598834704e-00",
-        "User-Agent": [
-          "azsdk-net-Storage.Files.DataLake/12.0.0-dev.20200305.1",
-          "(.NET Core 4.6.28325.01; Microsoft Windows 10.0.18363 )"
-        ],
-        "x-ms-blob-public-access": "container",
-        "x-ms-client-request-id": "a6d4639b-16e5-fc1a-4d96-816150861135",
-        "x-ms-date": "Thu, 05 Mar 2020 22:20:48 GMT",
-        "x-ms-return-client-request-id": "true",
-        "x-ms-version": "2019-10-10"
-=======
+      },
+      "ResponseBody": []
+    },
+    {
       "RequestUri": "http://seannsecanary.blob.core.windows.net/test-filesystem-2565f004-ffac-e402-071b-bc4664be4a85?restype=container",
       "RequestMethod": "PUT",
       "RequestHeaders": {
@@ -265,52 +144,25 @@
         "x-ms-date": "Fri, 03 Apr 2020 21:02:16 GMT",
         "x-ms-return-client-request-id": "true",
         "x-ms-version": "2019-12-12"
->>>>>>> 32e373e2
-      },
-      "RequestBody": null,
-      "StatusCode": 201,
-      "ResponseHeaders": {
-        "Content-Length": "0",
-<<<<<<< HEAD
-        "Date": "Thu, 05 Mar 2020 22:20:48 GMT",
-        "ETag": "\u00220x8D7C1537557F445\u0022",
-        "Last-Modified": "Thu, 05 Mar 2020 22:20:49 GMT",
-=======
+      },
+      "RequestBody": null,
+      "StatusCode": 201,
+      "ResponseHeaders": {
+        "Content-Length": "0",
         "Date": "Fri, 03 Apr 2020 21:02:14 GMT",
         "ETag": "\u00220x8D7D812494E19B3\u0022",
         "Last-Modified": "Fri, 03 Apr 2020 21:02:14 GMT",
->>>>>>> 32e373e2
         "Server": [
           "Windows-Azure-Blob/1.0",
           "Microsoft-HTTPAPI/2.0"
         ],
         "x-ms-client-request-id": "a6d4639b-16e5-fc1a-4d96-816150861135",
-<<<<<<< HEAD
-        "x-ms-request-id": "fcb3a6fe-001e-0039-203c-f36927000000",
-        "x-ms-version": "2019-10-10"
-=======
         "x-ms-request-id": "96224e59-f01e-0012-2ffb-093670000000",
         "x-ms-version": "2019-12-12"
->>>>>>> 32e373e2
-      },
-      "ResponseBody": []
-    },
-    {
-<<<<<<< HEAD
-      "RequestUri": "https://seanstagehierarchical.dfs.core.windows.net/test-filesystem-2565f004-ffac-e402-071b-bc4664be4a85/test-file-2d7db236-16ef-b857-2633-6082729a5cc0?resource=file",
-      "RequestMethod": "PUT",
-      "RequestHeaders": {
-        "Authorization": "Sanitized",
-        "traceparent": "00-6b404c1a91e65f49bcc1c526d672d594-210cef4000940749-00",
-        "User-Agent": [
-          "azsdk-net-Storage.Files.DataLake/12.0.0-dev.20200305.1",
-          "(.NET Core 4.6.28325.01; Microsoft Windows 10.0.18363 )"
-        ],
-        "x-ms-client-request-id": "d4305817-efc8-84f9-0b1c-7fb2b5978ab2",
-        "x-ms-date": "Thu, 05 Mar 2020 22:20:49 GMT",
-        "x-ms-return-client-request-id": "true",
-        "x-ms-version": "2019-10-10"
-=======
+      },
+      "ResponseBody": []
+    },
+    {
       "RequestUri": "http://seannsecanary.dfs.core.windows.net/test-filesystem-2565f004-ffac-e402-071b-bc4664be4a85/test-file-2d7db236-16ef-b857-2633-6082729a5cc0?resource=file",
       "RequestMethod": "PUT",
       "RequestHeaders": {
@@ -324,52 +176,25 @@
         "x-ms-date": "Fri, 03 Apr 2020 21:02:16 GMT",
         "x-ms-return-client-request-id": "true",
         "x-ms-version": "2019-12-12"
->>>>>>> 32e373e2
-      },
-      "RequestBody": null,
-      "StatusCode": 201,
-      "ResponseHeaders": {
-        "Content-Length": "0",
-<<<<<<< HEAD
-        "Date": "Thu, 05 Mar 2020 22:20:49 GMT",
-        "ETag": "\u00220x8D7C1537590233D\u0022",
-        "Last-Modified": "Thu, 05 Mar 2020 22:20:49 GMT",
-=======
+      },
+      "RequestBody": null,
+      "StatusCode": 201,
+      "ResponseHeaders": {
+        "Content-Length": "0",
         "Date": "Fri, 03 Apr 2020 21:02:14 GMT",
         "ETag": "\u00220x8D7D81249762F51\u0022",
         "Last-Modified": "Fri, 03 Apr 2020 21:02:14 GMT",
->>>>>>> 32e373e2
         "Server": [
           "Windows-Azure-HDFS/1.0",
           "Microsoft-HTTPAPI/2.0"
         ],
         "x-ms-client-request-id": "d4305817-efc8-84f9-0b1c-7fb2b5978ab2",
-<<<<<<< HEAD
-        "x-ms-request-id": "c41c3d76-301f-0022-773c-f35724000000",
-        "x-ms-version": "2019-10-10"
-=======
         "x-ms-request-id": "fa44020b-201f-0097-58fb-091bad000000",
         "x-ms-version": "2019-12-12"
->>>>>>> 32e373e2
-      },
-      "ResponseBody": []
-    },
-    {
-<<<<<<< HEAD
-      "RequestUri": "https://seanstagehierarchical.dfs.core.windows.net/test-filesystem-2565f004-ffac-e402-071b-bc4664be4a85/test-file-2d7db236-16ef-b857-2633-6082729a5cc0?action=getAccessControl",
-      "RequestMethod": "HEAD",
-      "RequestHeaders": {
-        "Authorization": "Sanitized",
-        "If-Modified-Since": "Wed, 04 Mar 2020 22:20:48 GMT",
-        "User-Agent": [
-          "azsdk-net-Storage.Files.DataLake/12.0.0-dev.20200305.1",
-          "(.NET Core 4.6.28325.01; Microsoft Windows 10.0.18363 )"
-        ],
-        "x-ms-client-request-id": "196a2251-886a-0ff7-d925-f5cd24edd1a5",
-        "x-ms-date": "Thu, 05 Mar 2020 22:20:49 GMT",
-        "x-ms-return-client-request-id": "true",
-        "x-ms-version": "2019-10-10"
-=======
+      },
+      "ResponseBody": []
+    },
+    {
       "RequestUri": "http://seannsecanary.dfs.core.windows.net/test-filesystem-2565f004-ffac-e402-071b-bc4664be4a85/test-file-2d7db236-16ef-b857-2633-6082729a5cc0?action=getAccessControl",
       "RequestMethod": "HEAD",
       "RequestHeaders": {
@@ -383,20 +208,13 @@
         "x-ms-date": "Fri, 03 Apr 2020 21:02:16 GMT",
         "x-ms-return-client-request-id": "true",
         "x-ms-version": "2019-12-12"
->>>>>>> 32e373e2
       },
       "RequestBody": null,
       "StatusCode": 200,
       "ResponseHeaders": {
-<<<<<<< HEAD
-        "Date": "Thu, 05 Mar 2020 22:20:49 GMT",
-        "ETag": "\u00220x8D7C1537590233D\u0022",
-        "Last-Modified": "Thu, 05 Mar 2020 22:20:49 GMT",
-=======
         "Date": "Fri, 03 Apr 2020 21:02:14 GMT",
         "ETag": "\u00220x8D7D81249762F51\u0022",
         "Last-Modified": "Fri, 03 Apr 2020 21:02:14 GMT",
->>>>>>> 32e373e2
         "Server": [
           "Windows-Azure-HDFS/1.0",
           "Microsoft-HTTPAPI/2.0"
@@ -406,32 +224,12 @@
         "x-ms-group": "$superuser",
         "x-ms-owner": "$superuser",
         "x-ms-permissions": "rw-r-----",
-<<<<<<< HEAD
-        "x-ms-request-id": "c41c3d77-301f-0022-783c-f35724000000",
-        "x-ms-version": "2019-10-10"
-=======
         "x-ms-request-id": "fa44020c-201f-0097-59fb-091bad000000",
         "x-ms-version": "2019-12-12"
->>>>>>> 32e373e2
-      },
-      "ResponseBody": []
-    },
-    {
-<<<<<<< HEAD
-      "RequestUri": "https://seanstagehierarchical.blob.core.windows.net/test-filesystem-2565f004-ffac-e402-071b-bc4664be4a85?restype=container",
-      "RequestMethod": "DELETE",
-      "RequestHeaders": {
-        "Authorization": "Sanitized",
-        "traceparent": "00-ff3f77328e02ea4aae23e42be45872de-15b77fbdc00c6f4b-00",
-        "User-Agent": [
-          "azsdk-net-Storage.Files.DataLake/12.0.0-dev.20200305.1",
-          "(.NET Core 4.6.28325.01; Microsoft Windows 10.0.18363 )"
-        ],
-        "x-ms-client-request-id": "9360c22e-702c-b147-ca53-a4b61b7d6e24",
-        "x-ms-date": "Thu, 05 Mar 2020 22:20:49 GMT",
-        "x-ms-return-client-request-id": "true",
-        "x-ms-version": "2019-10-10"
-=======
+      },
+      "ResponseBody": []
+    },
+    {
       "RequestUri": "http://seannsecanary.blob.core.windows.net/test-filesystem-2565f004-ffac-e402-071b-bc4664be4a85?restype=container",
       "RequestMethod": "DELETE",
       "RequestHeaders": {
@@ -445,49 +243,23 @@
         "x-ms-date": "Fri, 03 Apr 2020 21:02:16 GMT",
         "x-ms-return-client-request-id": "true",
         "x-ms-version": "2019-12-12"
->>>>>>> 32e373e2
       },
       "RequestBody": null,
       "StatusCode": 202,
       "ResponseHeaders": {
         "Content-Length": "0",
-<<<<<<< HEAD
-        "Date": "Thu, 05 Mar 2020 22:20:49 GMT",
-=======
         "Date": "Fri, 03 Apr 2020 21:02:15 GMT",
->>>>>>> 32e373e2
         "Server": [
           "Windows-Azure-Blob/1.0",
           "Microsoft-HTTPAPI/2.0"
         ],
         "x-ms-client-request-id": "9360c22e-702c-b147-ca53-a4b61b7d6e24",
-<<<<<<< HEAD
-        "x-ms-request-id": "fcb3a71f-001e-0039-3e3c-f36927000000",
-        "x-ms-version": "2019-10-10"
-=======
         "x-ms-request-id": "96224e90-f01e-0012-54fb-093670000000",
         "x-ms-version": "2019-12-12"
->>>>>>> 32e373e2
-      },
-      "ResponseBody": []
-    },
-    {
-<<<<<<< HEAD
-      "RequestUri": "https://seanstagehierarchical.blob.core.windows.net/test-filesystem-d9b04a25-e4a6-edb7-c063-0ccdc525106a?restype=container",
-      "RequestMethod": "PUT",
-      "RequestHeaders": {
-        "Authorization": "Sanitized",
-        "traceparent": "00-4f9e058baf6d484d9b1942e9f88cc93e-9ca05d814d755242-00",
-        "User-Agent": [
-          "azsdk-net-Storage.Files.DataLake/12.0.0-dev.20200305.1",
-          "(.NET Core 4.6.28325.01; Microsoft Windows 10.0.18363 )"
-        ],
-        "x-ms-blob-public-access": "container",
-        "x-ms-client-request-id": "b4ac9d2f-0cbd-4982-0a73-d3c8647aeba5",
-        "x-ms-date": "Thu, 05 Mar 2020 22:20:49 GMT",
-        "x-ms-return-client-request-id": "true",
-        "x-ms-version": "2019-10-10"
-=======
+      },
+      "ResponseBody": []
+    },
+    {
       "RequestUri": "http://seannsecanary.blob.core.windows.net/test-filesystem-d9b04a25-e4a6-edb7-c063-0ccdc525106a?restype=container",
       "RequestMethod": "PUT",
       "RequestHeaders": {
@@ -502,52 +274,25 @@
         "x-ms-date": "Fri, 03 Apr 2020 21:02:16 GMT",
         "x-ms-return-client-request-id": "true",
         "x-ms-version": "2019-12-12"
->>>>>>> 32e373e2
-      },
-      "RequestBody": null,
-      "StatusCode": 201,
-      "ResponseHeaders": {
-        "Content-Length": "0",
-<<<<<<< HEAD
-        "Date": "Thu, 05 Mar 2020 22:20:49 GMT",
-        "ETag": "\u00220x8D7C15375D1432C\u0022",
-        "Last-Modified": "Thu, 05 Mar 2020 22:20:49 GMT",
-=======
+      },
+      "RequestBody": null,
+      "StatusCode": 201,
+      "ResponseHeaders": {
+        "Content-Length": "0",
         "Date": "Fri, 03 Apr 2020 21:02:15 GMT",
         "ETag": "\u00220x8D7D81249C24D93\u0022",
         "Last-Modified": "Fri, 03 Apr 2020 21:02:15 GMT",
->>>>>>> 32e373e2
         "Server": [
           "Windows-Azure-Blob/1.0",
           "Microsoft-HTTPAPI/2.0"
         ],
         "x-ms-client-request-id": "b4ac9d2f-0cbd-4982-0a73-d3c8647aeba5",
-<<<<<<< HEAD
-        "x-ms-request-id": "fcb3a724-001e-0039-433c-f36927000000",
-        "x-ms-version": "2019-10-10"
-=======
         "x-ms-request-id": "96224eb8-f01e-0012-72fb-093670000000",
         "x-ms-version": "2019-12-12"
->>>>>>> 32e373e2
-      },
-      "ResponseBody": []
-    },
-    {
-<<<<<<< HEAD
-      "RequestUri": "https://seanstagehierarchical.dfs.core.windows.net/test-filesystem-d9b04a25-e4a6-edb7-c063-0ccdc525106a/test-file-4f763a43-0cdd-e797-d147-5c1ca6052e14?resource=file",
-      "RequestMethod": "PUT",
-      "RequestHeaders": {
-        "Authorization": "Sanitized",
-        "traceparent": "00-28ba4da4e626ec479b64c44ea1ec2975-a564e2780da1c146-00",
-        "User-Agent": [
-          "azsdk-net-Storage.Files.DataLake/12.0.0-dev.20200305.1",
-          "(.NET Core 4.6.28325.01; Microsoft Windows 10.0.18363 )"
-        ],
-        "x-ms-client-request-id": "846e999d-9b35-23b2-05c4-e376b065a304",
-        "x-ms-date": "Thu, 05 Mar 2020 22:20:50 GMT",
-        "x-ms-return-client-request-id": "true",
-        "x-ms-version": "2019-10-10"
-=======
+      },
+      "ResponseBody": []
+    },
+    {
       "RequestUri": "http://seannsecanary.dfs.core.windows.net/test-filesystem-d9b04a25-e4a6-edb7-c063-0ccdc525106a/test-file-4f763a43-0cdd-e797-d147-5c1ca6052e14?resource=file",
       "RequestMethod": "PUT",
       "RequestHeaders": {
@@ -561,52 +306,25 @@
         "x-ms-date": "Fri, 03 Apr 2020 21:02:17 GMT",
         "x-ms-return-client-request-id": "true",
         "x-ms-version": "2019-12-12"
->>>>>>> 32e373e2
-      },
-      "RequestBody": null,
-      "StatusCode": 201,
-      "ResponseHeaders": {
-        "Content-Length": "0",
-<<<<<<< HEAD
-        "Date": "Thu, 05 Mar 2020 22:20:50 GMT",
-        "ETag": "\u00220x8D7C1537604FA7C\u0022",
-        "Last-Modified": "Thu, 05 Mar 2020 22:20:50 GMT",
-=======
+      },
+      "RequestBody": null,
+      "StatusCode": 201,
+      "ResponseHeaders": {
+        "Content-Length": "0",
         "Date": "Fri, 03 Apr 2020 21:02:15 GMT",
         "ETag": "\u00220x8D7D8124A03F110\u0022",
         "Last-Modified": "Fri, 03 Apr 2020 21:02:15 GMT",
->>>>>>> 32e373e2
         "Server": [
           "Windows-Azure-HDFS/1.0",
           "Microsoft-HTTPAPI/2.0"
         ],
         "x-ms-client-request-id": "846e999d-9b35-23b2-05c4-e376b065a304",
-<<<<<<< HEAD
-        "x-ms-request-id": "327de018-b01f-002c-4d3c-f37e94000000",
-        "x-ms-version": "2019-10-10"
-=======
         "x-ms-request-id": "fa44020d-201f-0097-5afb-091bad000000",
         "x-ms-version": "2019-12-12"
->>>>>>> 32e373e2
-      },
-      "ResponseBody": []
-    },
-    {
-<<<<<<< HEAD
-      "RequestUri": "https://seanstagehierarchical.dfs.core.windows.net/test-filesystem-d9b04a25-e4a6-edb7-c063-0ccdc525106a/test-file-4f763a43-0cdd-e797-d147-5c1ca6052e14?action=getAccessControl",
-      "RequestMethod": "HEAD",
-      "RequestHeaders": {
-        "Authorization": "Sanitized",
-        "If-Unmodified-Since": "Fri, 06 Mar 2020 22:20:48 GMT",
-        "User-Agent": [
-          "azsdk-net-Storage.Files.DataLake/12.0.0-dev.20200305.1",
-          "(.NET Core 4.6.28325.01; Microsoft Windows 10.0.18363 )"
-        ],
-        "x-ms-client-request-id": "0d7f5942-a997-dcde-c97a-22b3783683e3",
-        "x-ms-date": "Thu, 05 Mar 2020 22:20:50 GMT",
-        "x-ms-return-client-request-id": "true",
-        "x-ms-version": "2019-10-10"
-=======
+      },
+      "ResponseBody": []
+    },
+    {
       "RequestUri": "http://seannsecanary.dfs.core.windows.net/test-filesystem-d9b04a25-e4a6-edb7-c063-0ccdc525106a/test-file-4f763a43-0cdd-e797-d147-5c1ca6052e14?action=getAccessControl",
       "RequestMethod": "HEAD",
       "RequestHeaders": {
@@ -620,20 +338,13 @@
         "x-ms-date": "Fri, 03 Apr 2020 21:02:17 GMT",
         "x-ms-return-client-request-id": "true",
         "x-ms-version": "2019-12-12"
->>>>>>> 32e373e2
       },
       "RequestBody": null,
       "StatusCode": 200,
       "ResponseHeaders": {
-<<<<<<< HEAD
-        "Date": "Thu, 05 Mar 2020 22:20:50 GMT",
-        "ETag": "\u00220x8D7C1537604FA7C\u0022",
-        "Last-Modified": "Thu, 05 Mar 2020 22:20:50 GMT",
-=======
         "Date": "Fri, 03 Apr 2020 21:02:15 GMT",
         "ETag": "\u00220x8D7D8124A03F110\u0022",
         "Last-Modified": "Fri, 03 Apr 2020 21:02:15 GMT",
->>>>>>> 32e373e2
         "Server": [
           "Windows-Azure-HDFS/1.0",
           "Microsoft-HTTPAPI/2.0"
@@ -643,32 +354,12 @@
         "x-ms-group": "$superuser",
         "x-ms-owner": "$superuser",
         "x-ms-permissions": "rw-r-----",
-<<<<<<< HEAD
-        "x-ms-request-id": "327de019-b01f-002c-4e3c-f37e94000000",
-        "x-ms-version": "2019-10-10"
-=======
         "x-ms-request-id": "fa44020e-201f-0097-5bfb-091bad000000",
         "x-ms-version": "2019-12-12"
->>>>>>> 32e373e2
-      },
-      "ResponseBody": []
-    },
-    {
-<<<<<<< HEAD
-      "RequestUri": "https://seanstagehierarchical.blob.core.windows.net/test-filesystem-d9b04a25-e4a6-edb7-c063-0ccdc525106a?restype=container",
-      "RequestMethod": "DELETE",
-      "RequestHeaders": {
-        "Authorization": "Sanitized",
-        "traceparent": "00-632e08fb7b70f74b9fb22e29a008ef15-a6c4063d20139049-00",
-        "User-Agent": [
-          "azsdk-net-Storage.Files.DataLake/12.0.0-dev.20200305.1",
-          "(.NET Core 4.6.28325.01; Microsoft Windows 10.0.18363 )"
-        ],
-        "x-ms-client-request-id": "5633c146-95e6-9b6d-e073-1e62a0796f56",
-        "x-ms-date": "Thu, 05 Mar 2020 22:20:50 GMT",
-        "x-ms-return-client-request-id": "true",
-        "x-ms-version": "2019-10-10"
-=======
+      },
+      "ResponseBody": []
+    },
+    {
       "RequestUri": "http://seannsecanary.blob.core.windows.net/test-filesystem-d9b04a25-e4a6-edb7-c063-0ccdc525106a?restype=container",
       "RequestMethod": "DELETE",
       "RequestHeaders": {
@@ -682,49 +373,23 @@
         "x-ms-date": "Fri, 03 Apr 2020 21:02:17 GMT",
         "x-ms-return-client-request-id": "true",
         "x-ms-version": "2019-12-12"
->>>>>>> 32e373e2
       },
       "RequestBody": null,
       "StatusCode": 202,
       "ResponseHeaders": {
         "Content-Length": "0",
-<<<<<<< HEAD
-        "Date": "Thu, 05 Mar 2020 22:20:50 GMT",
-=======
         "Date": "Fri, 03 Apr 2020 21:02:15 GMT",
->>>>>>> 32e373e2
         "Server": [
           "Windows-Azure-Blob/1.0",
           "Microsoft-HTTPAPI/2.0"
         ],
         "x-ms-client-request-id": "5633c146-95e6-9b6d-e073-1e62a0796f56",
-<<<<<<< HEAD
-        "x-ms-request-id": "fcb3a72c-001e-0039-463c-f36927000000",
-        "x-ms-version": "2019-10-10"
-=======
         "x-ms-request-id": "96224ef6-f01e-0012-21fb-093670000000",
         "x-ms-version": "2019-12-12"
->>>>>>> 32e373e2
-      },
-      "ResponseBody": []
-    },
-    {
-<<<<<<< HEAD
-      "RequestUri": "https://seanstagehierarchical.blob.core.windows.net/test-filesystem-60d523bf-d3a9-25c2-33a4-a110b2ec479f?restype=container",
-      "RequestMethod": "PUT",
-      "RequestHeaders": {
-        "Authorization": "Sanitized",
-        "traceparent": "00-6a7edb7fd5f39946a89e883173601b8a-259694602e06b047-00",
-        "User-Agent": [
-          "azsdk-net-Storage.Files.DataLake/12.0.0-dev.20200305.1",
-          "(.NET Core 4.6.28325.01; Microsoft Windows 10.0.18363 )"
-        ],
-        "x-ms-blob-public-access": "container",
-        "x-ms-client-request-id": "7132a117-0f54-72dd-ff0d-2341f45ce8f4",
-        "x-ms-date": "Thu, 05 Mar 2020 22:20:50 GMT",
-        "x-ms-return-client-request-id": "true",
-        "x-ms-version": "2019-10-10"
-=======
+      },
+      "ResponseBody": []
+    },
+    {
       "RequestUri": "http://seannsecanary.blob.core.windows.net/test-filesystem-60d523bf-d3a9-25c2-33a4-a110b2ec479f?restype=container",
       "RequestMethod": "PUT",
       "RequestHeaders": {
@@ -739,52 +404,25 @@
         "x-ms-date": "Fri, 03 Apr 2020 21:02:17 GMT",
         "x-ms-return-client-request-id": "true",
         "x-ms-version": "2019-12-12"
->>>>>>> 32e373e2
-      },
-      "RequestBody": null,
-      "StatusCode": 201,
-      "ResponseHeaders": {
-        "Content-Length": "0",
-<<<<<<< HEAD
-        "Date": "Thu, 05 Mar 2020 22:20:50 GMT",
-        "ETag": "\u00220x8D7C1537650CE4C\u0022",
-        "Last-Modified": "Thu, 05 Mar 2020 22:20:50 GMT",
-=======
+      },
+      "RequestBody": null,
+      "StatusCode": 201,
+      "ResponseHeaders": {
+        "Content-Length": "0",
         "Date": "Fri, 03 Apr 2020 21:02:16 GMT",
         "ETag": "\u00220x8D7D8124A2F2D12\u0022",
         "Last-Modified": "Fri, 03 Apr 2020 21:02:16 GMT",
->>>>>>> 32e373e2
         "Server": [
           "Windows-Azure-Blob/1.0",
           "Microsoft-HTTPAPI/2.0"
         ],
         "x-ms-client-request-id": "7132a117-0f54-72dd-ff0d-2341f45ce8f4",
-<<<<<<< HEAD
-        "x-ms-request-id": "179582e3-101e-0025-0d3c-f33b47000000",
-        "x-ms-version": "2019-10-10"
-=======
         "x-ms-request-id": "96224f0a-f01e-0012-33fb-093670000000",
         "x-ms-version": "2019-12-12"
->>>>>>> 32e373e2
-      },
-      "ResponseBody": []
-    },
-    {
-<<<<<<< HEAD
-      "RequestUri": "https://seanstagehierarchical.dfs.core.windows.net/test-filesystem-60d523bf-d3a9-25c2-33a4-a110b2ec479f/test-file-05577e2b-b80d-9252-27b8-79700ad62770?resource=file",
-      "RequestMethod": "PUT",
-      "RequestHeaders": {
-        "Authorization": "Sanitized",
-        "traceparent": "00-fda8e513e7d8794697e4db4b6cebd863-50a2794cc74cfc41-00",
-        "User-Agent": [
-          "azsdk-net-Storage.Files.DataLake/12.0.0-dev.20200305.1",
-          "(.NET Core 4.6.28325.01; Microsoft Windows 10.0.18363 )"
-        ],
-        "x-ms-client-request-id": "7fc0d450-336b-5fe5-4e9f-4a9c956c6829",
-        "x-ms-date": "Thu, 05 Mar 2020 22:20:50 GMT",
-        "x-ms-return-client-request-id": "true",
-        "x-ms-version": "2019-10-10"
-=======
+      },
+      "ResponseBody": []
+    },
+    {
       "RequestUri": "http://seannsecanary.dfs.core.windows.net/test-filesystem-60d523bf-d3a9-25c2-33a4-a110b2ec479f/test-file-05577e2b-b80d-9252-27b8-79700ad62770?resource=file",
       "RequestMethod": "PUT",
       "RequestHeaders": {
@@ -798,55 +436,30 @@
         "x-ms-date": "Fri, 03 Apr 2020 21:02:17 GMT",
         "x-ms-return-client-request-id": "true",
         "x-ms-version": "2019-12-12"
->>>>>>> 32e373e2
-      },
-      "RequestBody": null,
-      "StatusCode": 201,
-      "ResponseHeaders": {
-        "Content-Length": "0",
-<<<<<<< HEAD
-        "Date": "Thu, 05 Mar 2020 22:20:50 GMT",
-        "ETag": "\u00220x8D7C15376853CD9\u0022",
-        "Last-Modified": "Thu, 05 Mar 2020 22:20:51 GMT",
-=======
+      },
+      "RequestBody": null,
+      "StatusCode": 201,
+      "ResponseHeaders": {
+        "Content-Length": "0",
         "Date": "Fri, 03 Apr 2020 21:02:16 GMT",
         "ETag": "\u00220x8D7D8124A43E165\u0022",
         "Last-Modified": "Fri, 03 Apr 2020 21:02:16 GMT",
->>>>>>> 32e373e2
         "Server": [
           "Windows-Azure-HDFS/1.0",
           "Microsoft-HTTPAPI/2.0"
         ],
         "x-ms-client-request-id": "7fc0d450-336b-5fe5-4e9f-4a9c956c6829",
-<<<<<<< HEAD
-        "x-ms-request-id": "3ab45e11-601f-002f-223c-f39ff0000000",
-        "x-ms-version": "2019-10-10"
-=======
         "x-ms-request-id": "fa44020f-201f-0097-5cfb-091bad000000",
         "x-ms-version": "2019-12-12"
->>>>>>> 32e373e2
-      },
-      "ResponseBody": []
-    },
-    {
-<<<<<<< HEAD
-      "RequestUri": "https://seanstagehierarchical.blob.core.windows.net/test-filesystem-60d523bf-d3a9-25c2-33a4-a110b2ec479f/test-file-05577e2b-b80d-9252-27b8-79700ad62770",
-=======
+      },
+      "ResponseBody": []
+    },
+    {
       "RequestUri": "http://seannsecanary.blob.core.windows.net/test-filesystem-60d523bf-d3a9-25c2-33a4-a110b2ec479f/test-file-05577e2b-b80d-9252-27b8-79700ad62770",
->>>>>>> 32e373e2
       "RequestMethod": "HEAD",
       "RequestHeaders": {
         "Authorization": "Sanitized",
         "User-Agent": [
-<<<<<<< HEAD
-          "azsdk-net-Storage.Files.DataLake/12.0.0-dev.20200305.1",
-          "(.NET Core 4.6.28325.01; Microsoft Windows 10.0.18363 )"
-        ],
-        "x-ms-client-request-id": "361fef8f-a715-3704-c999-c3198bad6550",
-        "x-ms-date": "Thu, 05 Mar 2020 22:20:51 GMT",
-        "x-ms-return-client-request-id": "true",
-        "x-ms-version": "2019-10-10"
-=======
           "azsdk-net-Storage.Files.DataLake/12.1.0-dev.20200403.1",
           "(.NET Core 4.6.28325.01; Microsoft Windows 10.0.18362 )"
         ],
@@ -854,7 +467,6 @@
         "x-ms-date": "Fri, 03 Apr 2020 21:02:17 GMT",
         "x-ms-return-client-request-id": "true",
         "x-ms-version": "2019-12-12"
->>>>>>> 32e373e2
       },
       "RequestBody": null,
       "StatusCode": 200,
@@ -862,15 +474,9 @@
         "Accept-Ranges": "bytes",
         "Content-Length": "0",
         "Content-Type": "application/octet-stream",
-<<<<<<< HEAD
-        "Date": "Thu, 05 Mar 2020 22:20:50 GMT",
-        "ETag": "\u00220x8D7C15376853CD9\u0022",
-        "Last-Modified": "Thu, 05 Mar 2020 22:20:51 GMT",
-=======
         "Date": "Fri, 03 Apr 2020 21:02:16 GMT",
         "ETag": "\u00220x8D7D8124A43E165\u0022",
         "Last-Modified": "Fri, 03 Apr 2020 21:02:16 GMT",
->>>>>>> 32e373e2
         "Server": [
           "Windows-Azure-Blob/1.0",
           "Microsoft-HTTPAPI/2.0"
@@ -879,40 +485,16 @@
         "x-ms-access-tier-inferred": "true",
         "x-ms-blob-type": "BlockBlob",
         "x-ms-client-request-id": "361fef8f-a715-3704-c999-c3198bad6550",
-<<<<<<< HEAD
-        "x-ms-creation-time": "Thu, 05 Mar 2020 22:20:51 GMT",
-        "x-ms-lease-state": "available",
-        "x-ms-lease-status": "unlocked",
-        "x-ms-request-id": "179582fb-101e-0025-213c-f33b47000000",
-        "x-ms-server-encrypted": "true",
-        "x-ms-version": "2019-10-10"
-=======
         "x-ms-creation-time": "Fri, 03 Apr 2020 21:02:16 GMT",
         "x-ms-lease-state": "available",
         "x-ms-lease-status": "unlocked",
         "x-ms-request-id": "96224f23-f01e-0012-45fb-093670000000",
         "x-ms-server-encrypted": "true",
         "x-ms-version": "2019-12-12"
->>>>>>> 32e373e2
-      },
-      "ResponseBody": []
-    },
-    {
-<<<<<<< HEAD
-      "RequestUri": "https://seanstagehierarchical.dfs.core.windows.net/test-filesystem-60d523bf-d3a9-25c2-33a4-a110b2ec479f/test-file-05577e2b-b80d-9252-27b8-79700ad62770?action=getAccessControl",
-      "RequestMethod": "HEAD",
-      "RequestHeaders": {
-        "Authorization": "Sanitized",
-        "If-Match": "\u00220x8D7C15376853CD9\u0022",
-        "User-Agent": [
-          "azsdk-net-Storage.Files.DataLake/12.0.0-dev.20200305.1",
-          "(.NET Core 4.6.28325.01; Microsoft Windows 10.0.18363 )"
-        ],
-        "x-ms-client-request-id": "a60ddd16-324d-3e13-ae9e-7bca1321ca86",
-        "x-ms-date": "Thu, 05 Mar 2020 22:20:51 GMT",
-        "x-ms-return-client-request-id": "true",
-        "x-ms-version": "2019-10-10"
-=======
+      },
+      "ResponseBody": []
+    },
+    {
       "RequestUri": "http://seannsecanary.dfs.core.windows.net/test-filesystem-60d523bf-d3a9-25c2-33a4-a110b2ec479f/test-file-05577e2b-b80d-9252-27b8-79700ad62770?action=getAccessControl",
       "RequestMethod": "HEAD",
       "RequestHeaders": {
@@ -926,20 +508,13 @@
         "x-ms-date": "Fri, 03 Apr 2020 21:02:17 GMT",
         "x-ms-return-client-request-id": "true",
         "x-ms-version": "2019-12-12"
->>>>>>> 32e373e2
       },
       "RequestBody": null,
       "StatusCode": 200,
       "ResponseHeaders": {
-<<<<<<< HEAD
-        "Date": "Thu, 05 Mar 2020 22:20:50 GMT",
-        "ETag": "\u00220x8D7C15376853CD9\u0022",
-        "Last-Modified": "Thu, 05 Mar 2020 22:20:51 GMT",
-=======
         "Date": "Fri, 03 Apr 2020 21:02:16 GMT",
         "ETag": "\u00220x8D7D8124A43E165\u0022",
         "Last-Modified": "Fri, 03 Apr 2020 21:02:16 GMT",
->>>>>>> 32e373e2
         "Server": [
           "Windows-Azure-HDFS/1.0",
           "Microsoft-HTTPAPI/2.0"
@@ -949,32 +524,12 @@
         "x-ms-group": "$superuser",
         "x-ms-owner": "$superuser",
         "x-ms-permissions": "rw-r-----",
-<<<<<<< HEAD
-        "x-ms-request-id": "3ab45e12-601f-002f-233c-f39ff0000000",
-        "x-ms-version": "2019-10-10"
-=======
         "x-ms-request-id": "fa440210-201f-0097-5dfb-091bad000000",
         "x-ms-version": "2019-12-12"
->>>>>>> 32e373e2
-      },
-      "ResponseBody": []
-    },
-    {
-<<<<<<< HEAD
-      "RequestUri": "https://seanstagehierarchical.blob.core.windows.net/test-filesystem-60d523bf-d3a9-25c2-33a4-a110b2ec479f?restype=container",
-      "RequestMethod": "DELETE",
-      "RequestHeaders": {
-        "Authorization": "Sanitized",
-        "traceparent": "00-eed221abdd0e2d40b290641e2657db2a-326391e23c9eb84a-00",
-        "User-Agent": [
-          "azsdk-net-Storage.Files.DataLake/12.0.0-dev.20200305.1",
-          "(.NET Core 4.6.28325.01; Microsoft Windows 10.0.18363 )"
-        ],
-        "x-ms-client-request-id": "ad02d239-bfa0-5f03-7bd1-a845685a6677",
-        "x-ms-date": "Thu, 05 Mar 2020 22:20:51 GMT",
-        "x-ms-return-client-request-id": "true",
-        "x-ms-version": "2019-10-10"
-=======
+      },
+      "ResponseBody": []
+    },
+    {
       "RequestUri": "http://seannsecanary.blob.core.windows.net/test-filesystem-60d523bf-d3a9-25c2-33a4-a110b2ec479f?restype=container",
       "RequestMethod": "DELETE",
       "RequestHeaders": {
@@ -988,49 +543,23 @@
         "x-ms-date": "Fri, 03 Apr 2020 21:02:18 GMT",
         "x-ms-return-client-request-id": "true",
         "x-ms-version": "2019-12-12"
->>>>>>> 32e373e2
       },
       "RequestBody": null,
       "StatusCode": 202,
       "ResponseHeaders": {
         "Content-Length": "0",
-<<<<<<< HEAD
-        "Date": "Thu, 05 Mar 2020 22:20:51 GMT",
-=======
         "Date": "Fri, 03 Apr 2020 21:02:16 GMT",
->>>>>>> 32e373e2
         "Server": [
           "Windows-Azure-Blob/1.0",
           "Microsoft-HTTPAPI/2.0"
         ],
         "x-ms-client-request-id": "ad02d239-bfa0-5f03-7bd1-a845685a6677",
-<<<<<<< HEAD
-        "x-ms-request-id": "1795830b-101e-0025-2e3c-f33b47000000",
-        "x-ms-version": "2019-10-10"
-=======
         "x-ms-request-id": "96224f31-f01e-0012-50fb-093670000000",
         "x-ms-version": "2019-12-12"
->>>>>>> 32e373e2
-      },
-      "ResponseBody": []
-    },
-    {
-<<<<<<< HEAD
-      "RequestUri": "https://seanstagehierarchical.blob.core.windows.net/test-filesystem-f519c5a0-ee4f-e4a2-5562-dca79568e1b8?restype=container",
-      "RequestMethod": "PUT",
-      "RequestHeaders": {
-        "Authorization": "Sanitized",
-        "traceparent": "00-ad0a2eb1df4a274984eed57b1e1df9b1-7e7876856c3c4647-00",
-        "User-Agent": [
-          "azsdk-net-Storage.Files.DataLake/12.0.0-dev.20200305.1",
-          "(.NET Core 4.6.28325.01; Microsoft Windows 10.0.18363 )"
-        ],
-        "x-ms-blob-public-access": "container",
-        "x-ms-client-request-id": "970a253e-55dc-4aa8-2f1e-583de35bca12",
-        "x-ms-date": "Thu, 05 Mar 2020 22:20:51 GMT",
-        "x-ms-return-client-request-id": "true",
-        "x-ms-version": "2019-10-10"
-=======
+      },
+      "ResponseBody": []
+    },
+    {
       "RequestUri": "http://seannsecanary.blob.core.windows.net/test-filesystem-f519c5a0-ee4f-e4a2-5562-dca79568e1b8?restype=container",
       "RequestMethod": "PUT",
       "RequestHeaders": {
@@ -1045,52 +574,25 @@
         "x-ms-date": "Fri, 03 Apr 2020 21:02:18 GMT",
         "x-ms-return-client-request-id": "true",
         "x-ms-version": "2019-12-12"
->>>>>>> 32e373e2
-      },
-      "RequestBody": null,
-      "StatusCode": 201,
-      "ResponseHeaders": {
-        "Content-Length": "0",
-<<<<<<< HEAD
-        "Date": "Thu, 05 Mar 2020 22:20:51 GMT",
-        "ETag": "\u00220x8D7C15376F1D6A2\u0022",
-        "Last-Modified": "Thu, 05 Mar 2020 22:20:51 GMT",
-=======
+      },
+      "RequestBody": null,
+      "StatusCode": 201,
+      "ResponseHeaders": {
+        "Content-Length": "0",
         "Date": "Fri, 03 Apr 2020 21:02:17 GMT",
         "ETag": "\u00220x8D7D8124AADC314\u0022",
         "Last-Modified": "Fri, 03 Apr 2020 21:02:17 GMT",
->>>>>>> 32e373e2
         "Server": [
           "Windows-Azure-Blob/1.0",
           "Microsoft-HTTPAPI/2.0"
         ],
         "x-ms-client-request-id": "970a253e-55dc-4aa8-2f1e-583de35bca12",
-<<<<<<< HEAD
-        "x-ms-request-id": "beed5912-601e-002f-753c-f39ff0000000",
-        "x-ms-version": "2019-10-10"
-=======
         "x-ms-request-id": "96224f59-f01e-0012-67fb-093670000000",
         "x-ms-version": "2019-12-12"
->>>>>>> 32e373e2
-      },
-      "ResponseBody": []
-    },
-    {
-<<<<<<< HEAD
-      "RequestUri": "https://seanstagehierarchical.dfs.core.windows.net/test-filesystem-f519c5a0-ee4f-e4a2-5562-dca79568e1b8/test-file-e4f1f0ef-25c9-8358-dfe2-022cf9265a11?resource=file",
-      "RequestMethod": "PUT",
-      "RequestHeaders": {
-        "Authorization": "Sanitized",
-        "traceparent": "00-39b27144d7e7e64ebc1aded320fac9bc-71d11646a72e5749-00",
-        "User-Agent": [
-          "azsdk-net-Storage.Files.DataLake/12.0.0-dev.20200305.1",
-          "(.NET Core 4.6.28325.01; Microsoft Windows 10.0.18363 )"
-        ],
-        "x-ms-client-request-id": "998de259-5e52-19a5-cd86-b7f9527c5109",
-        "x-ms-date": "Thu, 05 Mar 2020 22:20:51 GMT",
-        "x-ms-return-client-request-id": "true",
-        "x-ms-version": "2019-10-10"
-=======
+      },
+      "ResponseBody": []
+    },
+    {
       "RequestUri": "http://seannsecanary.dfs.core.windows.net/test-filesystem-f519c5a0-ee4f-e4a2-5562-dca79568e1b8/test-file-e4f1f0ef-25c9-8358-dfe2-022cf9265a11?resource=file",
       "RequestMethod": "PUT",
       "RequestHeaders": {
@@ -1104,56 +606,31 @@
         "x-ms-date": "Fri, 03 Apr 2020 21:02:18 GMT",
         "x-ms-return-client-request-id": "true",
         "x-ms-version": "2019-12-12"
->>>>>>> 32e373e2
-      },
-      "RequestBody": null,
-      "StatusCode": 201,
-      "ResponseHeaders": {
-        "Content-Length": "0",
-<<<<<<< HEAD
-        "Date": "Thu, 05 Mar 2020 22:20:51 GMT",
-        "ETag": "\u00220x8D7C1537724ECA1\u0022",
-        "Last-Modified": "Thu, 05 Mar 2020 22:20:52 GMT",
-=======
+      },
+      "RequestBody": null,
+      "StatusCode": 201,
+      "ResponseHeaders": {
+        "Content-Length": "0",
         "Date": "Fri, 03 Apr 2020 21:02:17 GMT",
         "ETag": "\u00220x8D7D8124ADE6D3C\u0022",
         "Last-Modified": "Fri, 03 Apr 2020 21:02:17 GMT",
->>>>>>> 32e373e2
         "Server": [
           "Windows-Azure-HDFS/1.0",
           "Microsoft-HTTPAPI/2.0"
         ],
         "x-ms-client-request-id": "998de259-5e52-19a5-cd86-b7f9527c5109",
-<<<<<<< HEAD
-        "x-ms-request-id": "2891cfe5-f01f-002d-6b3c-f32148000000",
-        "x-ms-version": "2019-10-10"
-=======
         "x-ms-request-id": "fa440211-201f-0097-5efb-091bad000000",
         "x-ms-version": "2019-12-12"
->>>>>>> 32e373e2
-      },
-      "ResponseBody": []
-    },
-    {
-<<<<<<< HEAD
-      "RequestUri": "https://seanstagehierarchical.dfs.core.windows.net/test-filesystem-f519c5a0-ee4f-e4a2-5562-dca79568e1b8/test-file-e4f1f0ef-25c9-8358-dfe2-022cf9265a11?action=getAccessControl",
-=======
+      },
+      "ResponseBody": []
+    },
+    {
       "RequestUri": "http://seannsecanary.dfs.core.windows.net/test-filesystem-f519c5a0-ee4f-e4a2-5562-dca79568e1b8/test-file-e4f1f0ef-25c9-8358-dfe2-022cf9265a11?action=getAccessControl",
->>>>>>> 32e373e2
       "RequestMethod": "HEAD",
       "RequestHeaders": {
         "Authorization": "Sanitized",
         "If-None-Match": "\u0022garbage\u0022",
         "User-Agent": [
-<<<<<<< HEAD
-          "azsdk-net-Storage.Files.DataLake/12.0.0-dev.20200305.1",
-          "(.NET Core 4.6.28325.01; Microsoft Windows 10.0.18363 )"
-        ],
-        "x-ms-client-request-id": "17d36b8e-c198-c1bf-c84f-a2d793e2ab5e",
-        "x-ms-date": "Thu, 05 Mar 2020 22:20:52 GMT",
-        "x-ms-return-client-request-id": "true",
-        "x-ms-version": "2019-10-10"
-=======
           "azsdk-net-Storage.Files.DataLake/12.1.0-dev.20200403.1",
           "(.NET Core 4.6.28325.01; Microsoft Windows 10.0.18362 )"
         ],
@@ -1161,20 +638,13 @@
         "x-ms-date": "Fri, 03 Apr 2020 21:02:18 GMT",
         "x-ms-return-client-request-id": "true",
         "x-ms-version": "2019-12-12"
->>>>>>> 32e373e2
       },
       "RequestBody": null,
       "StatusCode": 200,
       "ResponseHeaders": {
-<<<<<<< HEAD
-        "Date": "Thu, 05 Mar 2020 22:20:52 GMT",
-        "ETag": "\u00220x8D7C1537724ECA1\u0022",
-        "Last-Modified": "Thu, 05 Mar 2020 22:20:52 GMT",
-=======
         "Date": "Fri, 03 Apr 2020 21:02:17 GMT",
         "ETag": "\u00220x8D7D8124ADE6D3C\u0022",
         "Last-Modified": "Fri, 03 Apr 2020 21:02:17 GMT",
->>>>>>> 32e373e2
         "Server": [
           "Windows-Azure-HDFS/1.0",
           "Microsoft-HTTPAPI/2.0"
@@ -1184,32 +654,12 @@
         "x-ms-group": "$superuser",
         "x-ms-owner": "$superuser",
         "x-ms-permissions": "rw-r-----",
-<<<<<<< HEAD
-        "x-ms-request-id": "2891cfe6-f01f-002d-6c3c-f32148000000",
-        "x-ms-version": "2019-10-10"
-=======
         "x-ms-request-id": "fa440212-201f-0097-5ffb-091bad000000",
         "x-ms-version": "2019-12-12"
->>>>>>> 32e373e2
-      },
-      "ResponseBody": []
-    },
-    {
-<<<<<<< HEAD
-      "RequestUri": "https://seanstagehierarchical.blob.core.windows.net/test-filesystem-f519c5a0-ee4f-e4a2-5562-dca79568e1b8?restype=container",
-      "RequestMethod": "DELETE",
-      "RequestHeaders": {
-        "Authorization": "Sanitized",
-        "traceparent": "00-d3b047ed44893d4ebfc83863d712b872-e67b0b09f6898b45-00",
-        "User-Agent": [
-          "azsdk-net-Storage.Files.DataLake/12.0.0-dev.20200305.1",
-          "(.NET Core 4.6.28325.01; Microsoft Windows 10.0.18363 )"
-        ],
-        "x-ms-client-request-id": "e76b80c7-3aa9-0270-885c-ada2b8dc1130",
-        "x-ms-date": "Thu, 05 Mar 2020 22:20:52 GMT",
-        "x-ms-return-client-request-id": "true",
-        "x-ms-version": "2019-10-10"
-=======
+      },
+      "ResponseBody": []
+    },
+    {
       "RequestUri": "http://seannsecanary.blob.core.windows.net/test-filesystem-f519c5a0-ee4f-e4a2-5562-dca79568e1b8?restype=container",
       "RequestMethod": "DELETE",
       "RequestHeaders": {
@@ -1223,49 +673,23 @@
         "x-ms-date": "Fri, 03 Apr 2020 21:02:18 GMT",
         "x-ms-return-client-request-id": "true",
         "x-ms-version": "2019-12-12"
->>>>>>> 32e373e2
       },
       "RequestBody": null,
       "StatusCode": 202,
       "ResponseHeaders": {
         "Content-Length": "0",
-<<<<<<< HEAD
-        "Date": "Thu, 05 Mar 2020 22:20:51 GMT",
-=======
         "Date": "Fri, 03 Apr 2020 21:02:17 GMT",
->>>>>>> 32e373e2
         "Server": [
           "Windows-Azure-Blob/1.0",
           "Microsoft-HTTPAPI/2.0"
         ],
         "x-ms-client-request-id": "e76b80c7-3aa9-0270-885c-ada2b8dc1130",
-<<<<<<< HEAD
-        "x-ms-request-id": "beed5917-601e-002f-773c-f39ff0000000",
-        "x-ms-version": "2019-10-10"
-=======
         "x-ms-request-id": "96224fae-f01e-0012-21fb-093670000000",
         "x-ms-version": "2019-12-12"
->>>>>>> 32e373e2
-      },
-      "ResponseBody": []
-    },
-    {
-<<<<<<< HEAD
-      "RequestUri": "https://seanstagehierarchical.blob.core.windows.net/test-filesystem-0b8eab47-421b-b0ac-c6d4-e9af3b5f6da6?restype=container",
-      "RequestMethod": "PUT",
-      "RequestHeaders": {
-        "Authorization": "Sanitized",
-        "traceparent": "00-cd0102af41903d42ac488f8901fd35ca-22fd1a3887e14145-00",
-        "User-Agent": [
-          "azsdk-net-Storage.Files.DataLake/12.0.0-dev.20200305.1",
-          "(.NET Core 4.6.28325.01; Microsoft Windows 10.0.18363 )"
-        ],
-        "x-ms-blob-public-access": "container",
-        "x-ms-client-request-id": "a81754d7-f993-8459-d3ba-20d451c0c728",
-        "x-ms-date": "Thu, 05 Mar 2020 22:20:52 GMT",
-        "x-ms-return-client-request-id": "true",
-        "x-ms-version": "2019-10-10"
-=======
+      },
+      "ResponseBody": []
+    },
+    {
       "RequestUri": "http://seannsecanary.blob.core.windows.net/test-filesystem-0b8eab47-421b-b0ac-c6d4-e9af3b5f6da6?restype=container",
       "RequestMethod": "PUT",
       "RequestHeaders": {
@@ -1280,52 +704,25 @@
         "x-ms-date": "Fri, 03 Apr 2020 21:02:19 GMT",
         "x-ms-return-client-request-id": "true",
         "x-ms-version": "2019-12-12"
->>>>>>> 32e373e2
-      },
-      "RequestBody": null,
-      "StatusCode": 201,
-      "ResponseHeaders": {
-        "Content-Length": "0",
-<<<<<<< HEAD
-        "Date": "Thu, 05 Mar 2020 22:20:52 GMT",
-        "ETag": "\u00220x8D7C15377790723\u0022",
-        "Last-Modified": "Thu, 05 Mar 2020 22:20:52 GMT",
-=======
+      },
+      "RequestBody": null,
+      "StatusCode": 201,
+      "ResponseHeaders": {
+        "Content-Length": "0",
         "Date": "Fri, 03 Apr 2020 21:02:17 GMT",
         "ETag": "\u00220x8D7D8124B06C8D5\u0022",
         "Last-Modified": "Fri, 03 Apr 2020 21:02:17 GMT",
->>>>>>> 32e373e2
         "Server": [
           "Windows-Azure-Blob/1.0",
           "Microsoft-HTTPAPI/2.0"
         ],
         "x-ms-client-request-id": "a81754d7-f993-8459-d3ba-20d451c0c728",
-<<<<<<< HEAD
-        "x-ms-request-id": "6afb7135-f01e-0012-7f3c-f3e9eb000000",
-        "x-ms-version": "2019-10-10"
-=======
         "x-ms-request-id": "96224fbd-f01e-0012-2dfb-093670000000",
         "x-ms-version": "2019-12-12"
->>>>>>> 32e373e2
-      },
-      "ResponseBody": []
-    },
-    {
-<<<<<<< HEAD
-      "RequestUri": "https://seanstagehierarchical.dfs.core.windows.net/test-filesystem-0b8eab47-421b-b0ac-c6d4-e9af3b5f6da6/test-file-8b5807ef-ffcc-83b9-f6d3-74e14d7f7fc5?resource=file",
-      "RequestMethod": "PUT",
-      "RequestHeaders": {
-        "Authorization": "Sanitized",
-        "traceparent": "00-4ba7443c1cc55849a938a0a8d72135e2-90a785020559cb4c-00",
-        "User-Agent": [
-          "azsdk-net-Storage.Files.DataLake/12.0.0-dev.20200305.1",
-          "(.NET Core 4.6.28325.01; Microsoft Windows 10.0.18363 )"
-        ],
-        "x-ms-client-request-id": "293dcc72-bba9-d884-9b94-b1c084783754",
-        "x-ms-date": "Thu, 05 Mar 2020 22:20:52 GMT",
-        "x-ms-return-client-request-id": "true",
-        "x-ms-version": "2019-10-10"
-=======
+      },
+      "ResponseBody": []
+    },
+    {
       "RequestUri": "http://seannsecanary.dfs.core.windows.net/test-filesystem-0b8eab47-421b-b0ac-c6d4-e9af3b5f6da6/test-file-8b5807ef-ffcc-83b9-f6d3-74e14d7f7fc5?resource=file",
       "RequestMethod": "PUT",
       "RequestHeaders": {
@@ -1339,50 +736,25 @@
         "x-ms-date": "Fri, 03 Apr 2020 21:02:19 GMT",
         "x-ms-return-client-request-id": "true",
         "x-ms-version": "2019-12-12"
->>>>>>> 32e373e2
-      },
-      "RequestBody": null,
-      "StatusCode": 201,
-      "ResponseHeaders": {
-        "Content-Length": "0",
-<<<<<<< HEAD
-        "Date": "Thu, 05 Mar 2020 22:20:52 GMT",
-        "ETag": "\u00220x8D7C15377ABA473\u0022",
-        "Last-Modified": "Thu, 05 Mar 2020 22:20:53 GMT",
-=======
+      },
+      "RequestBody": null,
+      "StatusCode": 201,
+      "ResponseHeaders": {
+        "Content-Length": "0",
         "Date": "Fri, 03 Apr 2020 21:02:17 GMT",
         "ETag": "\u00220x8D7D8124B159666\u0022",
         "Last-Modified": "Fri, 03 Apr 2020 21:02:17 GMT",
->>>>>>> 32e373e2
         "Server": [
           "Windows-Azure-HDFS/1.0",
           "Microsoft-HTTPAPI/2.0"
         ],
         "x-ms-client-request-id": "293dcc72-bba9-d884-9b94-b1c084783754",
-<<<<<<< HEAD
-        "x-ms-request-id": "30548c58-501f-000b-563c-f36950000000",
-        "x-ms-version": "2019-10-10"
-=======
         "x-ms-request-id": "fa440213-201f-0097-60fb-091bad000000",
         "x-ms-version": "2019-12-12"
->>>>>>> 32e373e2
-      },
-      "ResponseBody": []
-    },
-    {
-<<<<<<< HEAD
-      "RequestUri": "https://seanstagehierarchical.blob.core.windows.net/test-filesystem-0b8eab47-421b-b0ac-c6d4-e9af3b5f6da6/test-file-8b5807ef-ffcc-83b9-f6d3-74e14d7f7fc5?comp=lease",
-      "RequestMethod": "PUT",
-      "RequestHeaders": {
-        "Authorization": "Sanitized",
-        "traceparent": "00-2846f1b1af01a547923438f9c976be57-a136120264c1b64c-00",
-        "User-Agent": [
-          "azsdk-net-Storage.Files.DataLake/12.0.0-dev.20200305.1",
-          "(.NET Core 4.6.28325.01; Microsoft Windows 10.0.18363 )"
-        ],
-        "x-ms-client-request-id": "4881ea53-b099-92ee-ec12-34a30243189e",
-        "x-ms-date": "Thu, 05 Mar 2020 22:20:53 GMT",
-=======
+      },
+      "ResponseBody": []
+    },
+    {
       "RequestUri": "http://seannsecanary.blob.core.windows.net/test-filesystem-0b8eab47-421b-b0ac-c6d4-e9af3b5f6da6/test-file-8b5807ef-ffcc-83b9-f6d3-74e14d7f7fc5?comp=lease",
       "RequestMethod": "PUT",
       "RequestHeaders": {
@@ -1394,66 +766,36 @@
         ],
         "x-ms-client-request-id": "4881ea53-b099-92ee-ec12-34a30243189e",
         "x-ms-date": "Fri, 03 Apr 2020 21:02:19 GMT",
->>>>>>> 32e373e2
         "x-ms-lease-action": "acquire",
         "x-ms-lease-duration": "-1",
         "x-ms-proposed-lease-id": "b9465b3b-e0e8-2ae0-f406-b841c0fce016",
         "x-ms-return-client-request-id": "true",
-<<<<<<< HEAD
-        "x-ms-version": "2019-10-10"
-=======
-        "x-ms-version": "2019-12-12"
->>>>>>> 32e373e2
-      },
-      "RequestBody": null,
-      "StatusCode": 201,
-      "ResponseHeaders": {
-        "Content-Length": "0",
-<<<<<<< HEAD
-        "Date": "Thu, 05 Mar 2020 22:20:52 GMT",
-        "ETag": "\u00220x8D7C15377ABA473\u0022",
-        "Last-Modified": "Thu, 05 Mar 2020 22:20:53 GMT",
-=======
+        "x-ms-version": "2019-12-12"
+      },
+      "RequestBody": null,
+      "StatusCode": 201,
+      "ResponseHeaders": {
+        "Content-Length": "0",
         "Date": "Fri, 03 Apr 2020 21:02:17 GMT",
         "ETag": "\u00220x8D7D8124B159666\u0022",
         "Last-Modified": "Fri, 03 Apr 2020 21:02:17 GMT",
->>>>>>> 32e373e2
         "Server": [
           "Windows-Azure-Blob/1.0",
           "Microsoft-HTTPAPI/2.0"
         ],
         "x-ms-client-request-id": "4881ea53-b099-92ee-ec12-34a30243189e",
         "x-ms-lease-id": "b9465b3b-e0e8-2ae0-f406-b841c0fce016",
-<<<<<<< HEAD
-        "x-ms-request-id": "6afb7139-f01e-0012-013c-f3e9eb000000",
-        "x-ms-version": "2019-10-10"
-=======
         "x-ms-request-id": "96224fc9-f01e-0012-34fb-093670000000",
         "x-ms-version": "2019-12-12"
->>>>>>> 32e373e2
-      },
-      "ResponseBody": []
-    },
-    {
-<<<<<<< HEAD
-      "RequestUri": "https://seanstagehierarchical.dfs.core.windows.net/test-filesystem-0b8eab47-421b-b0ac-c6d4-e9af3b5f6da6/test-file-8b5807ef-ffcc-83b9-f6d3-74e14d7f7fc5?action=getAccessControl",
-=======
+      },
+      "ResponseBody": []
+    },
+    {
       "RequestUri": "http://seannsecanary.dfs.core.windows.net/test-filesystem-0b8eab47-421b-b0ac-c6d4-e9af3b5f6da6/test-file-8b5807ef-ffcc-83b9-f6d3-74e14d7f7fc5?action=getAccessControl",
->>>>>>> 32e373e2
       "RequestMethod": "HEAD",
       "RequestHeaders": {
         "Authorization": "Sanitized",
         "User-Agent": [
-<<<<<<< HEAD
-          "azsdk-net-Storage.Files.DataLake/12.0.0-dev.20200305.1",
-          "(.NET Core 4.6.28325.01; Microsoft Windows 10.0.18363 )"
-        ],
-        "x-ms-client-request-id": "d5ed5d39-987b-ba7c-afdc-942e2178d0d0",
-        "x-ms-date": "Thu, 05 Mar 2020 22:20:53 GMT",
-        "x-ms-lease-id": "b9465b3b-e0e8-2ae0-f406-b841c0fce016",
-        "x-ms-return-client-request-id": "true",
-        "x-ms-version": "2019-10-10"
-=======
           "azsdk-net-Storage.Files.DataLake/12.1.0-dev.20200403.1",
           "(.NET Core 4.6.28325.01; Microsoft Windows 10.0.18362 )"
         ],
@@ -1462,20 +804,13 @@
         "x-ms-lease-id": "b9465b3b-e0e8-2ae0-f406-b841c0fce016",
         "x-ms-return-client-request-id": "true",
         "x-ms-version": "2019-12-12"
->>>>>>> 32e373e2
       },
       "RequestBody": null,
       "StatusCode": 200,
       "ResponseHeaders": {
-<<<<<<< HEAD
-        "Date": "Thu, 05 Mar 2020 22:20:52 GMT",
-        "ETag": "\u00220x8D7C15377ABA473\u0022",
-        "Last-Modified": "Thu, 05 Mar 2020 22:20:53 GMT",
-=======
         "Date": "Fri, 03 Apr 2020 21:02:17 GMT",
         "ETag": "\u00220x8D7D8124B159666\u0022",
         "Last-Modified": "Fri, 03 Apr 2020 21:02:17 GMT",
->>>>>>> 32e373e2
         "Server": [
           "Windows-Azure-HDFS/1.0",
           "Microsoft-HTTPAPI/2.0"
@@ -1485,32 +820,12 @@
         "x-ms-group": "$superuser",
         "x-ms-owner": "$superuser",
         "x-ms-permissions": "rw-r-----",
-<<<<<<< HEAD
-        "x-ms-request-id": "30548c59-501f-000b-573c-f36950000000",
-        "x-ms-version": "2019-10-10"
-=======
         "x-ms-request-id": "fa440224-201f-0097-61fb-091bad000000",
         "x-ms-version": "2019-12-12"
->>>>>>> 32e373e2
-      },
-      "ResponseBody": []
-    },
-    {
-<<<<<<< HEAD
-      "RequestUri": "https://seanstagehierarchical.blob.core.windows.net/test-filesystem-0b8eab47-421b-b0ac-c6d4-e9af3b5f6da6?restype=container",
-      "RequestMethod": "DELETE",
-      "RequestHeaders": {
-        "Authorization": "Sanitized",
-        "traceparent": "00-758ef7f182d8bd45bb189b343fc0ec50-9e636fcc0c92a548-00",
-        "User-Agent": [
-          "azsdk-net-Storage.Files.DataLake/12.0.0-dev.20200305.1",
-          "(.NET Core 4.6.28325.01; Microsoft Windows 10.0.18363 )"
-        ],
-        "x-ms-client-request-id": "a56a91fb-4256-1c23-1e9b-362d22e3c3c8",
-        "x-ms-date": "Thu, 05 Mar 2020 22:20:53 GMT",
-        "x-ms-return-client-request-id": "true",
-        "x-ms-version": "2019-10-10"
-=======
+      },
+      "ResponseBody": []
+    },
+    {
       "RequestUri": "http://seannsecanary.blob.core.windows.net/test-filesystem-0b8eab47-421b-b0ac-c6d4-e9af3b5f6da6?restype=container",
       "RequestMethod": "DELETE",
       "RequestHeaders": {
@@ -1524,42 +839,26 @@
         "x-ms-date": "Fri, 03 Apr 2020 21:02:19 GMT",
         "x-ms-return-client-request-id": "true",
         "x-ms-version": "2019-12-12"
->>>>>>> 32e373e2
       },
       "RequestBody": null,
       "StatusCode": 202,
       "ResponseHeaders": {
         "Content-Length": "0",
-<<<<<<< HEAD
-        "Date": "Thu, 05 Mar 2020 22:20:53 GMT",
-=======
         "Date": "Fri, 03 Apr 2020 21:02:17 GMT",
->>>>>>> 32e373e2
         "Server": [
           "Windows-Azure-Blob/1.0",
           "Microsoft-HTTPAPI/2.0"
         ],
         "x-ms-client-request-id": "a56a91fb-4256-1c23-1e9b-362d22e3c3c8",
-<<<<<<< HEAD
-        "x-ms-request-id": "6afb713b-f01e-0012-033c-f3e9eb000000",
-        "x-ms-version": "2019-10-10"
-=======
         "x-ms-request-id": "96224fd4-f01e-0012-3dfb-093670000000",
         "x-ms-version": "2019-12-12"
->>>>>>> 32e373e2
       },
       "ResponseBody": []
     }
   ],
   "Variables": {
-<<<<<<< HEAD
-    "DateTimeOffsetNow": "2020-03-05T14:20:48.1421231-08:00",
-    "RandomSeed": "296955046",
-    "Storage_TestConfigHierarchicalNamespace": "NamespaceTenant\nseanstagehierarchical\nU2FuaXRpemVk\nhttps://seanstagehierarchical.blob.core.windows.net\nhttp://seanstagehierarchical.file.core.windows.net\nhttp://seanstagehierarchical.queue.core.windows.net\nhttp://seanstagehierarchical.table.core.windows.net\n\n\n\n\nhttp://seanstagehierarchical-secondary.blob.core.windows.net\nhttp://seanstagehierarchical-secondary.file.core.windows.net\nhttp://seanstagehierarchical-secondary.queue.core.windows.net\nhttp://seanstagehierarchical-secondary.table.core.windows.net\n68390a19-a643-458b-b726-408abf67b4fc\nSanitized\n72f988bf-86f1-41af-91ab-2d7cd011db47\nhttps://login.microsoftonline.com/\nCloud\nBlobEndpoint=https://seanstagehierarchical.blob.core.windows.net/;QueueEndpoint=http://seanstagehierarchical.queue.core.windows.net/;FileEndpoint=http://seanstagehierarchical.file.core.windows.net/;BlobSecondaryEndpoint=http://seanstagehierarchical-secondary.blob.core.windows.net/;QueueSecondaryEndpoint=http://seanstagehierarchical-secondary.queue.core.windows.net/;FileSecondaryEndpoint=http://seanstagehierarchical-secondary.file.core.windows.net/;AccountName=seanstagehierarchical;AccountKey=Sanitized\n"
-=======
     "DateTimeOffsetNow": "2020-04-03T14:02:15.1605693-07:00",
     "RandomSeed": "296955046",
     "Storage_TestConfigHierarchicalNamespace": "NamespaceTenant\nseannsecanary\nU2FuaXRpemVk\nhttp://seannsecanary.blob.core.windows.net\nhttp://seannsecanary.file.core.windows.net\nhttp://seannsecanary.queue.core.windows.net\nhttp://seannsecanary.table.core.windows.net\n\n\n\n\nhttp://seannsecanary-secondary.blob.core.windows.net\nhttp://seannsecanary-secondary.file.core.windows.net\nhttp://seannsecanary-secondary.queue.core.windows.net\nhttp://seannsecanary-secondary.table.core.windows.net\n68390a19-a643-458b-b726-408abf67b4fc\nSanitized\n72f988bf-86f1-41af-91ab-2d7cd011db47\nhttps://login.microsoftonline.com/\nCloud\nBlobEndpoint=http://seannsecanary.blob.core.windows.net/;QueueEndpoint=http://seannsecanary.queue.core.windows.net/;FileEndpoint=http://seannsecanary.file.core.windows.net/;BlobSecondaryEndpoint=http://seannsecanary-secondary.blob.core.windows.net/;QueueSecondaryEndpoint=http://seannsecanary-secondary.queue.core.windows.net/;FileSecondaryEndpoint=http://seannsecanary-secondary.file.core.windows.net/;AccountName=seannsecanary;AccountKey=Sanitized\n"
->>>>>>> 32e373e2
   }
 }