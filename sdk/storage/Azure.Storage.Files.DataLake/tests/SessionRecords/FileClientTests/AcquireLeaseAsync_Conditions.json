{
  "Entries": [
    {
<<<<<<< HEAD
      "RequestUri": "https://seanstagehierarchical.blob.core.windows.net/test-filesystem-1b2fcc24-9982-c756-0a29-2b3d0eec8c20?restype=container",
      "RequestMethod": "PUT",
      "RequestHeaders": {
        "Authorization": "Sanitized",
        "traceparent": "00-c8871fe972c2e24d96b4fc8d58b8d478-9da438879876024c-00",
        "User-Agent": [
          "azsdk-net-Storage.Files.DataLake/12.0.0-dev.20200305.1",
          "(.NET Core 4.6.28325.01; Microsoft Windows 10.0.18363 )"
        ],
        "x-ms-blob-public-access": "container",
        "x-ms-client-request-id": "32ea4b22-8bb3-cf5a-e8e0-6a8bc4b77c05",
        "x-ms-date": "Thu, 05 Mar 2020 22:15:10 GMT",
        "x-ms-return-client-request-id": "true",
        "x-ms-version": "2019-10-10"
=======
      "RequestUri": "http://seannsecanary.blob.core.windows.net/test-filesystem-1b2fcc24-9982-c756-0a29-2b3d0eec8c20?restype=container",
      "RequestMethod": "PUT",
      "RequestHeaders": {
        "Authorization": "Sanitized",
        "traceparent": "00-73f978af3a66d541980ebbdffba22b69-6e22ba2b1952da4d-00",
        "User-Agent": [
          "azsdk-net-Storage.Files.DataLake/12.1.0-dev.20200403.1",
          "(.NET Core 4.6.28325.01; Microsoft Windows 10.0.18362 )"
        ],
        "x-ms-blob-public-access": "container",
        "x-ms-client-request-id": "32ea4b22-8bb3-cf5a-e8e0-6a8bc4b77c05",
        "x-ms-date": "Fri, 03 Apr 2020 20:58:46 GMT",
        "x-ms-return-client-request-id": "true",
        "x-ms-version": "2019-12-12"
>>>>>>> 32e373e2
      },
      "RequestBody": null,
      "StatusCode": 201,
      "ResponseHeaders": {
        "Content-Length": "0",
<<<<<<< HEAD
        "Date": "Thu, 05 Mar 2020 22:15:10 GMT",
        "ETag": "\u00220x8D7C152AB6F9245\u0022",
        "Last-Modified": "Thu, 05 Mar 2020 22:15:10 GMT",
=======
        "Date": "Fri, 03 Apr 2020 20:58:44 GMT",
        "ETag": "\u00220x8D7D811CCA15606\u0022",
        "Last-Modified": "Fri, 03 Apr 2020 20:58:45 GMT",
>>>>>>> 32e373e2
        "Server": [
          "Windows-Azure-Blob/1.0",
          "Microsoft-HTTPAPI/2.0"
        ],
        "x-ms-client-request-id": "32ea4b22-8bb3-cf5a-e8e0-6a8bc4b77c05",
<<<<<<< HEAD
        "x-ms-request-id": "6ed32da1-401e-0038-093b-f336fb000000",
        "x-ms-version": "2019-10-10"
=======
        "x-ms-request-id": "9621f427-f01e-0012-6cfa-093670000000",
        "x-ms-version": "2019-12-12"
>>>>>>> 32e373e2
      },
      "ResponseBody": []
    },
    {
<<<<<<< HEAD
      "RequestUri": "https://seanstagehierarchical.dfs.core.windows.net/test-filesystem-1b2fcc24-9982-c756-0a29-2b3d0eec8c20/test-file-06675a9a-7326-682c-f34b-67d16cdad5b5?resource=file",
      "RequestMethod": "PUT",
      "RequestHeaders": {
        "Authorization": "Sanitized",
        "traceparent": "00-522bec1b56339c48acf44a5b2c0dd442-5990538483925f48-00",
        "User-Agent": [
          "azsdk-net-Storage.Files.DataLake/12.0.0-dev.20200305.1",
          "(.NET Core 4.6.28325.01; Microsoft Windows 10.0.18363 )"
        ],
        "x-ms-client-request-id": "98e12734-99ed-aeae-1e81-3f682488630e",
        "x-ms-date": "Thu, 05 Mar 2020 22:15:10 GMT",
        "x-ms-return-client-request-id": "true",
        "x-ms-version": "2019-10-10"
=======
      "RequestUri": "http://seannsecanary.dfs.core.windows.net/test-filesystem-1b2fcc24-9982-c756-0a29-2b3d0eec8c20/test-file-06675a9a-7326-682c-f34b-67d16cdad5b5?resource=file",
      "RequestMethod": "PUT",
      "RequestHeaders": {
        "Authorization": "Sanitized",
        "traceparent": "00-9a2622b2a440694d82b20726c40b860b-78c4dc983f9b124f-00",
        "User-Agent": [
          "azsdk-net-Storage.Files.DataLake/12.1.0-dev.20200403.1",
          "(.NET Core 4.6.28325.01; Microsoft Windows 10.0.18362 )"
        ],
        "x-ms-client-request-id": "98e12734-99ed-aeae-1e81-3f682488630e",
        "x-ms-date": "Fri, 03 Apr 2020 20:58:47 GMT",
        "x-ms-return-client-request-id": "true",
        "x-ms-version": "2019-12-12"
>>>>>>> 32e373e2
      },
      "RequestBody": null,
      "StatusCode": 201,
      "ResponseHeaders": {
        "Content-Length": "0",
<<<<<<< HEAD
        "Date": "Thu, 05 Mar 2020 22:15:09 GMT",
        "ETag": "\u00220x8D7C152ABA41205\u0022",
        "Last-Modified": "Thu, 05 Mar 2020 22:15:10 GMT",
=======
        "Date": "Fri, 03 Apr 2020 20:58:44 GMT",
        "ETag": "\u00220x8D7D811CCB3DD7C\u0022",
        "Last-Modified": "Fri, 03 Apr 2020 20:58:45 GMT",
>>>>>>> 32e373e2
        "Server": [
          "Windows-Azure-HDFS/1.0",
          "Microsoft-HTTPAPI/2.0"
        ],
        "x-ms-client-request-id": "98e12734-99ed-aeae-1e81-3f682488630e",
<<<<<<< HEAD
        "x-ms-request-id": "c4760eb4-301f-0040-043b-f39503000000",
        "x-ms-version": "2019-10-10"
=======
        "x-ms-request-id": "fa43feaa-201f-0097-08fa-091bad000000",
        "x-ms-version": "2019-12-12"
>>>>>>> 32e373e2
      },
      "ResponseBody": []
    },
    {
<<<<<<< HEAD
      "RequestUri": "https://seanstagehierarchical.blob.core.windows.net/test-filesystem-1b2fcc24-9982-c756-0a29-2b3d0eec8c20/test-file-06675a9a-7326-682c-f34b-67d16cdad5b5?comp=lease",
      "RequestMethod": "PUT",
      "RequestHeaders": {
        "Authorization": "Sanitized",
        "traceparent": "00-96b3b4425660474d814d54c277300788-04dfb342d3205e4f-00",
        "User-Agent": [
          "azsdk-net-Storage.Files.DataLake/12.0.0-dev.20200305.1",
          "(.NET Core 4.6.28325.01; Microsoft Windows 10.0.18363 )"
        ],
        "x-ms-client-request-id": "9bc30366-b04b-7b60-23a0-aad23e514bc1",
        "x-ms-date": "Thu, 05 Mar 2020 22:15:10 GMT",
=======
      "RequestUri": "http://seannsecanary.blob.core.windows.net/test-filesystem-1b2fcc24-9982-c756-0a29-2b3d0eec8c20/test-file-06675a9a-7326-682c-f34b-67d16cdad5b5?comp=lease",
      "RequestMethod": "PUT",
      "RequestHeaders": {
        "Authorization": "Sanitized",
        "traceparent": "00-1d6680e07447184398590e8c5db4c2ea-d7707b7b78b17241-00",
        "User-Agent": [
          "azsdk-net-Storage.Files.DataLake/12.1.0-dev.20200403.1",
          "(.NET Core 4.6.28325.01; Microsoft Windows 10.0.18362 )"
        ],
        "x-ms-client-request-id": "9bc30366-b04b-7b60-23a0-aad23e514bc1",
        "x-ms-date": "Fri, 03 Apr 2020 20:58:47 GMT",
>>>>>>> 32e373e2
        "x-ms-lease-action": "acquire",
        "x-ms-lease-duration": "15",
        "x-ms-proposed-lease-id": "6e02b50b-b89c-4103-ed1a-5a5d625d18a5",
        "x-ms-return-client-request-id": "true",
<<<<<<< HEAD
        "x-ms-version": "2019-10-10"
=======
        "x-ms-version": "2019-12-12"
>>>>>>> 32e373e2
      },
      "RequestBody": null,
      "StatusCode": 201,
      "ResponseHeaders": {
        "Content-Length": "0",
<<<<<<< HEAD
        "Date": "Thu, 05 Mar 2020 22:15:10 GMT",
        "ETag": "\u00220x8D7C152ABA41205\u0022",
        "Last-Modified": "Thu, 05 Mar 2020 22:15:10 GMT",
=======
        "Date": "Fri, 03 Apr 2020 20:58:45 GMT",
        "ETag": "\u00220x8D7D811CCB3DD7C\u0022",
        "Last-Modified": "Fri, 03 Apr 2020 20:58:45 GMT",
>>>>>>> 32e373e2
        "Server": [
          "Windows-Azure-Blob/1.0",
          "Microsoft-HTTPAPI/2.0"
        ],
        "x-ms-client-request-id": "9bc30366-b04b-7b60-23a0-aad23e514bc1",
        "x-ms-lease-id": "6e02b50b-b89c-4103-ed1a-5a5d625d18a5",
<<<<<<< HEAD
        "x-ms-request-id": "6ed32da8-401e-0038-0b3b-f336fb000000",
        "x-ms-version": "2019-10-10"
=======
        "x-ms-request-id": "9621f43c-f01e-0012-7cfa-093670000000",
        "x-ms-version": "2019-12-12"
>>>>>>> 32e373e2
      },
      "ResponseBody": []
    },
    {
<<<<<<< HEAD
      "RequestUri": "https://seanstagehierarchical.blob.core.windows.net/test-filesystem-1b2fcc24-9982-c756-0a29-2b3d0eec8c20?restype=container",
      "RequestMethod": "DELETE",
      "RequestHeaders": {
        "Authorization": "Sanitized",
        "traceparent": "00-b91a4f720f748144999e4c27e504aa51-84fbfc48f950964f-00",
        "User-Agent": [
          "azsdk-net-Storage.Files.DataLake/12.0.0-dev.20200305.1",
          "(.NET Core 4.6.28325.01; Microsoft Windows 10.0.18363 )"
        ],
        "x-ms-client-request-id": "5ff636f3-7c99-7c5a-0921-215892f5b156",
        "x-ms-date": "Thu, 05 Mar 2020 22:15:11 GMT",
        "x-ms-return-client-request-id": "true",
        "x-ms-version": "2019-10-10"
=======
      "RequestUri": "http://seannsecanary.blob.core.windows.net/test-filesystem-1b2fcc24-9982-c756-0a29-2b3d0eec8c20?restype=container",
      "RequestMethod": "DELETE",
      "RequestHeaders": {
        "Authorization": "Sanitized",
        "traceparent": "00-59db66dbec18c3499df228630289e975-d3f7c39e4b8c014e-00",
        "User-Agent": [
          "azsdk-net-Storage.Files.DataLake/12.1.0-dev.20200403.1",
          "(.NET Core 4.6.28325.01; Microsoft Windows 10.0.18362 )"
        ],
        "x-ms-client-request-id": "5ff636f3-7c99-7c5a-0921-215892f5b156",
        "x-ms-date": "Fri, 03 Apr 2020 20:58:47 GMT",
        "x-ms-return-client-request-id": "true",
        "x-ms-version": "2019-12-12"
>>>>>>> 32e373e2
      },
      "RequestBody": null,
      "StatusCode": 202,
      "ResponseHeaders": {
        "Content-Length": "0",
<<<<<<< HEAD
        "Date": "Thu, 05 Mar 2020 22:15:10 GMT",
=======
        "Date": "Fri, 03 Apr 2020 20:58:45 GMT",
>>>>>>> 32e373e2
        "Server": [
          "Windows-Azure-Blob/1.0",
          "Microsoft-HTTPAPI/2.0"
        ],
        "x-ms-client-request-id": "5ff636f3-7c99-7c5a-0921-215892f5b156",
<<<<<<< HEAD
        "x-ms-request-id": "6ed32daa-401e-0038-0c3b-f336fb000000",
        "x-ms-version": "2019-10-10"
=======
        "x-ms-request-id": "9621f440-f01e-0012-80fa-093670000000",
        "x-ms-version": "2019-12-12"
>>>>>>> 32e373e2
      },
      "ResponseBody": []
    },
    {
<<<<<<< HEAD
      "RequestUri": "https://seanstagehierarchical.blob.core.windows.net/test-filesystem-8116e420-6dc7-4738-edf5-ae3ae930689f?restype=container",
      "RequestMethod": "PUT",
      "RequestHeaders": {
        "Authorization": "Sanitized",
        "traceparent": "00-c562e02690f1484f893b19149b09f4a7-8ad1874d53b35c49-00",
        "User-Agent": [
          "azsdk-net-Storage.Files.DataLake/12.0.0-dev.20200305.1",
          "(.NET Core 4.6.28325.01; Microsoft Windows 10.0.18363 )"
        ],
        "x-ms-blob-public-access": "container",
        "x-ms-client-request-id": "2e0e6f60-a46c-8621-fdaf-71a3ce2092d8",
        "x-ms-date": "Thu, 05 Mar 2020 22:15:11 GMT",
        "x-ms-return-client-request-id": "true",
        "x-ms-version": "2019-10-10"
=======
      "RequestUri": "http://seannsecanary.blob.core.windows.net/test-filesystem-8116e420-6dc7-4738-edf5-ae3ae930689f?restype=container",
      "RequestMethod": "PUT",
      "RequestHeaders": {
        "Authorization": "Sanitized",
        "traceparent": "00-d9dae481dd55934db7406b0639a04ba9-f30362b17e407d42-00",
        "User-Agent": [
          "azsdk-net-Storage.Files.DataLake/12.1.0-dev.20200403.1",
          "(.NET Core 4.6.28325.01; Microsoft Windows 10.0.18362 )"
        ],
        "x-ms-blob-public-access": "container",
        "x-ms-client-request-id": "2e0e6f60-a46c-8621-fdaf-71a3ce2092d8",
        "x-ms-date": "Fri, 03 Apr 2020 20:58:47 GMT",
        "x-ms-return-client-request-id": "true",
        "x-ms-version": "2019-12-12"
>>>>>>> 32e373e2
      },
      "RequestBody": null,
      "StatusCode": 201,
      "ResponseHeaders": {
        "Content-Length": "0",
<<<<<<< HEAD
        "Date": "Thu, 05 Mar 2020 22:15:10 GMT",
        "ETag": "\u00220x8D7C152AC018FCB\u0022",
        "Last-Modified": "Thu, 05 Mar 2020 22:15:11 GMT",
=======
        "Date": "Fri, 03 Apr 2020 20:58:45 GMT",
        "ETag": "\u00220x8D7D811CCDDF4F2\u0022",
        "Last-Modified": "Fri, 03 Apr 2020 20:58:45 GMT",
>>>>>>> 32e373e2
        "Server": [
          "Windows-Azure-Blob/1.0",
          "Microsoft-HTTPAPI/2.0"
        ],
        "x-ms-client-request-id": "2e0e6f60-a46c-8621-fdaf-71a3ce2092d8",
<<<<<<< HEAD
        "x-ms-request-id": "50f7592b-701e-0041-5f3b-f3cadf000000",
        "x-ms-version": "2019-10-10"
=======
        "x-ms-request-id": "9621f448-f01e-0012-07fa-093670000000",
        "x-ms-version": "2019-12-12"
>>>>>>> 32e373e2
      },
      "ResponseBody": []
    },
    {
<<<<<<< HEAD
      "RequestUri": "https://seanstagehierarchical.dfs.core.windows.net/test-filesystem-8116e420-6dc7-4738-edf5-ae3ae930689f/test-file-d1de81b9-a815-34fc-bc2a-4207bc704a31?resource=file",
      "RequestMethod": "PUT",
      "RequestHeaders": {
        "Authorization": "Sanitized",
        "traceparent": "00-e4b621abebafde45bf50c56dd202f51c-40427411ef982244-00",
        "User-Agent": [
          "azsdk-net-Storage.Files.DataLake/12.0.0-dev.20200305.1",
          "(.NET Core 4.6.28325.01; Microsoft Windows 10.0.18363 )"
        ],
        "x-ms-client-request-id": "7c0fd82e-69de-b7e2-73da-7242621aca8d",
        "x-ms-date": "Thu, 05 Mar 2020 22:15:11 GMT",
        "x-ms-return-client-request-id": "true",
        "x-ms-version": "2019-10-10"
=======
      "RequestUri": "http://seannsecanary.dfs.core.windows.net/test-filesystem-8116e420-6dc7-4738-edf5-ae3ae930689f/test-file-d1de81b9-a815-34fc-bc2a-4207bc704a31?resource=file",
      "RequestMethod": "PUT",
      "RequestHeaders": {
        "Authorization": "Sanitized",
        "traceparent": "00-cafb80d06504864fbf7e92abc631fc98-3864feb4808de246-00",
        "User-Agent": [
          "azsdk-net-Storage.Files.DataLake/12.1.0-dev.20200403.1",
          "(.NET Core 4.6.28325.01; Microsoft Windows 10.0.18362 )"
        ],
        "x-ms-client-request-id": "7c0fd82e-69de-b7e2-73da-7242621aca8d",
        "x-ms-date": "Fri, 03 Apr 2020 20:58:47 GMT",
        "x-ms-return-client-request-id": "true",
        "x-ms-version": "2019-12-12"
>>>>>>> 32e373e2
      },
      "RequestBody": null,
      "StatusCode": 201,
      "ResponseHeaders": {
        "Content-Length": "0",
<<<<<<< HEAD
        "Date": "Thu, 05 Mar 2020 22:15:10 GMT",
        "ETag": "\u00220x8D7C152AC38D9DC\u0022",
        "Last-Modified": "Thu, 05 Mar 2020 22:15:11 GMT",
=======
        "Date": "Fri, 03 Apr 2020 20:58:45 GMT",
        "ETag": "\u00220x8D7D811CCF31788\u0022",
        "Last-Modified": "Fri, 03 Apr 2020 20:58:46 GMT",
>>>>>>> 32e373e2
        "Server": [
          "Windows-Azure-HDFS/1.0",
          "Microsoft-HTTPAPI/2.0"
        ],
        "x-ms-client-request-id": "7c0fd82e-69de-b7e2-73da-7242621aca8d",
<<<<<<< HEAD
        "x-ms-request-id": "eca3c138-b01f-003c-4f3b-f3bbfc000000",
        "x-ms-version": "2019-10-10"
=======
        "x-ms-request-id": "fa43feab-201f-0097-09fa-091bad000000",
        "x-ms-version": "2019-12-12"
>>>>>>> 32e373e2
      },
      "ResponseBody": []
    },
    {
<<<<<<< HEAD
      "RequestUri": "https://seanstagehierarchical.blob.core.windows.net/test-filesystem-8116e420-6dc7-4738-edf5-ae3ae930689f/test-file-d1de81b9-a815-34fc-bc2a-4207bc704a31?comp=lease",
      "RequestMethod": "PUT",
      "RequestHeaders": {
        "Authorization": "Sanitized",
        "If-Modified-Since": "Wed, 04 Mar 2020 22:15:10 GMT",
        "traceparent": "00-1106ed588942084d92cf4e24b8a56c64-fb9c606724edab4a-00",
        "User-Agent": [
          "azsdk-net-Storage.Files.DataLake/12.0.0-dev.20200305.1",
          "(.NET Core 4.6.28325.01; Microsoft Windows 10.0.18363 )"
        ],
        "x-ms-client-request-id": "39467d8e-059b-16d8-2090-2ed437251921",
        "x-ms-date": "Thu, 05 Mar 2020 22:15:11 GMT",
=======
      "RequestUri": "http://seannsecanary.blob.core.windows.net/test-filesystem-8116e420-6dc7-4738-edf5-ae3ae930689f/test-file-d1de81b9-a815-34fc-bc2a-4207bc704a31?comp=lease",
      "RequestMethod": "PUT",
      "RequestHeaders": {
        "Authorization": "Sanitized",
        "If-Modified-Since": "Thu, 02 Apr 2020 20:58:46 GMT",
        "traceparent": "00-842ea09cc671684198b8969c524bd7da-c5b7de469836a047-00",
        "User-Agent": [
          "azsdk-net-Storage.Files.DataLake/12.1.0-dev.20200403.1",
          "(.NET Core 4.6.28325.01; Microsoft Windows 10.0.18362 )"
        ],
        "x-ms-client-request-id": "39467d8e-059b-16d8-2090-2ed437251921",
        "x-ms-date": "Fri, 03 Apr 2020 20:58:47 GMT",
>>>>>>> 32e373e2
        "x-ms-lease-action": "acquire",
        "x-ms-lease-duration": "15",
        "x-ms-proposed-lease-id": "18e84064-1746-7fb7-4d09-32bc9e51ba38",
        "x-ms-return-client-request-id": "true",
<<<<<<< HEAD
        "x-ms-version": "2019-10-10"
=======
        "x-ms-version": "2019-12-12"
>>>>>>> 32e373e2
      },
      "RequestBody": null,
      "StatusCode": 201,
      "ResponseHeaders": {
        "Content-Length": "0",
<<<<<<< HEAD
        "Date": "Thu, 05 Mar 2020 22:15:10 GMT",
        "ETag": "\u00220x8D7C152AC38D9DC\u0022",
        "Last-Modified": "Thu, 05 Mar 2020 22:15:11 GMT",
=======
        "Date": "Fri, 03 Apr 2020 20:58:45 GMT",
        "ETag": "\u00220x8D7D811CCF31788\u0022",
        "Last-Modified": "Fri, 03 Apr 2020 20:58:46 GMT",
>>>>>>> 32e373e2
        "Server": [
          "Windows-Azure-Blob/1.0",
          "Microsoft-HTTPAPI/2.0"
        ],
        "x-ms-client-request-id": "39467d8e-059b-16d8-2090-2ed437251921",
        "x-ms-lease-id": "18e84064-1746-7fb7-4d09-32bc9e51ba38",
<<<<<<< HEAD
        "x-ms-request-id": "50f75946-701e-0041-753b-f3cadf000000",
        "x-ms-version": "2019-10-10"
=======
        "x-ms-request-id": "9621f45e-f01e-0012-15fa-093670000000",
        "x-ms-version": "2019-12-12"
>>>>>>> 32e373e2
      },
      "ResponseBody": []
    },
    {
<<<<<<< HEAD
      "RequestUri": "https://seanstagehierarchical.blob.core.windows.net/test-filesystem-8116e420-6dc7-4738-edf5-ae3ae930689f?restype=container",
      "RequestMethod": "DELETE",
      "RequestHeaders": {
        "Authorization": "Sanitized",
        "traceparent": "00-07025584ac7ce24398d90da67391555c-0e4f92f18c55d543-00",
        "User-Agent": [
          "azsdk-net-Storage.Files.DataLake/12.0.0-dev.20200305.1",
          "(.NET Core 4.6.28325.01; Microsoft Windows 10.0.18363 )"
        ],
        "x-ms-client-request-id": "202dad96-800b-069c-4ac2-c3d0a07d19ad",
        "x-ms-date": "Thu, 05 Mar 2020 22:15:11 GMT",
        "x-ms-return-client-request-id": "true",
        "x-ms-version": "2019-10-10"
=======
      "RequestUri": "http://seannsecanary.blob.core.windows.net/test-filesystem-8116e420-6dc7-4738-edf5-ae3ae930689f?restype=container",
      "RequestMethod": "DELETE",
      "RequestHeaders": {
        "Authorization": "Sanitized",
        "traceparent": "00-5576026e85611743a38b247d36c23126-8fff36b94ab7194d-00",
        "User-Agent": [
          "azsdk-net-Storage.Files.DataLake/12.1.0-dev.20200403.1",
          "(.NET Core 4.6.28325.01; Microsoft Windows 10.0.18362 )"
        ],
        "x-ms-client-request-id": "202dad96-800b-069c-4ac2-c3d0a07d19ad",
        "x-ms-date": "Fri, 03 Apr 2020 20:58:47 GMT",
        "x-ms-return-client-request-id": "true",
        "x-ms-version": "2019-12-12"
>>>>>>> 32e373e2
      },
      "RequestBody": null,
      "StatusCode": 202,
      "ResponseHeaders": {
        "Content-Length": "0",
<<<<<<< HEAD
        "Date": "Thu, 05 Mar 2020 22:15:10 GMT",
=======
        "Date": "Fri, 03 Apr 2020 20:58:45 GMT",
>>>>>>> 32e373e2
        "Server": [
          "Windows-Azure-Blob/1.0",
          "Microsoft-HTTPAPI/2.0"
        ],
        "x-ms-client-request-id": "202dad96-800b-069c-4ac2-c3d0a07d19ad",
<<<<<<< HEAD
        "x-ms-request-id": "50f7594e-701e-0041-7c3b-f3cadf000000",
        "x-ms-version": "2019-10-10"
=======
        "x-ms-request-id": "9621f46d-f01e-0012-1ffa-093670000000",
        "x-ms-version": "2019-12-12"
>>>>>>> 32e373e2
      },
      "ResponseBody": []
    },
    {
<<<<<<< HEAD
      "RequestUri": "https://seanstagehierarchical.blob.core.windows.net/test-filesystem-8e27e508-33ba-a843-50af-4c04c0b305b1?restype=container",
      "RequestMethod": "PUT",
      "RequestHeaders": {
        "Authorization": "Sanitized",
        "traceparent": "00-f5c007953138e841a73f7a1cc7cafa3a-f695e93a32cee941-00",
        "User-Agent": [
          "azsdk-net-Storage.Files.DataLake/12.0.0-dev.20200305.1",
          "(.NET Core 4.6.28325.01; Microsoft Windows 10.0.18363 )"
        ],
        "x-ms-blob-public-access": "container",
        "x-ms-client-request-id": "2b1c987d-2847-63a2-6985-d05b34984696",
        "x-ms-date": "Thu, 05 Mar 2020 22:15:12 GMT",
        "x-ms-return-client-request-id": "true",
        "x-ms-version": "2019-10-10"
=======
      "RequestUri": "http://seannsecanary.blob.core.windows.net/test-filesystem-8e27e508-33ba-a843-50af-4c04c0b305b1?restype=container",
      "RequestMethod": "PUT",
      "RequestHeaders": {
        "Authorization": "Sanitized",
        "traceparent": "00-e57dd4d07d7a704f8343b45781678155-76d87350456b794d-00",
        "User-Agent": [
          "azsdk-net-Storage.Files.DataLake/12.1.0-dev.20200403.1",
          "(.NET Core 4.6.28325.01; Microsoft Windows 10.0.18362 )"
        ],
        "x-ms-blob-public-access": "container",
        "x-ms-client-request-id": "2b1c987d-2847-63a2-6985-d05b34984696",
        "x-ms-date": "Fri, 03 Apr 2020 20:58:47 GMT",
        "x-ms-return-client-request-id": "true",
        "x-ms-version": "2019-12-12"
>>>>>>> 32e373e2
      },
      "RequestBody": null,
      "StatusCode": 201,
      "ResponseHeaders": {
        "Content-Length": "0",
<<<<<<< HEAD
        "Date": "Thu, 05 Mar 2020 22:15:11 GMT",
        "ETag": "\u00220x8D7C152AC87384C\u0022",
        "Last-Modified": "Thu, 05 Mar 2020 22:15:12 GMT",
=======
        "Date": "Fri, 03 Apr 2020 20:58:45 GMT",
        "ETag": "\u00220x8D7D811CD1BCC97\u0022",
        "Last-Modified": "Fri, 03 Apr 2020 20:58:46 GMT",
>>>>>>> 32e373e2
        "Server": [
          "Windows-Azure-Blob/1.0",
          "Microsoft-HTTPAPI/2.0"
        ],
        "x-ms-client-request-id": "2b1c987d-2847-63a2-6985-d05b34984696",
<<<<<<< HEAD
        "x-ms-request-id": "b2d640ed-501e-0034-343b-f3a1f3000000",
        "x-ms-version": "2019-10-10"
=======
        "x-ms-request-id": "9621f47d-f01e-0012-27fa-093670000000",
        "x-ms-version": "2019-12-12"
>>>>>>> 32e373e2
      },
      "ResponseBody": []
    },
    {
<<<<<<< HEAD
      "RequestUri": "https://seanstagehierarchical.dfs.core.windows.net/test-filesystem-8e27e508-33ba-a843-50af-4c04c0b305b1/test-file-cef611bd-8f40-0fb5-cf87-f08a3ec585f2?resource=file",
      "RequestMethod": "PUT",
      "RequestHeaders": {
        "Authorization": "Sanitized",
        "traceparent": "00-25c8265ff8015e42b8a51193ad61ee2a-084fcb8febf6644e-00",
        "User-Agent": [
          "azsdk-net-Storage.Files.DataLake/12.0.0-dev.20200305.1",
          "(.NET Core 4.6.28325.01; Microsoft Windows 10.0.18363 )"
        ],
        "x-ms-client-request-id": "11c05de9-2766-ed2f-e20c-5bc0381724a3",
        "x-ms-date": "Thu, 05 Mar 2020 22:15:12 GMT",
        "x-ms-return-client-request-id": "true",
        "x-ms-version": "2019-10-10"
=======
      "RequestUri": "http://seannsecanary.dfs.core.windows.net/test-filesystem-8e27e508-33ba-a843-50af-4c04c0b305b1/test-file-cef611bd-8f40-0fb5-cf87-f08a3ec585f2?resource=file",
      "RequestMethod": "PUT",
      "RequestHeaders": {
        "Authorization": "Sanitized",
        "traceparent": "00-f0a452a7a51aa64db82b0acb0bef52fb-7b5ea6b69d0a9f4a-00",
        "User-Agent": [
          "azsdk-net-Storage.Files.DataLake/12.1.0-dev.20200403.1",
          "(.NET Core 4.6.28325.01; Microsoft Windows 10.0.18362 )"
        ],
        "x-ms-client-request-id": "11c05de9-2766-ed2f-e20c-5bc0381724a3",
        "x-ms-date": "Fri, 03 Apr 2020 20:58:47 GMT",
        "x-ms-return-client-request-id": "true",
        "x-ms-version": "2019-12-12"
>>>>>>> 32e373e2
      },
      "RequestBody": null,
      "StatusCode": 201,
      "ResponseHeaders": {
        "Content-Length": "0",
<<<<<<< HEAD
        "Date": "Thu, 05 Mar 2020 22:15:12 GMT",
        "ETag": "\u00220x8D7C152ACB985C1\u0022",
        "Last-Modified": "Thu, 05 Mar 2020 22:15:12 GMT",
=======
        "Date": "Fri, 03 Apr 2020 20:58:45 GMT",
        "ETag": "\u00220x8D7D811CD2CB1FF\u0022",
        "Last-Modified": "Fri, 03 Apr 2020 20:58:46 GMT",
>>>>>>> 32e373e2
        "Server": [
          "Windows-Azure-HDFS/1.0",
          "Microsoft-HTTPAPI/2.0"
        ],
        "x-ms-client-request-id": "11c05de9-2766-ed2f-e20c-5bc0381724a3",
<<<<<<< HEAD
        "x-ms-request-id": "c7d2fbc6-001f-0039-333b-f36927000000",
        "x-ms-version": "2019-10-10"
=======
        "x-ms-request-id": "fa43feac-201f-0097-0afa-091bad000000",
        "x-ms-version": "2019-12-12"
>>>>>>> 32e373e2
      },
      "ResponseBody": []
    },
    {
<<<<<<< HEAD
      "RequestUri": "https://seanstagehierarchical.blob.core.windows.net/test-filesystem-8e27e508-33ba-a843-50af-4c04c0b305b1/test-file-cef611bd-8f40-0fb5-cf87-f08a3ec585f2?comp=lease",
      "RequestMethod": "PUT",
      "RequestHeaders": {
        "Authorization": "Sanitized",
        "If-Unmodified-Since": "Fri, 06 Mar 2020 22:15:10 GMT",
        "traceparent": "00-e52230e89bc6ea48a3cbfed69126c835-2b958b426c26ba40-00",
        "User-Agent": [
          "azsdk-net-Storage.Files.DataLake/12.0.0-dev.20200305.1",
          "(.NET Core 4.6.28325.01; Microsoft Windows 10.0.18363 )"
        ],
        "x-ms-client-request-id": "4a727cb5-1319-caf3-5edd-681f88c97ea0",
        "x-ms-date": "Thu, 05 Mar 2020 22:15:12 GMT",
=======
      "RequestUri": "http://seannsecanary.blob.core.windows.net/test-filesystem-8e27e508-33ba-a843-50af-4c04c0b305b1/test-file-cef611bd-8f40-0fb5-cf87-f08a3ec585f2?comp=lease",
      "RequestMethod": "PUT",
      "RequestHeaders": {
        "Authorization": "Sanitized",
        "If-Unmodified-Since": "Sat, 04 Apr 2020 20:58:46 GMT",
        "traceparent": "00-7fd2df98a944e34b8dca28daece9648c-65c38e3d0d82a141-00",
        "User-Agent": [
          "azsdk-net-Storage.Files.DataLake/12.1.0-dev.20200403.1",
          "(.NET Core 4.6.28325.01; Microsoft Windows 10.0.18362 )"
        ],
        "x-ms-client-request-id": "4a727cb5-1319-caf3-5edd-681f88c97ea0",
        "x-ms-date": "Fri, 03 Apr 2020 20:58:47 GMT",
>>>>>>> 32e373e2
        "x-ms-lease-action": "acquire",
        "x-ms-lease-duration": "15",
        "x-ms-proposed-lease-id": "58a1ddff-1e11-e2ff-a846-9f656f42e713",
        "x-ms-return-client-request-id": "true",
<<<<<<< HEAD
        "x-ms-version": "2019-10-10"
=======
        "x-ms-version": "2019-12-12"
>>>>>>> 32e373e2
      },
      "RequestBody": null,
      "StatusCode": 201,
      "ResponseHeaders": {
        "Content-Length": "0",
<<<<<<< HEAD
        "Date": "Thu, 05 Mar 2020 22:15:12 GMT",
        "ETag": "\u00220x8D7C152ACB985C1\u0022",
        "Last-Modified": "Thu, 05 Mar 2020 22:15:12 GMT",
=======
        "Date": "Fri, 03 Apr 2020 20:58:45 GMT",
        "ETag": "\u00220x8D7D811CD2CB1FF\u0022",
        "Last-Modified": "Fri, 03 Apr 2020 20:58:46 GMT",
>>>>>>> 32e373e2
        "Server": [
          "Windows-Azure-Blob/1.0",
          "Microsoft-HTTPAPI/2.0"
        ],
        "x-ms-client-request-id": "4a727cb5-1319-caf3-5edd-681f88c97ea0",
        "x-ms-lease-id": "58a1ddff-1e11-e2ff-a846-9f656f42e713",
<<<<<<< HEAD
        "x-ms-request-id": "b2d640f8-501e-0034-3b3b-f3a1f3000000",
        "x-ms-version": "2019-10-10"
=======
        "x-ms-request-id": "9621f49d-f01e-0012-3efa-093670000000",
        "x-ms-version": "2019-12-12"
>>>>>>> 32e373e2
      },
      "ResponseBody": []
    },
    {
<<<<<<< HEAD
      "RequestUri": "https://seanstagehierarchical.blob.core.windows.net/test-filesystem-8e27e508-33ba-a843-50af-4c04c0b305b1?restype=container",
      "RequestMethod": "DELETE",
      "RequestHeaders": {
        "Authorization": "Sanitized",
        "traceparent": "00-4e27c147e504974aaf318d2b285f15b3-223c0b95ee2f0042-00",
        "User-Agent": [
          "azsdk-net-Storage.Files.DataLake/12.0.0-dev.20200305.1",
          "(.NET Core 4.6.28325.01; Microsoft Windows 10.0.18363 )"
        ],
        "x-ms-client-request-id": "f2b087ce-9dcf-08fa-f8d6-83270a6c09e2",
        "x-ms-date": "Thu, 05 Mar 2020 22:15:12 GMT",
        "x-ms-return-client-request-id": "true",
        "x-ms-version": "2019-10-10"
=======
      "RequestUri": "http://seannsecanary.blob.core.windows.net/test-filesystem-8e27e508-33ba-a843-50af-4c04c0b305b1?restype=container",
      "RequestMethod": "DELETE",
      "RequestHeaders": {
        "Authorization": "Sanitized",
        "traceparent": "00-8453760fbdae9f428ceb039ffb8fae1e-0a7e552560612444-00",
        "User-Agent": [
          "azsdk-net-Storage.Files.DataLake/12.1.0-dev.20200403.1",
          "(.NET Core 4.6.28325.01; Microsoft Windows 10.0.18362 )"
        ],
        "x-ms-client-request-id": "f2b087ce-9dcf-08fa-f8d6-83270a6c09e2",
        "x-ms-date": "Fri, 03 Apr 2020 20:58:48 GMT",
        "x-ms-return-client-request-id": "true",
        "x-ms-version": "2019-12-12"
>>>>>>> 32e373e2
      },
      "RequestBody": null,
      "StatusCode": 202,
      "ResponseHeaders": {
        "Content-Length": "0",
<<<<<<< HEAD
        "Date": "Thu, 05 Mar 2020 22:15:12 GMT",
=======
        "Date": "Fri, 03 Apr 2020 20:58:46 GMT",
>>>>>>> 32e373e2
        "Server": [
          "Windows-Azure-Blob/1.0",
          "Microsoft-HTTPAPI/2.0"
        ],
        "x-ms-client-request-id": "f2b087ce-9dcf-08fa-f8d6-83270a6c09e2",
<<<<<<< HEAD
        "x-ms-request-id": "b2d640fc-501e-0034-3f3b-f3a1f3000000",
        "x-ms-version": "2019-10-10"
=======
        "x-ms-request-id": "9621f4a1-f01e-0012-41fa-093670000000",
        "x-ms-version": "2019-12-12"
>>>>>>> 32e373e2
      },
      "ResponseBody": []
    },
    {
<<<<<<< HEAD
      "RequestUri": "https://seanstagehierarchical.blob.core.windows.net/test-filesystem-3665a41a-2b05-72a1-dde6-f8096779f1e9?restype=container",
      "RequestMethod": "PUT",
      "RequestHeaders": {
        "Authorization": "Sanitized",
        "traceparent": "00-132f2ad24504e94d85d5f673bac14335-23b4bed763ea7143-00",
        "User-Agent": [
          "azsdk-net-Storage.Files.DataLake/12.0.0-dev.20200305.1",
          "(.NET Core 4.6.28325.01; Microsoft Windows 10.0.18363 )"
        ],
        "x-ms-blob-public-access": "container",
        "x-ms-client-request-id": "345fc906-2d0e-a3fa-e53e-14e9a4f0a17e",
        "x-ms-date": "Thu, 05 Mar 2020 22:15:12 GMT",
        "x-ms-return-client-request-id": "true",
        "x-ms-version": "2019-10-10"
=======
      "RequestUri": "http://seannsecanary.blob.core.windows.net/test-filesystem-3665a41a-2b05-72a1-dde6-f8096779f1e9?restype=container",
      "RequestMethod": "PUT",
      "RequestHeaders": {
        "Authorization": "Sanitized",
        "traceparent": "00-4e9f8d7fd3f7b240be1d717cd01e627f-01616ac810594a40-00",
        "User-Agent": [
          "azsdk-net-Storage.Files.DataLake/12.1.0-dev.20200403.1",
          "(.NET Core 4.6.28325.01; Microsoft Windows 10.0.18362 )"
        ],
        "x-ms-blob-public-access": "container",
        "x-ms-client-request-id": "345fc906-2d0e-a3fa-e53e-14e9a4f0a17e",
        "x-ms-date": "Fri, 03 Apr 2020 20:58:48 GMT",
        "x-ms-return-client-request-id": "true",
        "x-ms-version": "2019-12-12"
>>>>>>> 32e373e2
      },
      "RequestBody": null,
      "StatusCode": 201,
      "ResponseHeaders": {
        "Content-Length": "0",
<<<<<<< HEAD
        "Date": "Thu, 05 Mar 2020 22:15:12 GMT",
        "ETag": "\u00220x8D7C152AD0070F0\u0022",
        "Last-Modified": "Thu, 05 Mar 2020 22:15:13 GMT",
=======
        "Date": "Fri, 03 Apr 2020 20:58:46 GMT",
        "ETag": "\u00220x8D7D811CD5A8ECB\u0022",
        "Last-Modified": "Fri, 03 Apr 2020 20:58:46 GMT",
>>>>>>> 32e373e2
        "Server": [
          "Windows-Azure-Blob/1.0",
          "Microsoft-HTTPAPI/2.0"
        ],
        "x-ms-client-request-id": "345fc906-2d0e-a3fa-e53e-14e9a4f0a17e",
<<<<<<< HEAD
        "x-ms-request-id": "d522daae-301e-0022-023b-f35724000000",
        "x-ms-version": "2019-10-10"
=======
        "x-ms-request-id": "9621f4ba-f01e-0012-52fa-093670000000",
        "x-ms-version": "2019-12-12"
>>>>>>> 32e373e2
      },
      "ResponseBody": []
    },
    {
<<<<<<< HEAD
      "RequestUri": "https://seanstagehierarchical.dfs.core.windows.net/test-filesystem-3665a41a-2b05-72a1-dde6-f8096779f1e9/test-file-a1ad99e4-081b-8ec8-d4de-e96ad602b266?resource=file",
      "RequestMethod": "PUT",
      "RequestHeaders": {
        "Authorization": "Sanitized",
        "traceparent": "00-e751a9cec1cd1f49a187bd13a8c5f76c-508c2a03a232ff44-00",
        "User-Agent": [
          "azsdk-net-Storage.Files.DataLake/12.0.0-dev.20200305.1",
          "(.NET Core 4.6.28325.01; Microsoft Windows 10.0.18363 )"
        ],
        "x-ms-client-request-id": "26bad6f9-dfca-fdc8-00d0-6030438fcde3",
        "x-ms-date": "Thu, 05 Mar 2020 22:15:13 GMT",
        "x-ms-return-client-request-id": "true",
        "x-ms-version": "2019-10-10"
=======
      "RequestUri": "http://seannsecanary.dfs.core.windows.net/test-filesystem-3665a41a-2b05-72a1-dde6-f8096779f1e9/test-file-a1ad99e4-081b-8ec8-d4de-e96ad602b266?resource=file",
      "RequestMethod": "PUT",
      "RequestHeaders": {
        "Authorization": "Sanitized",
        "traceparent": "00-c284c79d9a6a4f48842629ada90b3257-31e99b70a1785e41-00",
        "User-Agent": [
          "azsdk-net-Storage.Files.DataLake/12.1.0-dev.20200403.1",
          "(.NET Core 4.6.28325.01; Microsoft Windows 10.0.18362 )"
        ],
        "x-ms-client-request-id": "26bad6f9-dfca-fdc8-00d0-6030438fcde3",
        "x-ms-date": "Fri, 03 Apr 2020 20:58:48 GMT",
        "x-ms-return-client-request-id": "true",
        "x-ms-version": "2019-12-12"
>>>>>>> 32e373e2
      },
      "RequestBody": null,
      "StatusCode": 201,
      "ResponseHeaders": {
        "Content-Length": "0",
<<<<<<< HEAD
        "Date": "Thu, 05 Mar 2020 22:15:12 GMT",
        "ETag": "\u00220x8D7C152AD330A88\u0022",
        "Last-Modified": "Thu, 05 Mar 2020 22:15:13 GMT",
=======
        "Date": "Fri, 03 Apr 2020 20:58:46 GMT",
        "ETag": "\u00220x8D7D811CD6AF285\u0022",
        "Last-Modified": "Fri, 03 Apr 2020 20:58:46 GMT",
>>>>>>> 32e373e2
        "Server": [
          "Windows-Azure-HDFS/1.0",
          "Microsoft-HTTPAPI/2.0"
        ],
        "x-ms-client-request-id": "26bad6f9-dfca-fdc8-00d0-6030438fcde3",
<<<<<<< HEAD
        "x-ms-request-id": "77c94031-501f-001b-3b3b-f3ac38000000",
        "x-ms-version": "2019-10-10"
=======
        "x-ms-request-id": "fa43feaf-201f-0097-0dfa-091bad000000",
        "x-ms-version": "2019-12-12"
>>>>>>> 32e373e2
      },
      "ResponseBody": []
    },
    {
<<<<<<< HEAD
      "RequestUri": "https://seanstagehierarchical.blob.core.windows.net/test-filesystem-3665a41a-2b05-72a1-dde6-f8096779f1e9/test-file-a1ad99e4-081b-8ec8-d4de-e96ad602b266",
=======
      "RequestUri": "http://seannsecanary.blob.core.windows.net/test-filesystem-3665a41a-2b05-72a1-dde6-f8096779f1e9/test-file-a1ad99e4-081b-8ec8-d4de-e96ad602b266",
>>>>>>> 32e373e2
      "RequestMethod": "HEAD",
      "RequestHeaders": {
        "Authorization": "Sanitized",
        "User-Agent": [
<<<<<<< HEAD
          "azsdk-net-Storage.Files.DataLake/12.0.0-dev.20200305.1",
          "(.NET Core 4.6.28325.01; Microsoft Windows 10.0.18363 )"
        ],
        "x-ms-client-request-id": "c74f37e0-5364-f66f-7392-6769ae5a1013",
        "x-ms-date": "Thu, 05 Mar 2020 22:15:13 GMT",
        "x-ms-return-client-request-id": "true",
        "x-ms-version": "2019-10-10"
=======
          "azsdk-net-Storage.Files.DataLake/12.1.0-dev.20200403.1",
          "(.NET Core 4.6.28325.01; Microsoft Windows 10.0.18362 )"
        ],
        "x-ms-client-request-id": "c74f37e0-5364-f66f-7392-6769ae5a1013",
        "x-ms-date": "Fri, 03 Apr 2020 20:58:48 GMT",
        "x-ms-return-client-request-id": "true",
        "x-ms-version": "2019-12-12"
>>>>>>> 32e373e2
      },
      "RequestBody": null,
      "StatusCode": 200,
      "ResponseHeaders": {
        "Accept-Ranges": "bytes",
        "Content-Length": "0",
        "Content-Type": "application/octet-stream",
<<<<<<< HEAD
        "Date": "Thu, 05 Mar 2020 22:15:12 GMT",
        "ETag": "\u00220x8D7C152AD330A88\u0022",
        "Last-Modified": "Thu, 05 Mar 2020 22:15:13 GMT",
=======
        "Date": "Fri, 03 Apr 2020 20:58:46 GMT",
        "ETag": "\u00220x8D7D811CD6AF285\u0022",
        "Last-Modified": "Fri, 03 Apr 2020 20:58:46 GMT",
>>>>>>> 32e373e2
        "Server": [
          "Windows-Azure-Blob/1.0",
          "Microsoft-HTTPAPI/2.0"
        ],
        "x-ms-access-tier": "Hot",
        "x-ms-access-tier-inferred": "true",
        "x-ms-blob-type": "BlockBlob",
        "x-ms-client-request-id": "c74f37e0-5364-f66f-7392-6769ae5a1013",
<<<<<<< HEAD
        "x-ms-creation-time": "Thu, 05 Mar 2020 22:15:13 GMT",
        "x-ms-lease-state": "available",
        "x-ms-lease-status": "unlocked",
        "x-ms-request-id": "d522dab6-301e-0022-053b-f35724000000",
        "x-ms-server-encrypted": "true",
        "x-ms-version": "2019-10-10"
=======
        "x-ms-creation-time": "Fri, 03 Apr 2020 20:58:46 GMT",
        "x-ms-lease-state": "available",
        "x-ms-lease-status": "unlocked",
        "x-ms-request-id": "9621f501-f01e-0012-15fa-093670000000",
        "x-ms-server-encrypted": "true",
        "x-ms-version": "2019-12-12"
>>>>>>> 32e373e2
      },
      "ResponseBody": []
    },
    {
<<<<<<< HEAD
      "RequestUri": "https://seanstagehierarchical.blob.core.windows.net/test-filesystem-3665a41a-2b05-72a1-dde6-f8096779f1e9/test-file-a1ad99e4-081b-8ec8-d4de-e96ad602b266?comp=lease",
      "RequestMethod": "PUT",
      "RequestHeaders": {
        "Authorization": "Sanitized",
        "If-Match": "\u00220x8D7C152AD330A88\u0022",
        "traceparent": "00-bebf9f6c6beec94f85792c9f59ee6527-000142364879ea49-00",
        "User-Agent": [
          "azsdk-net-Storage.Files.DataLake/12.0.0-dev.20200305.1",
          "(.NET Core 4.6.28325.01; Microsoft Windows 10.0.18363 )"
        ],
        "x-ms-client-request-id": "b58d5157-509d-a788-1d7a-8cb52432d8f0",
        "x-ms-date": "Thu, 05 Mar 2020 22:15:13 GMT",
=======
      "RequestUri": "http://seannsecanary.blob.core.windows.net/test-filesystem-3665a41a-2b05-72a1-dde6-f8096779f1e9/test-file-a1ad99e4-081b-8ec8-d4de-e96ad602b266?comp=lease",
      "RequestMethod": "PUT",
      "RequestHeaders": {
        "Authorization": "Sanitized",
        "If-Match": "\u00220x8D7D811CD6AF285\u0022",
        "traceparent": "00-69b2be5d2cf0d444aa70b332d3566e03-8eb6a1b810aa5b45-00",
        "User-Agent": [
          "azsdk-net-Storage.Files.DataLake/12.1.0-dev.20200403.1",
          "(.NET Core 4.6.28325.01; Microsoft Windows 10.0.18362 )"
        ],
        "x-ms-client-request-id": "b58d5157-509d-a788-1d7a-8cb52432d8f0",
        "x-ms-date": "Fri, 03 Apr 2020 20:58:48 GMT",
>>>>>>> 32e373e2
        "x-ms-lease-action": "acquire",
        "x-ms-lease-duration": "15",
        "x-ms-proposed-lease-id": "8f83ae8b-03ed-2863-be60-316deded18ec",
        "x-ms-return-client-request-id": "true",
<<<<<<< HEAD
        "x-ms-version": "2019-10-10"
=======
        "x-ms-version": "2019-12-12"
>>>>>>> 32e373e2
      },
      "RequestBody": null,
      "StatusCode": 201,
      "ResponseHeaders": {
        "Content-Length": "0",
<<<<<<< HEAD
        "Date": "Thu, 05 Mar 2020 22:15:12 GMT",
        "ETag": "\u00220x8D7C152AD330A88\u0022",
        "Last-Modified": "Thu, 05 Mar 2020 22:15:13 GMT",
=======
        "Date": "Fri, 03 Apr 2020 20:58:46 GMT",
        "ETag": "\u00220x8D7D811CD6AF285\u0022",
        "Last-Modified": "Fri, 03 Apr 2020 20:58:46 GMT",
>>>>>>> 32e373e2
        "Server": [
          "Windows-Azure-Blob/1.0",
          "Microsoft-HTTPAPI/2.0"
        ],
        "x-ms-client-request-id": "b58d5157-509d-a788-1d7a-8cb52432d8f0",
        "x-ms-lease-id": "8f83ae8b-03ed-2863-be60-316deded18ec",
<<<<<<< HEAD
        "x-ms-request-id": "d522daba-301e-0022-083b-f35724000000",
        "x-ms-version": "2019-10-10"
=======
        "x-ms-request-id": "9621f507-f01e-0012-1afa-093670000000",
        "x-ms-version": "2019-12-12"
>>>>>>> 32e373e2
      },
      "ResponseBody": []
    },
    {
<<<<<<< HEAD
      "RequestUri": "https://seanstagehierarchical.blob.core.windows.net/test-filesystem-3665a41a-2b05-72a1-dde6-f8096779f1e9?restype=container",
      "RequestMethod": "DELETE",
      "RequestHeaders": {
        "Authorization": "Sanitized",
        "traceparent": "00-082ea5d112ed4047af5193c62d7aea68-61423630d0c2ff4f-00",
        "User-Agent": [
          "azsdk-net-Storage.Files.DataLake/12.0.0-dev.20200305.1",
          "(.NET Core 4.6.28325.01; Microsoft Windows 10.0.18363 )"
        ],
        "x-ms-client-request-id": "5c1154c5-5acd-6875-eb8e-99a441e6dadf",
        "x-ms-date": "Thu, 05 Mar 2020 22:15:13 GMT",
        "x-ms-return-client-request-id": "true",
        "x-ms-version": "2019-10-10"
=======
      "RequestUri": "http://seannsecanary.blob.core.windows.net/test-filesystem-3665a41a-2b05-72a1-dde6-f8096779f1e9?restype=container",
      "RequestMethod": "DELETE",
      "RequestHeaders": {
        "Authorization": "Sanitized",
        "traceparent": "00-d78a39a26b51f04d94b1aa5e0ef48564-2a189f7c96ae1f40-00",
        "User-Agent": [
          "azsdk-net-Storage.Files.DataLake/12.1.0-dev.20200403.1",
          "(.NET Core 4.6.28325.01; Microsoft Windows 10.0.18362 )"
        ],
        "x-ms-client-request-id": "5c1154c5-5acd-6875-eb8e-99a441e6dadf",
        "x-ms-date": "Fri, 03 Apr 2020 20:58:48 GMT",
        "x-ms-return-client-request-id": "true",
        "x-ms-version": "2019-12-12"
>>>>>>> 32e373e2
      },
      "RequestBody": null,
      "StatusCode": 202,
      "ResponseHeaders": {
        "Content-Length": "0",
<<<<<<< HEAD
        "Date": "Thu, 05 Mar 2020 22:15:12 GMT",
=======
        "Date": "Fri, 03 Apr 2020 20:58:46 GMT",
>>>>>>> 32e373e2
        "Server": [
          "Windows-Azure-Blob/1.0",
          "Microsoft-HTTPAPI/2.0"
        ],
        "x-ms-client-request-id": "5c1154c5-5acd-6875-eb8e-99a441e6dadf",
<<<<<<< HEAD
        "x-ms-request-id": "d522dabc-301e-0022-0a3b-f35724000000",
        "x-ms-version": "2019-10-10"
=======
        "x-ms-request-id": "9621f517-f01e-0012-27fa-093670000000",
        "x-ms-version": "2019-12-12"
>>>>>>> 32e373e2
      },
      "ResponseBody": []
    },
    {
<<<<<<< HEAD
      "RequestUri": "https://seanstagehierarchical.blob.core.windows.net/test-filesystem-dcf35325-e488-059e-917a-194d9a219896?restype=container",
      "RequestMethod": "PUT",
      "RequestHeaders": {
        "Authorization": "Sanitized",
        "traceparent": "00-7e5446aefc7f434e960904a4b142d60c-f5011a1f9d817f40-00",
        "User-Agent": [
          "azsdk-net-Storage.Files.DataLake/12.0.0-dev.20200305.1",
          "(.NET Core 4.6.28325.01; Microsoft Windows 10.0.18363 )"
        ],
        "x-ms-blob-public-access": "container",
        "x-ms-client-request-id": "bc41d575-b393-e1d0-b50b-cb524128cdc9",
        "x-ms-date": "Thu, 05 Mar 2020 22:15:13 GMT",
        "x-ms-return-client-request-id": "true",
        "x-ms-version": "2019-10-10"
=======
      "RequestUri": "http://seannsecanary.blob.core.windows.net/test-filesystem-dcf35325-e488-059e-917a-194d9a219896?restype=container",
      "RequestMethod": "PUT",
      "RequestHeaders": {
        "Authorization": "Sanitized",
        "traceparent": "00-29b57fb62c8b45418eb13c3749121e2e-0640c846431fc241-00",
        "User-Agent": [
          "azsdk-net-Storage.Files.DataLake/12.1.0-dev.20200403.1",
          "(.NET Core 4.6.28325.01; Microsoft Windows 10.0.18362 )"
        ],
        "x-ms-blob-public-access": "container",
        "x-ms-client-request-id": "bc41d575-b393-e1d0-b50b-cb524128cdc9",
        "x-ms-date": "Fri, 03 Apr 2020 20:58:48 GMT",
        "x-ms-return-client-request-id": "true",
        "x-ms-version": "2019-12-12"
>>>>>>> 32e373e2
      },
      "RequestBody": null,
      "StatusCode": 201,
      "ResponseHeaders": {
        "Content-Length": "0",
<<<<<<< HEAD
        "Date": "Thu, 05 Mar 2020 22:15:13 GMT",
        "ETag": "\u00220x8D7C152AD8B673F\u0022",
        "Last-Modified": "Thu, 05 Mar 2020 22:15:13 GMT",
=======
        "Date": "Fri, 03 Apr 2020 20:58:46 GMT",
        "ETag": "\u00220x8D7D811CDA40151\u0022",
        "Last-Modified": "Fri, 03 Apr 2020 20:58:47 GMT",
>>>>>>> 32e373e2
        "Server": [
          "Windows-Azure-Blob/1.0",
          "Microsoft-HTTPAPI/2.0"
        ],
        "x-ms-client-request-id": "bc41d575-b393-e1d0-b50b-cb524128cdc9",
<<<<<<< HEAD
        "x-ms-request-id": "33bad375-201e-002e-043b-f3c02c000000",
        "x-ms-version": "2019-10-10"
=======
        "x-ms-request-id": "9621f523-f01e-0012-2ffa-093670000000",
        "x-ms-version": "2019-12-12"
>>>>>>> 32e373e2
      },
      "ResponseBody": []
    },
    {
<<<<<<< HEAD
      "RequestUri": "https://seanstagehierarchical.dfs.core.windows.net/test-filesystem-dcf35325-e488-059e-917a-194d9a219896/test-file-0db902f6-0bf6-a9be-2f59-c760e7b84c75?resource=file",
      "RequestMethod": "PUT",
      "RequestHeaders": {
        "Authorization": "Sanitized",
        "traceparent": "00-7d8004440e97304fbb0fd389d1e603a1-f158f7d217d52845-00",
        "User-Agent": [
          "azsdk-net-Storage.Files.DataLake/12.0.0-dev.20200305.1",
          "(.NET Core 4.6.28325.01; Microsoft Windows 10.0.18363 )"
        ],
        "x-ms-client-request-id": "b6ef335b-c361-6abe-1798-8c39ec6ff9fd",
        "x-ms-date": "Thu, 05 Mar 2020 22:15:14 GMT",
        "x-ms-return-client-request-id": "true",
        "x-ms-version": "2019-10-10"
=======
      "RequestUri": "http://seannsecanary.dfs.core.windows.net/test-filesystem-dcf35325-e488-059e-917a-194d9a219896/test-file-0db902f6-0bf6-a9be-2f59-c760e7b84c75?resource=file",
      "RequestMethod": "PUT",
      "RequestHeaders": {
        "Authorization": "Sanitized",
        "traceparent": "00-7bcaf950d7941b4e8310c12597031b18-e524817eb927c845-00",
        "User-Agent": [
          "azsdk-net-Storage.Files.DataLake/12.1.0-dev.20200403.1",
          "(.NET Core 4.6.28325.01; Microsoft Windows 10.0.18362 )"
        ],
        "x-ms-client-request-id": "b6ef335b-c361-6abe-1798-8c39ec6ff9fd",
        "x-ms-date": "Fri, 03 Apr 2020 20:58:48 GMT",
        "x-ms-return-client-request-id": "true",
        "x-ms-version": "2019-12-12"
>>>>>>> 32e373e2
      },
      "RequestBody": null,
      "StatusCode": 201,
      "ResponseHeaders": {
        "Content-Length": "0",
<<<<<<< HEAD
        "Date": "Thu, 05 Mar 2020 22:15:13 GMT",
        "ETag": "\u00220x8D7C152ADC12A9E\u0022",
        "Last-Modified": "Thu, 05 Mar 2020 22:15:14 GMT",
=======
        "Date": "Fri, 03 Apr 2020 20:58:46 GMT",
        "ETag": "\u00220x8D7D811CDB51CED\u0022",
        "Last-Modified": "Fri, 03 Apr 2020 20:58:47 GMT",
>>>>>>> 32e373e2
        "Server": [
          "Windows-Azure-HDFS/1.0",
          "Microsoft-HTTPAPI/2.0"
        ],
        "x-ms-client-request-id": "b6ef335b-c361-6abe-1798-8c39ec6ff9fd",
<<<<<<< HEAD
        "x-ms-request-id": "21c9589f-f01f-003d-633b-f3e420000000",
        "x-ms-version": "2019-10-10"
=======
        "x-ms-request-id": "fa43feb0-201f-0097-0efa-091bad000000",
        "x-ms-version": "2019-12-12"
>>>>>>> 32e373e2
      },
      "ResponseBody": []
    },
    {
<<<<<<< HEAD
      "RequestUri": "https://seanstagehierarchical.blob.core.windows.net/test-filesystem-dcf35325-e488-059e-917a-194d9a219896/test-file-0db902f6-0bf6-a9be-2f59-c760e7b84c75?comp=lease",
=======
      "RequestUri": "http://seannsecanary.blob.core.windows.net/test-filesystem-dcf35325-e488-059e-917a-194d9a219896/test-file-0db902f6-0bf6-a9be-2f59-c760e7b84c75?comp=lease",
>>>>>>> 32e373e2
      "RequestMethod": "PUT",
      "RequestHeaders": {
        "Authorization": "Sanitized",
        "If-None-Match": "\u0022garbage\u0022",
<<<<<<< HEAD
        "traceparent": "00-db32e69387155945899751cf16f67b3f-e7f28c7efc477e40-00",
        "User-Agent": [
          "azsdk-net-Storage.Files.DataLake/12.0.0-dev.20200305.1",
          "(.NET Core 4.6.28325.01; Microsoft Windows 10.0.18363 )"
        ],
        "x-ms-client-request-id": "5a551c14-7a27-529b-49d5-b6df18d6796d",
        "x-ms-date": "Thu, 05 Mar 2020 22:15:14 GMT",
=======
        "traceparent": "00-4bc536ff389e574f895e0d8312f5ee31-0aa2e13f1356ba4f-00",
        "User-Agent": [
          "azsdk-net-Storage.Files.DataLake/12.1.0-dev.20200403.1",
          "(.NET Core 4.6.28325.01; Microsoft Windows 10.0.18362 )"
        ],
        "x-ms-client-request-id": "5a551c14-7a27-529b-49d5-b6df18d6796d",
        "x-ms-date": "Fri, 03 Apr 2020 20:58:48 GMT",
>>>>>>> 32e373e2
        "x-ms-lease-action": "acquire",
        "x-ms-lease-duration": "15",
        "x-ms-proposed-lease-id": "dda955bf-0850-1ae9-ff82-aae8f0a9f85e",
        "x-ms-return-client-request-id": "true",
<<<<<<< HEAD
        "x-ms-version": "2019-10-10"
=======
        "x-ms-version": "2019-12-12"
>>>>>>> 32e373e2
      },
      "RequestBody": null,
      "StatusCode": 201,
      "ResponseHeaders": {
        "Content-Length": "0",
<<<<<<< HEAD
        "Date": "Thu, 05 Mar 2020 22:15:13 GMT",
        "ETag": "\u00220x8D7C152ADC12A9E\u0022",
        "Last-Modified": "Thu, 05 Mar 2020 22:15:14 GMT",
=======
        "Date": "Fri, 03 Apr 2020 20:58:46 GMT",
        "ETag": "\u00220x8D7D811CDB51CED\u0022",
        "Last-Modified": "Fri, 03 Apr 2020 20:58:47 GMT",
>>>>>>> 32e373e2
        "Server": [
          "Windows-Azure-Blob/1.0",
          "Microsoft-HTTPAPI/2.0"
        ],
        "x-ms-client-request-id": "5a551c14-7a27-529b-49d5-b6df18d6796d",
        "x-ms-lease-id": "dda955bf-0850-1ae9-ff82-aae8f0a9f85e",
<<<<<<< HEAD
        "x-ms-request-id": "33bad37d-201e-002e-073b-f3c02c000000",
        "x-ms-version": "2019-10-10"
=======
        "x-ms-request-id": "9621f52f-f01e-0012-37fa-093670000000",
        "x-ms-version": "2019-12-12"
>>>>>>> 32e373e2
      },
      "ResponseBody": []
    },
    {
<<<<<<< HEAD
      "RequestUri": "https://seanstagehierarchical.blob.core.windows.net/test-filesystem-dcf35325-e488-059e-917a-194d9a219896?restype=container",
      "RequestMethod": "DELETE",
      "RequestHeaders": {
        "Authorization": "Sanitized",
        "traceparent": "00-1a7dbb6749202746b260fca25f212ec2-8d0377049cfa5540-00",
        "User-Agent": [
          "azsdk-net-Storage.Files.DataLake/12.0.0-dev.20200305.1",
          "(.NET Core 4.6.28325.01; Microsoft Windows 10.0.18363 )"
        ],
        "x-ms-client-request-id": "d4d3b738-9e53-8636-3fb2-6af3e034cdce",
        "x-ms-date": "Thu, 05 Mar 2020 22:15:14 GMT",
        "x-ms-return-client-request-id": "true",
        "x-ms-version": "2019-10-10"
=======
      "RequestUri": "http://seannsecanary.blob.core.windows.net/test-filesystem-dcf35325-e488-059e-917a-194d9a219896?restype=container",
      "RequestMethod": "DELETE",
      "RequestHeaders": {
        "Authorization": "Sanitized",
        "traceparent": "00-a1dd2c93a6b9cc44a3260627fc579a07-0da13c6760894347-00",
        "User-Agent": [
          "azsdk-net-Storage.Files.DataLake/12.1.0-dev.20200403.1",
          "(.NET Core 4.6.28325.01; Microsoft Windows 10.0.18362 )"
        ],
        "x-ms-client-request-id": "d4d3b738-9e53-8636-3fb2-6af3e034cdce",
        "x-ms-date": "Fri, 03 Apr 2020 20:58:48 GMT",
        "x-ms-return-client-request-id": "true",
        "x-ms-version": "2019-12-12"
>>>>>>> 32e373e2
      },
      "RequestBody": null,
      "StatusCode": 202,
      "ResponseHeaders": {
        "Content-Length": "0",
<<<<<<< HEAD
        "Date": "Thu, 05 Mar 2020 22:15:14 GMT",
=======
        "Date": "Fri, 03 Apr 2020 20:58:46 GMT",
>>>>>>> 32e373e2
        "Server": [
          "Windows-Azure-Blob/1.0",
          "Microsoft-HTTPAPI/2.0"
        ],
        "x-ms-client-request-id": "d4d3b738-9e53-8636-3fb2-6af3e034cdce",
<<<<<<< HEAD
        "x-ms-request-id": "33bad37e-201e-002e-083b-f3c02c000000",
        "x-ms-version": "2019-10-10"
=======
        "x-ms-request-id": "9621f536-f01e-0012-3efa-093670000000",
        "x-ms-version": "2019-12-12"
>>>>>>> 32e373e2
      },
      "ResponseBody": []
    }
  ],
  "Variables": {
<<<<<<< HEAD
    "DateTimeOffsetNow": "2020-03-05T14:15:10.2091400-08:00",
    "RandomSeed": "1022404170",
    "Storage_TestConfigHierarchicalNamespace": "NamespaceTenant\nseanstagehierarchical\nU2FuaXRpemVk\nhttps://seanstagehierarchical.blob.core.windows.net\nhttp://seanstagehierarchical.file.core.windows.net\nhttp://seanstagehierarchical.queue.core.windows.net\nhttp://seanstagehierarchical.table.core.windows.net\n\n\n\n\nhttp://seanstagehierarchical-secondary.blob.core.windows.net\nhttp://seanstagehierarchical-secondary.file.core.windows.net\nhttp://seanstagehierarchical-secondary.queue.core.windows.net\nhttp://seanstagehierarchical-secondary.table.core.windows.net\n68390a19-a643-458b-b726-408abf67b4fc\nSanitized\n72f988bf-86f1-41af-91ab-2d7cd011db47\nhttps://login.microsoftonline.com/\nCloud\nBlobEndpoint=https://seanstagehierarchical.blob.core.windows.net/;QueueEndpoint=http://seanstagehierarchical.queue.core.windows.net/;FileEndpoint=http://seanstagehierarchical.file.core.windows.net/;BlobSecondaryEndpoint=http://seanstagehierarchical-secondary.blob.core.windows.net/;QueueSecondaryEndpoint=http://seanstagehierarchical-secondary.queue.core.windows.net/;FileSecondaryEndpoint=http://seanstagehierarchical-secondary.file.core.windows.net/;AccountName=seanstagehierarchical;AccountKey=Sanitized\n"
=======
    "DateTimeOffsetNow": "2020-04-03T13:58:46.9786279-07:00",
    "RandomSeed": "1022404170",
    "Storage_TestConfigHierarchicalNamespace": "NamespaceTenant\nseannsecanary\nU2FuaXRpemVk\nhttp://seannsecanary.blob.core.windows.net\nhttp://seannsecanary.file.core.windows.net\nhttp://seannsecanary.queue.core.windows.net\nhttp://seannsecanary.table.core.windows.net\n\n\n\n\nhttp://seannsecanary-secondary.blob.core.windows.net\nhttp://seannsecanary-secondary.file.core.windows.net\nhttp://seannsecanary-secondary.queue.core.windows.net\nhttp://seannsecanary-secondary.table.core.windows.net\n68390a19-a643-458b-b726-408abf67b4fc\nSanitized\n72f988bf-86f1-41af-91ab-2d7cd011db47\nhttps://login.microsoftonline.com/\nCloud\nBlobEndpoint=http://seannsecanary.blob.core.windows.net/;QueueEndpoint=http://seannsecanary.queue.core.windows.net/;FileEndpoint=http://seannsecanary.file.core.windows.net/;BlobSecondaryEndpoint=http://seannsecanary-secondary.blob.core.windows.net/;QueueSecondaryEndpoint=http://seannsecanary-secondary.queue.core.windows.net/;FileSecondaryEndpoint=http://seannsecanary-secondary.file.core.windows.net/;AccountName=seannsecanary;AccountKey=Sanitized\n"
>>>>>>> 32e373e2
  }
}<|MERGE_RESOLUTION|>--- conflicted
+++ resolved
@@ -1,22 +1,6 @@
 {
   "Entries": [
     {
-<<<<<<< HEAD
-      "RequestUri": "https://seanstagehierarchical.blob.core.windows.net/test-filesystem-1b2fcc24-9982-c756-0a29-2b3d0eec8c20?restype=container",
-      "RequestMethod": "PUT",
-      "RequestHeaders": {
-        "Authorization": "Sanitized",
-        "traceparent": "00-c8871fe972c2e24d96b4fc8d58b8d478-9da438879876024c-00",
-        "User-Agent": [
-          "azsdk-net-Storage.Files.DataLake/12.0.0-dev.20200305.1",
-          "(.NET Core 4.6.28325.01; Microsoft Windows 10.0.18363 )"
-        ],
-        "x-ms-blob-public-access": "container",
-        "x-ms-client-request-id": "32ea4b22-8bb3-cf5a-e8e0-6a8bc4b77c05",
-        "x-ms-date": "Thu, 05 Mar 2020 22:15:10 GMT",
-        "x-ms-return-client-request-id": "true",
-        "x-ms-version": "2019-10-10"
-=======
       "RequestUri": "http://seannsecanary.blob.core.windows.net/test-filesystem-1b2fcc24-9982-c756-0a29-2b3d0eec8c20?restype=container",
       "RequestMethod": "PUT",
       "RequestHeaders": {
@@ -31,176 +15,93 @@
         "x-ms-date": "Fri, 03 Apr 2020 20:58:46 GMT",
         "x-ms-return-client-request-id": "true",
         "x-ms-version": "2019-12-12"
->>>>>>> 32e373e2
-      },
-      "RequestBody": null,
-      "StatusCode": 201,
-      "ResponseHeaders": {
-        "Content-Length": "0",
-<<<<<<< HEAD
-        "Date": "Thu, 05 Mar 2020 22:15:10 GMT",
-        "ETag": "\u00220x8D7C152AB6F9245\u0022",
-        "Last-Modified": "Thu, 05 Mar 2020 22:15:10 GMT",
-=======
+      },
+      "RequestBody": null,
+      "StatusCode": 201,
+      "ResponseHeaders": {
+        "Content-Length": "0",
         "Date": "Fri, 03 Apr 2020 20:58:44 GMT",
         "ETag": "\u00220x8D7D811CCA15606\u0022",
         "Last-Modified": "Fri, 03 Apr 2020 20:58:45 GMT",
->>>>>>> 32e373e2
         "Server": [
           "Windows-Azure-Blob/1.0",
           "Microsoft-HTTPAPI/2.0"
         ],
         "x-ms-client-request-id": "32ea4b22-8bb3-cf5a-e8e0-6a8bc4b77c05",
-<<<<<<< HEAD
-        "x-ms-request-id": "6ed32da1-401e-0038-093b-f336fb000000",
-        "x-ms-version": "2019-10-10"
-=======
         "x-ms-request-id": "9621f427-f01e-0012-6cfa-093670000000",
         "x-ms-version": "2019-12-12"
->>>>>>> 32e373e2
-      },
-      "ResponseBody": []
-    },
-    {
-<<<<<<< HEAD
-      "RequestUri": "https://seanstagehierarchical.dfs.core.windows.net/test-filesystem-1b2fcc24-9982-c756-0a29-2b3d0eec8c20/test-file-06675a9a-7326-682c-f34b-67d16cdad5b5?resource=file",
-      "RequestMethod": "PUT",
-      "RequestHeaders": {
-        "Authorization": "Sanitized",
-        "traceparent": "00-522bec1b56339c48acf44a5b2c0dd442-5990538483925f48-00",
-        "User-Agent": [
-          "azsdk-net-Storage.Files.DataLake/12.0.0-dev.20200305.1",
-          "(.NET Core 4.6.28325.01; Microsoft Windows 10.0.18363 )"
+      },
+      "ResponseBody": []
+    },
+    {
+      "RequestUri": "http://seannsecanary.dfs.core.windows.net/test-filesystem-1b2fcc24-9982-c756-0a29-2b3d0eec8c20/test-file-06675a9a-7326-682c-f34b-67d16cdad5b5?resource=file",
+      "RequestMethod": "PUT",
+      "RequestHeaders": {
+        "Authorization": "Sanitized",
+        "traceparent": "00-9a2622b2a440694d82b20726c40b860b-78c4dc983f9b124f-00",
+        "User-Agent": [
+          "azsdk-net-Storage.Files.DataLake/12.1.0-dev.20200403.1",
+          "(.NET Core 4.6.28325.01; Microsoft Windows 10.0.18362 )"
         ],
         "x-ms-client-request-id": "98e12734-99ed-aeae-1e81-3f682488630e",
-        "x-ms-date": "Thu, 05 Mar 2020 22:15:10 GMT",
-        "x-ms-return-client-request-id": "true",
-        "x-ms-version": "2019-10-10"
-=======
-      "RequestUri": "http://seannsecanary.dfs.core.windows.net/test-filesystem-1b2fcc24-9982-c756-0a29-2b3d0eec8c20/test-file-06675a9a-7326-682c-f34b-67d16cdad5b5?resource=file",
-      "RequestMethod": "PUT",
-      "RequestHeaders": {
-        "Authorization": "Sanitized",
-        "traceparent": "00-9a2622b2a440694d82b20726c40b860b-78c4dc983f9b124f-00",
-        "User-Agent": [
-          "azsdk-net-Storage.Files.DataLake/12.1.0-dev.20200403.1",
-          "(.NET Core 4.6.28325.01; Microsoft Windows 10.0.18362 )"
-        ],
-        "x-ms-client-request-id": "98e12734-99ed-aeae-1e81-3f682488630e",
-        "x-ms-date": "Fri, 03 Apr 2020 20:58:47 GMT",
-        "x-ms-return-client-request-id": "true",
-        "x-ms-version": "2019-12-12"
->>>>>>> 32e373e2
-      },
-      "RequestBody": null,
-      "StatusCode": 201,
-      "ResponseHeaders": {
-        "Content-Length": "0",
-<<<<<<< HEAD
-        "Date": "Thu, 05 Mar 2020 22:15:09 GMT",
-        "ETag": "\u00220x8D7C152ABA41205\u0022",
-        "Last-Modified": "Thu, 05 Mar 2020 22:15:10 GMT",
-=======
+        "x-ms-date": "Fri, 03 Apr 2020 20:58:47 GMT",
+        "x-ms-return-client-request-id": "true",
+        "x-ms-version": "2019-12-12"
+      },
+      "RequestBody": null,
+      "StatusCode": 201,
+      "ResponseHeaders": {
+        "Content-Length": "0",
         "Date": "Fri, 03 Apr 2020 20:58:44 GMT",
         "ETag": "\u00220x8D7D811CCB3DD7C\u0022",
         "Last-Modified": "Fri, 03 Apr 2020 20:58:45 GMT",
->>>>>>> 32e373e2
         "Server": [
           "Windows-Azure-HDFS/1.0",
           "Microsoft-HTTPAPI/2.0"
         ],
         "x-ms-client-request-id": "98e12734-99ed-aeae-1e81-3f682488630e",
-<<<<<<< HEAD
-        "x-ms-request-id": "c4760eb4-301f-0040-043b-f39503000000",
-        "x-ms-version": "2019-10-10"
-=======
         "x-ms-request-id": "fa43feaa-201f-0097-08fa-091bad000000",
         "x-ms-version": "2019-12-12"
->>>>>>> 32e373e2
-      },
-      "ResponseBody": []
-    },
-    {
-<<<<<<< HEAD
-      "RequestUri": "https://seanstagehierarchical.blob.core.windows.net/test-filesystem-1b2fcc24-9982-c756-0a29-2b3d0eec8c20/test-file-06675a9a-7326-682c-f34b-67d16cdad5b5?comp=lease",
-      "RequestMethod": "PUT",
-      "RequestHeaders": {
-        "Authorization": "Sanitized",
-        "traceparent": "00-96b3b4425660474d814d54c277300788-04dfb342d3205e4f-00",
-        "User-Agent": [
-          "azsdk-net-Storage.Files.DataLake/12.0.0-dev.20200305.1",
-          "(.NET Core 4.6.28325.01; Microsoft Windows 10.0.18363 )"
+      },
+      "ResponseBody": []
+    },
+    {
+      "RequestUri": "http://seannsecanary.blob.core.windows.net/test-filesystem-1b2fcc24-9982-c756-0a29-2b3d0eec8c20/test-file-06675a9a-7326-682c-f34b-67d16cdad5b5?comp=lease",
+      "RequestMethod": "PUT",
+      "RequestHeaders": {
+        "Authorization": "Sanitized",
+        "traceparent": "00-1d6680e07447184398590e8c5db4c2ea-d7707b7b78b17241-00",
+        "User-Agent": [
+          "azsdk-net-Storage.Files.DataLake/12.1.0-dev.20200403.1",
+          "(.NET Core 4.6.28325.01; Microsoft Windows 10.0.18362 )"
         ],
         "x-ms-client-request-id": "9bc30366-b04b-7b60-23a0-aad23e514bc1",
-        "x-ms-date": "Thu, 05 Mar 2020 22:15:10 GMT",
-=======
-      "RequestUri": "http://seannsecanary.blob.core.windows.net/test-filesystem-1b2fcc24-9982-c756-0a29-2b3d0eec8c20/test-file-06675a9a-7326-682c-f34b-67d16cdad5b5?comp=lease",
-      "RequestMethod": "PUT",
-      "RequestHeaders": {
-        "Authorization": "Sanitized",
-        "traceparent": "00-1d6680e07447184398590e8c5db4c2ea-d7707b7b78b17241-00",
-        "User-Agent": [
-          "azsdk-net-Storage.Files.DataLake/12.1.0-dev.20200403.1",
-          "(.NET Core 4.6.28325.01; Microsoft Windows 10.0.18362 )"
-        ],
-        "x-ms-client-request-id": "9bc30366-b04b-7b60-23a0-aad23e514bc1",
-        "x-ms-date": "Fri, 03 Apr 2020 20:58:47 GMT",
->>>>>>> 32e373e2
+        "x-ms-date": "Fri, 03 Apr 2020 20:58:47 GMT",
         "x-ms-lease-action": "acquire",
         "x-ms-lease-duration": "15",
         "x-ms-proposed-lease-id": "6e02b50b-b89c-4103-ed1a-5a5d625d18a5",
         "x-ms-return-client-request-id": "true",
-<<<<<<< HEAD
-        "x-ms-version": "2019-10-10"
-=======
-        "x-ms-version": "2019-12-12"
->>>>>>> 32e373e2
-      },
-      "RequestBody": null,
-      "StatusCode": 201,
-      "ResponseHeaders": {
-        "Content-Length": "0",
-<<<<<<< HEAD
-        "Date": "Thu, 05 Mar 2020 22:15:10 GMT",
-        "ETag": "\u00220x8D7C152ABA41205\u0022",
-        "Last-Modified": "Thu, 05 Mar 2020 22:15:10 GMT",
-=======
+        "x-ms-version": "2019-12-12"
+      },
+      "RequestBody": null,
+      "StatusCode": 201,
+      "ResponseHeaders": {
+        "Content-Length": "0",
         "Date": "Fri, 03 Apr 2020 20:58:45 GMT",
         "ETag": "\u00220x8D7D811CCB3DD7C\u0022",
         "Last-Modified": "Fri, 03 Apr 2020 20:58:45 GMT",
->>>>>>> 32e373e2
         "Server": [
           "Windows-Azure-Blob/1.0",
           "Microsoft-HTTPAPI/2.0"
         ],
         "x-ms-client-request-id": "9bc30366-b04b-7b60-23a0-aad23e514bc1",
         "x-ms-lease-id": "6e02b50b-b89c-4103-ed1a-5a5d625d18a5",
-<<<<<<< HEAD
-        "x-ms-request-id": "6ed32da8-401e-0038-0b3b-f336fb000000",
-        "x-ms-version": "2019-10-10"
-=======
         "x-ms-request-id": "9621f43c-f01e-0012-7cfa-093670000000",
         "x-ms-version": "2019-12-12"
->>>>>>> 32e373e2
-      },
-      "ResponseBody": []
-    },
-    {
-<<<<<<< HEAD
-      "RequestUri": "https://seanstagehierarchical.blob.core.windows.net/test-filesystem-1b2fcc24-9982-c756-0a29-2b3d0eec8c20?restype=container",
-      "RequestMethod": "DELETE",
-      "RequestHeaders": {
-        "Authorization": "Sanitized",
-        "traceparent": "00-b91a4f720f748144999e4c27e504aa51-84fbfc48f950964f-00",
-        "User-Agent": [
-          "azsdk-net-Storage.Files.DataLake/12.0.0-dev.20200305.1",
-          "(.NET Core 4.6.28325.01; Microsoft Windows 10.0.18363 )"
-        ],
-        "x-ms-client-request-id": "5ff636f3-7c99-7c5a-0921-215892f5b156",
-        "x-ms-date": "Thu, 05 Mar 2020 22:15:11 GMT",
-        "x-ms-return-client-request-id": "true",
-        "x-ms-version": "2019-10-10"
-=======
+      },
+      "ResponseBody": []
+    },
+    {
       "RequestUri": "http://seannsecanary.blob.core.windows.net/test-filesystem-1b2fcc24-9982-c756-0a29-2b3d0eec8c20?restype=container",
       "RequestMethod": "DELETE",
       "RequestHeaders": {
@@ -214,167 +115,88 @@
         "x-ms-date": "Fri, 03 Apr 2020 20:58:47 GMT",
         "x-ms-return-client-request-id": "true",
         "x-ms-version": "2019-12-12"
->>>>>>> 32e373e2
       },
       "RequestBody": null,
       "StatusCode": 202,
       "ResponseHeaders": {
         "Content-Length": "0",
-<<<<<<< HEAD
-        "Date": "Thu, 05 Mar 2020 22:15:10 GMT",
-=======
-        "Date": "Fri, 03 Apr 2020 20:58:45 GMT",
->>>>>>> 32e373e2
+        "Date": "Fri, 03 Apr 2020 20:58:45 GMT",
         "Server": [
           "Windows-Azure-Blob/1.0",
           "Microsoft-HTTPAPI/2.0"
         ],
         "x-ms-client-request-id": "5ff636f3-7c99-7c5a-0921-215892f5b156",
-<<<<<<< HEAD
-        "x-ms-request-id": "6ed32daa-401e-0038-0c3b-f336fb000000",
-        "x-ms-version": "2019-10-10"
-=======
         "x-ms-request-id": "9621f440-f01e-0012-80fa-093670000000",
         "x-ms-version": "2019-12-12"
->>>>>>> 32e373e2
-      },
-      "ResponseBody": []
-    },
-    {
-<<<<<<< HEAD
-      "RequestUri": "https://seanstagehierarchical.blob.core.windows.net/test-filesystem-8116e420-6dc7-4738-edf5-ae3ae930689f?restype=container",
-      "RequestMethod": "PUT",
-      "RequestHeaders": {
-        "Authorization": "Sanitized",
-        "traceparent": "00-c562e02690f1484f893b19149b09f4a7-8ad1874d53b35c49-00",
-        "User-Agent": [
-          "azsdk-net-Storage.Files.DataLake/12.0.0-dev.20200305.1",
-          "(.NET Core 4.6.28325.01; Microsoft Windows 10.0.18363 )"
+      },
+      "ResponseBody": []
+    },
+    {
+      "RequestUri": "http://seannsecanary.blob.core.windows.net/test-filesystem-8116e420-6dc7-4738-edf5-ae3ae930689f?restype=container",
+      "RequestMethod": "PUT",
+      "RequestHeaders": {
+        "Authorization": "Sanitized",
+        "traceparent": "00-d9dae481dd55934db7406b0639a04ba9-f30362b17e407d42-00",
+        "User-Agent": [
+          "azsdk-net-Storage.Files.DataLake/12.1.0-dev.20200403.1",
+          "(.NET Core 4.6.28325.01; Microsoft Windows 10.0.18362 )"
         ],
         "x-ms-blob-public-access": "container",
         "x-ms-client-request-id": "2e0e6f60-a46c-8621-fdaf-71a3ce2092d8",
-        "x-ms-date": "Thu, 05 Mar 2020 22:15:11 GMT",
-        "x-ms-return-client-request-id": "true",
-        "x-ms-version": "2019-10-10"
-=======
-      "RequestUri": "http://seannsecanary.blob.core.windows.net/test-filesystem-8116e420-6dc7-4738-edf5-ae3ae930689f?restype=container",
-      "RequestMethod": "PUT",
-      "RequestHeaders": {
-        "Authorization": "Sanitized",
-        "traceparent": "00-d9dae481dd55934db7406b0639a04ba9-f30362b17e407d42-00",
-        "User-Agent": [
-          "azsdk-net-Storage.Files.DataLake/12.1.0-dev.20200403.1",
-          "(.NET Core 4.6.28325.01; Microsoft Windows 10.0.18362 )"
-        ],
-        "x-ms-blob-public-access": "container",
-        "x-ms-client-request-id": "2e0e6f60-a46c-8621-fdaf-71a3ce2092d8",
-        "x-ms-date": "Fri, 03 Apr 2020 20:58:47 GMT",
-        "x-ms-return-client-request-id": "true",
-        "x-ms-version": "2019-12-12"
->>>>>>> 32e373e2
-      },
-      "RequestBody": null,
-      "StatusCode": 201,
-      "ResponseHeaders": {
-        "Content-Length": "0",
-<<<<<<< HEAD
-        "Date": "Thu, 05 Mar 2020 22:15:10 GMT",
-        "ETag": "\u00220x8D7C152AC018FCB\u0022",
-        "Last-Modified": "Thu, 05 Mar 2020 22:15:11 GMT",
-=======
+        "x-ms-date": "Fri, 03 Apr 2020 20:58:47 GMT",
+        "x-ms-return-client-request-id": "true",
+        "x-ms-version": "2019-12-12"
+      },
+      "RequestBody": null,
+      "StatusCode": 201,
+      "ResponseHeaders": {
+        "Content-Length": "0",
         "Date": "Fri, 03 Apr 2020 20:58:45 GMT",
         "ETag": "\u00220x8D7D811CCDDF4F2\u0022",
         "Last-Modified": "Fri, 03 Apr 2020 20:58:45 GMT",
->>>>>>> 32e373e2
         "Server": [
           "Windows-Azure-Blob/1.0",
           "Microsoft-HTTPAPI/2.0"
         ],
         "x-ms-client-request-id": "2e0e6f60-a46c-8621-fdaf-71a3ce2092d8",
-<<<<<<< HEAD
-        "x-ms-request-id": "50f7592b-701e-0041-5f3b-f3cadf000000",
-        "x-ms-version": "2019-10-10"
-=======
         "x-ms-request-id": "9621f448-f01e-0012-07fa-093670000000",
         "x-ms-version": "2019-12-12"
->>>>>>> 32e373e2
-      },
-      "ResponseBody": []
-    },
-    {
-<<<<<<< HEAD
-      "RequestUri": "https://seanstagehierarchical.dfs.core.windows.net/test-filesystem-8116e420-6dc7-4738-edf5-ae3ae930689f/test-file-d1de81b9-a815-34fc-bc2a-4207bc704a31?resource=file",
-      "RequestMethod": "PUT",
-      "RequestHeaders": {
-        "Authorization": "Sanitized",
-        "traceparent": "00-e4b621abebafde45bf50c56dd202f51c-40427411ef982244-00",
-        "User-Agent": [
-          "azsdk-net-Storage.Files.DataLake/12.0.0-dev.20200305.1",
-          "(.NET Core 4.6.28325.01; Microsoft Windows 10.0.18363 )"
+      },
+      "ResponseBody": []
+    },
+    {
+      "RequestUri": "http://seannsecanary.dfs.core.windows.net/test-filesystem-8116e420-6dc7-4738-edf5-ae3ae930689f/test-file-d1de81b9-a815-34fc-bc2a-4207bc704a31?resource=file",
+      "RequestMethod": "PUT",
+      "RequestHeaders": {
+        "Authorization": "Sanitized",
+        "traceparent": "00-cafb80d06504864fbf7e92abc631fc98-3864feb4808de246-00",
+        "User-Agent": [
+          "azsdk-net-Storage.Files.DataLake/12.1.0-dev.20200403.1",
+          "(.NET Core 4.6.28325.01; Microsoft Windows 10.0.18362 )"
         ],
         "x-ms-client-request-id": "7c0fd82e-69de-b7e2-73da-7242621aca8d",
-        "x-ms-date": "Thu, 05 Mar 2020 22:15:11 GMT",
-        "x-ms-return-client-request-id": "true",
-        "x-ms-version": "2019-10-10"
-=======
-      "RequestUri": "http://seannsecanary.dfs.core.windows.net/test-filesystem-8116e420-6dc7-4738-edf5-ae3ae930689f/test-file-d1de81b9-a815-34fc-bc2a-4207bc704a31?resource=file",
-      "RequestMethod": "PUT",
-      "RequestHeaders": {
-        "Authorization": "Sanitized",
-        "traceparent": "00-cafb80d06504864fbf7e92abc631fc98-3864feb4808de246-00",
-        "User-Agent": [
-          "azsdk-net-Storage.Files.DataLake/12.1.0-dev.20200403.1",
-          "(.NET Core 4.6.28325.01; Microsoft Windows 10.0.18362 )"
+        "x-ms-date": "Fri, 03 Apr 2020 20:58:47 GMT",
+        "x-ms-return-client-request-id": "true",
+        "x-ms-version": "2019-12-12"
+      },
+      "RequestBody": null,
+      "StatusCode": 201,
+      "ResponseHeaders": {
+        "Content-Length": "0",
+        "Date": "Fri, 03 Apr 2020 20:58:45 GMT",
+        "ETag": "\u00220x8D7D811CCF31788\u0022",
+        "Last-Modified": "Fri, 03 Apr 2020 20:58:46 GMT",
+        "Server": [
+          "Windows-Azure-HDFS/1.0",
+          "Microsoft-HTTPAPI/2.0"
         ],
         "x-ms-client-request-id": "7c0fd82e-69de-b7e2-73da-7242621aca8d",
-        "x-ms-date": "Fri, 03 Apr 2020 20:58:47 GMT",
-        "x-ms-return-client-request-id": "true",
-        "x-ms-version": "2019-12-12"
->>>>>>> 32e373e2
-      },
-      "RequestBody": null,
-      "StatusCode": 201,
-      "ResponseHeaders": {
-        "Content-Length": "0",
-<<<<<<< HEAD
-        "Date": "Thu, 05 Mar 2020 22:15:10 GMT",
-        "ETag": "\u00220x8D7C152AC38D9DC\u0022",
-        "Last-Modified": "Thu, 05 Mar 2020 22:15:11 GMT",
-=======
-        "Date": "Fri, 03 Apr 2020 20:58:45 GMT",
-        "ETag": "\u00220x8D7D811CCF31788\u0022",
-        "Last-Modified": "Fri, 03 Apr 2020 20:58:46 GMT",
->>>>>>> 32e373e2
-        "Server": [
-          "Windows-Azure-HDFS/1.0",
-          "Microsoft-HTTPAPI/2.0"
-        ],
-        "x-ms-client-request-id": "7c0fd82e-69de-b7e2-73da-7242621aca8d",
-<<<<<<< HEAD
-        "x-ms-request-id": "eca3c138-b01f-003c-4f3b-f3bbfc000000",
-        "x-ms-version": "2019-10-10"
-=======
         "x-ms-request-id": "fa43feab-201f-0097-09fa-091bad000000",
         "x-ms-version": "2019-12-12"
->>>>>>> 32e373e2
-      },
-      "ResponseBody": []
-    },
-    {
-<<<<<<< HEAD
-      "RequestUri": "https://seanstagehierarchical.blob.core.windows.net/test-filesystem-8116e420-6dc7-4738-edf5-ae3ae930689f/test-file-d1de81b9-a815-34fc-bc2a-4207bc704a31?comp=lease",
-      "RequestMethod": "PUT",
-      "RequestHeaders": {
-        "Authorization": "Sanitized",
-        "If-Modified-Since": "Wed, 04 Mar 2020 22:15:10 GMT",
-        "traceparent": "00-1106ed588942084d92cf4e24b8a56c64-fb9c606724edab4a-00",
-        "User-Agent": [
-          "azsdk-net-Storage.Files.DataLake/12.0.0-dev.20200305.1",
-          "(.NET Core 4.6.28325.01; Microsoft Windows 10.0.18363 )"
-        ],
-        "x-ms-client-request-id": "39467d8e-059b-16d8-2090-2ed437251921",
-        "x-ms-date": "Thu, 05 Mar 2020 22:15:11 GMT",
-=======
+      },
+      "ResponseBody": []
+    },
+    {
       "RequestUri": "http://seannsecanary.blob.core.windows.net/test-filesystem-8116e420-6dc7-4738-edf5-ae3ae930689f/test-file-d1de81b9-a815-34fc-bc2a-4207bc704a31?comp=lease",
       "RequestMethod": "PUT",
       "RequestHeaders": {
@@ -387,62 +209,31 @@
         ],
         "x-ms-client-request-id": "39467d8e-059b-16d8-2090-2ed437251921",
         "x-ms-date": "Fri, 03 Apr 2020 20:58:47 GMT",
->>>>>>> 32e373e2
         "x-ms-lease-action": "acquire",
         "x-ms-lease-duration": "15",
         "x-ms-proposed-lease-id": "18e84064-1746-7fb7-4d09-32bc9e51ba38",
         "x-ms-return-client-request-id": "true",
-<<<<<<< HEAD
-        "x-ms-version": "2019-10-10"
-=======
-        "x-ms-version": "2019-12-12"
->>>>>>> 32e373e2
-      },
-      "RequestBody": null,
-      "StatusCode": 201,
-      "ResponseHeaders": {
-        "Content-Length": "0",
-<<<<<<< HEAD
-        "Date": "Thu, 05 Mar 2020 22:15:10 GMT",
-        "ETag": "\u00220x8D7C152AC38D9DC\u0022",
-        "Last-Modified": "Thu, 05 Mar 2020 22:15:11 GMT",
-=======
+        "x-ms-version": "2019-12-12"
+      },
+      "RequestBody": null,
+      "StatusCode": 201,
+      "ResponseHeaders": {
+        "Content-Length": "0",
         "Date": "Fri, 03 Apr 2020 20:58:45 GMT",
         "ETag": "\u00220x8D7D811CCF31788\u0022",
         "Last-Modified": "Fri, 03 Apr 2020 20:58:46 GMT",
->>>>>>> 32e373e2
         "Server": [
           "Windows-Azure-Blob/1.0",
           "Microsoft-HTTPAPI/2.0"
         ],
         "x-ms-client-request-id": "39467d8e-059b-16d8-2090-2ed437251921",
         "x-ms-lease-id": "18e84064-1746-7fb7-4d09-32bc9e51ba38",
-<<<<<<< HEAD
-        "x-ms-request-id": "50f75946-701e-0041-753b-f3cadf000000",
-        "x-ms-version": "2019-10-10"
-=======
         "x-ms-request-id": "9621f45e-f01e-0012-15fa-093670000000",
         "x-ms-version": "2019-12-12"
->>>>>>> 32e373e2
-      },
-      "ResponseBody": []
-    },
-    {
-<<<<<<< HEAD
-      "RequestUri": "https://seanstagehierarchical.blob.core.windows.net/test-filesystem-8116e420-6dc7-4738-edf5-ae3ae930689f?restype=container",
-      "RequestMethod": "DELETE",
-      "RequestHeaders": {
-        "Authorization": "Sanitized",
-        "traceparent": "00-07025584ac7ce24398d90da67391555c-0e4f92f18c55d543-00",
-        "User-Agent": [
-          "azsdk-net-Storage.Files.DataLake/12.0.0-dev.20200305.1",
-          "(.NET Core 4.6.28325.01; Microsoft Windows 10.0.18363 )"
-        ],
-        "x-ms-client-request-id": "202dad96-800b-069c-4ac2-c3d0a07d19ad",
-        "x-ms-date": "Thu, 05 Mar 2020 22:15:11 GMT",
-        "x-ms-return-client-request-id": "true",
-        "x-ms-version": "2019-10-10"
-=======
+      },
+      "ResponseBody": []
+    },
+    {
       "RequestUri": "http://seannsecanary.blob.core.windows.net/test-filesystem-8116e420-6dc7-4738-edf5-ae3ae930689f?restype=container",
       "RequestMethod": "DELETE",
       "RequestHeaders": {
@@ -456,167 +247,88 @@
         "x-ms-date": "Fri, 03 Apr 2020 20:58:47 GMT",
         "x-ms-return-client-request-id": "true",
         "x-ms-version": "2019-12-12"
->>>>>>> 32e373e2
       },
       "RequestBody": null,
       "StatusCode": 202,
       "ResponseHeaders": {
         "Content-Length": "0",
-<<<<<<< HEAD
-        "Date": "Thu, 05 Mar 2020 22:15:10 GMT",
-=======
-        "Date": "Fri, 03 Apr 2020 20:58:45 GMT",
->>>>>>> 32e373e2
+        "Date": "Fri, 03 Apr 2020 20:58:45 GMT",
         "Server": [
           "Windows-Azure-Blob/1.0",
           "Microsoft-HTTPAPI/2.0"
         ],
         "x-ms-client-request-id": "202dad96-800b-069c-4ac2-c3d0a07d19ad",
-<<<<<<< HEAD
-        "x-ms-request-id": "50f7594e-701e-0041-7c3b-f3cadf000000",
-        "x-ms-version": "2019-10-10"
-=======
         "x-ms-request-id": "9621f46d-f01e-0012-1ffa-093670000000",
         "x-ms-version": "2019-12-12"
->>>>>>> 32e373e2
-      },
-      "ResponseBody": []
-    },
-    {
-<<<<<<< HEAD
-      "RequestUri": "https://seanstagehierarchical.blob.core.windows.net/test-filesystem-8e27e508-33ba-a843-50af-4c04c0b305b1?restype=container",
-      "RequestMethod": "PUT",
-      "RequestHeaders": {
-        "Authorization": "Sanitized",
-        "traceparent": "00-f5c007953138e841a73f7a1cc7cafa3a-f695e93a32cee941-00",
-        "User-Agent": [
-          "azsdk-net-Storage.Files.DataLake/12.0.0-dev.20200305.1",
-          "(.NET Core 4.6.28325.01; Microsoft Windows 10.0.18363 )"
+      },
+      "ResponseBody": []
+    },
+    {
+      "RequestUri": "http://seannsecanary.blob.core.windows.net/test-filesystem-8e27e508-33ba-a843-50af-4c04c0b305b1?restype=container",
+      "RequestMethod": "PUT",
+      "RequestHeaders": {
+        "Authorization": "Sanitized",
+        "traceparent": "00-e57dd4d07d7a704f8343b45781678155-76d87350456b794d-00",
+        "User-Agent": [
+          "azsdk-net-Storage.Files.DataLake/12.1.0-dev.20200403.1",
+          "(.NET Core 4.6.28325.01; Microsoft Windows 10.0.18362 )"
         ],
         "x-ms-blob-public-access": "container",
         "x-ms-client-request-id": "2b1c987d-2847-63a2-6985-d05b34984696",
-        "x-ms-date": "Thu, 05 Mar 2020 22:15:12 GMT",
-        "x-ms-return-client-request-id": "true",
-        "x-ms-version": "2019-10-10"
-=======
-      "RequestUri": "http://seannsecanary.blob.core.windows.net/test-filesystem-8e27e508-33ba-a843-50af-4c04c0b305b1?restype=container",
-      "RequestMethod": "PUT",
-      "RequestHeaders": {
-        "Authorization": "Sanitized",
-        "traceparent": "00-e57dd4d07d7a704f8343b45781678155-76d87350456b794d-00",
-        "User-Agent": [
-          "azsdk-net-Storage.Files.DataLake/12.1.0-dev.20200403.1",
-          "(.NET Core 4.6.28325.01; Microsoft Windows 10.0.18362 )"
-        ],
-        "x-ms-blob-public-access": "container",
+        "x-ms-date": "Fri, 03 Apr 2020 20:58:47 GMT",
+        "x-ms-return-client-request-id": "true",
+        "x-ms-version": "2019-12-12"
+      },
+      "RequestBody": null,
+      "StatusCode": 201,
+      "ResponseHeaders": {
+        "Content-Length": "0",
+        "Date": "Fri, 03 Apr 2020 20:58:45 GMT",
+        "ETag": "\u00220x8D7D811CD1BCC97\u0022",
+        "Last-Modified": "Fri, 03 Apr 2020 20:58:46 GMT",
+        "Server": [
+          "Windows-Azure-Blob/1.0",
+          "Microsoft-HTTPAPI/2.0"
+        ],
         "x-ms-client-request-id": "2b1c987d-2847-63a2-6985-d05b34984696",
-        "x-ms-date": "Fri, 03 Apr 2020 20:58:47 GMT",
-        "x-ms-return-client-request-id": "true",
-        "x-ms-version": "2019-12-12"
->>>>>>> 32e373e2
-      },
-      "RequestBody": null,
-      "StatusCode": 201,
-      "ResponseHeaders": {
-        "Content-Length": "0",
-<<<<<<< HEAD
-        "Date": "Thu, 05 Mar 2020 22:15:11 GMT",
-        "ETag": "\u00220x8D7C152AC87384C\u0022",
-        "Last-Modified": "Thu, 05 Mar 2020 22:15:12 GMT",
-=======
-        "Date": "Fri, 03 Apr 2020 20:58:45 GMT",
-        "ETag": "\u00220x8D7D811CD1BCC97\u0022",
-        "Last-Modified": "Fri, 03 Apr 2020 20:58:46 GMT",
->>>>>>> 32e373e2
-        "Server": [
-          "Windows-Azure-Blob/1.0",
-          "Microsoft-HTTPAPI/2.0"
-        ],
-        "x-ms-client-request-id": "2b1c987d-2847-63a2-6985-d05b34984696",
-<<<<<<< HEAD
-        "x-ms-request-id": "b2d640ed-501e-0034-343b-f3a1f3000000",
-        "x-ms-version": "2019-10-10"
-=======
         "x-ms-request-id": "9621f47d-f01e-0012-27fa-093670000000",
         "x-ms-version": "2019-12-12"
->>>>>>> 32e373e2
-      },
-      "ResponseBody": []
-    },
-    {
-<<<<<<< HEAD
-      "RequestUri": "https://seanstagehierarchical.dfs.core.windows.net/test-filesystem-8e27e508-33ba-a843-50af-4c04c0b305b1/test-file-cef611bd-8f40-0fb5-cf87-f08a3ec585f2?resource=file",
-      "RequestMethod": "PUT",
-      "RequestHeaders": {
-        "Authorization": "Sanitized",
-        "traceparent": "00-25c8265ff8015e42b8a51193ad61ee2a-084fcb8febf6644e-00",
-        "User-Agent": [
-          "azsdk-net-Storage.Files.DataLake/12.0.0-dev.20200305.1",
-          "(.NET Core 4.6.28325.01; Microsoft Windows 10.0.18363 )"
+      },
+      "ResponseBody": []
+    },
+    {
+      "RequestUri": "http://seannsecanary.dfs.core.windows.net/test-filesystem-8e27e508-33ba-a843-50af-4c04c0b305b1/test-file-cef611bd-8f40-0fb5-cf87-f08a3ec585f2?resource=file",
+      "RequestMethod": "PUT",
+      "RequestHeaders": {
+        "Authorization": "Sanitized",
+        "traceparent": "00-f0a452a7a51aa64db82b0acb0bef52fb-7b5ea6b69d0a9f4a-00",
+        "User-Agent": [
+          "azsdk-net-Storage.Files.DataLake/12.1.0-dev.20200403.1",
+          "(.NET Core 4.6.28325.01; Microsoft Windows 10.0.18362 )"
         ],
         "x-ms-client-request-id": "11c05de9-2766-ed2f-e20c-5bc0381724a3",
-        "x-ms-date": "Thu, 05 Mar 2020 22:15:12 GMT",
-        "x-ms-return-client-request-id": "true",
-        "x-ms-version": "2019-10-10"
-=======
-      "RequestUri": "http://seannsecanary.dfs.core.windows.net/test-filesystem-8e27e508-33ba-a843-50af-4c04c0b305b1/test-file-cef611bd-8f40-0fb5-cf87-f08a3ec585f2?resource=file",
-      "RequestMethod": "PUT",
-      "RequestHeaders": {
-        "Authorization": "Sanitized",
-        "traceparent": "00-f0a452a7a51aa64db82b0acb0bef52fb-7b5ea6b69d0a9f4a-00",
-        "User-Agent": [
-          "azsdk-net-Storage.Files.DataLake/12.1.0-dev.20200403.1",
-          "(.NET Core 4.6.28325.01; Microsoft Windows 10.0.18362 )"
+        "x-ms-date": "Fri, 03 Apr 2020 20:58:47 GMT",
+        "x-ms-return-client-request-id": "true",
+        "x-ms-version": "2019-12-12"
+      },
+      "RequestBody": null,
+      "StatusCode": 201,
+      "ResponseHeaders": {
+        "Content-Length": "0",
+        "Date": "Fri, 03 Apr 2020 20:58:45 GMT",
+        "ETag": "\u00220x8D7D811CD2CB1FF\u0022",
+        "Last-Modified": "Fri, 03 Apr 2020 20:58:46 GMT",
+        "Server": [
+          "Windows-Azure-HDFS/1.0",
+          "Microsoft-HTTPAPI/2.0"
         ],
         "x-ms-client-request-id": "11c05de9-2766-ed2f-e20c-5bc0381724a3",
-        "x-ms-date": "Fri, 03 Apr 2020 20:58:47 GMT",
-        "x-ms-return-client-request-id": "true",
-        "x-ms-version": "2019-12-12"
->>>>>>> 32e373e2
-      },
-      "RequestBody": null,
-      "StatusCode": 201,
-      "ResponseHeaders": {
-        "Content-Length": "0",
-<<<<<<< HEAD
-        "Date": "Thu, 05 Mar 2020 22:15:12 GMT",
-        "ETag": "\u00220x8D7C152ACB985C1\u0022",
-        "Last-Modified": "Thu, 05 Mar 2020 22:15:12 GMT",
-=======
-        "Date": "Fri, 03 Apr 2020 20:58:45 GMT",
-        "ETag": "\u00220x8D7D811CD2CB1FF\u0022",
-        "Last-Modified": "Fri, 03 Apr 2020 20:58:46 GMT",
->>>>>>> 32e373e2
-        "Server": [
-          "Windows-Azure-HDFS/1.0",
-          "Microsoft-HTTPAPI/2.0"
-        ],
-        "x-ms-client-request-id": "11c05de9-2766-ed2f-e20c-5bc0381724a3",
-<<<<<<< HEAD
-        "x-ms-request-id": "c7d2fbc6-001f-0039-333b-f36927000000",
-        "x-ms-version": "2019-10-10"
-=======
         "x-ms-request-id": "fa43feac-201f-0097-0afa-091bad000000",
         "x-ms-version": "2019-12-12"
->>>>>>> 32e373e2
-      },
-      "ResponseBody": []
-    },
-    {
-<<<<<<< HEAD
-      "RequestUri": "https://seanstagehierarchical.blob.core.windows.net/test-filesystem-8e27e508-33ba-a843-50af-4c04c0b305b1/test-file-cef611bd-8f40-0fb5-cf87-f08a3ec585f2?comp=lease",
-      "RequestMethod": "PUT",
-      "RequestHeaders": {
-        "Authorization": "Sanitized",
-        "If-Unmodified-Since": "Fri, 06 Mar 2020 22:15:10 GMT",
-        "traceparent": "00-e52230e89bc6ea48a3cbfed69126c835-2b958b426c26ba40-00",
-        "User-Agent": [
-          "azsdk-net-Storage.Files.DataLake/12.0.0-dev.20200305.1",
-          "(.NET Core 4.6.28325.01; Microsoft Windows 10.0.18363 )"
-        ],
-        "x-ms-client-request-id": "4a727cb5-1319-caf3-5edd-681f88c97ea0",
-        "x-ms-date": "Thu, 05 Mar 2020 22:15:12 GMT",
-=======
+      },
+      "ResponseBody": []
+    },
+    {
       "RequestUri": "http://seannsecanary.blob.core.windows.net/test-filesystem-8e27e508-33ba-a843-50af-4c04c0b305b1/test-file-cef611bd-8f40-0fb5-cf87-f08a3ec585f2?comp=lease",
       "RequestMethod": "PUT",
       "RequestHeaders": {
@@ -629,62 +341,31 @@
         ],
         "x-ms-client-request-id": "4a727cb5-1319-caf3-5edd-681f88c97ea0",
         "x-ms-date": "Fri, 03 Apr 2020 20:58:47 GMT",
->>>>>>> 32e373e2
         "x-ms-lease-action": "acquire",
         "x-ms-lease-duration": "15",
         "x-ms-proposed-lease-id": "58a1ddff-1e11-e2ff-a846-9f656f42e713",
         "x-ms-return-client-request-id": "true",
-<<<<<<< HEAD
-        "x-ms-version": "2019-10-10"
-=======
-        "x-ms-version": "2019-12-12"
->>>>>>> 32e373e2
-      },
-      "RequestBody": null,
-      "StatusCode": 201,
-      "ResponseHeaders": {
-        "Content-Length": "0",
-<<<<<<< HEAD
-        "Date": "Thu, 05 Mar 2020 22:15:12 GMT",
-        "ETag": "\u00220x8D7C152ACB985C1\u0022",
-        "Last-Modified": "Thu, 05 Mar 2020 22:15:12 GMT",
-=======
+        "x-ms-version": "2019-12-12"
+      },
+      "RequestBody": null,
+      "StatusCode": 201,
+      "ResponseHeaders": {
+        "Content-Length": "0",
         "Date": "Fri, 03 Apr 2020 20:58:45 GMT",
         "ETag": "\u00220x8D7D811CD2CB1FF\u0022",
         "Last-Modified": "Fri, 03 Apr 2020 20:58:46 GMT",
->>>>>>> 32e373e2
         "Server": [
           "Windows-Azure-Blob/1.0",
           "Microsoft-HTTPAPI/2.0"
         ],
         "x-ms-client-request-id": "4a727cb5-1319-caf3-5edd-681f88c97ea0",
         "x-ms-lease-id": "58a1ddff-1e11-e2ff-a846-9f656f42e713",
-<<<<<<< HEAD
-        "x-ms-request-id": "b2d640f8-501e-0034-3b3b-f3a1f3000000",
-        "x-ms-version": "2019-10-10"
-=======
         "x-ms-request-id": "9621f49d-f01e-0012-3efa-093670000000",
         "x-ms-version": "2019-12-12"
->>>>>>> 32e373e2
-      },
-      "ResponseBody": []
-    },
-    {
-<<<<<<< HEAD
-      "RequestUri": "https://seanstagehierarchical.blob.core.windows.net/test-filesystem-8e27e508-33ba-a843-50af-4c04c0b305b1?restype=container",
-      "RequestMethod": "DELETE",
-      "RequestHeaders": {
-        "Authorization": "Sanitized",
-        "traceparent": "00-4e27c147e504974aaf318d2b285f15b3-223c0b95ee2f0042-00",
-        "User-Agent": [
-          "azsdk-net-Storage.Files.DataLake/12.0.0-dev.20200305.1",
-          "(.NET Core 4.6.28325.01; Microsoft Windows 10.0.18363 )"
-        ],
-        "x-ms-client-request-id": "f2b087ce-9dcf-08fa-f8d6-83270a6c09e2",
-        "x-ms-date": "Thu, 05 Mar 2020 22:15:12 GMT",
-        "x-ms-return-client-request-id": "true",
-        "x-ms-version": "2019-10-10"
-=======
+      },
+      "ResponseBody": []
+    },
+    {
       "RequestUri": "http://seannsecanary.blob.core.windows.net/test-filesystem-8e27e508-33ba-a843-50af-4c04c0b305b1?restype=container",
       "RequestMethod": "DELETE",
       "RequestHeaders": {
@@ -698,195 +379,110 @@
         "x-ms-date": "Fri, 03 Apr 2020 20:58:48 GMT",
         "x-ms-return-client-request-id": "true",
         "x-ms-version": "2019-12-12"
->>>>>>> 32e373e2
       },
       "RequestBody": null,
       "StatusCode": 202,
       "ResponseHeaders": {
         "Content-Length": "0",
-<<<<<<< HEAD
-        "Date": "Thu, 05 Mar 2020 22:15:12 GMT",
-=======
-        "Date": "Fri, 03 Apr 2020 20:58:46 GMT",
->>>>>>> 32e373e2
+        "Date": "Fri, 03 Apr 2020 20:58:46 GMT",
         "Server": [
           "Windows-Azure-Blob/1.0",
           "Microsoft-HTTPAPI/2.0"
         ],
         "x-ms-client-request-id": "f2b087ce-9dcf-08fa-f8d6-83270a6c09e2",
-<<<<<<< HEAD
-        "x-ms-request-id": "b2d640fc-501e-0034-3f3b-f3a1f3000000",
-        "x-ms-version": "2019-10-10"
-=======
         "x-ms-request-id": "9621f4a1-f01e-0012-41fa-093670000000",
         "x-ms-version": "2019-12-12"
->>>>>>> 32e373e2
-      },
-      "ResponseBody": []
-    },
-    {
-<<<<<<< HEAD
-      "RequestUri": "https://seanstagehierarchical.blob.core.windows.net/test-filesystem-3665a41a-2b05-72a1-dde6-f8096779f1e9?restype=container",
-      "RequestMethod": "PUT",
-      "RequestHeaders": {
-        "Authorization": "Sanitized",
-        "traceparent": "00-132f2ad24504e94d85d5f673bac14335-23b4bed763ea7143-00",
-        "User-Agent": [
-          "azsdk-net-Storage.Files.DataLake/12.0.0-dev.20200305.1",
-          "(.NET Core 4.6.28325.01; Microsoft Windows 10.0.18363 )"
+      },
+      "ResponseBody": []
+    },
+    {
+      "RequestUri": "http://seannsecanary.blob.core.windows.net/test-filesystem-3665a41a-2b05-72a1-dde6-f8096779f1e9?restype=container",
+      "RequestMethod": "PUT",
+      "RequestHeaders": {
+        "Authorization": "Sanitized",
+        "traceparent": "00-4e9f8d7fd3f7b240be1d717cd01e627f-01616ac810594a40-00",
+        "User-Agent": [
+          "azsdk-net-Storage.Files.DataLake/12.1.0-dev.20200403.1",
+          "(.NET Core 4.6.28325.01; Microsoft Windows 10.0.18362 )"
         ],
         "x-ms-blob-public-access": "container",
         "x-ms-client-request-id": "345fc906-2d0e-a3fa-e53e-14e9a4f0a17e",
-        "x-ms-date": "Thu, 05 Mar 2020 22:15:12 GMT",
-        "x-ms-return-client-request-id": "true",
-        "x-ms-version": "2019-10-10"
-=======
-      "RequestUri": "http://seannsecanary.blob.core.windows.net/test-filesystem-3665a41a-2b05-72a1-dde6-f8096779f1e9?restype=container",
-      "RequestMethod": "PUT",
-      "RequestHeaders": {
-        "Authorization": "Sanitized",
-        "traceparent": "00-4e9f8d7fd3f7b240be1d717cd01e627f-01616ac810594a40-00",
-        "User-Agent": [
-          "azsdk-net-Storage.Files.DataLake/12.1.0-dev.20200403.1",
-          "(.NET Core 4.6.28325.01; Microsoft Windows 10.0.18362 )"
-        ],
-        "x-ms-blob-public-access": "container",
+        "x-ms-date": "Fri, 03 Apr 2020 20:58:48 GMT",
+        "x-ms-return-client-request-id": "true",
+        "x-ms-version": "2019-12-12"
+      },
+      "RequestBody": null,
+      "StatusCode": 201,
+      "ResponseHeaders": {
+        "Content-Length": "0",
+        "Date": "Fri, 03 Apr 2020 20:58:46 GMT",
+        "ETag": "\u00220x8D7D811CD5A8ECB\u0022",
+        "Last-Modified": "Fri, 03 Apr 2020 20:58:46 GMT",
+        "Server": [
+          "Windows-Azure-Blob/1.0",
+          "Microsoft-HTTPAPI/2.0"
+        ],
         "x-ms-client-request-id": "345fc906-2d0e-a3fa-e53e-14e9a4f0a17e",
-        "x-ms-date": "Fri, 03 Apr 2020 20:58:48 GMT",
-        "x-ms-return-client-request-id": "true",
-        "x-ms-version": "2019-12-12"
->>>>>>> 32e373e2
-      },
-      "RequestBody": null,
-      "StatusCode": 201,
-      "ResponseHeaders": {
-        "Content-Length": "0",
-<<<<<<< HEAD
-        "Date": "Thu, 05 Mar 2020 22:15:12 GMT",
-        "ETag": "\u00220x8D7C152AD0070F0\u0022",
-        "Last-Modified": "Thu, 05 Mar 2020 22:15:13 GMT",
-=======
-        "Date": "Fri, 03 Apr 2020 20:58:46 GMT",
-        "ETag": "\u00220x8D7D811CD5A8ECB\u0022",
-        "Last-Modified": "Fri, 03 Apr 2020 20:58:46 GMT",
->>>>>>> 32e373e2
-        "Server": [
-          "Windows-Azure-Blob/1.0",
-          "Microsoft-HTTPAPI/2.0"
-        ],
-        "x-ms-client-request-id": "345fc906-2d0e-a3fa-e53e-14e9a4f0a17e",
-<<<<<<< HEAD
-        "x-ms-request-id": "d522daae-301e-0022-023b-f35724000000",
-        "x-ms-version": "2019-10-10"
-=======
         "x-ms-request-id": "9621f4ba-f01e-0012-52fa-093670000000",
         "x-ms-version": "2019-12-12"
->>>>>>> 32e373e2
-      },
-      "ResponseBody": []
-    },
-    {
-<<<<<<< HEAD
-      "RequestUri": "https://seanstagehierarchical.dfs.core.windows.net/test-filesystem-3665a41a-2b05-72a1-dde6-f8096779f1e9/test-file-a1ad99e4-081b-8ec8-d4de-e96ad602b266?resource=file",
-      "RequestMethod": "PUT",
-      "RequestHeaders": {
-        "Authorization": "Sanitized",
-        "traceparent": "00-e751a9cec1cd1f49a187bd13a8c5f76c-508c2a03a232ff44-00",
-        "User-Agent": [
-          "azsdk-net-Storage.Files.DataLake/12.0.0-dev.20200305.1",
-          "(.NET Core 4.6.28325.01; Microsoft Windows 10.0.18363 )"
+      },
+      "ResponseBody": []
+    },
+    {
+      "RequestUri": "http://seannsecanary.dfs.core.windows.net/test-filesystem-3665a41a-2b05-72a1-dde6-f8096779f1e9/test-file-a1ad99e4-081b-8ec8-d4de-e96ad602b266?resource=file",
+      "RequestMethod": "PUT",
+      "RequestHeaders": {
+        "Authorization": "Sanitized",
+        "traceparent": "00-c284c79d9a6a4f48842629ada90b3257-31e99b70a1785e41-00",
+        "User-Agent": [
+          "azsdk-net-Storage.Files.DataLake/12.1.0-dev.20200403.1",
+          "(.NET Core 4.6.28325.01; Microsoft Windows 10.0.18362 )"
         ],
         "x-ms-client-request-id": "26bad6f9-dfca-fdc8-00d0-6030438fcde3",
-        "x-ms-date": "Thu, 05 Mar 2020 22:15:13 GMT",
-        "x-ms-return-client-request-id": "true",
-        "x-ms-version": "2019-10-10"
-=======
-      "RequestUri": "http://seannsecanary.dfs.core.windows.net/test-filesystem-3665a41a-2b05-72a1-dde6-f8096779f1e9/test-file-a1ad99e4-081b-8ec8-d4de-e96ad602b266?resource=file",
-      "RequestMethod": "PUT",
-      "RequestHeaders": {
-        "Authorization": "Sanitized",
-        "traceparent": "00-c284c79d9a6a4f48842629ada90b3257-31e99b70a1785e41-00",
-        "User-Agent": [
-          "azsdk-net-Storage.Files.DataLake/12.1.0-dev.20200403.1",
-          "(.NET Core 4.6.28325.01; Microsoft Windows 10.0.18362 )"
+        "x-ms-date": "Fri, 03 Apr 2020 20:58:48 GMT",
+        "x-ms-return-client-request-id": "true",
+        "x-ms-version": "2019-12-12"
+      },
+      "RequestBody": null,
+      "StatusCode": 201,
+      "ResponseHeaders": {
+        "Content-Length": "0",
+        "Date": "Fri, 03 Apr 2020 20:58:46 GMT",
+        "ETag": "\u00220x8D7D811CD6AF285\u0022",
+        "Last-Modified": "Fri, 03 Apr 2020 20:58:46 GMT",
+        "Server": [
+          "Windows-Azure-HDFS/1.0",
+          "Microsoft-HTTPAPI/2.0"
         ],
         "x-ms-client-request-id": "26bad6f9-dfca-fdc8-00d0-6030438fcde3",
-        "x-ms-date": "Fri, 03 Apr 2020 20:58:48 GMT",
-        "x-ms-return-client-request-id": "true",
-        "x-ms-version": "2019-12-12"
->>>>>>> 32e373e2
-      },
-      "RequestBody": null,
-      "StatusCode": 201,
-      "ResponseHeaders": {
-        "Content-Length": "0",
-<<<<<<< HEAD
-        "Date": "Thu, 05 Mar 2020 22:15:12 GMT",
-        "ETag": "\u00220x8D7C152AD330A88\u0022",
-        "Last-Modified": "Thu, 05 Mar 2020 22:15:13 GMT",
-=======
+        "x-ms-request-id": "fa43feaf-201f-0097-0dfa-091bad000000",
+        "x-ms-version": "2019-12-12"
+      },
+      "ResponseBody": []
+    },
+    {
+      "RequestUri": "http://seannsecanary.blob.core.windows.net/test-filesystem-3665a41a-2b05-72a1-dde6-f8096779f1e9/test-file-a1ad99e4-081b-8ec8-d4de-e96ad602b266",
+      "RequestMethod": "HEAD",
+      "RequestHeaders": {
+        "Authorization": "Sanitized",
+        "User-Agent": [
+          "azsdk-net-Storage.Files.DataLake/12.1.0-dev.20200403.1",
+          "(.NET Core 4.6.28325.01; Microsoft Windows 10.0.18362 )"
+        ],
+        "x-ms-client-request-id": "c74f37e0-5364-f66f-7392-6769ae5a1013",
+        "x-ms-date": "Fri, 03 Apr 2020 20:58:48 GMT",
+        "x-ms-return-client-request-id": "true",
+        "x-ms-version": "2019-12-12"
+      },
+      "RequestBody": null,
+      "StatusCode": 200,
+      "ResponseHeaders": {
+        "Accept-Ranges": "bytes",
+        "Content-Length": "0",
+        "Content-Type": "application/octet-stream",
         "Date": "Fri, 03 Apr 2020 20:58:46 GMT",
         "ETag": "\u00220x8D7D811CD6AF285\u0022",
         "Last-Modified": "Fri, 03 Apr 2020 20:58:46 GMT",
->>>>>>> 32e373e2
-        "Server": [
-          "Windows-Azure-HDFS/1.0",
-          "Microsoft-HTTPAPI/2.0"
-        ],
-        "x-ms-client-request-id": "26bad6f9-dfca-fdc8-00d0-6030438fcde3",
-<<<<<<< HEAD
-        "x-ms-request-id": "77c94031-501f-001b-3b3b-f3ac38000000",
-        "x-ms-version": "2019-10-10"
-=======
-        "x-ms-request-id": "fa43feaf-201f-0097-0dfa-091bad000000",
-        "x-ms-version": "2019-12-12"
->>>>>>> 32e373e2
-      },
-      "ResponseBody": []
-    },
-    {
-<<<<<<< HEAD
-      "RequestUri": "https://seanstagehierarchical.blob.core.windows.net/test-filesystem-3665a41a-2b05-72a1-dde6-f8096779f1e9/test-file-a1ad99e4-081b-8ec8-d4de-e96ad602b266",
-=======
-      "RequestUri": "http://seannsecanary.blob.core.windows.net/test-filesystem-3665a41a-2b05-72a1-dde6-f8096779f1e9/test-file-a1ad99e4-081b-8ec8-d4de-e96ad602b266",
->>>>>>> 32e373e2
-      "RequestMethod": "HEAD",
-      "RequestHeaders": {
-        "Authorization": "Sanitized",
-        "User-Agent": [
-<<<<<<< HEAD
-          "azsdk-net-Storage.Files.DataLake/12.0.0-dev.20200305.1",
-          "(.NET Core 4.6.28325.01; Microsoft Windows 10.0.18363 )"
-        ],
-        "x-ms-client-request-id": "c74f37e0-5364-f66f-7392-6769ae5a1013",
-        "x-ms-date": "Thu, 05 Mar 2020 22:15:13 GMT",
-        "x-ms-return-client-request-id": "true",
-        "x-ms-version": "2019-10-10"
-=======
-          "azsdk-net-Storage.Files.DataLake/12.1.0-dev.20200403.1",
-          "(.NET Core 4.6.28325.01; Microsoft Windows 10.0.18362 )"
-        ],
-        "x-ms-client-request-id": "c74f37e0-5364-f66f-7392-6769ae5a1013",
-        "x-ms-date": "Fri, 03 Apr 2020 20:58:48 GMT",
-        "x-ms-return-client-request-id": "true",
-        "x-ms-version": "2019-12-12"
->>>>>>> 32e373e2
-      },
-      "RequestBody": null,
-      "StatusCode": 200,
-      "ResponseHeaders": {
-        "Accept-Ranges": "bytes",
-        "Content-Length": "0",
-        "Content-Type": "application/octet-stream",
-<<<<<<< HEAD
-        "Date": "Thu, 05 Mar 2020 22:15:12 GMT",
-        "ETag": "\u00220x8D7C152AD330A88\u0022",
-        "Last-Modified": "Thu, 05 Mar 2020 22:15:13 GMT",
-=======
-        "Date": "Fri, 03 Apr 2020 20:58:46 GMT",
-        "ETag": "\u00220x8D7D811CD6AF285\u0022",
-        "Last-Modified": "Fri, 03 Apr 2020 20:58:46 GMT",
->>>>>>> 32e373e2
         "Server": [
           "Windows-Azure-Blob/1.0",
           "Microsoft-HTTPAPI/2.0"
@@ -895,39 +491,16 @@
         "x-ms-access-tier-inferred": "true",
         "x-ms-blob-type": "BlockBlob",
         "x-ms-client-request-id": "c74f37e0-5364-f66f-7392-6769ae5a1013",
-<<<<<<< HEAD
-        "x-ms-creation-time": "Thu, 05 Mar 2020 22:15:13 GMT",
-        "x-ms-lease-state": "available",
-        "x-ms-lease-status": "unlocked",
-        "x-ms-request-id": "d522dab6-301e-0022-053b-f35724000000",
-        "x-ms-server-encrypted": "true",
-        "x-ms-version": "2019-10-10"
-=======
         "x-ms-creation-time": "Fri, 03 Apr 2020 20:58:46 GMT",
         "x-ms-lease-state": "available",
         "x-ms-lease-status": "unlocked",
         "x-ms-request-id": "9621f501-f01e-0012-15fa-093670000000",
         "x-ms-server-encrypted": "true",
         "x-ms-version": "2019-12-12"
->>>>>>> 32e373e2
-      },
-      "ResponseBody": []
-    },
-    {
-<<<<<<< HEAD
-      "RequestUri": "https://seanstagehierarchical.blob.core.windows.net/test-filesystem-3665a41a-2b05-72a1-dde6-f8096779f1e9/test-file-a1ad99e4-081b-8ec8-d4de-e96ad602b266?comp=lease",
-      "RequestMethod": "PUT",
-      "RequestHeaders": {
-        "Authorization": "Sanitized",
-        "If-Match": "\u00220x8D7C152AD330A88\u0022",
-        "traceparent": "00-bebf9f6c6beec94f85792c9f59ee6527-000142364879ea49-00",
-        "User-Agent": [
-          "azsdk-net-Storage.Files.DataLake/12.0.0-dev.20200305.1",
-          "(.NET Core 4.6.28325.01; Microsoft Windows 10.0.18363 )"
-        ],
-        "x-ms-client-request-id": "b58d5157-509d-a788-1d7a-8cb52432d8f0",
-        "x-ms-date": "Thu, 05 Mar 2020 22:15:13 GMT",
-=======
+      },
+      "ResponseBody": []
+    },
+    {
       "RequestUri": "http://seannsecanary.blob.core.windows.net/test-filesystem-3665a41a-2b05-72a1-dde6-f8096779f1e9/test-file-a1ad99e4-081b-8ec8-d4de-e96ad602b266?comp=lease",
       "RequestMethod": "PUT",
       "RequestHeaders": {
@@ -940,62 +513,31 @@
         ],
         "x-ms-client-request-id": "b58d5157-509d-a788-1d7a-8cb52432d8f0",
         "x-ms-date": "Fri, 03 Apr 2020 20:58:48 GMT",
->>>>>>> 32e373e2
         "x-ms-lease-action": "acquire",
         "x-ms-lease-duration": "15",
         "x-ms-proposed-lease-id": "8f83ae8b-03ed-2863-be60-316deded18ec",
         "x-ms-return-client-request-id": "true",
-<<<<<<< HEAD
-        "x-ms-version": "2019-10-10"
-=======
-        "x-ms-version": "2019-12-12"
->>>>>>> 32e373e2
-      },
-      "RequestBody": null,
-      "StatusCode": 201,
-      "ResponseHeaders": {
-        "Content-Length": "0",
-<<<<<<< HEAD
-        "Date": "Thu, 05 Mar 2020 22:15:12 GMT",
-        "ETag": "\u00220x8D7C152AD330A88\u0022",
-        "Last-Modified": "Thu, 05 Mar 2020 22:15:13 GMT",
-=======
+        "x-ms-version": "2019-12-12"
+      },
+      "RequestBody": null,
+      "StatusCode": 201,
+      "ResponseHeaders": {
+        "Content-Length": "0",
         "Date": "Fri, 03 Apr 2020 20:58:46 GMT",
         "ETag": "\u00220x8D7D811CD6AF285\u0022",
         "Last-Modified": "Fri, 03 Apr 2020 20:58:46 GMT",
->>>>>>> 32e373e2
         "Server": [
           "Windows-Azure-Blob/1.0",
           "Microsoft-HTTPAPI/2.0"
         ],
         "x-ms-client-request-id": "b58d5157-509d-a788-1d7a-8cb52432d8f0",
         "x-ms-lease-id": "8f83ae8b-03ed-2863-be60-316deded18ec",
-<<<<<<< HEAD
-        "x-ms-request-id": "d522daba-301e-0022-083b-f35724000000",
-        "x-ms-version": "2019-10-10"
-=======
         "x-ms-request-id": "9621f507-f01e-0012-1afa-093670000000",
         "x-ms-version": "2019-12-12"
->>>>>>> 32e373e2
-      },
-      "ResponseBody": []
-    },
-    {
-<<<<<<< HEAD
-      "RequestUri": "https://seanstagehierarchical.blob.core.windows.net/test-filesystem-3665a41a-2b05-72a1-dde6-f8096779f1e9?restype=container",
-      "RequestMethod": "DELETE",
-      "RequestHeaders": {
-        "Authorization": "Sanitized",
-        "traceparent": "00-082ea5d112ed4047af5193c62d7aea68-61423630d0c2ff4f-00",
-        "User-Agent": [
-          "azsdk-net-Storage.Files.DataLake/12.0.0-dev.20200305.1",
-          "(.NET Core 4.6.28325.01; Microsoft Windows 10.0.18363 )"
-        ],
-        "x-ms-client-request-id": "5c1154c5-5acd-6875-eb8e-99a441e6dadf",
-        "x-ms-date": "Thu, 05 Mar 2020 22:15:13 GMT",
-        "x-ms-return-client-request-id": "true",
-        "x-ms-version": "2019-10-10"
-=======
+      },
+      "ResponseBody": []
+    },
+    {
       "RequestUri": "http://seannsecanary.blob.core.windows.net/test-filesystem-3665a41a-2b05-72a1-dde6-f8096779f1e9?restype=container",
       "RequestMethod": "DELETE",
       "RequestHeaders": {
@@ -1009,234 +551,125 @@
         "x-ms-date": "Fri, 03 Apr 2020 20:58:48 GMT",
         "x-ms-return-client-request-id": "true",
         "x-ms-version": "2019-12-12"
->>>>>>> 32e373e2
       },
       "RequestBody": null,
       "StatusCode": 202,
       "ResponseHeaders": {
         "Content-Length": "0",
-<<<<<<< HEAD
-        "Date": "Thu, 05 Mar 2020 22:15:12 GMT",
-=======
-        "Date": "Fri, 03 Apr 2020 20:58:46 GMT",
->>>>>>> 32e373e2
+        "Date": "Fri, 03 Apr 2020 20:58:46 GMT",
         "Server": [
           "Windows-Azure-Blob/1.0",
           "Microsoft-HTTPAPI/2.0"
         ],
         "x-ms-client-request-id": "5c1154c5-5acd-6875-eb8e-99a441e6dadf",
-<<<<<<< HEAD
-        "x-ms-request-id": "d522dabc-301e-0022-0a3b-f35724000000",
-        "x-ms-version": "2019-10-10"
-=======
         "x-ms-request-id": "9621f517-f01e-0012-27fa-093670000000",
         "x-ms-version": "2019-12-12"
->>>>>>> 32e373e2
-      },
-      "ResponseBody": []
-    },
-    {
-<<<<<<< HEAD
-      "RequestUri": "https://seanstagehierarchical.blob.core.windows.net/test-filesystem-dcf35325-e488-059e-917a-194d9a219896?restype=container",
-      "RequestMethod": "PUT",
-      "RequestHeaders": {
-        "Authorization": "Sanitized",
-        "traceparent": "00-7e5446aefc7f434e960904a4b142d60c-f5011a1f9d817f40-00",
-        "User-Agent": [
-          "azsdk-net-Storage.Files.DataLake/12.0.0-dev.20200305.1",
-          "(.NET Core 4.6.28325.01; Microsoft Windows 10.0.18363 )"
+      },
+      "ResponseBody": []
+    },
+    {
+      "RequestUri": "http://seannsecanary.blob.core.windows.net/test-filesystem-dcf35325-e488-059e-917a-194d9a219896?restype=container",
+      "RequestMethod": "PUT",
+      "RequestHeaders": {
+        "Authorization": "Sanitized",
+        "traceparent": "00-29b57fb62c8b45418eb13c3749121e2e-0640c846431fc241-00",
+        "User-Agent": [
+          "azsdk-net-Storage.Files.DataLake/12.1.0-dev.20200403.1",
+          "(.NET Core 4.6.28325.01; Microsoft Windows 10.0.18362 )"
         ],
         "x-ms-blob-public-access": "container",
         "x-ms-client-request-id": "bc41d575-b393-e1d0-b50b-cb524128cdc9",
-        "x-ms-date": "Thu, 05 Mar 2020 22:15:13 GMT",
-        "x-ms-return-client-request-id": "true",
-        "x-ms-version": "2019-10-10"
-=======
-      "RequestUri": "http://seannsecanary.blob.core.windows.net/test-filesystem-dcf35325-e488-059e-917a-194d9a219896?restype=container",
-      "RequestMethod": "PUT",
-      "RequestHeaders": {
-        "Authorization": "Sanitized",
-        "traceparent": "00-29b57fb62c8b45418eb13c3749121e2e-0640c846431fc241-00",
-        "User-Agent": [
-          "azsdk-net-Storage.Files.DataLake/12.1.0-dev.20200403.1",
-          "(.NET Core 4.6.28325.01; Microsoft Windows 10.0.18362 )"
-        ],
-        "x-ms-blob-public-access": "container",
-        "x-ms-client-request-id": "bc41d575-b393-e1d0-b50b-cb524128cdc9",
-        "x-ms-date": "Fri, 03 Apr 2020 20:58:48 GMT",
-        "x-ms-return-client-request-id": "true",
-        "x-ms-version": "2019-12-12"
->>>>>>> 32e373e2
-      },
-      "RequestBody": null,
-      "StatusCode": 201,
-      "ResponseHeaders": {
-        "Content-Length": "0",
-<<<<<<< HEAD
-        "Date": "Thu, 05 Mar 2020 22:15:13 GMT",
-        "ETag": "\u00220x8D7C152AD8B673F\u0022",
-        "Last-Modified": "Thu, 05 Mar 2020 22:15:13 GMT",
-=======
+        "x-ms-date": "Fri, 03 Apr 2020 20:58:48 GMT",
+        "x-ms-return-client-request-id": "true",
+        "x-ms-version": "2019-12-12"
+      },
+      "RequestBody": null,
+      "StatusCode": 201,
+      "ResponseHeaders": {
+        "Content-Length": "0",
         "Date": "Fri, 03 Apr 2020 20:58:46 GMT",
         "ETag": "\u00220x8D7D811CDA40151\u0022",
         "Last-Modified": "Fri, 03 Apr 2020 20:58:47 GMT",
->>>>>>> 32e373e2
         "Server": [
           "Windows-Azure-Blob/1.0",
           "Microsoft-HTTPAPI/2.0"
         ],
         "x-ms-client-request-id": "bc41d575-b393-e1d0-b50b-cb524128cdc9",
-<<<<<<< HEAD
-        "x-ms-request-id": "33bad375-201e-002e-043b-f3c02c000000",
-        "x-ms-version": "2019-10-10"
-=======
         "x-ms-request-id": "9621f523-f01e-0012-2ffa-093670000000",
         "x-ms-version": "2019-12-12"
->>>>>>> 32e373e2
-      },
-      "ResponseBody": []
-    },
-    {
-<<<<<<< HEAD
-      "RequestUri": "https://seanstagehierarchical.dfs.core.windows.net/test-filesystem-dcf35325-e488-059e-917a-194d9a219896/test-file-0db902f6-0bf6-a9be-2f59-c760e7b84c75?resource=file",
-      "RequestMethod": "PUT",
-      "RequestHeaders": {
-        "Authorization": "Sanitized",
-        "traceparent": "00-7d8004440e97304fbb0fd389d1e603a1-f158f7d217d52845-00",
-        "User-Agent": [
-          "azsdk-net-Storage.Files.DataLake/12.0.0-dev.20200305.1",
-          "(.NET Core 4.6.28325.01; Microsoft Windows 10.0.18363 )"
+      },
+      "ResponseBody": []
+    },
+    {
+      "RequestUri": "http://seannsecanary.dfs.core.windows.net/test-filesystem-dcf35325-e488-059e-917a-194d9a219896/test-file-0db902f6-0bf6-a9be-2f59-c760e7b84c75?resource=file",
+      "RequestMethod": "PUT",
+      "RequestHeaders": {
+        "Authorization": "Sanitized",
+        "traceparent": "00-7bcaf950d7941b4e8310c12597031b18-e524817eb927c845-00",
+        "User-Agent": [
+          "azsdk-net-Storage.Files.DataLake/12.1.0-dev.20200403.1",
+          "(.NET Core 4.6.28325.01; Microsoft Windows 10.0.18362 )"
         ],
         "x-ms-client-request-id": "b6ef335b-c361-6abe-1798-8c39ec6ff9fd",
-        "x-ms-date": "Thu, 05 Mar 2020 22:15:14 GMT",
-        "x-ms-return-client-request-id": "true",
-        "x-ms-version": "2019-10-10"
-=======
-      "RequestUri": "http://seannsecanary.dfs.core.windows.net/test-filesystem-dcf35325-e488-059e-917a-194d9a219896/test-file-0db902f6-0bf6-a9be-2f59-c760e7b84c75?resource=file",
-      "RequestMethod": "PUT",
-      "RequestHeaders": {
-        "Authorization": "Sanitized",
-        "traceparent": "00-7bcaf950d7941b4e8310c12597031b18-e524817eb927c845-00",
-        "User-Agent": [
-          "azsdk-net-Storage.Files.DataLake/12.1.0-dev.20200403.1",
-          "(.NET Core 4.6.28325.01; Microsoft Windows 10.0.18362 )"
-        ],
-        "x-ms-client-request-id": "b6ef335b-c361-6abe-1798-8c39ec6ff9fd",
-        "x-ms-date": "Fri, 03 Apr 2020 20:58:48 GMT",
-        "x-ms-return-client-request-id": "true",
-        "x-ms-version": "2019-12-12"
->>>>>>> 32e373e2
-      },
-      "RequestBody": null,
-      "StatusCode": 201,
-      "ResponseHeaders": {
-        "Content-Length": "0",
-<<<<<<< HEAD
-        "Date": "Thu, 05 Mar 2020 22:15:13 GMT",
-        "ETag": "\u00220x8D7C152ADC12A9E\u0022",
-        "Last-Modified": "Thu, 05 Mar 2020 22:15:14 GMT",
-=======
+        "x-ms-date": "Fri, 03 Apr 2020 20:58:48 GMT",
+        "x-ms-return-client-request-id": "true",
+        "x-ms-version": "2019-12-12"
+      },
+      "RequestBody": null,
+      "StatusCode": 201,
+      "ResponseHeaders": {
+        "Content-Length": "0",
         "Date": "Fri, 03 Apr 2020 20:58:46 GMT",
         "ETag": "\u00220x8D7D811CDB51CED\u0022",
         "Last-Modified": "Fri, 03 Apr 2020 20:58:47 GMT",
->>>>>>> 32e373e2
         "Server": [
           "Windows-Azure-HDFS/1.0",
           "Microsoft-HTTPAPI/2.0"
         ],
         "x-ms-client-request-id": "b6ef335b-c361-6abe-1798-8c39ec6ff9fd",
-<<<<<<< HEAD
-        "x-ms-request-id": "21c9589f-f01f-003d-633b-f3e420000000",
-        "x-ms-version": "2019-10-10"
-=======
         "x-ms-request-id": "fa43feb0-201f-0097-0efa-091bad000000",
         "x-ms-version": "2019-12-12"
->>>>>>> 32e373e2
-      },
-      "ResponseBody": []
-    },
-    {
-<<<<<<< HEAD
-      "RequestUri": "https://seanstagehierarchical.blob.core.windows.net/test-filesystem-dcf35325-e488-059e-917a-194d9a219896/test-file-0db902f6-0bf6-a9be-2f59-c760e7b84c75?comp=lease",
-=======
+      },
+      "ResponseBody": []
+    },
+    {
       "RequestUri": "http://seannsecanary.blob.core.windows.net/test-filesystem-dcf35325-e488-059e-917a-194d9a219896/test-file-0db902f6-0bf6-a9be-2f59-c760e7b84c75?comp=lease",
->>>>>>> 32e373e2
       "RequestMethod": "PUT",
       "RequestHeaders": {
         "Authorization": "Sanitized",
         "If-None-Match": "\u0022garbage\u0022",
-<<<<<<< HEAD
-        "traceparent": "00-db32e69387155945899751cf16f67b3f-e7f28c7efc477e40-00",
-        "User-Agent": [
-          "azsdk-net-Storage.Files.DataLake/12.0.0-dev.20200305.1",
-          "(.NET Core 4.6.28325.01; Microsoft Windows 10.0.18363 )"
+        "traceparent": "00-4bc536ff389e574f895e0d8312f5ee31-0aa2e13f1356ba4f-00",
+        "User-Agent": [
+          "azsdk-net-Storage.Files.DataLake/12.1.0-dev.20200403.1",
+          "(.NET Core 4.6.28325.01; Microsoft Windows 10.0.18362 )"
         ],
         "x-ms-client-request-id": "5a551c14-7a27-529b-49d5-b6df18d6796d",
-        "x-ms-date": "Thu, 05 Mar 2020 22:15:14 GMT",
-=======
-        "traceparent": "00-4bc536ff389e574f895e0d8312f5ee31-0aa2e13f1356ba4f-00",
-        "User-Agent": [
-          "azsdk-net-Storage.Files.DataLake/12.1.0-dev.20200403.1",
-          "(.NET Core 4.6.28325.01; Microsoft Windows 10.0.18362 )"
-        ],
-        "x-ms-client-request-id": "5a551c14-7a27-529b-49d5-b6df18d6796d",
-        "x-ms-date": "Fri, 03 Apr 2020 20:58:48 GMT",
->>>>>>> 32e373e2
+        "x-ms-date": "Fri, 03 Apr 2020 20:58:48 GMT",
         "x-ms-lease-action": "acquire",
         "x-ms-lease-duration": "15",
         "x-ms-proposed-lease-id": "dda955bf-0850-1ae9-ff82-aae8f0a9f85e",
         "x-ms-return-client-request-id": "true",
-<<<<<<< HEAD
-        "x-ms-version": "2019-10-10"
-=======
-        "x-ms-version": "2019-12-12"
->>>>>>> 32e373e2
-      },
-      "RequestBody": null,
-      "StatusCode": 201,
-      "ResponseHeaders": {
-        "Content-Length": "0",
-<<<<<<< HEAD
-        "Date": "Thu, 05 Mar 2020 22:15:13 GMT",
-        "ETag": "\u00220x8D7C152ADC12A9E\u0022",
-        "Last-Modified": "Thu, 05 Mar 2020 22:15:14 GMT",
-=======
+        "x-ms-version": "2019-12-12"
+      },
+      "RequestBody": null,
+      "StatusCode": 201,
+      "ResponseHeaders": {
+        "Content-Length": "0",
         "Date": "Fri, 03 Apr 2020 20:58:46 GMT",
         "ETag": "\u00220x8D7D811CDB51CED\u0022",
         "Last-Modified": "Fri, 03 Apr 2020 20:58:47 GMT",
->>>>>>> 32e373e2
         "Server": [
           "Windows-Azure-Blob/1.0",
           "Microsoft-HTTPAPI/2.0"
         ],
         "x-ms-client-request-id": "5a551c14-7a27-529b-49d5-b6df18d6796d",
         "x-ms-lease-id": "dda955bf-0850-1ae9-ff82-aae8f0a9f85e",
-<<<<<<< HEAD
-        "x-ms-request-id": "33bad37d-201e-002e-073b-f3c02c000000",
-        "x-ms-version": "2019-10-10"
-=======
         "x-ms-request-id": "9621f52f-f01e-0012-37fa-093670000000",
         "x-ms-version": "2019-12-12"
->>>>>>> 32e373e2
-      },
-      "ResponseBody": []
-    },
-    {
-<<<<<<< HEAD
-      "RequestUri": "https://seanstagehierarchical.blob.core.windows.net/test-filesystem-dcf35325-e488-059e-917a-194d9a219896?restype=container",
-      "RequestMethod": "DELETE",
-      "RequestHeaders": {
-        "Authorization": "Sanitized",
-        "traceparent": "00-1a7dbb6749202746b260fca25f212ec2-8d0377049cfa5540-00",
-        "User-Agent": [
-          "azsdk-net-Storage.Files.DataLake/12.0.0-dev.20200305.1",
-          "(.NET Core 4.6.28325.01; Microsoft Windows 10.0.18363 )"
-        ],
-        "x-ms-client-request-id": "d4d3b738-9e53-8636-3fb2-6af3e034cdce",
-        "x-ms-date": "Thu, 05 Mar 2020 22:15:14 GMT",
-        "x-ms-return-client-request-id": "true",
-        "x-ms-version": "2019-10-10"
-=======
+      },
+      "ResponseBody": []
+    },
+    {
       "RequestUri": "http://seannsecanary.blob.core.windows.net/test-filesystem-dcf35325-e488-059e-917a-194d9a219896?restype=container",
       "RequestMethod": "DELETE",
       "RequestHeaders": {
@@ -1250,42 +683,26 @@
         "x-ms-date": "Fri, 03 Apr 2020 20:58:48 GMT",
         "x-ms-return-client-request-id": "true",
         "x-ms-version": "2019-12-12"
->>>>>>> 32e373e2
       },
       "RequestBody": null,
       "StatusCode": 202,
       "ResponseHeaders": {
         "Content-Length": "0",
-<<<<<<< HEAD
-        "Date": "Thu, 05 Mar 2020 22:15:14 GMT",
-=======
-        "Date": "Fri, 03 Apr 2020 20:58:46 GMT",
->>>>>>> 32e373e2
+        "Date": "Fri, 03 Apr 2020 20:58:46 GMT",
         "Server": [
           "Windows-Azure-Blob/1.0",
           "Microsoft-HTTPAPI/2.0"
         ],
         "x-ms-client-request-id": "d4d3b738-9e53-8636-3fb2-6af3e034cdce",
-<<<<<<< HEAD
-        "x-ms-request-id": "33bad37e-201e-002e-083b-f3c02c000000",
-        "x-ms-version": "2019-10-10"
-=======
         "x-ms-request-id": "9621f536-f01e-0012-3efa-093670000000",
         "x-ms-version": "2019-12-12"
->>>>>>> 32e373e2
       },
       "ResponseBody": []
     }
   ],
   "Variables": {
-<<<<<<< HEAD
-    "DateTimeOffsetNow": "2020-03-05T14:15:10.2091400-08:00",
-    "RandomSeed": "1022404170",
-    "Storage_TestConfigHierarchicalNamespace": "NamespaceTenant\nseanstagehierarchical\nU2FuaXRpemVk\nhttps://seanstagehierarchical.blob.core.windows.net\nhttp://seanstagehierarchical.file.core.windows.net\nhttp://seanstagehierarchical.queue.core.windows.net\nhttp://seanstagehierarchical.table.core.windows.net\n\n\n\n\nhttp://seanstagehierarchical-secondary.blob.core.windows.net\nhttp://seanstagehierarchical-secondary.file.core.windows.net\nhttp://seanstagehierarchical-secondary.queue.core.windows.net\nhttp://seanstagehierarchical-secondary.table.core.windows.net\n68390a19-a643-458b-b726-408abf67b4fc\nSanitized\n72f988bf-86f1-41af-91ab-2d7cd011db47\nhttps://login.microsoftonline.com/\nCloud\nBlobEndpoint=https://seanstagehierarchical.blob.core.windows.net/;QueueEndpoint=http://seanstagehierarchical.queue.core.windows.net/;FileEndpoint=http://seanstagehierarchical.file.core.windows.net/;BlobSecondaryEndpoint=http://seanstagehierarchical-secondary.blob.core.windows.net/;QueueSecondaryEndpoint=http://seanstagehierarchical-secondary.queue.core.windows.net/;FileSecondaryEndpoint=http://seanstagehierarchical-secondary.file.core.windows.net/;AccountName=seanstagehierarchical;AccountKey=Sanitized\n"
-=======
     "DateTimeOffsetNow": "2020-04-03T13:58:46.9786279-07:00",
     "RandomSeed": "1022404170",
     "Storage_TestConfigHierarchicalNamespace": "NamespaceTenant\nseannsecanary\nU2FuaXRpemVk\nhttp://seannsecanary.blob.core.windows.net\nhttp://seannsecanary.file.core.windows.net\nhttp://seannsecanary.queue.core.windows.net\nhttp://seannsecanary.table.core.windows.net\n\n\n\n\nhttp://seannsecanary-secondary.blob.core.windows.net\nhttp://seannsecanary-secondary.file.core.windows.net\nhttp://seannsecanary-secondary.queue.core.windows.net\nhttp://seannsecanary-secondary.table.core.windows.net\n68390a19-a643-458b-b726-408abf67b4fc\nSanitized\n72f988bf-86f1-41af-91ab-2d7cd011db47\nhttps://login.microsoftonline.com/\nCloud\nBlobEndpoint=http://seannsecanary.blob.core.windows.net/;QueueEndpoint=http://seannsecanary.queue.core.windows.net/;FileEndpoint=http://seannsecanary.file.core.windows.net/;BlobSecondaryEndpoint=http://seannsecanary-secondary.blob.core.windows.net/;QueueSecondaryEndpoint=http://seannsecanary-secondary.queue.core.windows.net/;FileSecondaryEndpoint=http://seannsecanary-secondary.file.core.windows.net/;AccountName=seannsecanary;AccountKey=Sanitized\n"
->>>>>>> 32e373e2
   }
 }