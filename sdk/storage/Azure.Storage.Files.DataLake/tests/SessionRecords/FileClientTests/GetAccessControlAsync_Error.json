{
  "Entries": [
    {
<<<<<<< HEAD
      "RequestUri": "https://seanstagehierarchical.blob.core.windows.net/test-filesystem-4aea2606-5931-e2b5-2f98-e7d363c25d33?restype=container",
      "RequestMethod": "PUT",
      "RequestHeaders": {
        "Authorization": "Sanitized",
        "traceparent": "00-8eadb76cb1165540aaf7af0acbee2a4d-1dfb66abd8f0754a-00",
        "User-Agent": [
          "azsdk-net-Storage.Files.DataLake/12.0.0-dev.20200305.1",
          "(.NET Core 4.6.28325.01; Microsoft Windows 10.0.18363 )"
        ],
        "x-ms-blob-public-access": "container",
        "x-ms-client-request-id": "c6afcfaa-301a-d895-28e4-8693a2fb2aa8",
        "x-ms-date": "Thu, 05 Mar 2020 22:16:46 GMT",
        "x-ms-return-client-request-id": "true",
        "x-ms-version": "2019-10-10"
=======
      "RequestUri": "http://seannsecanary.blob.core.windows.net/test-filesystem-4aea2606-5931-e2b5-2f98-e7d363c25d33?restype=container",
      "RequestMethod": "PUT",
      "RequestHeaders": {
        "Authorization": "Sanitized",
        "traceparent": "00-0bfe30f90375e841a48bfbda068d5542-671ac3c6d73a0d47-00",
        "User-Agent": [
          "azsdk-net-Storage.Files.DataLake/12.1.0-dev.20200403.1",
          "(.NET Core 4.6.28325.01; Microsoft Windows 10.0.18362 )"
        ],
        "x-ms-blob-public-access": "container",
        "x-ms-client-request-id": "c6afcfaa-301a-d895-28e4-8693a2fb2aa8",
        "x-ms-date": "Fri, 03 Apr 2020 20:59:33 GMT",
        "x-ms-return-client-request-id": "true",
        "x-ms-version": "2019-12-12"
>>>>>>> 32e373e2
      },
      "RequestBody": null,
      "StatusCode": 201,
      "ResponseHeaders": {
        "Content-Length": "0",
<<<<<<< HEAD
        "Date": "Thu, 05 Mar 2020 22:16:46 GMT",
        "ETag": "\u00220x8D7C152E4EC3DFB\u0022",
        "Last-Modified": "Thu, 05 Mar 2020 22:16:46 GMT",
=======
        "Date": "Fri, 03 Apr 2020 20:59:31 GMT",
        "ETag": "\u00220x8D7D811E861E09A\u0022",
        "Last-Modified": "Fri, 03 Apr 2020 20:59:32 GMT",
>>>>>>> 32e373e2
        "Server": [
          "Windows-Azure-Blob/1.0",
          "Microsoft-HTTPAPI/2.0"
        ],
        "x-ms-client-request-id": "c6afcfaa-301a-d895-28e4-8693a2fb2aa8",
<<<<<<< HEAD
        "x-ms-request-id": "8160ad7d-d01e-002a-433b-f34d2b000000",
        "x-ms-version": "2019-10-10"
=======
        "x-ms-request-id": "96220997-f01e-0012-24fa-093670000000",
        "x-ms-version": "2019-12-12"
>>>>>>> 32e373e2
      },
      "ResponseBody": []
    },
    {
<<<<<<< HEAD
      "RequestUri": "https://seanstagehierarchical.dfs.core.windows.net/test-filesystem-4aea2606-5931-e2b5-2f98-e7d363c25d33/test-file-9722052c-e43b-d474-0869-b4bb1892b46c?action=getAccessControl",
      "RequestMethod": "HEAD",
      "RequestHeaders": {
        "Authorization": "Sanitized",
        "traceparent": "00-ef3c18f2e994d24a90833a5cda4f9747-e9442e57cc7d5b46-00",
        "User-Agent": [
          "azsdk-net-Storage.Files.DataLake/12.0.0-dev.20200305.1",
          "(.NET Core 4.6.28325.01; Microsoft Windows 10.0.18363 )"
        ],
        "x-ms-client-request-id": "29f7984c-d6a1-c6f7-5bdb-bdb07bdac096",
        "x-ms-date": "Thu, 05 Mar 2020 22:16:46 GMT",
        "x-ms-return-client-request-id": "true",
        "x-ms-version": "2019-10-10"
=======
      "RequestUri": "http://seannsecanary.dfs.core.windows.net/test-filesystem-4aea2606-5931-e2b5-2f98-e7d363c25d33/test-file-9722052c-e43b-d474-0869-b4bb1892b46c?action=getAccessControl",
      "RequestMethod": "HEAD",
      "RequestHeaders": {
        "Authorization": "Sanitized",
        "traceparent": "00-088f575a2fb4284285aad05e015eab5e-6f991156687a3344-00",
        "User-Agent": [
          "azsdk-net-Storage.Files.DataLake/12.1.0-dev.20200403.1",
          "(.NET Core 4.6.28325.01; Microsoft Windows 10.0.18362 )"
        ],
        "x-ms-client-request-id": "29f7984c-d6a1-c6f7-5bdb-bdb07bdac096",
        "x-ms-date": "Fri, 03 Apr 2020 20:59:33 GMT",
        "x-ms-return-client-request-id": "true",
        "x-ms-version": "2019-12-12"
>>>>>>> 32e373e2
      },
      "RequestBody": null,
      "StatusCode": 404,
      "ResponseHeaders": {
<<<<<<< HEAD
        "Date": "Thu, 05 Mar 2020 22:16:46 GMT",
=======
        "Date": "Fri, 03 Apr 2020 20:59:31 GMT",
>>>>>>> 32e373e2
        "Server": [
          "Windows-Azure-HDFS/1.0",
          "Microsoft-HTTPAPI/2.0"
        ],
        "x-ms-client-request-id": "29f7984c-d6a1-c6f7-5bdb-bdb07bdac096",
        "x-ms-error-code": "PathNotFound",
<<<<<<< HEAD
        "x-ms-request-id": "5a9dcacf-201f-0001-433b-f3cde7000000",
        "x-ms-version": "2019-10-10"
=======
        "x-ms-request-id": "fa43ffa1-201f-0097-5efa-091bad000000",
        "x-ms-version": "2019-12-12"
>>>>>>> 32e373e2
      },
      "ResponseBody": []
    },
    {
<<<<<<< HEAD
      "RequestUri": "https://seanstagehierarchical.blob.core.windows.net/test-filesystem-4aea2606-5931-e2b5-2f98-e7d363c25d33?restype=container",
      "RequestMethod": "DELETE",
      "RequestHeaders": {
        "Authorization": "Sanitized",
        "traceparent": "00-a00427a2a8f4bf49826edc570e324c51-ad9fb5be3ad16b42-00",
        "User-Agent": [
          "azsdk-net-Storage.Files.DataLake/12.0.0-dev.20200305.1",
          "(.NET Core 4.6.28325.01; Microsoft Windows 10.0.18363 )"
        ],
        "x-ms-client-request-id": "806e1b8a-8a9a-53ca-bd62-3837d968e9ee",
        "x-ms-date": "Thu, 05 Mar 2020 22:16:47 GMT",
        "x-ms-return-client-request-id": "true",
        "x-ms-version": "2019-10-10"
=======
      "RequestUri": "http://seannsecanary.blob.core.windows.net/test-filesystem-4aea2606-5931-e2b5-2f98-e7d363c25d33?restype=container",
      "RequestMethod": "DELETE",
      "RequestHeaders": {
        "Authorization": "Sanitized",
        "traceparent": "00-33da21ca906d7b47a35f9358747a4dbc-acff3a470fa08043-00",
        "User-Agent": [
          "azsdk-net-Storage.Files.DataLake/12.1.0-dev.20200403.1",
          "(.NET Core 4.6.28325.01; Microsoft Windows 10.0.18362 )"
        ],
        "x-ms-client-request-id": "806e1b8a-8a9a-53ca-bd62-3837d968e9ee",
        "x-ms-date": "Fri, 03 Apr 2020 20:59:33 GMT",
        "x-ms-return-client-request-id": "true",
        "x-ms-version": "2019-12-12"
>>>>>>> 32e373e2
      },
      "RequestBody": null,
      "StatusCode": 202,
      "ResponseHeaders": {
        "Content-Length": "0",
<<<<<<< HEAD
        "Date": "Thu, 05 Mar 2020 22:16:47 GMT",
=======
        "Date": "Fri, 03 Apr 2020 20:59:31 GMT",
>>>>>>> 32e373e2
        "Server": [
          "Windows-Azure-Blob/1.0",
          "Microsoft-HTTPAPI/2.0"
        ],
        "x-ms-client-request-id": "806e1b8a-8a9a-53ca-bd62-3837d968e9ee",
<<<<<<< HEAD
        "x-ms-request-id": "8160ad91-d01e-002a-533b-f34d2b000000",
        "x-ms-version": "2019-10-10"
=======
        "x-ms-request-id": "962209ae-f01e-0012-33fa-093670000000",
        "x-ms-version": "2019-12-12"
>>>>>>> 32e373e2
      },
      "ResponseBody": []
    }
  ],
  "Variables": {
    "RandomSeed": "1197089999",
<<<<<<< HEAD
    "Storage_TestConfigHierarchicalNamespace": "NamespaceTenant\nseanstagehierarchical\nU2FuaXRpemVk\nhttps://seanstagehierarchical.blob.core.windows.net\nhttp://seanstagehierarchical.file.core.windows.net\nhttp://seanstagehierarchical.queue.core.windows.net\nhttp://seanstagehierarchical.table.core.windows.net\n\n\n\n\nhttp://seanstagehierarchical-secondary.blob.core.windows.net\nhttp://seanstagehierarchical-secondary.file.core.windows.net\nhttp://seanstagehierarchical-secondary.queue.core.windows.net\nhttp://seanstagehierarchical-secondary.table.core.windows.net\n68390a19-a643-458b-b726-408abf67b4fc\nSanitized\n72f988bf-86f1-41af-91ab-2d7cd011db47\nhttps://login.microsoftonline.com/\nCloud\nBlobEndpoint=https://seanstagehierarchical.blob.core.windows.net/;QueueEndpoint=http://seanstagehierarchical.queue.core.windows.net/;FileEndpoint=http://seanstagehierarchical.file.core.windows.net/;BlobSecondaryEndpoint=http://seanstagehierarchical-secondary.blob.core.windows.net/;QueueSecondaryEndpoint=http://seanstagehierarchical-secondary.queue.core.windows.net/;FileSecondaryEndpoint=http://seanstagehierarchical-secondary.file.core.windows.net/;AccountName=seanstagehierarchical;AccountKey=Sanitized\n"
=======
    "Storage_TestConfigHierarchicalNamespace": "NamespaceTenant\nseannsecanary\nU2FuaXRpemVk\nhttp://seannsecanary.blob.core.windows.net\nhttp://seannsecanary.file.core.windows.net\nhttp://seannsecanary.queue.core.windows.net\nhttp://seannsecanary.table.core.windows.net\n\n\n\n\nhttp://seannsecanary-secondary.blob.core.windows.net\nhttp://seannsecanary-secondary.file.core.windows.net\nhttp://seannsecanary-secondary.queue.core.windows.net\nhttp://seannsecanary-secondary.table.core.windows.net\n68390a19-a643-458b-b726-408abf67b4fc\nSanitized\n72f988bf-86f1-41af-91ab-2d7cd011db47\nhttps://login.microsoftonline.com/\nCloud\nBlobEndpoint=http://seannsecanary.blob.core.windows.net/;QueueEndpoint=http://seannsecanary.queue.core.windows.net/;FileEndpoint=http://seannsecanary.file.core.windows.net/;BlobSecondaryEndpoint=http://seannsecanary-secondary.blob.core.windows.net/;QueueSecondaryEndpoint=http://seannsecanary-secondary.queue.core.windows.net/;FileSecondaryEndpoint=http://seannsecanary-secondary.file.core.windows.net/;AccountName=seannsecanary;AccountKey=Sanitized\n"
>>>>>>> 32e373e2
  }
}<|MERGE_RESOLUTION|>--- conflicted
+++ resolved
@@ -1,22 +1,6 @@
 {
   "Entries": [
     {
-<<<<<<< HEAD
-      "RequestUri": "https://seanstagehierarchical.blob.core.windows.net/test-filesystem-4aea2606-5931-e2b5-2f98-e7d363c25d33?restype=container",
-      "RequestMethod": "PUT",
-      "RequestHeaders": {
-        "Authorization": "Sanitized",
-        "traceparent": "00-8eadb76cb1165540aaf7af0acbee2a4d-1dfb66abd8f0754a-00",
-        "User-Agent": [
-          "azsdk-net-Storage.Files.DataLake/12.0.0-dev.20200305.1",
-          "(.NET Core 4.6.28325.01; Microsoft Windows 10.0.18363 )"
-        ],
-        "x-ms-blob-public-access": "container",
-        "x-ms-client-request-id": "c6afcfaa-301a-d895-28e4-8693a2fb2aa8",
-        "x-ms-date": "Thu, 05 Mar 2020 22:16:46 GMT",
-        "x-ms-return-client-request-id": "true",
-        "x-ms-version": "2019-10-10"
-=======
       "RequestUri": "http://seannsecanary.blob.core.windows.net/test-filesystem-4aea2606-5931-e2b5-2f98-e7d363c25d33?restype=container",
       "RequestMethod": "PUT",
       "RequestHeaders": {
@@ -31,52 +15,25 @@
         "x-ms-date": "Fri, 03 Apr 2020 20:59:33 GMT",
         "x-ms-return-client-request-id": "true",
         "x-ms-version": "2019-12-12"
->>>>>>> 32e373e2
       },
       "RequestBody": null,
       "StatusCode": 201,
       "ResponseHeaders": {
         "Content-Length": "0",
-<<<<<<< HEAD
-        "Date": "Thu, 05 Mar 2020 22:16:46 GMT",
-        "ETag": "\u00220x8D7C152E4EC3DFB\u0022",
-        "Last-Modified": "Thu, 05 Mar 2020 22:16:46 GMT",
-=======
         "Date": "Fri, 03 Apr 2020 20:59:31 GMT",
         "ETag": "\u00220x8D7D811E861E09A\u0022",
         "Last-Modified": "Fri, 03 Apr 2020 20:59:32 GMT",
->>>>>>> 32e373e2
         "Server": [
           "Windows-Azure-Blob/1.0",
           "Microsoft-HTTPAPI/2.0"
         ],
         "x-ms-client-request-id": "c6afcfaa-301a-d895-28e4-8693a2fb2aa8",
-<<<<<<< HEAD
-        "x-ms-request-id": "8160ad7d-d01e-002a-433b-f34d2b000000",
-        "x-ms-version": "2019-10-10"
-=======
         "x-ms-request-id": "96220997-f01e-0012-24fa-093670000000",
         "x-ms-version": "2019-12-12"
->>>>>>> 32e373e2
       },
       "ResponseBody": []
     },
     {
-<<<<<<< HEAD
-      "RequestUri": "https://seanstagehierarchical.dfs.core.windows.net/test-filesystem-4aea2606-5931-e2b5-2f98-e7d363c25d33/test-file-9722052c-e43b-d474-0869-b4bb1892b46c?action=getAccessControl",
-      "RequestMethod": "HEAD",
-      "RequestHeaders": {
-        "Authorization": "Sanitized",
-        "traceparent": "00-ef3c18f2e994d24a90833a5cda4f9747-e9442e57cc7d5b46-00",
-        "User-Agent": [
-          "azsdk-net-Storage.Files.DataLake/12.0.0-dev.20200305.1",
-          "(.NET Core 4.6.28325.01; Microsoft Windows 10.0.18363 )"
-        ],
-        "x-ms-client-request-id": "29f7984c-d6a1-c6f7-5bdb-bdb07bdac096",
-        "x-ms-date": "Thu, 05 Mar 2020 22:16:46 GMT",
-        "x-ms-return-client-request-id": "true",
-        "x-ms-version": "2019-10-10"
-=======
       "RequestUri": "http://seannsecanary.dfs.core.windows.net/test-filesystem-4aea2606-5931-e2b5-2f98-e7d363c25d33/test-file-9722052c-e43b-d474-0869-b4bb1892b46c?action=getAccessControl",
       "RequestMethod": "HEAD",
       "RequestHeaders": {
@@ -90,48 +47,23 @@
         "x-ms-date": "Fri, 03 Apr 2020 20:59:33 GMT",
         "x-ms-return-client-request-id": "true",
         "x-ms-version": "2019-12-12"
->>>>>>> 32e373e2
       },
       "RequestBody": null,
       "StatusCode": 404,
       "ResponseHeaders": {
-<<<<<<< HEAD
-        "Date": "Thu, 05 Mar 2020 22:16:46 GMT",
-=======
         "Date": "Fri, 03 Apr 2020 20:59:31 GMT",
->>>>>>> 32e373e2
         "Server": [
           "Windows-Azure-HDFS/1.0",
           "Microsoft-HTTPAPI/2.0"
         ],
         "x-ms-client-request-id": "29f7984c-d6a1-c6f7-5bdb-bdb07bdac096",
         "x-ms-error-code": "PathNotFound",
-<<<<<<< HEAD
-        "x-ms-request-id": "5a9dcacf-201f-0001-433b-f3cde7000000",
-        "x-ms-version": "2019-10-10"
-=======
         "x-ms-request-id": "fa43ffa1-201f-0097-5efa-091bad000000",
         "x-ms-version": "2019-12-12"
->>>>>>> 32e373e2
       },
       "ResponseBody": []
     },
     {
-<<<<<<< HEAD
-      "RequestUri": "https://seanstagehierarchical.blob.core.windows.net/test-filesystem-4aea2606-5931-e2b5-2f98-e7d363c25d33?restype=container",
-      "RequestMethod": "DELETE",
-      "RequestHeaders": {
-        "Authorization": "Sanitized",
-        "traceparent": "00-a00427a2a8f4bf49826edc570e324c51-ad9fb5be3ad16b42-00",
-        "User-Agent": [
-          "azsdk-net-Storage.Files.DataLake/12.0.0-dev.20200305.1",
-          "(.NET Core 4.6.28325.01; Microsoft Windows 10.0.18363 )"
-        ],
-        "x-ms-client-request-id": "806e1b8a-8a9a-53ca-bd62-3837d968e9ee",
-        "x-ms-date": "Thu, 05 Mar 2020 22:16:47 GMT",
-        "x-ms-return-client-request-id": "true",
-        "x-ms-version": "2019-10-10"
-=======
       "RequestUri": "http://seannsecanary.blob.core.windows.net/test-filesystem-4aea2606-5931-e2b5-2f98-e7d363c25d33?restype=container",
       "RequestMethod": "DELETE",
       "RequestHeaders": {
@@ -145,39 +77,25 @@
         "x-ms-date": "Fri, 03 Apr 2020 20:59:33 GMT",
         "x-ms-return-client-request-id": "true",
         "x-ms-version": "2019-12-12"
->>>>>>> 32e373e2
       },
       "RequestBody": null,
       "StatusCode": 202,
       "ResponseHeaders": {
         "Content-Length": "0",
-<<<<<<< HEAD
-        "Date": "Thu, 05 Mar 2020 22:16:47 GMT",
-=======
         "Date": "Fri, 03 Apr 2020 20:59:31 GMT",
->>>>>>> 32e373e2
         "Server": [
           "Windows-Azure-Blob/1.0",
           "Microsoft-HTTPAPI/2.0"
         ],
         "x-ms-client-request-id": "806e1b8a-8a9a-53ca-bd62-3837d968e9ee",
-<<<<<<< HEAD
-        "x-ms-request-id": "8160ad91-d01e-002a-533b-f34d2b000000",
-        "x-ms-version": "2019-10-10"
-=======
         "x-ms-request-id": "962209ae-f01e-0012-33fa-093670000000",
         "x-ms-version": "2019-12-12"
->>>>>>> 32e373e2
       },
       "ResponseBody": []
     }
   ],
   "Variables": {
     "RandomSeed": "1197089999",
-<<<<<<< HEAD
-    "Storage_TestConfigHierarchicalNamespace": "NamespaceTenant\nseanstagehierarchical\nU2FuaXRpemVk\nhttps://seanstagehierarchical.blob.core.windows.net\nhttp://seanstagehierarchical.file.core.windows.net\nhttp://seanstagehierarchical.queue.core.windows.net\nhttp://seanstagehierarchical.table.core.windows.net\n\n\n\n\nhttp://seanstagehierarchical-secondary.blob.core.windows.net\nhttp://seanstagehierarchical-secondary.file.core.windows.net\nhttp://seanstagehierarchical-secondary.queue.core.windows.net\nhttp://seanstagehierarchical-secondary.table.core.windows.net\n68390a19-a643-458b-b726-408abf67b4fc\nSanitized\n72f988bf-86f1-41af-91ab-2d7cd011db47\nhttps://login.microsoftonline.com/\nCloud\nBlobEndpoint=https://seanstagehierarchical.blob.core.windows.net/;QueueEndpoint=http://seanstagehierarchical.queue.core.windows.net/;FileEndpoint=http://seanstagehierarchical.file.core.windows.net/;BlobSecondaryEndpoint=http://seanstagehierarchical-secondary.blob.core.windows.net/;QueueSecondaryEndpoint=http://seanstagehierarchical-secondary.queue.core.windows.net/;FileSecondaryEndpoint=http://seanstagehierarchical-secondary.file.core.windows.net/;AccountName=seanstagehierarchical;AccountKey=Sanitized\n"
-=======
     "Storage_TestConfigHierarchicalNamespace": "NamespaceTenant\nseannsecanary\nU2FuaXRpemVk\nhttp://seannsecanary.blob.core.windows.net\nhttp://seannsecanary.file.core.windows.net\nhttp://seannsecanary.queue.core.windows.net\nhttp://seannsecanary.table.core.windows.net\n\n\n\n\nhttp://seannsecanary-secondary.blob.core.windows.net\nhttp://seannsecanary-secondary.file.core.windows.net\nhttp://seannsecanary-secondary.queue.core.windows.net\nhttp://seannsecanary-secondary.table.core.windows.net\n68390a19-a643-458b-b726-408abf67b4fc\nSanitized\n72f988bf-86f1-41af-91ab-2d7cd011db47\nhttps://login.microsoftonline.com/\nCloud\nBlobEndpoint=http://seannsecanary.blob.core.windows.net/;QueueEndpoint=http://seannsecanary.queue.core.windows.net/;FileEndpoint=http://seannsecanary.file.core.windows.net/;BlobSecondaryEndpoint=http://seannsecanary-secondary.blob.core.windows.net/;QueueSecondaryEndpoint=http://seannsecanary-secondary.queue.core.windows.net/;FileSecondaryEndpoint=http://seannsecanary-secondary.file.core.windows.net/;AccountName=seannsecanary;AccountKey=Sanitized\n"
->>>>>>> 32e373e2
   }
 }