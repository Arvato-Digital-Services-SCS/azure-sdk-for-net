{
  "Entries": [
    {
      "RequestUri": "http://seannsecanary.blob.core.windows.net/test-filesystem-73d54826-f2ef-bc18-65ac-5c59d0010004?restype=container",
      "RequestMethod": "PUT",
      "RequestHeaders": {
        "Authorization": "Sanitized",
<<<<<<< HEAD
        "traceparent": "00-ca441820e887c142a61267280ec35192-209abb49d19b8749-00",
        "User-Agent": [
          "azsdk-net-Storage.Files.DataLake/12.1.0-dev.20200403.1",
=======
        "traceparent": "00-56245063ecb1cd468702862d1be09e58-7c5305a1430b274e-00",
        "User-Agent": [
          "azsdk-net-Storage.Files.DataLake/12.2.0-dev.20200413.1",
>>>>>>> b9bd85cb
          "(.NET Core 4.6.28325.01; Microsoft Windows 10.0.18362 )"
        ],
        "x-ms-blob-public-access": "container",
        "x-ms-client-request-id": "ea64fb46-77a8-dc6e-42b0-5f688bffddd8",
<<<<<<< HEAD
        "x-ms-date": "Fri, 03 Apr 2020 21:02:49 GMT",
=======
        "x-ms-date": "Tue, 14 Apr 2020 00:03:28 GMT",
>>>>>>> b9bd85cb
        "x-ms-return-client-request-id": "true",
        "x-ms-version": "2019-12-12"
      },
      "RequestBody": null,
      "StatusCode": 201,
      "ResponseHeaders": {
        "Content-Length": "0",
<<<<<<< HEAD
        "Date": "Fri, 03 Apr 2020 21:02:47 GMT",
        "ETag": "\u00220x8D7D8125D127C41\u0022",
        "Last-Modified": "Fri, 03 Apr 2020 21:02:47 GMT",
=======
        "Date": "Tue, 14 Apr 2020 00:03:28 GMT",
        "ETag": "\u00220x8D7E00742BE83E5\u0022",
        "Last-Modified": "Tue, 14 Apr 2020 00:03:28 GMT",
>>>>>>> b9bd85cb
        "Server": [
          "Windows-Azure-Blob/1.0",
          "Microsoft-HTTPAPI/2.0"
        ],
        "x-ms-client-request-id": "ea64fb46-77a8-dc6e-42b0-5f688bffddd8",
<<<<<<< HEAD
        "x-ms-request-id": "96225cd5-f01e-0012-3bfb-093670000000",
        "x-ms-version": "2019-12-12"
=======
        "x-ms-request-id": "088b0a55-f01e-0002-3af0-11f318000000",
        "x-ms-version": "2019-07-07"
>>>>>>> b9bd85cb
      },
      "ResponseBody": []
    },
    {
      "RequestUri": "http://seannsecanary.dfs.core.windows.net/test-filesystem-73d54826-f2ef-bc18-65ac-5c59d0010004/test-file-21756fd6-d1b3-0dea-37e7-e817fc5d80ff?resource=file",
      "RequestMethod": "PUT",
      "RequestHeaders": {
        "Authorization": "Sanitized",
<<<<<<< HEAD
        "traceparent": "00-2141550862728144a1b6cda14c079240-b6586058ff7fbb4f-00",
        "User-Agent": [
          "azsdk-net-Storage.Files.DataLake/12.1.0-dev.20200403.1",
          "(.NET Core 4.6.28325.01; Microsoft Windows 10.0.18362 )"
        ],
        "x-ms-client-request-id": "cce41ef9-57f0-74b7-1057-b3c08f56dfe5",
        "x-ms-date": "Fri, 03 Apr 2020 21:02:49 GMT",
=======
        "traceparent": "00-712504d5beeff344af43265c8f6dd1fc-bb2e8e6cd8fee147-00",
        "User-Agent": [
          "azsdk-net-Storage.Files.DataLake/12.2.0-dev.20200413.1",
          "(.NET Core 4.6.28325.01; Microsoft Windows 10.0.18362 )"
        ],
        "x-ms-client-request-id": "cce41ef9-57f0-74b7-1057-b3c08f56dfe5",
        "x-ms-date": "Tue, 14 Apr 2020 00:03:29 GMT",
>>>>>>> b9bd85cb
        "x-ms-return-client-request-id": "true",
        "x-ms-version": "2019-12-12"
      },
      "RequestBody": null,
      "StatusCode": 201,
      "ResponseHeaders": {
        "Content-Length": "0",
<<<<<<< HEAD
        "Date": "Fri, 03 Apr 2020 21:02:47 GMT",
        "ETag": "\u00220x8D7D8125D22261A\u0022",
        "Last-Modified": "Fri, 03 Apr 2020 21:02:47 GMT",
=======
        "Date": "Tue, 14 Apr 2020 00:03:28 GMT",
        "ETag": "\u00220x8D7E00742EDC04E\u0022",
        "Last-Modified": "Tue, 14 Apr 2020 00:03:28 GMT",
>>>>>>> b9bd85cb
        "Server": [
          "Windows-Azure-HDFS/1.0",
          "Microsoft-HTTPAPI/2.0"
        ],
        "x-ms-client-request-id": "cce41ef9-57f0-74b7-1057-b3c08f56dfe5",
<<<<<<< HEAD
        "x-ms-request-id": "fa440292-201f-0097-45fb-091bad000000",
        "x-ms-version": "2019-12-12"
=======
        "x-ms-request-id": "e06a42da-401f-0091-7ff0-112812000000",
        "x-ms-version": "2019-07-07"
>>>>>>> b9bd85cb
      },
      "ResponseBody": []
    },
    {
      "RequestUri": "http://seannsecanary.dfs.core.windows.net/test-filesystem-73d54826-f2ef-bc18-65ac-5c59d0010004/test-directory-9934602f-09eb-c03b-13eb-a623022d548f?mode=legacy",
      "RequestMethod": "PUT",
      "RequestHeaders": {
        "Authorization": "Sanitized",
        "User-Agent": [
<<<<<<< HEAD
          "azsdk-net-Storage.Files.DataLake/12.1.0-dev.20200403.1",
          "(.NET Core 4.6.28325.01; Microsoft Windows 10.0.18362 )"
        ],
        "x-ms-client-request-id": "588de9b0-c973-f0a0-e223-b905b19472e2",
        "x-ms-date": "Fri, 03 Apr 2020 21:02:49 GMT",
        "x-ms-rename-source": "/test-filesystem-73d54826-f2ef-bc18-65ac-5c59d0010004/test-file-21756fd6-d1b3-0dea-37e7-e817fc5d80ff",
=======
          "azsdk-net-Storage.Files.DataLake/12.2.0-dev.20200413.1",
          "(.NET Core 4.6.28325.01; Microsoft Windows 10.0.18362 )"
        ],
        "x-ms-client-request-id": "588de9b0-c973-f0a0-e223-b905b19472e2",
        "x-ms-date": "Tue, 14 Apr 2020 00:03:29 GMT",
        "x-ms-rename-source": "%2Ftest-filesystem-73d54826-f2ef-bc18-65ac-5c59d0010004%2Ftest-file-21756fd6-d1b3-0dea-37e7-e817fc5d80ff=",
>>>>>>> b9bd85cb
        "x-ms-return-client-request-id": "true",
        "x-ms-version": "2019-12-12"
      },
      "RequestBody": null,
      "StatusCode": 201,
      "ResponseHeaders": {
        "Content-Length": "0",
<<<<<<< HEAD
        "Date": "Fri, 03 Apr 2020 21:02:47 GMT",
=======
        "Date": "Tue, 14 Apr 2020 00:03:28 GMT",
>>>>>>> b9bd85cb
        "Server": [
          "Windows-Azure-HDFS/1.0",
          "Microsoft-HTTPAPI/2.0"
        ],
        "x-ms-client-request-id": "588de9b0-c973-f0a0-e223-b905b19472e2",
<<<<<<< HEAD
        "x-ms-request-id": "fa440293-201f-0097-46fb-091bad000000",
        "x-ms-version": "2019-12-12"
=======
        "x-ms-request-id": "e06a42db-401f-0091-80f0-112812000000",
        "x-ms-version": "2019-07-07"
>>>>>>> b9bd85cb
      },
      "ResponseBody": []
    },
    {
      "RequestUri": "http://seannsecanary.blob.core.windows.net/test-filesystem-73d54826-f2ef-bc18-65ac-5c59d0010004/test-directory-9934602f-09eb-c03b-13eb-a623022d548f",
      "RequestMethod": "HEAD",
      "RequestHeaders": {
        "Authorization": "Sanitized",
        "User-Agent": [
<<<<<<< HEAD
          "azsdk-net-Storage.Files.DataLake/12.1.0-dev.20200403.1",
          "(.NET Core 4.6.28325.01; Microsoft Windows 10.0.18362 )"
        ],
        "x-ms-client-request-id": "197281f1-fba0-bb1c-bb2d-fa54f9092aa5",
        "x-ms-date": "Fri, 03 Apr 2020 21:02:49 GMT",
=======
          "azsdk-net-Storage.Files.DataLake/12.2.0-dev.20200413.1",
          "(.NET Core 4.6.28325.01; Microsoft Windows 10.0.18362 )"
        ],
        "x-ms-client-request-id": "197281f1-fba0-bb1c-bb2d-fa54f9092aa5",
        "x-ms-date": "Tue, 14 Apr 2020 00:03:29 GMT",
>>>>>>> b9bd85cb
        "x-ms-return-client-request-id": "true",
        "x-ms-version": "2019-12-12"
      },
      "RequestBody": null,
      "StatusCode": 200,
      "ResponseHeaders": {
        "Accept-Ranges": "bytes",
        "Content-Length": "0",
        "Content-Type": "application/octet-stream",
<<<<<<< HEAD
        "Date": "Fri, 03 Apr 2020 21:02:47 GMT",
        "ETag": "\u00220x8D7D8125D22261A\u0022",
        "Last-Modified": "Fri, 03 Apr 2020 21:02:47 GMT",
=======
        "Date": "Tue, 14 Apr 2020 00:03:28 GMT",
        "ETag": "\u00220x8D7E00742EDC04E\u0022",
        "Last-Modified": "Tue, 14 Apr 2020 00:03:28 GMT",
>>>>>>> b9bd85cb
        "Server": [
          "Windows-Azure-Blob/1.0",
          "Microsoft-HTTPAPI/2.0"
        ],
        "x-ms-access-tier": "Hot",
        "x-ms-access-tier-inferred": "true",
        "x-ms-blob-type": "BlockBlob",
        "x-ms-client-request-id": "197281f1-fba0-bb1c-bb2d-fa54f9092aa5",
<<<<<<< HEAD
        "x-ms-creation-time": "Fri, 03 Apr 2020 21:02:47 GMT",
        "x-ms-lease-state": "available",
        "x-ms-lease-status": "unlocked",
        "x-ms-request-id": "96225d05-f01e-0012-63fb-093670000000",
=======
        "x-ms-creation-time": "Tue, 14 Apr 2020 00:03:28 GMT",
        "x-ms-lease-state": "available",
        "x-ms-lease-status": "unlocked",
        "x-ms-request-id": "088b0a96-f01e-0002-71f0-11f318000000",
>>>>>>> b9bd85cb
        "x-ms-server-encrypted": "true",
        "x-ms-version": "2019-12-12"
      },
      "ResponseBody": []
    },
    {
      "RequestUri": "http://seannsecanary.blob.core.windows.net/test-filesystem-73d54826-f2ef-bc18-65ac-5c59d0010004?restype=container",
      "RequestMethod": "DELETE",
      "RequestHeaders": {
        "Authorization": "Sanitized",
<<<<<<< HEAD
        "traceparent": "00-99926d688f9ff348ad03ec9840b98d46-3cdd7d244f2bbb4a-00",
        "User-Agent": [
          "azsdk-net-Storage.Files.DataLake/12.1.0-dev.20200403.1",
          "(.NET Core 4.6.28325.01; Microsoft Windows 10.0.18362 )"
        ],
        "x-ms-client-request-id": "2f1442c5-5821-0742-0780-780b07188248",
        "x-ms-date": "Fri, 03 Apr 2020 21:02:49 GMT",
=======
        "traceparent": "00-66290a2d0162534791b8dae482a5b63a-9789235412038342-00",
        "User-Agent": [
          "azsdk-net-Storage.Files.DataLake/12.2.0-dev.20200413.1",
          "(.NET Core 4.6.28325.01; Microsoft Windows 10.0.18362 )"
        ],
        "x-ms-client-request-id": "2f1442c5-5821-0742-0780-780b07188248",
        "x-ms-date": "Tue, 14 Apr 2020 00:03:29 GMT",
>>>>>>> b9bd85cb
        "x-ms-return-client-request-id": "true",
        "x-ms-version": "2019-12-12"
      },
      "RequestBody": null,
      "StatusCode": 202,
      "ResponseHeaders": {
        "Content-Length": "0",
<<<<<<< HEAD
        "Date": "Fri, 03 Apr 2020 21:02:48 GMT",
=======
        "Date": "Tue, 14 Apr 2020 00:03:28 GMT",
>>>>>>> b9bd85cb
        "Server": [
          "Windows-Azure-Blob/1.0",
          "Microsoft-HTTPAPI/2.0"
        ],
        "x-ms-client-request-id": "2f1442c5-5821-0742-0780-780b07188248",
<<<<<<< HEAD
        "x-ms-request-id": "96225d11-f01e-0012-6cfb-093670000000",
        "x-ms-version": "2019-12-12"
=======
        "x-ms-request-id": "088b0aa6-f01e-0002-7ef0-11f318000000",
        "x-ms-version": "2019-07-07"
>>>>>>> b9bd85cb
      },
      "ResponseBody": []
    }
  ],
  "Variables": {
    "RandomSeed": "1656148217",
    "Storage_TestConfigHierarchicalNamespace": "NamespaceTenant\nseannsecanary\nU2FuaXRpemVk\nhttp://seannsecanary.blob.core.windows.net\nhttp://seannsecanary.file.core.windows.net\nhttp://seannsecanary.queue.core.windows.net\nhttp://seannsecanary.table.core.windows.net\n\n\n\n\nhttp://seannsecanary-secondary.blob.core.windows.net\nhttp://seannsecanary-secondary.file.core.windows.net\nhttp://seannsecanary-secondary.queue.core.windows.net\nhttp://seannsecanary-secondary.table.core.windows.net\n68390a19-a643-458b-b726-408abf67b4fc\nSanitized\n72f988bf-86f1-41af-91ab-2d7cd011db47\nhttps://login.microsoftonline.com/\nCloud\nBlobEndpoint=http://seannsecanary.blob.core.windows.net/;QueueEndpoint=http://seannsecanary.queue.core.windows.net/;FileEndpoint=http://seannsecanary.file.core.windows.net/;BlobSecondaryEndpoint=http://seannsecanary-secondary.blob.core.windows.net/;QueueSecondaryEndpoint=http://seannsecanary-secondary.queue.core.windows.net/;FileSecondaryEndpoint=http://seannsecanary-secondary.file.core.windows.net/;AccountName=seannsecanary;AccountKey=Sanitized\n"
  }
}<|MERGE_RESOLUTION|>--- conflicted
+++ resolved
@@ -1,28 +1,18 @@
 {
   "Entries": [
     {
-      "RequestUri": "http://seannsecanary.blob.core.windows.net/test-filesystem-73d54826-f2ef-bc18-65ac-5c59d0010004?restype=container",
+      "RequestUri": "https://seannsecanary.blob.core.windows.net/test-filesystem-d2c65f05-8c9a-6ca0-9115-33279ad4855b?restype=container",
       "RequestMethod": "PUT",
       "RequestHeaders": {
         "Authorization": "Sanitized",
-<<<<<<< HEAD
-        "traceparent": "00-ca441820e887c142a61267280ec35192-209abb49d19b8749-00",
+        "traceparent": "00-b38b05453ee3e040a098cd35799c4543-7537de97287ec547-00",
         "User-Agent": [
-          "azsdk-net-Storage.Files.DataLake/12.1.0-dev.20200403.1",
-=======
-        "traceparent": "00-56245063ecb1cd468702862d1be09e58-7c5305a1430b274e-00",
-        "User-Agent": [
-          "azsdk-net-Storage.Files.DataLake/12.2.0-dev.20200413.1",
->>>>>>> b9bd85cb
+          "azsdk-net-Storage.Files.DataLake/12.2.0-dev.20200430.1",
           "(.NET Core 4.6.28325.01; Microsoft Windows 10.0.18362 )"
         ],
         "x-ms-blob-public-access": "container",
-        "x-ms-client-request-id": "ea64fb46-77a8-dc6e-42b0-5f688bffddd8",
-<<<<<<< HEAD
-        "x-ms-date": "Fri, 03 Apr 2020 21:02:49 GMT",
-=======
-        "x-ms-date": "Tue, 14 Apr 2020 00:03:28 GMT",
->>>>>>> b9bd85cb
+        "x-ms-client-request-id": "a0a2ad83-9bc5-16ab-c6c2-33b69e26b1af",
+        "x-ms-date": "Fri, 01 May 2020 01:05:24 GMT",
         "x-ms-return-client-request-id": "true",
         "x-ms-version": "2019-12-12"
       },
@@ -30,52 +20,31 @@
       "StatusCode": 201,
       "ResponseHeaders": {
         "Content-Length": "0",
-<<<<<<< HEAD
-        "Date": "Fri, 03 Apr 2020 21:02:47 GMT",
-        "ETag": "\u00220x8D7D8125D127C41\u0022",
-        "Last-Modified": "Fri, 03 Apr 2020 21:02:47 GMT",
-=======
-        "Date": "Tue, 14 Apr 2020 00:03:28 GMT",
-        "ETag": "\u00220x8D7E00742BE83E5\u0022",
-        "Last-Modified": "Tue, 14 Apr 2020 00:03:28 GMT",
->>>>>>> b9bd85cb
+        "Date": "Fri, 01 May 2020 01:05:24 GMT",
+        "ETag": "\u00220x8D7ED6BBAEA5356\u0022",
+        "Last-Modified": "Fri, 01 May 2020 01:05:24 GMT",
         "Server": [
           "Windows-Azure-Blob/1.0",
           "Microsoft-HTTPAPI/2.0"
         ],
-        "x-ms-client-request-id": "ea64fb46-77a8-dc6e-42b0-5f688bffddd8",
-<<<<<<< HEAD
-        "x-ms-request-id": "96225cd5-f01e-0012-3bfb-093670000000",
+        "x-ms-client-request-id": "a0a2ad83-9bc5-16ab-c6c2-33b69e26b1af",
+        "x-ms-request-id": "7a772409-001e-0039-2454-1fb6bc000000",
         "x-ms-version": "2019-12-12"
-=======
-        "x-ms-request-id": "088b0a55-f01e-0002-3af0-11f318000000",
-        "x-ms-version": "2019-07-07"
->>>>>>> b9bd85cb
       },
       "ResponseBody": []
     },
     {
-      "RequestUri": "http://seannsecanary.dfs.core.windows.net/test-filesystem-73d54826-f2ef-bc18-65ac-5c59d0010004/test-file-21756fd6-d1b3-0dea-37e7-e817fc5d80ff?resource=file",
+      "RequestUri": "https://seannsecanary.dfs.core.windows.net/test-filesystem-d2c65f05-8c9a-6ca0-9115-33279ad4855b/test-file-c7a8a09c-e260-0682-ecde-e42e09d48305?resource=file",
       "RequestMethod": "PUT",
       "RequestHeaders": {
         "Authorization": "Sanitized",
-<<<<<<< HEAD
-        "traceparent": "00-2141550862728144a1b6cda14c079240-b6586058ff7fbb4f-00",
+        "traceparent": "00-9d81162e63e7454e860720b16bcb170d-706f18957a993443-00",
         "User-Agent": [
-          "azsdk-net-Storage.Files.DataLake/12.1.0-dev.20200403.1",
+          "azsdk-net-Storage.Files.DataLake/12.2.0-dev.20200430.1",
           "(.NET Core 4.6.28325.01; Microsoft Windows 10.0.18362 )"
         ],
-        "x-ms-client-request-id": "cce41ef9-57f0-74b7-1057-b3c08f56dfe5",
-        "x-ms-date": "Fri, 03 Apr 2020 21:02:49 GMT",
-=======
-        "traceparent": "00-712504d5beeff344af43265c8f6dd1fc-bb2e8e6cd8fee147-00",
-        "User-Agent": [
-          "azsdk-net-Storage.Files.DataLake/12.2.0-dev.20200413.1",
-          "(.NET Core 4.6.28325.01; Microsoft Windows 10.0.18362 )"
-        ],
-        "x-ms-client-request-id": "cce41ef9-57f0-74b7-1057-b3c08f56dfe5",
-        "x-ms-date": "Tue, 14 Apr 2020 00:03:29 GMT",
->>>>>>> b9bd85cb
+        "x-ms-client-request-id": "482ed3bb-bae3-a08b-2a9b-b4e7b67d0cf1",
+        "x-ms-date": "Fri, 01 May 2020 01:05:24 GMT",
         "x-ms-return-client-request-id": "true",
         "x-ms-version": "2019-12-12"
       },
@@ -83,51 +52,31 @@
       "StatusCode": 201,
       "ResponseHeaders": {
         "Content-Length": "0",
-<<<<<<< HEAD
-        "Date": "Fri, 03 Apr 2020 21:02:47 GMT",
-        "ETag": "\u00220x8D7D8125D22261A\u0022",
-        "Last-Modified": "Fri, 03 Apr 2020 21:02:47 GMT",
-=======
-        "Date": "Tue, 14 Apr 2020 00:03:28 GMT",
-        "ETag": "\u00220x8D7E00742EDC04E\u0022",
-        "Last-Modified": "Tue, 14 Apr 2020 00:03:28 GMT",
->>>>>>> b9bd85cb
+        "Date": "Fri, 01 May 2020 01:05:25 GMT",
+        "ETag": "\u00220x8D7ED6BBB232043\u0022",
+        "Last-Modified": "Fri, 01 May 2020 01:05:25 GMT",
         "Server": [
           "Windows-Azure-HDFS/1.0",
           "Microsoft-HTTPAPI/2.0"
         ],
-        "x-ms-client-request-id": "cce41ef9-57f0-74b7-1057-b3c08f56dfe5",
-<<<<<<< HEAD
-        "x-ms-request-id": "fa440292-201f-0097-45fb-091bad000000",
+        "x-ms-client-request-id": "482ed3bb-bae3-a08b-2a9b-b4e7b67d0cf1",
+        "x-ms-request-id": "fcf67235-601f-0072-7354-1f4aef000000",
         "x-ms-version": "2019-12-12"
-=======
-        "x-ms-request-id": "e06a42da-401f-0091-7ff0-112812000000",
-        "x-ms-version": "2019-07-07"
->>>>>>> b9bd85cb
       },
       "ResponseBody": []
     },
     {
-      "RequestUri": "http://seannsecanary.dfs.core.windows.net/test-filesystem-73d54826-f2ef-bc18-65ac-5c59d0010004/test-directory-9934602f-09eb-c03b-13eb-a623022d548f?mode=legacy",
+      "RequestUri": "https://seannsecanary.dfs.core.windows.net/test-filesystem-d2c65f05-8c9a-6ca0-9115-33279ad4855b/test-directory-55232d3f-c481-b77d-0992-6cea2a8e3a2e?mode=legacy",
       "RequestMethod": "PUT",
       "RequestHeaders": {
         "Authorization": "Sanitized",
         "User-Agent": [
-<<<<<<< HEAD
-          "azsdk-net-Storage.Files.DataLake/12.1.0-dev.20200403.1",
+          "azsdk-net-Storage.Files.DataLake/12.2.0-dev.20200430.1",
           "(.NET Core 4.6.28325.01; Microsoft Windows 10.0.18362 )"
         ],
-        "x-ms-client-request-id": "588de9b0-c973-f0a0-e223-b905b19472e2",
-        "x-ms-date": "Fri, 03 Apr 2020 21:02:49 GMT",
-        "x-ms-rename-source": "/test-filesystem-73d54826-f2ef-bc18-65ac-5c59d0010004/test-file-21756fd6-d1b3-0dea-37e7-e817fc5d80ff",
-=======
-          "azsdk-net-Storage.Files.DataLake/12.2.0-dev.20200413.1",
-          "(.NET Core 4.6.28325.01; Microsoft Windows 10.0.18362 )"
-        ],
-        "x-ms-client-request-id": "588de9b0-c973-f0a0-e223-b905b19472e2",
-        "x-ms-date": "Tue, 14 Apr 2020 00:03:29 GMT",
-        "x-ms-rename-source": "%2Ftest-filesystem-73d54826-f2ef-bc18-65ac-5c59d0010004%2Ftest-file-21756fd6-d1b3-0dea-37e7-e817fc5d80ff=",
->>>>>>> b9bd85cb
+        "x-ms-client-request-id": "9db5c668-f39a-f745-5577-3f514ea0759c",
+        "x-ms-date": "Fri, 01 May 2020 01:05:24 GMT",
+        "x-ms-rename-source": "%2Ftest-filesystem-d2c65f05-8c9a-6ca0-9115-33279ad4855b%2Ftest-file-c7a8a09c-e260-0682-ecde-e42e09d48305=",
         "x-ms-return-client-request-id": "true",
         "x-ms-version": "2019-12-12"
       },
@@ -135,45 +84,28 @@
       "StatusCode": 201,
       "ResponseHeaders": {
         "Content-Length": "0",
-<<<<<<< HEAD
-        "Date": "Fri, 03 Apr 2020 21:02:47 GMT",
-=======
-        "Date": "Tue, 14 Apr 2020 00:03:28 GMT",
->>>>>>> b9bd85cb
+        "Date": "Fri, 01 May 2020 01:05:25 GMT",
         "Server": [
           "Windows-Azure-HDFS/1.0",
           "Microsoft-HTTPAPI/2.0"
         ],
-        "x-ms-client-request-id": "588de9b0-c973-f0a0-e223-b905b19472e2",
-<<<<<<< HEAD
-        "x-ms-request-id": "fa440293-201f-0097-46fb-091bad000000",
+        "x-ms-client-request-id": "9db5c668-f39a-f745-5577-3f514ea0759c",
+        "x-ms-request-id": "fcf67240-601f-0072-7e54-1f4aef000000",
         "x-ms-version": "2019-12-12"
-=======
-        "x-ms-request-id": "e06a42db-401f-0091-80f0-112812000000",
-        "x-ms-version": "2019-07-07"
->>>>>>> b9bd85cb
       },
       "ResponseBody": []
     },
     {
-      "RequestUri": "http://seannsecanary.blob.core.windows.net/test-filesystem-73d54826-f2ef-bc18-65ac-5c59d0010004/test-directory-9934602f-09eb-c03b-13eb-a623022d548f",
+      "RequestUri": "https://seannsecanary.blob.core.windows.net/test-filesystem-d2c65f05-8c9a-6ca0-9115-33279ad4855b/test-directory-55232d3f-c481-b77d-0992-6cea2a8e3a2e",
       "RequestMethod": "HEAD",
       "RequestHeaders": {
         "Authorization": "Sanitized",
         "User-Agent": [
-<<<<<<< HEAD
-          "azsdk-net-Storage.Files.DataLake/12.1.0-dev.20200403.1",
+          "azsdk-net-Storage.Files.DataLake/12.2.0-dev.20200430.1",
           "(.NET Core 4.6.28325.01; Microsoft Windows 10.0.18362 )"
         ],
-        "x-ms-client-request-id": "197281f1-fba0-bb1c-bb2d-fa54f9092aa5",
-        "x-ms-date": "Fri, 03 Apr 2020 21:02:49 GMT",
-=======
-          "azsdk-net-Storage.Files.DataLake/12.2.0-dev.20200413.1",
-          "(.NET Core 4.6.28325.01; Microsoft Windows 10.0.18362 )"
-        ],
-        "x-ms-client-request-id": "197281f1-fba0-bb1c-bb2d-fa54f9092aa5",
-        "x-ms-date": "Tue, 14 Apr 2020 00:03:29 GMT",
->>>>>>> b9bd85cb
+        "x-ms-client-request-id": "64828f32-9cd8-a094-d87a-e02ffbd18a1c",
+        "x-ms-date": "Fri, 01 May 2020 01:05:24 GMT",
         "x-ms-return-client-request-id": "true",
         "x-ms-version": "2019-12-12"
       },
@@ -183,15 +115,9 @@
         "Accept-Ranges": "bytes",
         "Content-Length": "0",
         "Content-Type": "application/octet-stream",
-<<<<<<< HEAD
-        "Date": "Fri, 03 Apr 2020 21:02:47 GMT",
-        "ETag": "\u00220x8D7D8125D22261A\u0022",
-        "Last-Modified": "Fri, 03 Apr 2020 21:02:47 GMT",
-=======
-        "Date": "Tue, 14 Apr 2020 00:03:28 GMT",
-        "ETag": "\u00220x8D7E00742EDC04E\u0022",
-        "Last-Modified": "Tue, 14 Apr 2020 00:03:28 GMT",
->>>>>>> b9bd85cb
+        "Date": "Fri, 01 May 2020 01:05:25 GMT",
+        "ETag": "\u00220x8D7ED6BBB232043\u0022",
+        "Last-Modified": "Fri, 01 May 2020 01:05:25 GMT",
         "Server": [
           "Windows-Azure-Blob/1.0",
           "Microsoft-HTTPAPI/2.0"
@@ -199,45 +125,28 @@
         "x-ms-access-tier": "Hot",
         "x-ms-access-tier-inferred": "true",
         "x-ms-blob-type": "BlockBlob",
-        "x-ms-client-request-id": "197281f1-fba0-bb1c-bb2d-fa54f9092aa5",
-<<<<<<< HEAD
-        "x-ms-creation-time": "Fri, 03 Apr 2020 21:02:47 GMT",
+        "x-ms-client-request-id": "64828f32-9cd8-a094-d87a-e02ffbd18a1c",
+        "x-ms-creation-time": "Fri, 01 May 2020 01:05:25 GMT",
         "x-ms-lease-state": "available",
         "x-ms-lease-status": "unlocked",
-        "x-ms-request-id": "96225d05-f01e-0012-63fb-093670000000",
-=======
-        "x-ms-creation-time": "Tue, 14 Apr 2020 00:03:28 GMT",
-        "x-ms-lease-state": "available",
-        "x-ms-lease-status": "unlocked",
-        "x-ms-request-id": "088b0a96-f01e-0002-71f0-11f318000000",
->>>>>>> b9bd85cb
+        "x-ms-request-id": "7a772468-001e-0039-7b54-1fb6bc000000",
         "x-ms-server-encrypted": "true",
         "x-ms-version": "2019-12-12"
       },
       "ResponseBody": []
     },
     {
-      "RequestUri": "http://seannsecanary.blob.core.windows.net/test-filesystem-73d54826-f2ef-bc18-65ac-5c59d0010004?restype=container",
+      "RequestUri": "https://seannsecanary.blob.core.windows.net/test-filesystem-d2c65f05-8c9a-6ca0-9115-33279ad4855b?restype=container",
       "RequestMethod": "DELETE",
       "RequestHeaders": {
         "Authorization": "Sanitized",
-<<<<<<< HEAD
-        "traceparent": "00-99926d688f9ff348ad03ec9840b98d46-3cdd7d244f2bbb4a-00",
+        "traceparent": "00-8ebaf739ebea93428487026c86df86f8-54edcf35ffafa047-00",
         "User-Agent": [
-          "azsdk-net-Storage.Files.DataLake/12.1.0-dev.20200403.1",
+          "azsdk-net-Storage.Files.DataLake/12.2.0-dev.20200430.1",
           "(.NET Core 4.6.28325.01; Microsoft Windows 10.0.18362 )"
         ],
-        "x-ms-client-request-id": "2f1442c5-5821-0742-0780-780b07188248",
-        "x-ms-date": "Fri, 03 Apr 2020 21:02:49 GMT",
-=======
-        "traceparent": "00-66290a2d0162534791b8dae482a5b63a-9789235412038342-00",
-        "User-Agent": [
-          "azsdk-net-Storage.Files.DataLake/12.2.0-dev.20200413.1",
-          "(.NET Core 4.6.28325.01; Microsoft Windows 10.0.18362 )"
-        ],
-        "x-ms-client-request-id": "2f1442c5-5821-0742-0780-780b07188248",
-        "x-ms-date": "Tue, 14 Apr 2020 00:03:29 GMT",
->>>>>>> b9bd85cb
+        "x-ms-client-request-id": "be1ee5f1-111e-c3c3-f0b1-bf90f51b093a",
+        "x-ms-date": "Fri, 01 May 2020 01:05:25 GMT",
         "x-ms-return-client-request-id": "true",
         "x-ms-version": "2019-12-12"
       },
@@ -245,29 +154,20 @@
       "StatusCode": 202,
       "ResponseHeaders": {
         "Content-Length": "0",
-<<<<<<< HEAD
-        "Date": "Fri, 03 Apr 2020 21:02:48 GMT",
-=======
-        "Date": "Tue, 14 Apr 2020 00:03:28 GMT",
->>>>>>> b9bd85cb
+        "Date": "Fri, 01 May 2020 01:05:25 GMT",
         "Server": [
           "Windows-Azure-Blob/1.0",
           "Microsoft-HTTPAPI/2.0"
         ],
-        "x-ms-client-request-id": "2f1442c5-5821-0742-0780-780b07188248",
-<<<<<<< HEAD
-        "x-ms-request-id": "96225d11-f01e-0012-6cfb-093670000000",
+        "x-ms-client-request-id": "be1ee5f1-111e-c3c3-f0b1-bf90f51b093a",
+        "x-ms-request-id": "7a77248a-001e-0039-1a54-1fb6bc000000",
         "x-ms-version": "2019-12-12"
-=======
-        "x-ms-request-id": "088b0aa6-f01e-0002-7ef0-11f318000000",
-        "x-ms-version": "2019-07-07"
->>>>>>> b9bd85cb
       },
       "ResponseBody": []
     }
   ],
   "Variables": {
-    "RandomSeed": "1656148217",
-    "Storage_TestConfigHierarchicalNamespace": "NamespaceTenant\nseannsecanary\nU2FuaXRpemVk\nhttp://seannsecanary.blob.core.windows.net\nhttp://seannsecanary.file.core.windows.net\nhttp://seannsecanary.queue.core.windows.net\nhttp://seannsecanary.table.core.windows.net\n\n\n\n\nhttp://seannsecanary-secondary.blob.core.windows.net\nhttp://seannsecanary-secondary.file.core.windows.net\nhttp://seannsecanary-secondary.queue.core.windows.net\nhttp://seannsecanary-secondary.table.core.windows.net\n68390a19-a643-458b-b726-408abf67b4fc\nSanitized\n72f988bf-86f1-41af-91ab-2d7cd011db47\nhttps://login.microsoftonline.com/\nCloud\nBlobEndpoint=http://seannsecanary.blob.core.windows.net/;QueueEndpoint=http://seannsecanary.queue.core.windows.net/;FileEndpoint=http://seannsecanary.file.core.windows.net/;BlobSecondaryEndpoint=http://seannsecanary-secondary.blob.core.windows.net/;QueueSecondaryEndpoint=http://seannsecanary-secondary.queue.core.windows.net/;FileSecondaryEndpoint=http://seannsecanary-secondary.file.core.windows.net/;AccountName=seannsecanary;AccountKey=Sanitized\n"
+    "RandomSeed": "1983796698",
+    "Storage_TestConfigHierarchicalNamespace": "NamespaceTenant\nseannsecanary\nU2FuaXRpemVk\nhttps://seannsecanary.blob.core.windows.net\nhttps://seannsecanary.file.core.windows.net\nhttps://seannsecanary.queue.core.windows.net\nhttps://seannsecanary.table.core.windows.net\n\n\n\n\nhttps://seannsecanary-secondary.blob.core.windows.net\nhttps://seannsecanary-secondary.file.core.windows.net\nhttps://seannsecanary-secondary.queue.core.windows.net\nhttps://seannsecanary-secondary.table.core.windows.net\n68390a19-a643-458b-b726-408abf67b4fc\nSanitized\n72f988bf-86f1-41af-91ab-2d7cd011db47\nhttps://login.microsoftonline.com/\nCloud\nBlobEndpoint=https://seannsecanary.blob.core.windows.net/;QueueEndpoint=https://seannsecanary.queue.core.windows.net/;FileEndpoint=https://seannsecanary.file.core.windows.net/;BlobSecondaryEndpoint=https://seannsecanary-secondary.blob.core.windows.net/;QueueSecondaryEndpoint=https://seannsecanary-secondary.queue.core.windows.net/;FileSecondaryEndpoint=https://seannsecanary-secondary.file.core.windows.net/;AccountName=seannsecanary;AccountKey=Sanitized\n"
   }
 }