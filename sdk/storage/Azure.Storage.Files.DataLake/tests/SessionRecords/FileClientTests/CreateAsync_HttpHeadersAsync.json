--- conflicted
+++ resolved
@@ -1,22 +1,6 @@
 {
   "Entries": [
     {
-<<<<<<< HEAD
-      "RequestUri": "https://seanstagehierarchical.blob.core.windows.net/test-filesystem-b49a4bb5-9a00-7fba-fbcf-be6f6c1630bc?restype=container",
-      "RequestMethod": "PUT",
-      "RequestHeaders": {
-        "Authorization": "Sanitized",
-        "traceparent": "00-d7ba6862525f5b45a1001cfe99efdfad-ce4f88d20815ed4a-00",
-        "User-Agent": [
-          "azsdk-net-Storage.Files.DataLake/12.0.0-dev.20200305.1",
-          "(.NET Core 4.6.28325.01; Microsoft Windows 10.0.18363 )"
-        ],
-        "x-ms-blob-public-access": "container",
-        "x-ms-client-request-id": "f36d9da4-7063-44ef-0d9f-ab5e5da8c7a6",
-        "x-ms-date": "Thu, 05 Mar 2020 22:20:01 GMT",
-        "x-ms-return-client-request-id": "true",
-        "x-ms-version": "2019-10-10"
-=======
       "RequestUri": "http://seannsecanary.blob.core.windows.net/test-filesystem-b49a4bb5-9a00-7fba-fbcf-be6f6c1630bc?restype=container",
       "RequestMethod": "PUT",
       "RequestHeaders": {
@@ -31,52 +15,25 @@
         "x-ms-date": "Fri, 03 Apr 2020 21:01:52 GMT",
         "x-ms-return-client-request-id": "true",
         "x-ms-version": "2019-12-12"
->>>>>>> 32e373e2
       },
       "RequestBody": null,
       "StatusCode": 201,
       "ResponseHeaders": {
         "Content-Length": "0",
-<<<<<<< HEAD
-        "Date": "Thu, 05 Mar 2020 22:20:01 GMT",
-        "ETag": "\u00220x8D7C1535928D0D6\u0022",
-        "Last-Modified": "Thu, 05 Mar 2020 22:20:01 GMT",
-=======
         "Date": "Fri, 03 Apr 2020 21:01:50 GMT",
         "ETag": "\u00220x8D7D8123AE9D291\u0022",
         "Last-Modified": "Fri, 03 Apr 2020 21:01:50 GMT",
->>>>>>> 32e373e2
         "Server": [
           "Windows-Azure-Blob/1.0",
           "Microsoft-HTTPAPI/2.0"
         ],
         "x-ms-client-request-id": "f36d9da4-7063-44ef-0d9f-ab5e5da8c7a6",
-<<<<<<< HEAD
-        "x-ms-request-id": "e0bded26-301e-000d-753c-f35aef000000",
-        "x-ms-version": "2019-10-10"
-=======
         "x-ms-request-id": "96224340-f01e-0012-2bfb-093670000000",
         "x-ms-version": "2019-12-12"
->>>>>>> 32e373e2
       },
       "ResponseBody": []
     },
     {
-<<<<<<< HEAD
-      "RequestUri": "https://seanstagehierarchical.dfs.core.windows.net/test-filesystem-b49a4bb5-9a00-7fba-fbcf-be6f6c1630bc/test-directory-9936d2a2-dd69-9b66-9d2d-828df0b6446e?resource=directory",
-      "RequestMethod": "PUT",
-      "RequestHeaders": {
-        "Authorization": "Sanitized",
-        "traceparent": "00-5e067f0836bd284cab753a1596dcf00a-7b1a99ff879f764e-00",
-        "User-Agent": [
-          "azsdk-net-Storage.Files.DataLake/12.0.0-dev.20200305.1",
-          "(.NET Core 4.6.28325.01; Microsoft Windows 10.0.18363 )"
-        ],
-        "x-ms-client-request-id": "686203ab-b956-c6ca-36d1-5636ed615457",
-        "x-ms-date": "Thu, 05 Mar 2020 22:20:01 GMT",
-        "x-ms-return-client-request-id": "true",
-        "x-ms-version": "2019-10-10"
-=======
       "RequestUri": "http://seannsecanary.dfs.core.windows.net/test-filesystem-b49a4bb5-9a00-7fba-fbcf-be6f6c1630bc/test-directory-9936d2a2-dd69-9b66-9d2d-828df0b6446e?resource=directory",
       "RequestMethod": "PUT",
       "RequestHeaders": {
@@ -90,47 +47,25 @@
         "x-ms-date": "Fri, 03 Apr 2020 21:01:52 GMT",
         "x-ms-return-client-request-id": "true",
         "x-ms-version": "2019-12-12"
->>>>>>> 32e373e2
       },
       "RequestBody": null,
       "StatusCode": 201,
       "ResponseHeaders": {
         "Content-Length": "0",
-<<<<<<< HEAD
-        "Date": "Thu, 05 Mar 2020 22:20:01 GMT",
-        "ETag": "\u00220x8D7C153595B5A34\u0022",
-        "Last-Modified": "Thu, 05 Mar 2020 22:20:02 GMT",
-=======
         "Date": "Fri, 03 Apr 2020 21:01:50 GMT",
         "ETag": "\u00220x8D7D8123AFA5D48\u0022",
         "Last-Modified": "Fri, 03 Apr 2020 21:01:50 GMT",
->>>>>>> 32e373e2
         "Server": [
           "Windows-Azure-HDFS/1.0",
           "Microsoft-HTTPAPI/2.0"
         ],
         "x-ms-client-request-id": "686203ab-b956-c6ca-36d1-5636ed615457",
-<<<<<<< HEAD
-        "x-ms-request-id": "bc4e6e0d-801f-0018-1e3c-f34d5c000000",
-        "x-ms-version": "2019-10-10"
-=======
         "x-ms-request-id": "fa44018c-201f-0097-63fb-091bad000000",
         "x-ms-version": "2019-12-12"
->>>>>>> 32e373e2
       },
       "ResponseBody": []
     },
     {
-<<<<<<< HEAD
-      "RequestUri": "https://seanstagehierarchical.dfs.core.windows.net/test-filesystem-b49a4bb5-9a00-7fba-fbcf-be6f6c1630bc/test-directory-9936d2a2-dd69-9b66-9d2d-828df0b6446e/test-file-d2e13d5a-f8dd-65fc-7ac6-ad7c8a302c4d?resource=file",
-      "RequestMethod": "PUT",
-      "RequestHeaders": {
-        "Authorization": "Sanitized",
-        "traceparent": "00-c28e751f06fc0344a7d5cf670416f0bb-2126bb1da2953f4a-00",
-        "User-Agent": [
-          "azsdk-net-Storage.Files.DataLake/12.0.0-dev.20200305.1",
-          "(.NET Core 4.6.28325.01; Microsoft Windows 10.0.18363 )"
-=======
       "RequestUri": "http://seannsecanary.dfs.core.windows.net/test-filesystem-b49a4bb5-9a00-7fba-fbcf-be6f6c1630bc/test-directory-9936d2a2-dd69-9b66-9d2d-828df0b6446e/test-file-d2e13d5a-f8dd-65fc-7ac6-ad7c8a302c4d?resource=file",
       "RequestMethod": "PUT",
       "RequestHeaders": {
@@ -139,7 +74,6 @@
         "User-Agent": [
           "azsdk-net-Storage.Files.DataLake/12.1.0-dev.20200403.1",
           "(.NET Core 4.6.28325.01; Microsoft Windows 10.0.18362 )"
->>>>>>> 32e373e2
         ],
         "x-ms-cache-control": "control",
         "x-ms-client-request-id": "31dbfb98-3c6e-b3ab-06fd-ee8f0b4e3c05",
@@ -147,60 +81,28 @@
         "x-ms-content-encoding": "encoding",
         "x-ms-content-language": "language",
         "x-ms-content-type": "type",
-<<<<<<< HEAD
-        "x-ms-date": "Thu, 05 Mar 2020 22:20:02 GMT",
-        "x-ms-return-client-request-id": "true",
-        "x-ms-version": "2019-10-10"
-=======
         "x-ms-date": "Fri, 03 Apr 2020 21:01:52 GMT",
         "x-ms-return-client-request-id": "true",
         "x-ms-version": "2019-12-12"
->>>>>>> 32e373e2
       },
       "RequestBody": null,
       "StatusCode": 201,
       "ResponseHeaders": {
         "Content-Length": "0",
-<<<<<<< HEAD
-        "Date": "Thu, 05 Mar 2020 22:20:01 GMT",
-        "ETag": "\u00220x8D7C153596A127E\u0022",
-        "Last-Modified": "Thu, 05 Mar 2020 22:20:02 GMT",
-=======
         "Date": "Fri, 03 Apr 2020 21:01:50 GMT",
         "ETag": "\u00220x8D7D8123B1B1F53\u0022",
         "Last-Modified": "Fri, 03 Apr 2020 21:01:50 GMT",
->>>>>>> 32e373e2
         "Server": [
           "Windows-Azure-HDFS/1.0",
           "Microsoft-HTTPAPI/2.0"
         ],
         "x-ms-client-request-id": "31dbfb98-3c6e-b3ab-06fd-ee8f0b4e3c05",
-<<<<<<< HEAD
-        "x-ms-request-id": "bc4e6e0e-801f-0018-1f3c-f34d5c000000",
-        "x-ms-version": "2019-10-10"
-=======
         "x-ms-request-id": "fa44018d-201f-0097-64fb-091bad000000",
         "x-ms-version": "2019-12-12"
->>>>>>> 32e373e2
       },
       "ResponseBody": []
     },
     {
-<<<<<<< HEAD
-      "RequestUri": "https://seanstagehierarchical.blob.core.windows.net/test-filesystem-b49a4bb5-9a00-7fba-fbcf-be6f6c1630bc/test-directory-9936d2a2-dd69-9b66-9d2d-828df0b6446e/test-file-d2e13d5a-f8dd-65fc-7ac6-ad7c8a302c4d",
-      "RequestMethod": "HEAD",
-      "RequestHeaders": {
-        "Authorization": "Sanitized",
-        "traceparent": "00-ced682612b318e47bafaf678d3e32bed-fb87fddb6f1a234d-00",
-        "User-Agent": [
-          "azsdk-net-Storage.Files.DataLake/12.0.0-dev.20200305.1",
-          "(.NET Core 4.6.28325.01; Microsoft Windows 10.0.18363 )"
-        ],
-        "x-ms-client-request-id": "8ee32443-fb55-e1df-4e2e-e656ee87b772",
-        "x-ms-date": "Thu, 05 Mar 2020 22:20:02 GMT",
-        "x-ms-return-client-request-id": "true",
-        "x-ms-version": "2019-10-10"
-=======
       "RequestUri": "http://seannsecanary.blob.core.windows.net/test-filesystem-b49a4bb5-9a00-7fba-fbcf-be6f6c1630bc/test-directory-9936d2a2-dd69-9b66-9d2d-828df0b6446e/test-file-d2e13d5a-f8dd-65fc-7ac6-ad7c8a302c4d",
       "RequestMethod": "HEAD",
       "RequestHeaders": {
@@ -214,7 +116,6 @@
         "x-ms-date": "Fri, 03 Apr 2020 21:01:52 GMT",
         "x-ms-return-client-request-id": "true",
         "x-ms-version": "2019-12-12"
->>>>>>> 32e373e2
       },
       "RequestBody": null,
       "StatusCode": 200,
@@ -226,15 +127,9 @@
         "Content-Language": "language",
         "Content-Length": "0",
         "Content-Type": "type",
-<<<<<<< HEAD
-        "Date": "Thu, 05 Mar 2020 22:20:01 GMT",
-        "ETag": "\u00220x8D7C153596A127E\u0022",
-        "Last-Modified": "Thu, 05 Mar 2020 22:20:02 GMT",
-=======
         "Date": "Fri, 03 Apr 2020 21:01:50 GMT",
         "ETag": "\u00220x8D7D8123B1B1F53\u0022",
         "Last-Modified": "Fri, 03 Apr 2020 21:01:50 GMT",
->>>>>>> 32e373e2
         "Server": [
           "Windows-Azure-Blob/1.0",
           "Microsoft-HTTPAPI/2.0"
@@ -243,40 +138,16 @@
         "x-ms-access-tier-inferred": "true",
         "x-ms-blob-type": "BlockBlob",
         "x-ms-client-request-id": "8ee32443-fb55-e1df-4e2e-e656ee87b772",
-<<<<<<< HEAD
-        "x-ms-creation-time": "Thu, 05 Mar 2020 22:20:02 GMT",
-        "x-ms-lease-state": "available",
-        "x-ms-lease-status": "unlocked",
-        "x-ms-request-id": "e0bded52-301e-000d-1b3c-f35aef000000",
-        "x-ms-server-encrypted": "true",
-        "x-ms-version": "2019-10-10"
-=======
         "x-ms-creation-time": "Fri, 03 Apr 2020 21:01:50 GMT",
         "x-ms-lease-state": "available",
         "x-ms-lease-status": "unlocked",
         "x-ms-request-id": "96224370-f01e-0012-52fb-093670000000",
         "x-ms-server-encrypted": "true",
         "x-ms-version": "2019-12-12"
->>>>>>> 32e373e2
       },
       "ResponseBody": []
     },
     {
-<<<<<<< HEAD
-      "RequestUri": "https://seanstagehierarchical.blob.core.windows.net/test-filesystem-b49a4bb5-9a00-7fba-fbcf-be6f6c1630bc?restype=container",
-      "RequestMethod": "DELETE",
-      "RequestHeaders": {
-        "Authorization": "Sanitized",
-        "traceparent": "00-6812fe3d6ce34a4b90aae8393b965cf3-bb2f9395fc08b744-00",
-        "User-Agent": [
-          "azsdk-net-Storage.Files.DataLake/12.0.0-dev.20200305.1",
-          "(.NET Core 4.6.28325.01; Microsoft Windows 10.0.18363 )"
-        ],
-        "x-ms-client-request-id": "e74b967e-ae6a-a9b0-2937-a55180ad8f9d",
-        "x-ms-date": "Thu, 05 Mar 2020 22:20:02 GMT",
-        "x-ms-return-client-request-id": "true",
-        "x-ms-version": "2019-10-10"
-=======
       "RequestUri": "http://seannsecanary.blob.core.windows.net/test-filesystem-b49a4bb5-9a00-7fba-fbcf-be6f6c1630bc?restype=container",
       "RequestMethod": "DELETE",
       "RequestHeaders": {
@@ -290,39 +161,25 @@
         "x-ms-date": "Fri, 03 Apr 2020 21:01:52 GMT",
         "x-ms-return-client-request-id": "true",
         "x-ms-version": "2019-12-12"
->>>>>>> 32e373e2
       },
       "RequestBody": null,
       "StatusCode": 202,
       "ResponseHeaders": {
         "Content-Length": "0",
-<<<<<<< HEAD
-        "Date": "Thu, 05 Mar 2020 22:20:01 GMT",
-=======
         "Date": "Fri, 03 Apr 2020 21:01:51 GMT",
->>>>>>> 32e373e2
         "Server": [
           "Windows-Azure-Blob/1.0",
           "Microsoft-HTTPAPI/2.0"
         ],
         "x-ms-client-request-id": "e74b967e-ae6a-a9b0-2937-a55180ad8f9d",
-<<<<<<< HEAD
-        "x-ms-request-id": "e0bded58-301e-000d-203c-f35aef000000",
-        "x-ms-version": "2019-10-10"
-=======
         "x-ms-request-id": "96224376-f01e-0012-58fb-093670000000",
         "x-ms-version": "2019-12-12"
->>>>>>> 32e373e2
       },
       "ResponseBody": []
     }
   ],
   "Variables": {
     "RandomSeed": "441121791",
-<<<<<<< HEAD
-    "Storage_TestConfigHierarchicalNamespace": "NamespaceTenant\nseanstagehierarchical\nU2FuaXRpemVk\nhttps://seanstagehierarchical.blob.core.windows.net\nhttp://seanstagehierarchical.file.core.windows.net\nhttp://seanstagehierarchical.queue.core.windows.net\nhttp://seanstagehierarchical.table.core.windows.net\n\n\n\n\nhttp://seanstagehierarchical-secondary.blob.core.windows.net\nhttp://seanstagehierarchical-secondary.file.core.windows.net\nhttp://seanstagehierarchical-secondary.queue.core.windows.net\nhttp://seanstagehierarchical-secondary.table.core.windows.net\n68390a19-a643-458b-b726-408abf67b4fc\nSanitized\n72f988bf-86f1-41af-91ab-2d7cd011db47\nhttps://login.microsoftonline.com/\nCloud\nBlobEndpoint=https://seanstagehierarchical.blob.core.windows.net/;QueueEndpoint=http://seanstagehierarchical.queue.core.windows.net/;FileEndpoint=http://seanstagehierarchical.file.core.windows.net/;BlobSecondaryEndpoint=http://seanstagehierarchical-secondary.blob.core.windows.net/;QueueSecondaryEndpoint=http://seanstagehierarchical-secondary.queue.core.windows.net/;FileSecondaryEndpoint=http://seanstagehierarchical-secondary.file.core.windows.net/;AccountName=seanstagehierarchical;AccountKey=Sanitized\n"
-=======
     "Storage_TestConfigHierarchicalNamespace": "NamespaceTenant\nseannsecanary\nU2FuaXRpemVk\nhttp://seannsecanary.blob.core.windows.net\nhttp://seannsecanary.file.core.windows.net\nhttp://seannsecanary.queue.core.windows.net\nhttp://seannsecanary.table.core.windows.net\n\n\n\n\nhttp://seannsecanary-secondary.blob.core.windows.net\nhttp://seannsecanary-secondary.file.core.windows.net\nhttp://seannsecanary-secondary.queue.core.windows.net\nhttp://seannsecanary-secondary.table.core.windows.net\n68390a19-a643-458b-b726-408abf67b4fc\nSanitized\n72f988bf-86f1-41af-91ab-2d7cd011db47\nhttps://login.microsoftonline.com/\nCloud\nBlobEndpoint=http://seannsecanary.blob.core.windows.net/;QueueEndpoint=http://seannsecanary.queue.core.windows.net/;FileEndpoint=http://seannsecanary.file.core.windows.net/;BlobSecondaryEndpoint=http://seannsecanary-secondary.blob.core.windows.net/;QueueSecondaryEndpoint=http://seannsecanary-secondary.queue.core.windows.net/;FileSecondaryEndpoint=http://seannsecanary-secondary.file.core.windows.net/;AccountName=seannsecanary;AccountKey=Sanitized\n"
->>>>>>> 32e373e2
   }
 }