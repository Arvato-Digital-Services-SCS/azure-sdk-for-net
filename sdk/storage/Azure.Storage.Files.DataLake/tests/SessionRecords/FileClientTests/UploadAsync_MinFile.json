--- conflicted
+++ resolved
@@ -28,11 +28,7 @@
           "Microsoft-HTTPAPI/2.0"
         ],
         "x-ms-client-request-id": "dcb060e0-8085-e120-eac8-6efeae5b1643",
-<<<<<<< HEAD
-        "x-ms-request-id": "c74f29a0-a01e-000f-2b3c-f3e457000000",
-=======
         "x-ms-request-id": "9622363d-f01e-0012-0cfb-093670000000",
->>>>>>> 8d420312
         "x-ms-version": "2019-12-12"
       },
       "ResponseBody": []
@@ -64,11 +60,7 @@
           "Microsoft-HTTPAPI/2.0"
         ],
         "x-ms-client-request-id": "009f1c02-43ac-00d4-96ed-b9f2e1759dc4",
-<<<<<<< HEAD
-        "x-ms-request-id": "923c087b-001f-0029-613c-f3ac4f000000",
-=======
         "x-ms-request-id": "fa4400ff-201f-0097-71fb-091bad000000",
->>>>>>> 8d420312
         "x-ms-version": "2019-12-12"
       },
       "ResponseBody": []
@@ -202,11 +194,7 @@
           "Microsoft-HTTPAPI/2.0"
         ],
         "x-ms-client-request-id": "ea6782d0-a026-7694-5794-27f389c81047",
-<<<<<<< HEAD
-        "x-ms-request-id": "c74f29a9-a01e-000f-313c-f3e457000000",
-=======
         "x-ms-request-id": "96223670-f01e-0012-37fb-093670000000",
->>>>>>> 8d420312
         "x-ms-version": "2019-12-12"
       },
       "ResponseBody": []
