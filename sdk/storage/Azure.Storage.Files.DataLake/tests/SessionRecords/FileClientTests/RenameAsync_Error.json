{
  "Entries": [
    {
      "RequestUri": "https://seannsecanary.blob.core.windows.net/test-filesystem-d5c837e8-21b6-2244-0651-b825079540eb?restype=container",
      "RequestMethod": "PUT",
      "RequestHeaders": {
        "Authorization": "Sanitized",
        "traceparent": "00-ac868eb4782fa74bbcfc59b223c000c5-d0e8a6aa7e1c8e44-00",
        "User-Agent": [
          "azsdk-net-Storage.Files.DataLake/12.2.0-dev.20200430.1",
          "(.NET Core 4.6.28325.01; Microsoft Windows 10.0.18362 )"
        ],
        "x-ms-blob-public-access": "container",
        "x-ms-client-request-id": "949d924d-094c-4c04-3956-b6a03300f7c2",
        "x-ms-date": "Fri, 01 May 2020 01:04:59 GMT",
        "x-ms-return-client-request-id": "true",
        "x-ms-version": "2019-12-12"
      },
      "RequestBody": null,
      "StatusCode": 201,
      "ResponseHeaders": {
        "Content-Length": "0",
        "Date": "Fri, 01 May 2020 01:05:00 GMT",
        "ETag": "\u00220x8D7ED6BAC55D9A0\u0022",
        "Last-Modified": "Fri, 01 May 2020 01:05:00 GMT",
        "Server": [
          "Windows-Azure-Blob/1.0",
          "Microsoft-HTTPAPI/2.0"
        ],
<<<<<<< HEAD
        "x-ms-client-request-id": "15145c6b-eeb8-af89-bc44-be729328c997",
        "x-ms-request-id": "60911c48-901e-0049-703b-f3d0d0000000",
=======
        "x-ms-client-request-id": "949d924d-094c-4c04-3956-b6a03300f7c2",
        "x-ms-request-id": "51c156ad-301e-001d-1854-1f401c000000",
>>>>>>> 8d420312
        "x-ms-version": "2019-12-12"
      },
      "ResponseBody": []
    },
    {
      "RequestUri": "https://seannsecanary.dfs.core.windows.net/test-filesystem-d5c837e8-21b6-2244-0651-b825079540eb/test-file-75d7f8aa-acf7-c89e-3099-db91424c56e0?mode=legacy",
      "RequestMethod": "PUT",
      "RequestHeaders": {
        "Authorization": "Sanitized",
        "traceparent": "00-ba25ea150abd664baaf9c1eb26abbcc3-46caede7f49d034b-00",
        "User-Agent": [
          "azsdk-net-Storage.Files.DataLake/12.2.0-dev.20200430.1",
          "(.NET Core 4.6.28325.01; Microsoft Windows 10.0.18362 )"
        ],
        "x-ms-client-request-id": "3af62f3a-8228-89cb-d0b1-b3db04d6acfe",
        "x-ms-date": "Fri, 01 May 2020 01:05:00 GMT",
        "x-ms-rename-source": "%2Ftest-filesystem-d5c837e8-21b6-2244-0651-b825079540eb%2Ftest-file-e4796e36-e074-ef68-4a3d-f554a1451b87=",
        "x-ms-return-client-request-id": "true",
        "x-ms-version": "2019-12-12"
      },
      "RequestBody": null,
      "StatusCode": 404,
      "ResponseHeaders": {
        "Content-Length": "189",
        "Content-Type": "application/json; charset=utf-8",
        "Date": "Fri, 01 May 2020 01:05:00 GMT",
        "Server": [
          "Windows-Azure-HDFS/1.0",
          "Microsoft-HTTPAPI/2.0"
        ],
        "x-ms-client-request-id": "3af62f3a-8228-89cb-d0b1-b3db04d6acfe",
        "x-ms-error-code": "SourcePathNotFound",
<<<<<<< HEAD
        "x-ms-request-id": "24af88f7-101f-0025-223b-f33b47000000",
=======
        "x-ms-request-id": "0afa2bd8-901f-002b-6b54-1fcd6c000000",
>>>>>>> 8d420312
        "x-ms-version": "2019-12-12"
      },
      "ResponseBody": {
        "error": {
          "code": "SourcePathNotFound",
          "message": "The source path for a rename operation does not exist.\nRequestId:0afa2bd8-901f-002b-6b54-1fcd6c000000\nTime:2020-05-01T01:05:01.5798274Z"
        }
      }
    },
    {
      "RequestUri": "https://seannsecanary.blob.core.windows.net/test-filesystem-d5c837e8-21b6-2244-0651-b825079540eb?restype=container",
      "RequestMethod": "DELETE",
      "RequestHeaders": {
        "Authorization": "Sanitized",
        "traceparent": "00-c5ae03847d59bf47b51c05b81cf85abc-6f102c195727384f-00",
        "User-Agent": [
          "azsdk-net-Storage.Files.DataLake/12.2.0-dev.20200430.1",
          "(.NET Core 4.6.28325.01; Microsoft Windows 10.0.18362 )"
        ],
        "x-ms-client-request-id": "1356e8ee-1c55-e7b8-f13f-c7540e6f6953",
        "x-ms-date": "Fri, 01 May 2020 01:05:01 GMT",
        "x-ms-return-client-request-id": "true",
        "x-ms-version": "2019-12-12"
      },
      "RequestBody": null,
      "StatusCode": 202,
      "ResponseHeaders": {
        "Content-Length": "0",
        "Date": "Fri, 01 May 2020 01:05:00 GMT",
        "Server": [
          "Windows-Azure-Blob/1.0",
          "Microsoft-HTTPAPI/2.0"
        ],
<<<<<<< HEAD
        "x-ms-client-request-id": "71605e4a-3930-4732-436a-a9b6504a5120",
        "x-ms-request-id": "60911c6f-901e-0049-163b-f3d0d0000000",
=======
        "x-ms-client-request-id": "1356e8ee-1c55-e7b8-f13f-c7540e6f6953",
        "x-ms-request-id": "51c15719-301e-001d-6a54-1f401c000000",
>>>>>>> 8d420312
        "x-ms-version": "2019-12-12"
      },
      "ResponseBody": []
    }
  ],
  "Variables": {
    "RandomSeed": "388003970",
    "Storage_TestConfigHierarchicalNamespace": "NamespaceTenant\nseannsecanary\nU2FuaXRpemVk\nhttps://seannsecanary.blob.core.windows.net\nhttps://seannsecanary.file.core.windows.net\nhttps://seannsecanary.queue.core.windows.net\nhttps://seannsecanary.table.core.windows.net\n\n\n\n\nhttps://seannsecanary-secondary.blob.core.windows.net\nhttps://seannsecanary-secondary.file.core.windows.net\nhttps://seannsecanary-secondary.queue.core.windows.net\nhttps://seannsecanary-secondary.table.core.windows.net\n68390a19-a643-458b-b726-408abf67b4fc\nSanitized\n72f988bf-86f1-41af-91ab-2d7cd011db47\nhttps://login.microsoftonline.com/\nCloud\nBlobEndpoint=https://seannsecanary.blob.core.windows.net/;QueueEndpoint=https://seannsecanary.queue.core.windows.net/;FileEndpoint=https://seannsecanary.file.core.windows.net/;BlobSecondaryEndpoint=https://seannsecanary-secondary.blob.core.windows.net/;QueueSecondaryEndpoint=https://seannsecanary-secondary.queue.core.windows.net/;FileSecondaryEndpoint=https://seannsecanary-secondary.file.core.windows.net/;AccountName=seannsecanary;AccountKey=Sanitized\n"
  }
}<|MERGE_RESOLUTION|>--- conflicted
+++ resolved
@@ -27,13 +27,8 @@
           "Windows-Azure-Blob/1.0",
           "Microsoft-HTTPAPI/2.0"
         ],
-<<<<<<< HEAD
-        "x-ms-client-request-id": "15145c6b-eeb8-af89-bc44-be729328c997",
-        "x-ms-request-id": "60911c48-901e-0049-703b-f3d0d0000000",
-=======
         "x-ms-client-request-id": "949d924d-094c-4c04-3956-b6a03300f7c2",
         "x-ms-request-id": "51c156ad-301e-001d-1854-1f401c000000",
->>>>>>> 8d420312
         "x-ms-version": "2019-12-12"
       },
       "ResponseBody": []
@@ -66,11 +61,7 @@
         ],
         "x-ms-client-request-id": "3af62f3a-8228-89cb-d0b1-b3db04d6acfe",
         "x-ms-error-code": "SourcePathNotFound",
-<<<<<<< HEAD
-        "x-ms-request-id": "24af88f7-101f-0025-223b-f33b47000000",
-=======
         "x-ms-request-id": "0afa2bd8-901f-002b-6b54-1fcd6c000000",
->>>>>>> 8d420312
         "x-ms-version": "2019-12-12"
       },
       "ResponseBody": {
@@ -104,13 +95,8 @@
           "Windows-Azure-Blob/1.0",
           "Microsoft-HTTPAPI/2.0"
         ],
-<<<<<<< HEAD
-        "x-ms-client-request-id": "71605e4a-3930-4732-436a-a9b6504a5120",
-        "x-ms-request-id": "60911c6f-901e-0049-163b-f3d0d0000000",
-=======
         "x-ms-client-request-id": "1356e8ee-1c55-e7b8-f13f-c7540e6f6953",
         "x-ms-request-id": "51c15719-301e-001d-6a54-1f401c000000",
->>>>>>> 8d420312
         "x-ms-version": "2019-12-12"
       },
       "ResponseBody": []
