--- conflicted
+++ resolved
@@ -1,22 +1,6 @@
 {
   "Entries": [
     {
-<<<<<<< HEAD
-      "RequestUri": "https://seanstagehierarchical.blob.core.windows.net/test-filesystem-6d1bfe1c-1ed0-936d-0c68-31edb8382de6?restype=container",
-      "RequestMethod": "PUT",
-      "RequestHeaders": {
-        "Authorization": "Sanitized",
-        "traceparent": "00-9d28d7bf04c6424e863db6f52bb8fe95-ca6d0f21dbed5d42-00",
-        "User-Agent": [
-          "azsdk-net-Storage.Files.DataLake/12.0.0-dev.20200305.1",
-          "(.NET Core 4.6.28325.01; Microsoft Windows 10.0.18363 )"
-        ],
-        "x-ms-blob-public-access": "container",
-        "x-ms-client-request-id": "cbd8c4a8-eaf6-256c-2196-21ddbc13cddc",
-        "x-ms-date": "Thu, 05 Mar 2020 22:21:48 GMT",
-        "x-ms-return-client-request-id": "true",
-        "x-ms-version": "2019-10-10"
-=======
       "RequestUri": "http://seannsecanary.blob.core.windows.net/test-filesystem-6d1bfe1c-1ed0-936d-0c68-31edb8382de6?restype=container",
       "RequestMethod": "PUT",
       "RequestHeaders": {
@@ -31,54 +15,25 @@
         "x-ms-date": "Fri, 03 Apr 2020 21:02:48 GMT",
         "x-ms-return-client-request-id": "true",
         "x-ms-version": "2019-12-12"
->>>>>>> 32e373e2
       },
       "RequestBody": null,
       "StatusCode": 201,
       "ResponseHeaders": {
         "Content-Length": "0",
-<<<<<<< HEAD
-        "Date": "Thu, 05 Mar 2020 22:21:48 GMT",
-        "ETag": "\u00220x8D7C1539907649B\u0022",
-        "Last-Modified": "Thu, 05 Mar 2020 22:21:49 GMT",
-=======
         "Date": "Fri, 03 Apr 2020 21:02:47 GMT",
         "ETag": "\u00220x8D7D8125CDDF521\u0022",
         "Last-Modified": "Fri, 03 Apr 2020 21:02:47 GMT",
->>>>>>> 32e373e2
         "Server": [
           "Windows-Azure-Blob/1.0",
           "Microsoft-HTTPAPI/2.0"
         ],
         "x-ms-client-request-id": "cbd8c4a8-eaf6-256c-2196-21ddbc13cddc",
-<<<<<<< HEAD
-        "x-ms-request-id": "ffab622e-301e-0040-323c-f39503000000",
-        "x-ms-version": "2019-10-10"
-=======
         "x-ms-request-id": "96225ca9-f01e-0012-18fb-093670000000",
         "x-ms-version": "2019-12-12"
->>>>>>> 32e373e2
       },
       "ResponseBody": []
     },
     {
-<<<<<<< HEAD
-      "RequestUri": "https://seanstagehierarchical.blob.core.windows.net/test-filesystem-6d1bfe1c-1ed0-936d-0c68-31edb8382de6/test-file-1f0818de-5dbb-28cf-7548-feeea455f935?comp=lease",
-      "RequestMethod": "PUT",
-      "RequestHeaders": {
-        "Authorization": "Sanitized",
-        "traceparent": "00-20cc34b5177b444dbae1f42f3687a08a-15e2135d6f79224b-00",
-        "User-Agent": [
-          "azsdk-net-Storage.Files.DataLake/12.0.0-dev.20200305.1",
-          "(.NET Core 4.6.28325.01; Microsoft Windows 10.0.18363 )"
-        ],
-        "x-ms-client-request-id": "120beb9d-d9ce-7b7d-28bc-17de4f6654ca",
-        "x-ms-date": "Thu, 05 Mar 2020 22:21:49 GMT",
-        "x-ms-lease-action": "renew",
-        "x-ms-lease-id": "f444aad2-625f-4cf0-08dd-0d69d3aa165b",
-        "x-ms-return-client-request-id": "true",
-        "x-ms-version": "2019-10-10"
-=======
       "RequestUri": "http://seannsecanary.blob.core.windows.net/test-filesystem-6d1bfe1c-1ed0-936d-0c68-31edb8382de6/test-file-1f0818de-5dbb-28cf-7548-feeea455f935?comp=lease",
       "RequestMethod": "PUT",
       "RequestHeaders": {
@@ -94,49 +49,19 @@
         "x-ms-lease-id": "f444aad2-625f-4cf0-08dd-0d69d3aa165b",
         "x-ms-return-client-request-id": "true",
         "x-ms-version": "2019-12-12"
->>>>>>> 32e373e2
       },
       "RequestBody": null,
       "StatusCode": 404,
       "ResponseHeaders": {
         "Content-Length": "215",
         "Content-Type": "application/xml",
-<<<<<<< HEAD
-        "Date": "Thu, 05 Mar 2020 22:21:48 GMT",
-=======
         "Date": "Fri, 03 Apr 2020 21:02:47 GMT",
->>>>>>> 32e373e2
         "Server": [
           "Windows-Azure-Blob/1.0",
           "Microsoft-HTTPAPI/2.0"
         ],
         "x-ms-client-request-id": "120beb9d-d9ce-7b7d-28bc-17de4f6654ca",
         "x-ms-error-code": "BlobNotFound",
-<<<<<<< HEAD
-        "x-ms-request-id": "ffab6238-301e-0040-373c-f39503000000",
-        "x-ms-version": "2019-10-10"
-      },
-      "ResponseBody": [
-        "\uFEFF\u003C?xml version=\u00221.0\u0022 encoding=\u0022utf-8\u0022?\u003E\u003CError\u003E\u003CCode\u003EBlobNotFound\u003C/Code\u003E\u003CMessage\u003EThe specified blob does not exist.\n",
-        "RequestId:ffab6238-301e-0040-373c-f39503000000\n",
-        "Time:2020-03-05T22:21:49.1119435Z\u003C/Message\u003E\u003C/Error\u003E"
-      ]
-    },
-    {
-      "RequestUri": "https://seanstagehierarchical.blob.core.windows.net/test-filesystem-6d1bfe1c-1ed0-936d-0c68-31edb8382de6?restype=container",
-      "RequestMethod": "DELETE",
-      "RequestHeaders": {
-        "Authorization": "Sanitized",
-        "traceparent": "00-c21eb782ec44fb45a949e3f8fc0a4c23-8587a8e1c8c43a4d-00",
-        "User-Agent": [
-          "azsdk-net-Storage.Files.DataLake/12.0.0-dev.20200305.1",
-          "(.NET Core 4.6.28325.01; Microsoft Windows 10.0.18363 )"
-        ],
-        "x-ms-client-request-id": "e7cc415c-039f-3b8c-20be-58105fedfb8f",
-        "x-ms-date": "Thu, 05 Mar 2020 22:21:49 GMT",
-        "x-ms-return-client-request-id": "true",
-        "x-ms-version": "2019-10-10"
-=======
         "x-ms-request-id": "96225cbd-f01e-0012-29fb-093670000000",
         "x-ms-version": "2019-12-12"
       },
@@ -160,39 +85,25 @@
         "x-ms-date": "Fri, 03 Apr 2020 21:02:49 GMT",
         "x-ms-return-client-request-id": "true",
         "x-ms-version": "2019-12-12"
->>>>>>> 32e373e2
       },
       "RequestBody": null,
       "StatusCode": 202,
       "ResponseHeaders": {
         "Content-Length": "0",
-<<<<<<< HEAD
-        "Date": "Thu, 05 Mar 2020 22:21:48 GMT",
-=======
         "Date": "Fri, 03 Apr 2020 21:02:47 GMT",
->>>>>>> 32e373e2
         "Server": [
           "Windows-Azure-Blob/1.0",
           "Microsoft-HTTPAPI/2.0"
         ],
         "x-ms-client-request-id": "e7cc415c-039f-3b8c-20be-58105fedfb8f",
-<<<<<<< HEAD
-        "x-ms-request-id": "ffab6240-301e-0040-3b3c-f39503000000",
-        "x-ms-version": "2019-10-10"
-=======
         "x-ms-request-id": "96225cc7-f01e-0012-33fb-093670000000",
         "x-ms-version": "2019-12-12"
->>>>>>> 32e373e2
       },
       "ResponseBody": []
     }
   ],
   "Variables": {
     "RandomSeed": "1558878014",
-<<<<<<< HEAD
-    "Storage_TestConfigHierarchicalNamespace": "NamespaceTenant\nseanstagehierarchical\nU2FuaXRpemVk\nhttps://seanstagehierarchical.blob.core.windows.net\nhttp://seanstagehierarchical.file.core.windows.net\nhttp://seanstagehierarchical.queue.core.windows.net\nhttp://seanstagehierarchical.table.core.windows.net\n\n\n\n\nhttp://seanstagehierarchical-secondary.blob.core.windows.net\nhttp://seanstagehierarchical-secondary.file.core.windows.net\nhttp://seanstagehierarchical-secondary.queue.core.windows.net\nhttp://seanstagehierarchical-secondary.table.core.windows.net\n68390a19-a643-458b-b726-408abf67b4fc\nSanitized\n72f988bf-86f1-41af-91ab-2d7cd011db47\nhttps://login.microsoftonline.com/\nCloud\nBlobEndpoint=https://seanstagehierarchical.blob.core.windows.net/;QueueEndpoint=http://seanstagehierarchical.queue.core.windows.net/;FileEndpoint=http://seanstagehierarchical.file.core.windows.net/;BlobSecondaryEndpoint=http://seanstagehierarchical-secondary.blob.core.windows.net/;QueueSecondaryEndpoint=http://seanstagehierarchical-secondary.queue.core.windows.net/;FileSecondaryEndpoint=http://seanstagehierarchical-secondary.file.core.windows.net/;AccountName=seanstagehierarchical;AccountKey=Sanitized\n"
-=======
     "Storage_TestConfigHierarchicalNamespace": "NamespaceTenant\nseannsecanary\nU2FuaXRpemVk\nhttp://seannsecanary.blob.core.windows.net\nhttp://seannsecanary.file.core.windows.net\nhttp://seannsecanary.queue.core.windows.net\nhttp://seannsecanary.table.core.windows.net\n\n\n\n\nhttp://seannsecanary-secondary.blob.core.windows.net\nhttp://seannsecanary-secondary.file.core.windows.net\nhttp://seannsecanary-secondary.queue.core.windows.net\nhttp://seannsecanary-secondary.table.core.windows.net\n68390a19-a643-458b-b726-408abf67b4fc\nSanitized\n72f988bf-86f1-41af-91ab-2d7cd011db47\nhttps://login.microsoftonline.com/\nCloud\nBlobEndpoint=http://seannsecanary.blob.core.windows.net/;QueueEndpoint=http://seannsecanary.queue.core.windows.net/;FileEndpoint=http://seannsecanary.file.core.windows.net/;BlobSecondaryEndpoint=http://seannsecanary-secondary.blob.core.windows.net/;QueueSecondaryEndpoint=http://seannsecanary-secondary.queue.core.windows.net/;FileSecondaryEndpoint=http://seannsecanary-secondary.file.core.windows.net/;AccountName=seannsecanary;AccountKey=Sanitized\n"
->>>>>>> 32e373e2
   }
 }