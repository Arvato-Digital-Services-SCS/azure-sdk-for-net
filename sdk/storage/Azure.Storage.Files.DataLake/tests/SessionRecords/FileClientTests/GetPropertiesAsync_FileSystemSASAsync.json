--- conflicted
+++ resolved
@@ -1,22 +1,6 @@
 {
   "Entries": [
     {
-<<<<<<< HEAD
-      "RequestUri": "https://seanstagehierarchical.blob.core.windows.net/test-filesystem-25e0350c-6c1e-bead-bd4c-99d16edd7061?restype=container",
-      "RequestMethod": "PUT",
-      "RequestHeaders": {
-        "Authorization": "Sanitized",
-        "traceparent": "00-81223480f55bdb4ca3cfbd333061f0cd-0b7d3b08cd32de4c-00",
-        "User-Agent": [
-          "azsdk-net-Storage.Files.DataLake/12.0.0-dev.20200305.1",
-          "(.NET Core 4.6.28325.01; Microsoft Windows 10.0.18363 )"
-        ],
-        "x-ms-blob-public-access": "container",
-        "x-ms-client-request-id": "d3d5057a-fb41-c1ce-50bb-cd81f846a850",
-        "x-ms-date": "Thu, 05 Mar 2020 22:42:33 GMT",
-        "x-ms-return-client-request-id": "true",
-        "x-ms-version": "2019-10-10"
-=======
       "RequestUri": "http://seannsecanary.blob.core.windows.net/test-filesystem-25e0350c-6c1e-bead-bd4c-99d16edd7061?restype=container",
       "RequestMethod": "PUT",
       "RequestHeaders": {
@@ -31,52 +15,25 @@
         "x-ms-date": "Fri, 03 Apr 2020 21:32:01 GMT",
         "x-ms-return-client-request-id": "true",
         "x-ms-version": "2019-12-12"
->>>>>>> 32e373e2
       },
       "RequestBody": null,
       "StatusCode": 201,
       "ResponseHeaders": {
         "Content-Length": "0",
-<<<<<<< HEAD
-        "Date": "Thu, 05 Mar 2020 22:42:33 GMT",
-        "ETag": "\u00220x8D7C1567F01F763\u0022",
-        "Last-Modified": "Thu, 05 Mar 2020 22:42:33 GMT",
-=======
         "Date": "Fri, 03 Apr 2020 21:31:59 GMT",
         "ETag": "\u00220x8D7D816714729A2\u0022",
         "Last-Modified": "Fri, 03 Apr 2020 21:31:59 GMT",
->>>>>>> 32e373e2
         "Server": [
           "Windows-Azure-Blob/1.0",
           "Microsoft-HTTPAPI/2.0"
         ],
         "x-ms-client-request-id": "d3d5057a-fb41-c1ce-50bb-cd81f846a850",
-<<<<<<< HEAD
-        "x-ms-request-id": "69f9f02b-701e-0033-0f3f-f3cd90000000",
-        "x-ms-version": "2019-10-10"
-=======
         "x-ms-request-id": "26a15cc5-201e-005c-17ff-0918f8000000",
         "x-ms-version": "2019-12-12"
->>>>>>> 32e373e2
       },
       "ResponseBody": []
     },
     {
-<<<<<<< HEAD
-      "RequestUri": "https://seanstagehierarchical.dfs.core.windows.net/test-filesystem-25e0350c-6c1e-bead-bd4c-99d16edd7061/test-directory-73d1e516-f0be-494d-c3f6-1fbf01aed293?resource=directory",
-      "RequestMethod": "PUT",
-      "RequestHeaders": {
-        "Authorization": "Sanitized",
-        "traceparent": "00-6fc47520e5060248a5aa8291d46c06d3-ed2809c450133845-00",
-        "User-Agent": [
-          "azsdk-net-Storage.Files.DataLake/12.0.0-dev.20200305.1",
-          "(.NET Core 4.6.28325.01; Microsoft Windows 10.0.18363 )"
-        ],
-        "x-ms-client-request-id": "9b8ce87f-649c-1e1a-b958-1f575f6724a1",
-        "x-ms-date": "Thu, 05 Mar 2020 22:42:33 GMT",
-        "x-ms-return-client-request-id": "true",
-        "x-ms-version": "2019-10-10"
-=======
       "RequestUri": "http://seannsecanary.dfs.core.windows.net/test-filesystem-25e0350c-6c1e-bead-bd4c-99d16edd7061/test-directory-73d1e516-f0be-494d-c3f6-1fbf01aed293?resource=directory",
       "RequestMethod": "PUT",
       "RequestHeaders": {
@@ -90,55 +47,30 @@
         "x-ms-date": "Fri, 03 Apr 2020 21:32:01 GMT",
         "x-ms-return-client-request-id": "true",
         "x-ms-version": "2019-12-12"
->>>>>>> 32e373e2
       },
       "RequestBody": null,
       "StatusCode": 201,
       "ResponseHeaders": {
         "Content-Length": "0",
-<<<<<<< HEAD
-        "Date": "Thu, 05 Mar 2020 22:42:33 GMT",
-        "ETag": "\u00220x8D7C1567F372931\u0022",
-        "Last-Modified": "Thu, 05 Mar 2020 22:42:34 GMT",
-=======
         "Date": "Fri, 03 Apr 2020 21:31:59 GMT",
         "ETag": "\u00220x8D7D816715C9DA7\u0022",
         "Last-Modified": "Fri, 03 Apr 2020 21:31:59 GMT",
->>>>>>> 32e373e2
         "Server": [
           "Windows-Azure-HDFS/1.0",
           "Microsoft-HTTPAPI/2.0"
         ],
         "x-ms-client-request-id": "9b8ce87f-649c-1e1a-b958-1f575f6724a1",
-<<<<<<< HEAD
-        "x-ms-request-id": "f1e75d4c-901f-0004-573f-f31f3c000000",
-        "x-ms-version": "2019-10-10"
-=======
         "x-ms-request-id": "8e06ffc8-801f-006a-2aff-099588000000",
         "x-ms-version": "2019-12-12"
->>>>>>> 32e373e2
       },
       "ResponseBody": []
     },
     {
-<<<<<<< HEAD
-      "RequestUri": "https://seanstagehierarchical.dfs.core.windows.net/test-filesystem-25e0350c-6c1e-bead-bd4c-99d16edd7061/test-directory-73d1e516-f0be-494d-c3f6-1fbf01aed293/test-file-749c9bfb-5593-1595-a53c-f706a172385b?resource=file",
-=======
       "RequestUri": "http://seannsecanary.dfs.core.windows.net/test-filesystem-25e0350c-6c1e-bead-bd4c-99d16edd7061/test-directory-73d1e516-f0be-494d-c3f6-1fbf01aed293/test-file-749c9bfb-5593-1595-a53c-f706a172385b?resource=file",
->>>>>>> 32e373e2
       "RequestMethod": "PUT",
       "RequestHeaders": {
         "Authorization": "Sanitized",
         "User-Agent": [
-<<<<<<< HEAD
-          "azsdk-net-Storage.Files.DataLake/12.0.0-dev.20200305.1",
-          "(.NET Core 4.6.28325.01; Microsoft Windows 10.0.18363 )"
-        ],
-        "x-ms-client-request-id": "0f0215f4-0cba-59b4-a985-bf3c43286e4a",
-        "x-ms-date": "Thu, 05 Mar 2020 22:42:34 GMT",
-        "x-ms-return-client-request-id": "true",
-        "x-ms-version": "2019-10-10"
-=======
           "azsdk-net-Storage.Files.DataLake/12.1.0-dev.20200403.1",
           "(.NET Core 4.6.28325.01; Microsoft Windows 10.0.18362 )"
         ],
@@ -146,50 +78,25 @@
         "x-ms-date": "Fri, 03 Apr 2020 21:32:01 GMT",
         "x-ms-return-client-request-id": "true",
         "x-ms-version": "2019-12-12"
->>>>>>> 32e373e2
       },
       "RequestBody": null,
       "StatusCode": 201,
       "ResponseHeaders": {
         "Content-Length": "0",
-<<<<<<< HEAD
-        "Date": "Thu, 05 Mar 2020 22:42:33 GMT",
-        "ETag": "\u00220x8D7C1567F478553\u0022",
-        "Last-Modified": "Thu, 05 Mar 2020 22:42:34 GMT",
-=======
         "Date": "Fri, 03 Apr 2020 21:31:59 GMT",
         "ETag": "\u00220x8D7D816716A7485\u0022",
         "Last-Modified": "Fri, 03 Apr 2020 21:31:59 GMT",
->>>>>>> 32e373e2
         "Server": [
           "Windows-Azure-HDFS/1.0",
           "Microsoft-HTTPAPI/2.0"
         ],
         "x-ms-client-request-id": "0f0215f4-0cba-59b4-a985-bf3c43286e4a",
-<<<<<<< HEAD
-        "x-ms-request-id": "f1e75d4d-901f-0004-583f-f31f3c000000",
-        "x-ms-version": "2019-10-10"
-=======
         "x-ms-request-id": "8e06ffc9-801f-006a-2bff-099588000000",
         "x-ms-version": "2019-12-12"
->>>>>>> 32e373e2
       },
       "ResponseBody": []
     },
     {
-<<<<<<< HEAD
-      "RequestUri": "https://seanstagehierarchical.blob.core.windows.net/test-filesystem-25e0350c-6c1e-bead-bd4c-99d16edd7061/test-directory-73d1e516-f0be-494d-c3f6-1fbf01aed293/test-file-749c9bfb-5593-1595-a53c-f706a172385b?sv=2019-10-10\u0026st=2020-03-05T21%3A42%3A34Z\u0026se=2020-03-05T23%3A42%3A34Z\u0026sr=c\u0026sp=racwdl\u0026sig=Sanitized",
-      "RequestMethod": "HEAD",
-      "RequestHeaders": {
-        "traceparent": "00-0e3f5c5a3c399b499034ed2551084a6d-5ede1f35fad7034e-00",
-        "User-Agent": [
-          "azsdk-net-Storage.Files.DataLake/12.0.0-dev.20200305.1",
-          "(.NET Core 4.6.28325.01; Microsoft Windows 10.0.18363 )"
-        ],
-        "x-ms-client-request-id": "49633c8b-1464-e1e7-5c10-e0c3843ed35d",
-        "x-ms-return-client-request-id": "true",
-        "x-ms-version": "2019-10-10"
-=======
       "RequestUri": "http://seannsecanary.blob.core.windows.net/test-filesystem-25e0350c-6c1e-bead-bd4c-99d16edd7061/test-directory-73d1e516-f0be-494d-c3f6-1fbf01aed293/test-file-749c9bfb-5593-1595-a53c-f706a172385b?sv=2019-07-07\u0026st=2020-04-03T20%3A32%3A01Z\u0026se=2020-04-03T22%3A32%3A01Z\u0026sr=c\u0026sp=racwdl\u0026sig=Sanitized",
       "RequestMethod": "HEAD",
       "RequestHeaders": {
@@ -201,7 +108,6 @@
         "x-ms-client-request-id": "49633c8b-1464-e1e7-5c10-e0c3843ed35d",
         "x-ms-return-client-request-id": "true",
         "x-ms-version": "2019-12-12"
->>>>>>> 32e373e2
       },
       "RequestBody": null,
       "StatusCode": 200,
@@ -209,15 +115,9 @@
         "Accept-Ranges": "bytes",
         "Content-Length": "0",
         "Content-Type": "application/octet-stream",
-<<<<<<< HEAD
-        "Date": "Thu, 05 Mar 2020 22:42:33 GMT",
-        "ETag": "\u00220x8D7C1567F478553\u0022",
-        "Last-Modified": "Thu, 05 Mar 2020 22:42:34 GMT",
-=======
         "Date": "Fri, 03 Apr 2020 21:31:59 GMT",
         "ETag": "\u00220x8D7D816716A7485\u0022",
         "Last-Modified": "Fri, 03 Apr 2020 21:31:59 GMT",
->>>>>>> 32e373e2
         "Server": [
           "Windows-Azure-Blob/1.0",
           "Microsoft-HTTPAPI/2.0"
@@ -226,40 +126,16 @@
         "x-ms-access-tier-inferred": "true",
         "x-ms-blob-type": "BlockBlob",
         "x-ms-client-request-id": "49633c8b-1464-e1e7-5c10-e0c3843ed35d",
-<<<<<<< HEAD
-        "x-ms-creation-time": "Thu, 05 Mar 2020 22:42:34 GMT",
-        "x-ms-lease-state": "available",
-        "x-ms-lease-status": "unlocked",
-        "x-ms-request-id": "6ed38410-401e-0038-5b3f-f336fb000000",
-        "x-ms-server-encrypted": "true",
-        "x-ms-version": "2019-10-10"
-=======
         "x-ms-creation-time": "Fri, 03 Apr 2020 21:31:59 GMT",
         "x-ms-lease-state": "available",
         "x-ms-lease-status": "unlocked",
         "x-ms-request-id": "26a15cea-201e-005c-36ff-0918f8000000",
         "x-ms-server-encrypted": "true",
         "x-ms-version": "2019-12-12"
->>>>>>> 32e373e2
       },
       "ResponseBody": []
     },
     {
-<<<<<<< HEAD
-      "RequestUri": "https://seanstagehierarchical.blob.core.windows.net/test-filesystem-25e0350c-6c1e-bead-bd4c-99d16edd7061?restype=container",
-      "RequestMethod": "DELETE",
-      "RequestHeaders": {
-        "Authorization": "Sanitized",
-        "traceparent": "00-78854ecb5762b74c9e7dea1a94714d82-71f3fc4eec2ea341-00",
-        "User-Agent": [
-          "azsdk-net-Storage.Files.DataLake/12.0.0-dev.20200305.1",
-          "(.NET Core 4.6.28325.01; Microsoft Windows 10.0.18363 )"
-        ],
-        "x-ms-client-request-id": "07b0d6d6-24c4-46e5-032d-87f25caab62f",
-        "x-ms-date": "Thu, 05 Mar 2020 22:42:34 GMT",
-        "x-ms-return-client-request-id": "true",
-        "x-ms-version": "2019-10-10"
-=======
       "RequestUri": "http://seannsecanary.blob.core.windows.net/test-filesystem-25e0350c-6c1e-bead-bd4c-99d16edd7061?restype=container",
       "RequestMethod": "DELETE",
       "RequestHeaders": {
@@ -273,42 +149,26 @@
         "x-ms-date": "Fri, 03 Apr 2020 21:32:01 GMT",
         "x-ms-return-client-request-id": "true",
         "x-ms-version": "2019-12-12"
->>>>>>> 32e373e2
       },
       "RequestBody": null,
       "StatusCode": 202,
       "ResponseHeaders": {
         "Content-Length": "0",
-<<<<<<< HEAD
-        "Date": "Thu, 05 Mar 2020 22:42:34 GMT",
-=======
         "Date": "Fri, 03 Apr 2020 21:31:59 GMT",
->>>>>>> 32e373e2
         "Server": [
           "Windows-Azure-Blob/1.0",
           "Microsoft-HTTPAPI/2.0"
         ],
         "x-ms-client-request-id": "07b0d6d6-24c4-46e5-032d-87f25caab62f",
-<<<<<<< HEAD
-        "x-ms-request-id": "69f9f04d-701e-0033-2b3f-f3cd90000000",
-        "x-ms-version": "2019-10-10"
-=======
         "x-ms-request-id": "26a15d00-201e-005c-49ff-0918f8000000",
         "x-ms-version": "2019-12-12"
->>>>>>> 32e373e2
       },
       "ResponseBody": []
     }
   ],
   "Variables": {
-<<<<<<< HEAD
-    "DateTimeOffsetNow": "2020-03-05T14:42:34.4006187-08:00",
-    "RandomSeed": "1206912240",
-    "Storage_TestConfigHierarchicalNamespace": "NamespaceTenant\nseanstagehierarchical\nU2FuaXRpemVk\nhttps://seanstagehierarchical.blob.core.windows.net\nhttp://seanstagehierarchical.file.core.windows.net\nhttp://seanstagehierarchical.queue.core.windows.net\nhttp://seanstagehierarchical.table.core.windows.net\n\n\n\n\nhttp://seanstagehierarchical-secondary.blob.core.windows.net\nhttp://seanstagehierarchical-secondary.file.core.windows.net\nhttp://seanstagehierarchical-secondary.queue.core.windows.net\nhttp://seanstagehierarchical-secondary.table.core.windows.net\n68390a19-a643-458b-b726-408abf67b4fc\nSanitized\n72f988bf-86f1-41af-91ab-2d7cd011db47\nhttps://login.microsoftonline.com/\nCloud\nBlobEndpoint=https://seanstagehierarchical.blob.core.windows.net/;QueueEndpoint=http://seanstagehierarchical.queue.core.windows.net/;FileEndpoint=http://seanstagehierarchical.file.core.windows.net/;BlobSecondaryEndpoint=http://seanstagehierarchical-secondary.blob.core.windows.net/;QueueSecondaryEndpoint=http://seanstagehierarchical-secondary.queue.core.windows.net/;FileSecondaryEndpoint=http://seanstagehierarchical-secondary.file.core.windows.net/;AccountName=seanstagehierarchical;AccountKey=Sanitized\n"
-=======
     "DateTimeOffsetNow": "2020-04-03T14:32:01.5317826-07:00",
     "RandomSeed": "1206912240",
     "Storage_TestConfigHierarchicalNamespace": "NamespaceTenant\nseannsecanary\nU2FuaXRpemVk\nhttp://seannsecanary.blob.core.windows.net\nhttp://seannsecanary.file.core.windows.net\nhttp://seannsecanary.queue.core.windows.net\nhttp://seannsecanary.table.core.windows.net\n\n\n\n\nhttp://seannsecanary-secondary.blob.core.windows.net\nhttp://seannsecanary-secondary.file.core.windows.net\nhttp://seannsecanary-secondary.queue.core.windows.net\nhttp://seannsecanary-secondary.table.core.windows.net\n68390a19-a643-458b-b726-408abf67b4fc\nSanitized\n72f988bf-86f1-41af-91ab-2d7cd011db47\nhttps://login.microsoftonline.com/\nCloud\nBlobEndpoint=http://seannsecanary.blob.core.windows.net/;QueueEndpoint=http://seannsecanary.queue.core.windows.net/;FileEndpoint=http://seannsecanary.file.core.windows.net/;BlobSecondaryEndpoint=http://seannsecanary-secondary.blob.core.windows.net/;QueueSecondaryEndpoint=http://seannsecanary-secondary.queue.core.windows.net/;FileSecondaryEndpoint=http://seannsecanary-secondary.file.core.windows.net/;AccountName=seannsecanary;AccountKey=Sanitized\n"
->>>>>>> 32e373e2
   }
 }