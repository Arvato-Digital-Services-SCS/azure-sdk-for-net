{
  "Entries": [
    {
<<<<<<< HEAD
      "RequestUri": "https://seanstagehierarchical.blob.core.windows.net/test-filesystem-59d015ce-bb18-ac14-62ef-3cd3b882e43e?restype=container",
      "RequestMethod": "PUT",
      "RequestHeaders": {
        "Authorization": "Sanitized",
        "traceparent": "00-f879fdf0d9cf9b459f7abd68cd99a8e0-0120e8dec1fd0945-00",
        "User-Agent": [
          "azsdk-net-Storage.Files.DataLake/12.0.0-dev.20200305.1",
          "(.NET Core 4.6.28325.01; Microsoft Windows 10.0.18363 )"
        ],
        "x-ms-blob-public-access": "container",
        "x-ms-client-request-id": "bb569ded-bdcf-d1fb-782e-8738c941d186",
        "x-ms-date": "Thu, 05 Mar 2020 22:21:38 GMT",
        "x-ms-return-client-request-id": "true",
        "x-ms-version": "2019-10-10"
=======
      "RequestUri": "http://seannsecanary.blob.core.windows.net/test-filesystem-59d015ce-bb18-ac14-62ef-3cd3b882e43e?restype=container",
      "RequestMethod": "PUT",
      "RequestHeaders": {
        "Authorization": "Sanitized",
        "traceparent": "00-066dee202f394c4d8f28b38ea625f2cc-0ab1d6b127628942-00",
        "User-Agent": [
          "azsdk-net-Storage.Files.DataLake/12.1.0-dev.20200403.1",
          "(.NET Core 4.6.28325.01; Microsoft Windows 10.0.18362 )"
        ],
        "x-ms-blob-public-access": "container",
        "x-ms-client-request-id": "bb569ded-bdcf-d1fb-782e-8738c941d186",
        "x-ms-date": "Fri, 03 Apr 2020 21:02:43 GMT",
        "x-ms-return-client-request-id": "true",
        "x-ms-version": "2019-12-12"
>>>>>>> 32e373e2
      },
      "RequestBody": null,
      "StatusCode": 201,
      "ResponseHeaders": {
        "Content-Length": "0",
<<<<<<< HEAD
        "Date": "Thu, 05 Mar 2020 22:21:38 GMT",
        "ETag": "\u00220x8D7C15392BEC7BC\u0022",
        "Last-Modified": "Thu, 05 Mar 2020 22:21:38 GMT",
=======
        "Date": "Fri, 03 Apr 2020 21:02:41 GMT",
        "ETag": "\u00220x8D7D812597D3BC4\u0022",
        "Last-Modified": "Fri, 03 Apr 2020 21:02:41 GMT",
>>>>>>> 32e373e2
        "Server": [
          "Windows-Azure-Blob/1.0",
          "Microsoft-HTTPAPI/2.0"
        ],
        "x-ms-client-request-id": "bb569ded-bdcf-d1fb-782e-8738c941d186",
<<<<<<< HEAD
        "x-ms-request-id": "95836d08-601e-0010-0b3c-f35753000000",
        "x-ms-version": "2019-10-10"
=======
        "x-ms-request-id": "9622597c-f01e-0012-14fb-093670000000",
        "x-ms-version": "2019-12-12"
>>>>>>> 32e373e2
      },
      "ResponseBody": []
    },
    {
<<<<<<< HEAD
      "RequestUri": "https://seanstagehierarchical.dfs.core.windows.net/test-filesystem-59d015ce-bb18-ac14-62ef-3cd3b882e43e/test-file-b260604f-22e1-2365-a4ff-433714de37df?resource=file",
      "RequestMethod": "PUT",
      "RequestHeaders": {
        "Authorization": "Sanitized",
        "traceparent": "00-30bcc4874a565e4099aaa5382cec6959-e42f2434d316724d-00",
        "User-Agent": [
          "azsdk-net-Storage.Files.DataLake/12.0.0-dev.20200305.1",
          "(.NET Core 4.6.28325.01; Microsoft Windows 10.0.18363 )"
        ],
        "x-ms-client-request-id": "14e6200f-2022-cb5e-3832-16cf7ac3bc9a",
        "x-ms-date": "Thu, 05 Mar 2020 22:21:38 GMT",
        "x-ms-return-client-request-id": "true",
        "x-ms-version": "2019-10-10"
=======
      "RequestUri": "http://seannsecanary.dfs.core.windows.net/test-filesystem-59d015ce-bb18-ac14-62ef-3cd3b882e43e/test-file-b260604f-22e1-2365-a4ff-433714de37df?resource=file",
      "RequestMethod": "PUT",
      "RequestHeaders": {
        "Authorization": "Sanitized",
        "traceparent": "00-87f139fe135e054ca83dcb96ac0bff4f-8b17d8fbb2d6b64a-00",
        "User-Agent": [
          "azsdk-net-Storage.Files.DataLake/12.1.0-dev.20200403.1",
          "(.NET Core 4.6.28325.01; Microsoft Windows 10.0.18362 )"
        ],
        "x-ms-client-request-id": "14e6200f-2022-cb5e-3832-16cf7ac3bc9a",
        "x-ms-date": "Fri, 03 Apr 2020 21:02:43 GMT",
        "x-ms-return-client-request-id": "true",
        "x-ms-version": "2019-12-12"
>>>>>>> 32e373e2
      },
      "RequestBody": null,
      "StatusCode": 201,
      "ResponseHeaders": {
        "Content-Length": "0",
<<<<<<< HEAD
        "Date": "Thu, 05 Mar 2020 22:21:38 GMT",
        "ETag": "\u00220x8D7C15392F5C484\u0022",
        "Last-Modified": "Thu, 05 Mar 2020 22:21:38 GMT",
=======
        "Date": "Fri, 03 Apr 2020 21:02:41 GMT",
        "ETag": "\u00220x8D7D81259900B58\u0022",
        "Last-Modified": "Fri, 03 Apr 2020 21:02:41 GMT",
>>>>>>> 32e373e2
        "Server": [
          "Windows-Azure-HDFS/1.0",
          "Microsoft-HTTPAPI/2.0"
        ],
        "x-ms-client-request-id": "14e6200f-2022-cb5e-3832-16cf7ac3bc9a",
<<<<<<< HEAD
        "x-ms-request-id": "6c255685-a01f-0020-783c-f3e99c000000",
        "x-ms-version": "2019-10-10"
=======
        "x-ms-request-id": "fa440283-201f-0097-38fb-091bad000000",
        "x-ms-version": "2019-12-12"
>>>>>>> 32e373e2
      },
      "ResponseBody": []
    },
    {
<<<<<<< HEAD
      "RequestUri": "https://seanstagehierarchical.dfs.core.windows.net/test-filesystem-59d015ce-bb18-ac14-62ef-3cd3b882e43e/test-file-b260604f-22e1-2365-a4ff-433714de37df?action=append\u0026position=0",
=======
      "RequestUri": "http://seannsecanary.dfs.core.windows.net/test-filesystem-59d015ce-bb18-ac14-62ef-3cd3b882e43e/test-file-b260604f-22e1-2365-a4ff-433714de37df?action=append\u0026position=0",
>>>>>>> 32e373e2
      "RequestMethod": "PATCH",
      "RequestHeaders": {
        "Authorization": "Sanitized",
        "Content-Length": "1024",
        "User-Agent": [
<<<<<<< HEAD
          "azsdk-net-Storage.Files.DataLake/12.0.0-dev.20200305.1",
          "(.NET Core 4.6.28325.01; Microsoft Windows 10.0.18363 )"
        ],
        "x-ms-client-request-id": "f0f63c06-dedb-9cc4-8908-07344098274b",
        "x-ms-date": "Thu, 05 Mar 2020 22:21:38 GMT",
        "x-ms-return-client-request-id": "true",
        "x-ms-version": "2019-10-10"
=======
          "azsdk-net-Storage.Files.DataLake/12.1.0-dev.20200403.1",
          "(.NET Core 4.6.28325.01; Microsoft Windows 10.0.18362 )"
        ],
        "x-ms-client-request-id": "f0f63c06-dedb-9cc4-8908-07344098274b",
        "x-ms-date": "Fri, 03 Apr 2020 21:02:43 GMT",
        "x-ms-return-client-request-id": "true",
        "x-ms-version": "2019-12-12"
>>>>>>> 32e373e2
      },
      "RequestBody": "96cbzFu2WibxH31/C38BbPhvJ/T4Irz8nRni\u002BRGfxnClfO56HTp4WMW/IwKj38C4MarXC5vIodTrHi9B1GEUUlkM2o\u002BQhk\u002B99s8vOP\u002B5WL5ZKchnyLrV3Noaj/4LNoRjq9GplgQwKKtbGRTMmGnVMcZw6KqYrYmeN/21dvZQsb9Ky40uEMG5KAEdDK6lCERxRV44mk7Zy/5HCl8He7G0CmhVgczbpiAEt7\u002BpeqDb\u002BC65RDGYGBdwcQCP5wZisq1QaAFGUIZ3lZ49M\u002BOPMFBdaxEwTjeAHPJR5BDMTL8aoQURWRGelaioQa6TWuQz4UCvMnv1MmN2z0wP9Wt1qkneI5Lefdc\u002BvtVoiAyI7cINHQPPHRpEJG\u002Bhm4nFj6A9MpZltDZSVWNpcHOljKlX7eKKAtdnpo0umv4iPOFOeS81K1V2IziLu8igZqymnpjFSq6mO4zI1YwINhk4LxiBG/dEcGFU4Mmq/0cPxz/hiPxmXPIzpz2ibFXJbeweU4uvHkq0YS02cWnk/DxFuQ5MJ64d0dIlTnO5ogQLinLdi6u7X6n1LSbOL\u002BuITqsBXLJHfUY\u002BAYG4ic/X\u002Br8pKuf2B3GQilllV/mHT6HnnP/IuEZRxA0snokqA9XZHTJnpAUEkkc6cdFY4SZMt7Lg0O3PD0J52GXZymjnZoaEjDnHIKqc4wq4jUZ0\u002BOLm3\u002BfXSTLoCQ7w7syfKsfeUgtL1FXshZcHQ\u002B3iF4H7BOCD8uuBEBxUm4Iq1zHe/LhD2js7KSOM\u002BllQzwVEBvKN9OnrHDfcXELv9jnTwq5lKUc0nzxFwNu89viRMUAWD5WQnOJI8uCBZn74TDLquTer6qa\u002BEGe1RzQNLyY\u002BSyoC2OajQiXLHTZmszi9TXOo0jzA5keZV/8t2lWuOsO6QhtT9XNLRncS381vWFwu\u002BPrAZFzpfWXjaIHndmjPHeJzq3AdalcAXIvFrgd5Kf6i/\u002BJa7tVm0MW2cI3yZNAPQsHr/KzsEY6ivwfQJM9daj6CRHaFdC4MDNurZ/rKDvi7tWtFji1Stu5UuC7Olav1WAVObyBZic6S3vDRQKmT2LEPFW9kGNsRMI6IMbwAPnYvtg/0e57XYiydsq88gHVEwN98voA8kD8pPT6S0FgRkqB5oYqan10SN7NCx2Ys1K8YRHDdg4D28yXPyj1fRZHUix8Ow9/qqSCCaYbN\u002BcnZ/WiPeYznNA4gg65ly9Ufs/IhbjtGHRHQLZpQWhn5KPlb9szV0MsE7FcR7j8xhd5LYraTq4uNkt9Xv0zxltn1Jlq1CdQISuImHYHkNS7Rnqi8BfdiZnxtzmPtfRB/E1V\u002BG8jlfHsJQhjUbI4JqV2xhiCkNZHhksDdRztxG8zRpw==",
      "StatusCode": 202,
      "ResponseHeaders": {
        "Content-Length": "0",
<<<<<<< HEAD
        "Date": "Thu, 05 Mar 2020 22:21:38 GMT",
=======
        "Date": "Fri, 03 Apr 2020 21:02:41 GMT",
>>>>>>> 32e373e2
        "Server": [
          "Windows-Azure-HDFS/1.0",
          "Microsoft-HTTPAPI/2.0"
        ],
        "x-ms-client-request-id": "f0f63c06-dedb-9cc4-8908-07344098274b",
<<<<<<< HEAD
        "x-ms-request-id": "6c255686-a01f-0020-793c-f3e99c000000",
        "x-ms-request-server-encrypted": "true",
        "x-ms-version": "2019-10-10"
=======
        "x-ms-request-id": "fa440284-201f-0097-39fb-091bad000000",
        "x-ms-request-server-encrypted": "true",
        "x-ms-version": "2019-12-12"
>>>>>>> 32e373e2
      },
      "ResponseBody": []
    },
    {
<<<<<<< HEAD
      "RequestUri": "https://seanstagehierarchical.dfs.core.windows.net/test-filesystem-59d015ce-bb18-ac14-62ef-3cd3b882e43e/test-file-b260604f-22e1-2365-a4ff-433714de37df?action=flush\u0026position=1024",
=======
      "RequestUri": "http://seannsecanary.dfs.core.windows.net/test-filesystem-59d015ce-bb18-ac14-62ef-3cd3b882e43e/test-file-b260604f-22e1-2365-a4ff-433714de37df?action=flush\u0026position=1024",
>>>>>>> 32e373e2
      "RequestMethod": "PATCH",
      "RequestHeaders": {
        "Authorization": "Sanitized",
        "Content-Length": "0",
        "User-Agent": [
<<<<<<< HEAD
          "azsdk-net-Storage.Files.DataLake/12.0.0-dev.20200305.1",
          "(.NET Core 4.6.28325.01; Microsoft Windows 10.0.18363 )"
        ],
        "x-ms-client-request-id": "df6a16e2-e1d5-2ccc-67c9-905ee4edec1a",
        "x-ms-date": "Thu, 05 Mar 2020 22:21:39 GMT",
        "x-ms-return-client-request-id": "true",
        "x-ms-version": "2019-10-10"
=======
          "azsdk-net-Storage.Files.DataLake/12.1.0-dev.20200403.1",
          "(.NET Core 4.6.28325.01; Microsoft Windows 10.0.18362 )"
        ],
        "x-ms-client-request-id": "df6a16e2-e1d5-2ccc-67c9-905ee4edec1a",
        "x-ms-date": "Fri, 03 Apr 2020 21:02:43 GMT",
        "x-ms-return-client-request-id": "true",
        "x-ms-version": "2019-12-12"
>>>>>>> 32e373e2
      },
      "RequestBody": null,
      "StatusCode": 200,
      "ResponseHeaders": {
        "Content-Length": "0",
<<<<<<< HEAD
        "Date": "Thu, 05 Mar 2020 22:21:38 GMT",
        "ETag": "\u00220x8D7C1539311A257\u0022",
        "Last-Modified": "Thu, 05 Mar 2020 22:21:39 GMT",
=======
        "Date": "Fri, 03 Apr 2020 21:02:42 GMT",
        "ETag": "\u00220x8D7D81259AA5629\u0022",
        "Last-Modified": "Fri, 03 Apr 2020 21:02:42 GMT",
>>>>>>> 32e373e2
        "Server": [
          "Windows-Azure-HDFS/1.0",
          "Microsoft-HTTPAPI/2.0"
        ],
        "x-ms-client-request-id": "df6a16e2-e1d5-2ccc-67c9-905ee4edec1a",
<<<<<<< HEAD
        "x-ms-request-id": "6c255687-a01f-0020-7a3c-f3e99c000000",
        "x-ms-request-server-encrypted": "true",
        "x-ms-version": "2019-10-10"
=======
        "x-ms-request-id": "fa440285-201f-0097-3afb-091bad000000",
        "x-ms-request-server-encrypted": "true",
        "x-ms-version": "2019-12-12"
>>>>>>> 32e373e2
      },
      "ResponseBody": []
    },
    {
<<<<<<< HEAD
      "RequestUri": "https://seanstagehierarchical.blob.core.windows.net/test-filesystem-59d015ce-bb18-ac14-62ef-3cd3b882e43e/test-file-b260604f-22e1-2365-a4ff-433714de37df",
=======
      "RequestUri": "http://seannsecanary.blob.core.windows.net/test-filesystem-59d015ce-bb18-ac14-62ef-3cd3b882e43e/test-file-b260604f-22e1-2365-a4ff-433714de37df",
>>>>>>> 32e373e2
      "RequestMethod": "GET",
      "RequestHeaders": {
        "Authorization": "Sanitized",
        "User-Agent": [
<<<<<<< HEAD
          "azsdk-net-Storage.Files.DataLake/12.0.0-dev.20200305.1",
          "(.NET Core 4.6.28325.01; Microsoft Windows 10.0.18363 )"
        ],
        "x-ms-client-request-id": "2a521740-482d-2075-f858-757ab3ecb50f",
        "x-ms-date": "Thu, 05 Mar 2020 22:21:39 GMT",
        "x-ms-range": "bytes=0-268435455",
        "x-ms-return-client-request-id": "true",
        "x-ms-version": "2019-10-10"
=======
          "azsdk-net-Storage.Files.DataLake/12.1.0-dev.20200403.1",
          "(.NET Core 4.6.28325.01; Microsoft Windows 10.0.18362 )"
        ],
        "x-ms-client-request-id": "2a521740-482d-2075-f858-757ab3ecb50f",
        "x-ms-date": "Fri, 03 Apr 2020 21:02:43 GMT",
        "x-ms-range": "bytes=0-268435455",
        "x-ms-return-client-request-id": "true",
        "x-ms-version": "2019-12-12"
>>>>>>> 32e373e2
      },
      "RequestBody": null,
      "StatusCode": 206,
      "ResponseHeaders": {
        "Accept-Ranges": "bytes",
        "Content-Length": "1024",
        "Content-Range": "bytes 0-1023/1024",
        "Content-Type": "application/octet-stream",
<<<<<<< HEAD
        "Date": "Thu, 05 Mar 2020 22:21:39 GMT",
        "ETag": "\u00220x8D7C1539311A257\u0022",
        "Last-Modified": "Thu, 05 Mar 2020 22:21:39 GMT",
=======
        "Date": "Fri, 03 Apr 2020 21:02:42 GMT",
        "ETag": "\u00220x8D7D81259AA5629\u0022",
        "Last-Modified": "Fri, 03 Apr 2020 21:02:42 GMT",
>>>>>>> 32e373e2
        "Server": [
          "Windows-Azure-Blob/1.0",
          "Microsoft-HTTPAPI/2.0"
        ],
        "x-ms-blob-type": "BlockBlob",
        "x-ms-client-request-id": "2a521740-482d-2075-f858-757ab3ecb50f",
<<<<<<< HEAD
        "x-ms-creation-time": "Thu, 05 Mar 2020 22:21:38 GMT",
        "x-ms-lease-state": "available",
        "x-ms-lease-status": "unlocked",
        "x-ms-request-id": "95836d15-601e-0010-153c-f35753000000",
        "x-ms-server-encrypted": "true",
        "x-ms-version": "2019-10-10"
=======
        "x-ms-creation-time": "Fri, 03 Apr 2020 21:02:41 GMT",
        "x-ms-lease-state": "available",
        "x-ms-lease-status": "unlocked",
        "x-ms-request-id": "962259b7-f01e-0012-40fb-093670000000",
        "x-ms-server-encrypted": "true",
        "x-ms-version": "2019-12-12"
>>>>>>> 32e373e2
      },
      "ResponseBody": "96cbzFu2WibxH31/C38BbPhvJ/T4Irz8nRni\u002BRGfxnClfO56HTp4WMW/IwKj38C4MarXC5vIodTrHi9B1GEUUlkM2o\u002BQhk\u002B99s8vOP\u002B5WL5ZKchnyLrV3Noaj/4LNoRjq9GplgQwKKtbGRTMmGnVMcZw6KqYrYmeN/21dvZQsb9Ky40uEMG5KAEdDK6lCERxRV44mk7Zy/5HCl8He7G0CmhVgczbpiAEt7\u002BpeqDb\u002BC65RDGYGBdwcQCP5wZisq1QaAFGUIZ3lZ49M\u002BOPMFBdaxEwTjeAHPJR5BDMTL8aoQURWRGelaioQa6TWuQz4UCvMnv1MmN2z0wP9Wt1qkneI5Lefdc\u002BvtVoiAyI7cINHQPPHRpEJG\u002Bhm4nFj6A9MpZltDZSVWNpcHOljKlX7eKKAtdnpo0umv4iPOFOeS81K1V2IziLu8igZqymnpjFSq6mO4zI1YwINhk4LxiBG/dEcGFU4Mmq/0cPxz/hiPxmXPIzpz2ibFXJbeweU4uvHkq0YS02cWnk/DxFuQ5MJ64d0dIlTnO5ogQLinLdi6u7X6n1LSbOL\u002BuITqsBXLJHfUY\u002BAYG4ic/X\u002Br8pKuf2B3GQilllV/mHT6HnnP/IuEZRxA0snokqA9XZHTJnpAUEkkc6cdFY4SZMt7Lg0O3PD0J52GXZymjnZoaEjDnHIKqc4wq4jUZ0\u002BOLm3\u002BfXSTLoCQ7w7syfKsfeUgtL1FXshZcHQ\u002B3iF4H7BOCD8uuBEBxUm4Iq1zHe/LhD2js7KSOM\u002BllQzwVEBvKN9OnrHDfcXELv9jnTwq5lKUc0nzxFwNu89viRMUAWD5WQnOJI8uCBZn74TDLquTer6qa\u002BEGe1RzQNLyY\u002BSyoC2OajQiXLHTZmszi9TXOo0jzA5keZV/8t2lWuOsO6QhtT9XNLRncS381vWFwu\u002BPrAZFzpfWXjaIHndmjPHeJzq3AdalcAXIvFrgd5Kf6i/\u002BJa7tVm0MW2cI3yZNAPQsHr/KzsEY6ivwfQJM9daj6CRHaFdC4MDNurZ/rKDvi7tWtFji1Stu5UuC7Olav1WAVObyBZic6S3vDRQKmT2LEPFW9kGNsRMI6IMbwAPnYvtg/0e57XYiydsq88gHVEwN98voA8kD8pPT6S0FgRkqB5oYqan10SN7NCx2Ys1K8YRHDdg4D28yXPyj1fRZHUix8Ow9/qqSCCaYbN\u002BcnZ/WiPeYznNA4gg65ly9Ufs/IhbjtGHRHQLZpQWhn5KPlb9szV0MsE7FcR7j8xhd5LYraTq4uNkt9Xv0zxltn1Jlq1CdQISuImHYHkNS7Rnqi8BfdiZnxtzmPtfRB/E1V\u002BG8jlfHsJQhjUbI4JqV2xhiCkNZHhksDdRztxG8zRpw=="
    },
    {
<<<<<<< HEAD
      "RequestUri": "https://seanstagehierarchical.blob.core.windows.net/test-filesystem-59d015ce-bb18-ac14-62ef-3cd3b882e43e/test-file-b260604f-22e1-2365-a4ff-433714de37df",
=======
      "RequestUri": "http://seannsecanary.blob.core.windows.net/test-filesystem-59d015ce-bb18-ac14-62ef-3cd3b882e43e/test-file-b260604f-22e1-2365-a4ff-433714de37df",
>>>>>>> 32e373e2
      "RequestMethod": "GET",
      "RequestHeaders": {
        "Authorization": "Sanitized",
        "User-Agent": [
<<<<<<< HEAD
          "azsdk-net-Storage.Files.DataLake/12.0.0-dev.20200305.1",
          "(.NET Core 4.6.28325.01; Microsoft Windows 10.0.18363 )"
        ],
        "x-ms-client-request-id": "cc1d0b2e-c19b-53ed-1d6b-3a1111670f05",
        "x-ms-date": "Thu, 05 Mar 2020 22:21:39 GMT",
        "x-ms-range": "bytes=0-268435455",
        "x-ms-return-client-request-id": "true",
        "x-ms-version": "2019-10-10"
=======
          "azsdk-net-Storage.Files.DataLake/12.1.0-dev.20200403.1",
          "(.NET Core 4.6.28325.01; Microsoft Windows 10.0.18362 )"
        ],
        "x-ms-client-request-id": "cc1d0b2e-c19b-53ed-1d6b-3a1111670f05",
        "x-ms-date": "Fri, 03 Apr 2020 21:02:43 GMT",
        "x-ms-range": "bytes=0-268435455",
        "x-ms-return-client-request-id": "true",
        "x-ms-version": "2019-12-12"
>>>>>>> 32e373e2
      },
      "RequestBody": null,
      "StatusCode": 206,
      "ResponseHeaders": {
        "Accept-Ranges": "bytes",
        "Content-Length": "1024",
        "Content-Range": "bytes 0-1023/1024",
        "Content-Type": "application/octet-stream",
<<<<<<< HEAD
        "Date": "Thu, 05 Mar 2020 22:21:39 GMT",
        "ETag": "\u00220x8D7C1539311A257\u0022",
        "Last-Modified": "Thu, 05 Mar 2020 22:21:39 GMT",
=======
        "Date": "Fri, 03 Apr 2020 21:02:42 GMT",
        "ETag": "\u00220x8D7D81259AA5629\u0022",
        "Last-Modified": "Fri, 03 Apr 2020 21:02:42 GMT",
>>>>>>> 32e373e2
        "Server": [
          "Windows-Azure-Blob/1.0",
          "Microsoft-HTTPAPI/2.0"
        ],
        "x-ms-blob-type": "BlockBlob",
        "x-ms-client-request-id": "cc1d0b2e-c19b-53ed-1d6b-3a1111670f05",
<<<<<<< HEAD
        "x-ms-creation-time": "Thu, 05 Mar 2020 22:21:38 GMT",
        "x-ms-lease-state": "available",
        "x-ms-lease-status": "unlocked",
        "x-ms-request-id": "95836d16-601e-0010-163c-f35753000000",
        "x-ms-server-encrypted": "true",
        "x-ms-version": "2019-10-10"
=======
        "x-ms-creation-time": "Fri, 03 Apr 2020 21:02:41 GMT",
        "x-ms-lease-state": "available",
        "x-ms-lease-status": "unlocked",
        "x-ms-request-id": "962259c0-f01e-0012-48fb-093670000000",
        "x-ms-server-encrypted": "true",
        "x-ms-version": "2019-12-12"
>>>>>>> 32e373e2
      },
      "ResponseBody": "96cbzFu2WibxH31/C38BbPhvJ/T4Irz8nRni\u002BRGfxnClfO56HTp4WMW/IwKj38C4MarXC5vIodTrHi9B1GEUUlkM2o\u002BQhk\u002B99s8vOP\u002B5WL5ZKchnyLrV3Noaj/4LNoRjq9GplgQwKKtbGRTMmGnVMcZw6KqYrYmeN/21dvZQsb9Ky40uEMG5KAEdDK6lCERxRV44mk7Zy/5HCl8He7G0CmhVgczbpiAEt7\u002BpeqDb\u002BC65RDGYGBdwcQCP5wZisq1QaAFGUIZ3lZ49M\u002BOPMFBdaxEwTjeAHPJR5BDMTL8aoQURWRGelaioQa6TWuQz4UCvMnv1MmN2z0wP9Wt1qkneI5Lefdc\u002BvtVoiAyI7cINHQPPHRpEJG\u002Bhm4nFj6A9MpZltDZSVWNpcHOljKlX7eKKAtdnpo0umv4iPOFOeS81K1V2IziLu8igZqymnpjFSq6mO4zI1YwINhk4LxiBG/dEcGFU4Mmq/0cPxz/hiPxmXPIzpz2ibFXJbeweU4uvHkq0YS02cWnk/DxFuQ5MJ64d0dIlTnO5ogQLinLdi6u7X6n1LSbOL\u002BuITqsBXLJHfUY\u002BAYG4ic/X\u002Br8pKuf2B3GQilllV/mHT6HnnP/IuEZRxA0snokqA9XZHTJnpAUEkkc6cdFY4SZMt7Lg0O3PD0J52GXZymjnZoaEjDnHIKqc4wq4jUZ0\u002BOLm3\u002BfXSTLoCQ7w7syfKsfeUgtL1FXshZcHQ\u002B3iF4H7BOCD8uuBEBxUm4Iq1zHe/LhD2js7KSOM\u002BllQzwVEBvKN9OnrHDfcXELv9jnTwq5lKUc0nzxFwNu89viRMUAWD5WQnOJI8uCBZn74TDLquTer6qa\u002BEGe1RzQNLyY\u002BSyoC2OajQiXLHTZmszi9TXOo0jzA5keZV/8t2lWuOsO6QhtT9XNLRncS381vWFwu\u002BPrAZFzpfWXjaIHndmjPHeJzq3AdalcAXIvFrgd5Kf6i/\u002BJa7tVm0MW2cI3yZNAPQsHr/KzsEY6ivwfQJM9daj6CRHaFdC4MDNurZ/rKDvi7tWtFji1Stu5UuC7Olav1WAVObyBZic6S3vDRQKmT2LEPFW9kGNsRMI6IMbwAPnYvtg/0e57XYiydsq88gHVEwN98voA8kD8pPT6S0FgRkqB5oYqan10SN7NCx2Ys1K8YRHDdg4D28yXPyj1fRZHUix8Ow9/qqSCCaYbN\u002BcnZ/WiPeYznNA4gg65ly9Ufs/IhbjtGHRHQLZpQWhn5KPlb9szV0MsE7FcR7j8xhd5LYraTq4uNkt9Xv0zxltn1Jlq1CdQISuImHYHkNS7Rnqi8BfdiZnxtzmPtfRB/E1V\u002BG8jlfHsJQhjUbI4JqV2xhiCkNZHhksDdRztxG8zRpw=="
    },
    {
<<<<<<< HEAD
      "RequestUri": "https://seanstagehierarchical.blob.core.windows.net/test-filesystem-59d015ce-bb18-ac14-62ef-3cd3b882e43e/test-file-b260604f-22e1-2365-a4ff-433714de37df",
=======
      "RequestUri": "http://seannsecanary.blob.core.windows.net/test-filesystem-59d015ce-bb18-ac14-62ef-3cd3b882e43e/test-file-b260604f-22e1-2365-a4ff-433714de37df",
>>>>>>> 32e373e2
      "RequestMethod": "GET",
      "RequestHeaders": {
        "Authorization": "Sanitized",
        "User-Agent": [
<<<<<<< HEAD
          "azsdk-net-Storage.Files.DataLake/12.0.0-dev.20200305.1",
          "(.NET Core 4.6.28325.01; Microsoft Windows 10.0.18363 )"
        ],
        "x-ms-client-request-id": "a84b0288-e8ce-c974-79e1-500b58744acd",
        "x-ms-date": "Thu, 05 Mar 2020 22:21:39 GMT",
        "x-ms-range": "bytes=0-268435455",
        "x-ms-return-client-request-id": "true",
        "x-ms-version": "2019-10-10"
=======
          "azsdk-net-Storage.Files.DataLake/12.1.0-dev.20200403.1",
          "(.NET Core 4.6.28325.01; Microsoft Windows 10.0.18362 )"
        ],
        "x-ms-client-request-id": "a84b0288-e8ce-c974-79e1-500b58744acd",
        "x-ms-date": "Fri, 03 Apr 2020 21:02:43 GMT",
        "x-ms-range": "bytes=0-268435455",
        "x-ms-return-client-request-id": "true",
        "x-ms-version": "2019-12-12"
>>>>>>> 32e373e2
      },
      "RequestBody": null,
      "StatusCode": 206,
      "ResponseHeaders": {
        "Accept-Ranges": "bytes",
        "Content-Length": "1024",
        "Content-Range": "bytes 0-1023/1024",
        "Content-Type": "application/octet-stream",
<<<<<<< HEAD
        "Date": "Thu, 05 Mar 2020 22:21:39 GMT",
        "ETag": "\u00220x8D7C1539311A257\u0022",
        "Last-Modified": "Thu, 05 Mar 2020 22:21:39 GMT",
=======
        "Date": "Fri, 03 Apr 2020 21:02:42 GMT",
        "ETag": "\u00220x8D7D81259AA5629\u0022",
        "Last-Modified": "Fri, 03 Apr 2020 21:02:42 GMT",
>>>>>>> 32e373e2
        "Server": [
          "Windows-Azure-Blob/1.0",
          "Microsoft-HTTPAPI/2.0"
        ],
        "x-ms-blob-type": "BlockBlob",
        "x-ms-client-request-id": "a84b0288-e8ce-c974-79e1-500b58744acd",
<<<<<<< HEAD
        "x-ms-creation-time": "Thu, 05 Mar 2020 22:21:38 GMT",
        "x-ms-lease-state": "available",
        "x-ms-lease-status": "unlocked",
        "x-ms-request-id": "95836d18-601e-0010-183c-f35753000000",
        "x-ms-server-encrypted": "true",
        "x-ms-version": "2019-10-10"
=======
        "x-ms-creation-time": "Fri, 03 Apr 2020 21:02:41 GMT",
        "x-ms-lease-state": "available",
        "x-ms-lease-status": "unlocked",
        "x-ms-request-id": "962259c6-f01e-0012-4cfb-093670000000",
        "x-ms-server-encrypted": "true",
        "x-ms-version": "2019-12-12"
>>>>>>> 32e373e2
      },
      "ResponseBody": "96cbzFu2WibxH31/C38BbPhvJ/T4Irz8nRni\u002BRGfxnClfO56HTp4WMW/IwKj38C4MarXC5vIodTrHi9B1GEUUlkM2o\u002BQhk\u002B99s8vOP\u002B5WL5ZKchnyLrV3Noaj/4LNoRjq9GplgQwKKtbGRTMmGnVMcZw6KqYrYmeN/21dvZQsb9Ky40uEMG5KAEdDK6lCERxRV44mk7Zy/5HCl8He7G0CmhVgczbpiAEt7\u002BpeqDb\u002BC65RDGYGBdwcQCP5wZisq1QaAFGUIZ3lZ49M\u002BOPMFBdaxEwTjeAHPJR5BDMTL8aoQURWRGelaioQa6TWuQz4UCvMnv1MmN2z0wP9Wt1qkneI5Lefdc\u002BvtVoiAyI7cINHQPPHRpEJG\u002Bhm4nFj6A9MpZltDZSVWNpcHOljKlX7eKKAtdnpo0umv4iPOFOeS81K1V2IziLu8igZqymnpjFSq6mO4zI1YwINhk4LxiBG/dEcGFU4Mmq/0cPxz/hiPxmXPIzpz2ibFXJbeweU4uvHkq0YS02cWnk/DxFuQ5MJ64d0dIlTnO5ogQLinLdi6u7X6n1LSbOL\u002BuITqsBXLJHfUY\u002BAYG4ic/X\u002Br8pKuf2B3GQilllV/mHT6HnnP/IuEZRxA0snokqA9XZHTJnpAUEkkc6cdFY4SZMt7Lg0O3PD0J52GXZymjnZoaEjDnHIKqc4wq4jUZ0\u002BOLm3\u002BfXSTLoCQ7w7syfKsfeUgtL1FXshZcHQ\u002B3iF4H7BOCD8uuBEBxUm4Iq1zHe/LhD2js7KSOM\u002BllQzwVEBvKN9OnrHDfcXELv9jnTwq5lKUc0nzxFwNu89viRMUAWD5WQnOJI8uCBZn74TDLquTer6qa\u002BEGe1RzQNLyY\u002BSyoC2OajQiXLHTZmszi9TXOo0jzA5keZV/8t2lWuOsO6QhtT9XNLRncS381vWFwu\u002BPrAZFzpfWXjaIHndmjPHeJzq3AdalcAXIvFrgd5Kf6i/\u002BJa7tVm0MW2cI3yZNAPQsHr/KzsEY6ivwfQJM9daj6CRHaFdC4MDNurZ/rKDvi7tWtFji1Stu5UuC7Olav1WAVObyBZic6S3vDRQKmT2LEPFW9kGNsRMI6IMbwAPnYvtg/0e57XYiydsq88gHVEwN98voA8kD8pPT6S0FgRkqB5oYqan10SN7NCx2Ys1K8YRHDdg4D28yXPyj1fRZHUix8Ow9/qqSCCaYbN\u002BcnZ/WiPeYznNA4gg65ly9Ufs/IhbjtGHRHQLZpQWhn5KPlb9szV0MsE7FcR7j8xhd5LYraTq4uNkt9Xv0zxltn1Jlq1CdQISuImHYHkNS7Rnqi8BfdiZnxtzmPtfRB/E1V\u002BG8jlfHsJQhjUbI4JqV2xhiCkNZHhksDdRztxG8zRpw=="
    },
    {
<<<<<<< HEAD
      "RequestUri": "https://seanstagehierarchical.blob.core.windows.net/test-filesystem-59d015ce-bb18-ac14-62ef-3cd3b882e43e?restype=container",
      "RequestMethod": "DELETE",
      "RequestHeaders": {
        "Authorization": "Sanitized",
        "traceparent": "00-1efa75355b4bde4aac3520aa13d9338b-ab8b67419af62f40-00",
        "User-Agent": [
          "azsdk-net-Storage.Files.DataLake/12.0.0-dev.20200305.1",
          "(.NET Core 4.6.28325.01; Microsoft Windows 10.0.18363 )"
        ],
        "x-ms-client-request-id": "0f88aa39-661b-be36-6e0e-7bdfdb01541e",
        "x-ms-date": "Thu, 05 Mar 2020 22:21:39 GMT",
        "x-ms-return-client-request-id": "true",
        "x-ms-version": "2019-10-10"
=======
      "RequestUri": "http://seannsecanary.blob.core.windows.net/test-filesystem-59d015ce-bb18-ac14-62ef-3cd3b882e43e?restype=container",
      "RequestMethod": "DELETE",
      "RequestHeaders": {
        "Authorization": "Sanitized",
        "traceparent": "00-eb36654433df144ca95a284ddf99c40a-7269908859f10c4f-00",
        "User-Agent": [
          "azsdk-net-Storage.Files.DataLake/12.1.0-dev.20200403.1",
          "(.NET Core 4.6.28325.01; Microsoft Windows 10.0.18362 )"
        ],
        "x-ms-client-request-id": "0f88aa39-661b-be36-6e0e-7bdfdb01541e",
        "x-ms-date": "Fri, 03 Apr 2020 21:02:43 GMT",
        "x-ms-return-client-request-id": "true",
        "x-ms-version": "2019-12-12"
>>>>>>> 32e373e2
      },
      "RequestBody": null,
      "StatusCode": 202,
      "ResponseHeaders": {
        "Content-Length": "0",
<<<<<<< HEAD
        "Date": "Thu, 05 Mar 2020 22:21:39 GMT",
=======
        "Date": "Fri, 03 Apr 2020 21:02:42 GMT",
>>>>>>> 32e373e2
        "Server": [
          "Windows-Azure-Blob/1.0",
          "Microsoft-HTTPAPI/2.0"
        ],
        "x-ms-client-request-id": "0f88aa39-661b-be36-6e0e-7bdfdb01541e",
<<<<<<< HEAD
        "x-ms-request-id": "95836d1a-601e-0010-1a3c-f35753000000",
        "x-ms-version": "2019-10-10"
=======
        "x-ms-request-id": "962259cb-f01e-0012-50fb-093670000000",
        "x-ms-version": "2019-12-12"
>>>>>>> 32e373e2
      },
      "ResponseBody": []
    }
  ],
  "Variables": {
    "RandomSeed": "1264107957",
<<<<<<< HEAD
    "Storage_TestConfigHierarchicalNamespace": "NamespaceTenant\nseanstagehierarchical\nU2FuaXRpemVk\nhttps://seanstagehierarchical.blob.core.windows.net\nhttp://seanstagehierarchical.file.core.windows.net\nhttp://seanstagehierarchical.queue.core.windows.net\nhttp://seanstagehierarchical.table.core.windows.net\n\n\n\n\nhttp://seanstagehierarchical-secondary.blob.core.windows.net\nhttp://seanstagehierarchical-secondary.file.core.windows.net\nhttp://seanstagehierarchical-secondary.queue.core.windows.net\nhttp://seanstagehierarchical-secondary.table.core.windows.net\n68390a19-a643-458b-b726-408abf67b4fc\nSanitized\n72f988bf-86f1-41af-91ab-2d7cd011db47\nhttps://login.microsoftonline.com/\nCloud\nBlobEndpoint=https://seanstagehierarchical.blob.core.windows.net/;QueueEndpoint=http://seanstagehierarchical.queue.core.windows.net/;FileEndpoint=http://seanstagehierarchical.file.core.windows.net/;BlobSecondaryEndpoint=http://seanstagehierarchical-secondary.blob.core.windows.net/;QueueSecondaryEndpoint=http://seanstagehierarchical-secondary.queue.core.windows.net/;FileSecondaryEndpoint=http://seanstagehierarchical-secondary.file.core.windows.net/;AccountName=seanstagehierarchical;AccountKey=Sanitized\n"
=======
    "Storage_TestConfigHierarchicalNamespace": "NamespaceTenant\nseannsecanary\nU2FuaXRpemVk\nhttp://seannsecanary.blob.core.windows.net\nhttp://seannsecanary.file.core.windows.net\nhttp://seannsecanary.queue.core.windows.net\nhttp://seannsecanary.table.core.windows.net\n\n\n\n\nhttp://seannsecanary-secondary.blob.core.windows.net\nhttp://seannsecanary-secondary.file.core.windows.net\nhttp://seannsecanary-secondary.queue.core.windows.net\nhttp://seannsecanary-secondary.table.core.windows.net\n68390a19-a643-458b-b726-408abf67b4fc\nSanitized\n72f988bf-86f1-41af-91ab-2d7cd011db47\nhttps://login.microsoftonline.com/\nCloud\nBlobEndpoint=http://seannsecanary.blob.core.windows.net/;QueueEndpoint=http://seannsecanary.queue.core.windows.net/;FileEndpoint=http://seannsecanary.file.core.windows.net/;BlobSecondaryEndpoint=http://seannsecanary-secondary.blob.core.windows.net/;QueueSecondaryEndpoint=http://seannsecanary-secondary.queue.core.windows.net/;FileSecondaryEndpoint=http://seannsecanary-secondary.file.core.windows.net/;AccountName=seannsecanary;AccountKey=Sanitized\n"
>>>>>>> 32e373e2
  }
}<|MERGE_RESOLUTION|>--- conflicted
+++ resolved
@@ -1,82 +1,39 @@
 {
   "Entries": [
     {
-<<<<<<< HEAD
-      "RequestUri": "https://seanstagehierarchical.blob.core.windows.net/test-filesystem-59d015ce-bb18-ac14-62ef-3cd3b882e43e?restype=container",
+      "RequestUri": "http://seannsecanary.blob.core.windows.net/test-filesystem-59d015ce-bb18-ac14-62ef-3cd3b882e43e?restype=container",
       "RequestMethod": "PUT",
       "RequestHeaders": {
         "Authorization": "Sanitized",
-        "traceparent": "00-f879fdf0d9cf9b459f7abd68cd99a8e0-0120e8dec1fd0945-00",
-        "User-Agent": [
-          "azsdk-net-Storage.Files.DataLake/12.0.0-dev.20200305.1",
-          "(.NET Core 4.6.28325.01; Microsoft Windows 10.0.18363 )"
+        "traceparent": "00-066dee202f394c4d8f28b38ea625f2cc-0ab1d6b127628942-00",
+        "User-Agent": [
+          "azsdk-net-Storage.Files.DataLake/12.1.0-dev.20200403.1",
+          "(.NET Core 4.6.28325.01; Microsoft Windows 10.0.18362 )"
         ],
         "x-ms-blob-public-access": "container",
         "x-ms-client-request-id": "bb569ded-bdcf-d1fb-782e-8738c941d186",
-        "x-ms-date": "Thu, 05 Mar 2020 22:21:38 GMT",
-        "x-ms-return-client-request-id": "true",
-        "x-ms-version": "2019-10-10"
-=======
-      "RequestUri": "http://seannsecanary.blob.core.windows.net/test-filesystem-59d015ce-bb18-ac14-62ef-3cd3b882e43e?restype=container",
-      "RequestMethod": "PUT",
-      "RequestHeaders": {
-        "Authorization": "Sanitized",
-        "traceparent": "00-066dee202f394c4d8f28b38ea625f2cc-0ab1d6b127628942-00",
-        "User-Agent": [
-          "azsdk-net-Storage.Files.DataLake/12.1.0-dev.20200403.1",
-          "(.NET Core 4.6.28325.01; Microsoft Windows 10.0.18362 )"
-        ],
-        "x-ms-blob-public-access": "container",
-        "x-ms-client-request-id": "bb569ded-bdcf-d1fb-782e-8738c941d186",
-        "x-ms-date": "Fri, 03 Apr 2020 21:02:43 GMT",
-        "x-ms-return-client-request-id": "true",
-        "x-ms-version": "2019-12-12"
->>>>>>> 32e373e2
+        "x-ms-date": "Fri, 03 Apr 2020 21:02:43 GMT",
+        "x-ms-return-client-request-id": "true",
+        "x-ms-version": "2019-12-12"
       },
       "RequestBody": null,
       "StatusCode": 201,
       "ResponseHeaders": {
         "Content-Length": "0",
-<<<<<<< HEAD
-        "Date": "Thu, 05 Mar 2020 22:21:38 GMT",
-        "ETag": "\u00220x8D7C15392BEC7BC\u0022",
-        "Last-Modified": "Thu, 05 Mar 2020 22:21:38 GMT",
-=======
         "Date": "Fri, 03 Apr 2020 21:02:41 GMT",
         "ETag": "\u00220x8D7D812597D3BC4\u0022",
         "Last-Modified": "Fri, 03 Apr 2020 21:02:41 GMT",
->>>>>>> 32e373e2
         "Server": [
           "Windows-Azure-Blob/1.0",
           "Microsoft-HTTPAPI/2.0"
         ],
         "x-ms-client-request-id": "bb569ded-bdcf-d1fb-782e-8738c941d186",
-<<<<<<< HEAD
-        "x-ms-request-id": "95836d08-601e-0010-0b3c-f35753000000",
-        "x-ms-version": "2019-10-10"
-=======
         "x-ms-request-id": "9622597c-f01e-0012-14fb-093670000000",
         "x-ms-version": "2019-12-12"
->>>>>>> 32e373e2
-      },
-      "ResponseBody": []
-    },
-    {
-<<<<<<< HEAD
-      "RequestUri": "https://seanstagehierarchical.dfs.core.windows.net/test-filesystem-59d015ce-bb18-ac14-62ef-3cd3b882e43e/test-file-b260604f-22e1-2365-a4ff-433714de37df?resource=file",
-      "RequestMethod": "PUT",
-      "RequestHeaders": {
-        "Authorization": "Sanitized",
-        "traceparent": "00-30bcc4874a565e4099aaa5382cec6959-e42f2434d316724d-00",
-        "User-Agent": [
-          "azsdk-net-Storage.Files.DataLake/12.0.0-dev.20200305.1",
-          "(.NET Core 4.6.28325.01; Microsoft Windows 10.0.18363 )"
-        ],
-        "x-ms-client-request-id": "14e6200f-2022-cb5e-3832-16cf7ac3bc9a",
-        "x-ms-date": "Thu, 05 Mar 2020 22:21:38 GMT",
-        "x-ms-return-client-request-id": "true",
-        "x-ms-version": "2019-10-10"
-=======
+      },
+      "ResponseBody": []
+    },
+    {
       "RequestUri": "http://seannsecanary.dfs.core.windows.net/test-filesystem-59d015ce-bb18-ac14-62ef-3cd3b882e43e/test-file-b260604f-22e1-2365-a4ff-433714de37df?resource=file",
       "RequestMethod": "PUT",
       "RequestHeaders": {
@@ -90,179 +47,102 @@
         "x-ms-date": "Fri, 03 Apr 2020 21:02:43 GMT",
         "x-ms-return-client-request-id": "true",
         "x-ms-version": "2019-12-12"
->>>>>>> 32e373e2
       },
       "RequestBody": null,
       "StatusCode": 201,
       "ResponseHeaders": {
         "Content-Length": "0",
-<<<<<<< HEAD
-        "Date": "Thu, 05 Mar 2020 22:21:38 GMT",
-        "ETag": "\u00220x8D7C15392F5C484\u0022",
-        "Last-Modified": "Thu, 05 Mar 2020 22:21:38 GMT",
-=======
         "Date": "Fri, 03 Apr 2020 21:02:41 GMT",
         "ETag": "\u00220x8D7D81259900B58\u0022",
         "Last-Modified": "Fri, 03 Apr 2020 21:02:41 GMT",
->>>>>>> 32e373e2
         "Server": [
           "Windows-Azure-HDFS/1.0",
           "Microsoft-HTTPAPI/2.0"
         ],
         "x-ms-client-request-id": "14e6200f-2022-cb5e-3832-16cf7ac3bc9a",
-<<<<<<< HEAD
-        "x-ms-request-id": "6c255685-a01f-0020-783c-f3e99c000000",
-        "x-ms-version": "2019-10-10"
-=======
         "x-ms-request-id": "fa440283-201f-0097-38fb-091bad000000",
         "x-ms-version": "2019-12-12"
->>>>>>> 32e373e2
-      },
-      "ResponseBody": []
-    },
-    {
-<<<<<<< HEAD
-      "RequestUri": "https://seanstagehierarchical.dfs.core.windows.net/test-filesystem-59d015ce-bb18-ac14-62ef-3cd3b882e43e/test-file-b260604f-22e1-2365-a4ff-433714de37df?action=append\u0026position=0",
-=======
+      },
+      "ResponseBody": []
+    },
+    {
       "RequestUri": "http://seannsecanary.dfs.core.windows.net/test-filesystem-59d015ce-bb18-ac14-62ef-3cd3b882e43e/test-file-b260604f-22e1-2365-a4ff-433714de37df?action=append\u0026position=0",
->>>>>>> 32e373e2
       "RequestMethod": "PATCH",
       "RequestHeaders": {
         "Authorization": "Sanitized",
         "Content-Length": "1024",
         "User-Agent": [
-<<<<<<< HEAD
-          "azsdk-net-Storage.Files.DataLake/12.0.0-dev.20200305.1",
-          "(.NET Core 4.6.28325.01; Microsoft Windows 10.0.18363 )"
+          "azsdk-net-Storage.Files.DataLake/12.1.0-dev.20200403.1",
+          "(.NET Core 4.6.28325.01; Microsoft Windows 10.0.18362 )"
         ],
         "x-ms-client-request-id": "f0f63c06-dedb-9cc4-8908-07344098274b",
-        "x-ms-date": "Thu, 05 Mar 2020 22:21:38 GMT",
-        "x-ms-return-client-request-id": "true",
-        "x-ms-version": "2019-10-10"
-=======
-          "azsdk-net-Storage.Files.DataLake/12.1.0-dev.20200403.1",
-          "(.NET Core 4.6.28325.01; Microsoft Windows 10.0.18362 )"
-        ],
-        "x-ms-client-request-id": "f0f63c06-dedb-9cc4-8908-07344098274b",
-        "x-ms-date": "Fri, 03 Apr 2020 21:02:43 GMT",
-        "x-ms-return-client-request-id": "true",
-        "x-ms-version": "2019-12-12"
->>>>>>> 32e373e2
+        "x-ms-date": "Fri, 03 Apr 2020 21:02:43 GMT",
+        "x-ms-return-client-request-id": "true",
+        "x-ms-version": "2019-12-12"
       },
       "RequestBody": "96cbzFu2WibxH31/C38BbPhvJ/T4Irz8nRni\u002BRGfxnClfO56HTp4WMW/IwKj38C4MarXC5vIodTrHi9B1GEUUlkM2o\u002BQhk\u002B99s8vOP\u002B5WL5ZKchnyLrV3Noaj/4LNoRjq9GplgQwKKtbGRTMmGnVMcZw6KqYrYmeN/21dvZQsb9Ky40uEMG5KAEdDK6lCERxRV44mk7Zy/5HCl8He7G0CmhVgczbpiAEt7\u002BpeqDb\u002BC65RDGYGBdwcQCP5wZisq1QaAFGUIZ3lZ49M\u002BOPMFBdaxEwTjeAHPJR5BDMTL8aoQURWRGelaioQa6TWuQz4UCvMnv1MmN2z0wP9Wt1qkneI5Lefdc\u002BvtVoiAyI7cINHQPPHRpEJG\u002Bhm4nFj6A9MpZltDZSVWNpcHOljKlX7eKKAtdnpo0umv4iPOFOeS81K1V2IziLu8igZqymnpjFSq6mO4zI1YwINhk4LxiBG/dEcGFU4Mmq/0cPxz/hiPxmXPIzpz2ibFXJbeweU4uvHkq0YS02cWnk/DxFuQ5MJ64d0dIlTnO5ogQLinLdi6u7X6n1LSbOL\u002BuITqsBXLJHfUY\u002BAYG4ic/X\u002Br8pKuf2B3GQilllV/mHT6HnnP/IuEZRxA0snokqA9XZHTJnpAUEkkc6cdFY4SZMt7Lg0O3PD0J52GXZymjnZoaEjDnHIKqc4wq4jUZ0\u002BOLm3\u002BfXSTLoCQ7w7syfKsfeUgtL1FXshZcHQ\u002B3iF4H7BOCD8uuBEBxUm4Iq1zHe/LhD2js7KSOM\u002BllQzwVEBvKN9OnrHDfcXELv9jnTwq5lKUc0nzxFwNu89viRMUAWD5WQnOJI8uCBZn74TDLquTer6qa\u002BEGe1RzQNLyY\u002BSyoC2OajQiXLHTZmszi9TXOo0jzA5keZV/8t2lWuOsO6QhtT9XNLRncS381vWFwu\u002BPrAZFzpfWXjaIHndmjPHeJzq3AdalcAXIvFrgd5Kf6i/\u002BJa7tVm0MW2cI3yZNAPQsHr/KzsEY6ivwfQJM9daj6CRHaFdC4MDNurZ/rKDvi7tWtFji1Stu5UuC7Olav1WAVObyBZic6S3vDRQKmT2LEPFW9kGNsRMI6IMbwAPnYvtg/0e57XYiydsq88gHVEwN98voA8kD8pPT6S0FgRkqB5oYqan10SN7NCx2Ys1K8YRHDdg4D28yXPyj1fRZHUix8Ow9/qqSCCaYbN\u002BcnZ/WiPeYznNA4gg65ly9Ufs/IhbjtGHRHQLZpQWhn5KPlb9szV0MsE7FcR7j8xhd5LYraTq4uNkt9Xv0zxltn1Jlq1CdQISuImHYHkNS7Rnqi8BfdiZnxtzmPtfRB/E1V\u002BG8jlfHsJQhjUbI4JqV2xhiCkNZHhksDdRztxG8zRpw==",
       "StatusCode": 202,
       "ResponseHeaders": {
         "Content-Length": "0",
-<<<<<<< HEAD
-        "Date": "Thu, 05 Mar 2020 22:21:38 GMT",
-=======
         "Date": "Fri, 03 Apr 2020 21:02:41 GMT",
->>>>>>> 32e373e2
         "Server": [
           "Windows-Azure-HDFS/1.0",
           "Microsoft-HTTPAPI/2.0"
         ],
         "x-ms-client-request-id": "f0f63c06-dedb-9cc4-8908-07344098274b",
-<<<<<<< HEAD
-        "x-ms-request-id": "6c255686-a01f-0020-793c-f3e99c000000",
-        "x-ms-request-server-encrypted": "true",
-        "x-ms-version": "2019-10-10"
-=======
         "x-ms-request-id": "fa440284-201f-0097-39fb-091bad000000",
         "x-ms-request-server-encrypted": "true",
         "x-ms-version": "2019-12-12"
->>>>>>> 32e373e2
-      },
-      "ResponseBody": []
-    },
-    {
-<<<<<<< HEAD
-      "RequestUri": "https://seanstagehierarchical.dfs.core.windows.net/test-filesystem-59d015ce-bb18-ac14-62ef-3cd3b882e43e/test-file-b260604f-22e1-2365-a4ff-433714de37df?action=flush\u0026position=1024",
-=======
+      },
+      "ResponseBody": []
+    },
+    {
       "RequestUri": "http://seannsecanary.dfs.core.windows.net/test-filesystem-59d015ce-bb18-ac14-62ef-3cd3b882e43e/test-file-b260604f-22e1-2365-a4ff-433714de37df?action=flush\u0026position=1024",
->>>>>>> 32e373e2
       "RequestMethod": "PATCH",
       "RequestHeaders": {
         "Authorization": "Sanitized",
         "Content-Length": "0",
         "User-Agent": [
-<<<<<<< HEAD
-          "azsdk-net-Storage.Files.DataLake/12.0.0-dev.20200305.1",
-          "(.NET Core 4.6.28325.01; Microsoft Windows 10.0.18363 )"
+          "azsdk-net-Storage.Files.DataLake/12.1.0-dev.20200403.1",
+          "(.NET Core 4.6.28325.01; Microsoft Windows 10.0.18362 )"
         ],
         "x-ms-client-request-id": "df6a16e2-e1d5-2ccc-67c9-905ee4edec1a",
-        "x-ms-date": "Thu, 05 Mar 2020 22:21:39 GMT",
-        "x-ms-return-client-request-id": "true",
-        "x-ms-version": "2019-10-10"
-=======
-          "azsdk-net-Storage.Files.DataLake/12.1.0-dev.20200403.1",
-          "(.NET Core 4.6.28325.01; Microsoft Windows 10.0.18362 )"
+        "x-ms-date": "Fri, 03 Apr 2020 21:02:43 GMT",
+        "x-ms-return-client-request-id": "true",
+        "x-ms-version": "2019-12-12"
+      },
+      "RequestBody": null,
+      "StatusCode": 200,
+      "ResponseHeaders": {
+        "Content-Length": "0",
+        "Date": "Fri, 03 Apr 2020 21:02:42 GMT",
+        "ETag": "\u00220x8D7D81259AA5629\u0022",
+        "Last-Modified": "Fri, 03 Apr 2020 21:02:42 GMT",
+        "Server": [
+          "Windows-Azure-HDFS/1.0",
+          "Microsoft-HTTPAPI/2.0"
         ],
         "x-ms-client-request-id": "df6a16e2-e1d5-2ccc-67c9-905ee4edec1a",
-        "x-ms-date": "Fri, 03 Apr 2020 21:02:43 GMT",
-        "x-ms-return-client-request-id": "true",
-        "x-ms-version": "2019-12-12"
->>>>>>> 32e373e2
-      },
-      "RequestBody": null,
-      "StatusCode": 200,
-      "ResponseHeaders": {
-        "Content-Length": "0",
-<<<<<<< HEAD
-        "Date": "Thu, 05 Mar 2020 22:21:38 GMT",
-        "ETag": "\u00220x8D7C1539311A257\u0022",
-        "Last-Modified": "Thu, 05 Mar 2020 22:21:39 GMT",
-=======
-        "Date": "Fri, 03 Apr 2020 21:02:42 GMT",
-        "ETag": "\u00220x8D7D81259AA5629\u0022",
-        "Last-Modified": "Fri, 03 Apr 2020 21:02:42 GMT",
->>>>>>> 32e373e2
-        "Server": [
-          "Windows-Azure-HDFS/1.0",
-          "Microsoft-HTTPAPI/2.0"
-        ],
-        "x-ms-client-request-id": "df6a16e2-e1d5-2ccc-67c9-905ee4edec1a",
-<<<<<<< HEAD
-        "x-ms-request-id": "6c255687-a01f-0020-7a3c-f3e99c000000",
-        "x-ms-request-server-encrypted": "true",
-        "x-ms-version": "2019-10-10"
-=======
         "x-ms-request-id": "fa440285-201f-0097-3afb-091bad000000",
         "x-ms-request-server-encrypted": "true",
         "x-ms-version": "2019-12-12"
->>>>>>> 32e373e2
-      },
-      "ResponseBody": []
-    },
-    {
-<<<<<<< HEAD
-      "RequestUri": "https://seanstagehierarchical.blob.core.windows.net/test-filesystem-59d015ce-bb18-ac14-62ef-3cd3b882e43e/test-file-b260604f-22e1-2365-a4ff-433714de37df",
-=======
+      },
+      "ResponseBody": []
+    },
+    {
       "RequestUri": "http://seannsecanary.blob.core.windows.net/test-filesystem-59d015ce-bb18-ac14-62ef-3cd3b882e43e/test-file-b260604f-22e1-2365-a4ff-433714de37df",
->>>>>>> 32e373e2
       "RequestMethod": "GET",
       "RequestHeaders": {
         "Authorization": "Sanitized",
         "User-Agent": [
-<<<<<<< HEAD
-          "azsdk-net-Storage.Files.DataLake/12.0.0-dev.20200305.1",
-          "(.NET Core 4.6.28325.01; Microsoft Windows 10.0.18363 )"
+          "azsdk-net-Storage.Files.DataLake/12.1.0-dev.20200403.1",
+          "(.NET Core 4.6.28325.01; Microsoft Windows 10.0.18362 )"
         ],
         "x-ms-client-request-id": "2a521740-482d-2075-f858-757ab3ecb50f",
-        "x-ms-date": "Thu, 05 Mar 2020 22:21:39 GMT",
+        "x-ms-date": "Fri, 03 Apr 2020 21:02:43 GMT",
         "x-ms-range": "bytes=0-268435455",
         "x-ms-return-client-request-id": "true",
-        "x-ms-version": "2019-10-10"
-=======
-          "azsdk-net-Storage.Files.DataLake/12.1.0-dev.20200403.1",
-          "(.NET Core 4.6.28325.01; Microsoft Windows 10.0.18362 )"
-        ],
-        "x-ms-client-request-id": "2a521740-482d-2075-f858-757ab3ecb50f",
-        "x-ms-date": "Fri, 03 Apr 2020 21:02:43 GMT",
-        "x-ms-range": "bytes=0-268435455",
-        "x-ms-return-client-request-id": "true",
-        "x-ms-version": "2019-12-12"
->>>>>>> 32e373e2
+        "x-ms-version": "2019-12-12"
       },
       "RequestBody": null,
       "StatusCode": 206,
@@ -271,68 +151,38 @@
         "Content-Length": "1024",
         "Content-Range": "bytes 0-1023/1024",
         "Content-Type": "application/octet-stream",
-<<<<<<< HEAD
-        "Date": "Thu, 05 Mar 2020 22:21:39 GMT",
-        "ETag": "\u00220x8D7C1539311A257\u0022",
-        "Last-Modified": "Thu, 05 Mar 2020 22:21:39 GMT",
-=======
-        "Date": "Fri, 03 Apr 2020 21:02:42 GMT",
-        "ETag": "\u00220x8D7D81259AA5629\u0022",
-        "Last-Modified": "Fri, 03 Apr 2020 21:02:42 GMT",
->>>>>>> 32e373e2
+        "Date": "Fri, 03 Apr 2020 21:02:42 GMT",
+        "ETag": "\u00220x8D7D81259AA5629\u0022",
+        "Last-Modified": "Fri, 03 Apr 2020 21:02:42 GMT",
         "Server": [
           "Windows-Azure-Blob/1.0",
           "Microsoft-HTTPAPI/2.0"
         ],
         "x-ms-blob-type": "BlockBlob",
         "x-ms-client-request-id": "2a521740-482d-2075-f858-757ab3ecb50f",
-<<<<<<< HEAD
-        "x-ms-creation-time": "Thu, 05 Mar 2020 22:21:38 GMT",
-        "x-ms-lease-state": "available",
-        "x-ms-lease-status": "unlocked",
-        "x-ms-request-id": "95836d15-601e-0010-153c-f35753000000",
-        "x-ms-server-encrypted": "true",
-        "x-ms-version": "2019-10-10"
-=======
         "x-ms-creation-time": "Fri, 03 Apr 2020 21:02:41 GMT",
         "x-ms-lease-state": "available",
         "x-ms-lease-status": "unlocked",
         "x-ms-request-id": "962259b7-f01e-0012-40fb-093670000000",
         "x-ms-server-encrypted": "true",
         "x-ms-version": "2019-12-12"
->>>>>>> 32e373e2
       },
       "ResponseBody": "96cbzFu2WibxH31/C38BbPhvJ/T4Irz8nRni\u002BRGfxnClfO56HTp4WMW/IwKj38C4MarXC5vIodTrHi9B1GEUUlkM2o\u002BQhk\u002B99s8vOP\u002B5WL5ZKchnyLrV3Noaj/4LNoRjq9GplgQwKKtbGRTMmGnVMcZw6KqYrYmeN/21dvZQsb9Ky40uEMG5KAEdDK6lCERxRV44mk7Zy/5HCl8He7G0CmhVgczbpiAEt7\u002BpeqDb\u002BC65RDGYGBdwcQCP5wZisq1QaAFGUIZ3lZ49M\u002BOPMFBdaxEwTjeAHPJR5BDMTL8aoQURWRGelaioQa6TWuQz4UCvMnv1MmN2z0wP9Wt1qkneI5Lefdc\u002BvtVoiAyI7cINHQPPHRpEJG\u002Bhm4nFj6A9MpZltDZSVWNpcHOljKlX7eKKAtdnpo0umv4iPOFOeS81K1V2IziLu8igZqymnpjFSq6mO4zI1YwINhk4LxiBG/dEcGFU4Mmq/0cPxz/hiPxmXPIzpz2ibFXJbeweU4uvHkq0YS02cWnk/DxFuQ5MJ64d0dIlTnO5ogQLinLdi6u7X6n1LSbOL\u002BuITqsBXLJHfUY\u002BAYG4ic/X\u002Br8pKuf2B3GQilllV/mHT6HnnP/IuEZRxA0snokqA9XZHTJnpAUEkkc6cdFY4SZMt7Lg0O3PD0J52GXZymjnZoaEjDnHIKqc4wq4jUZ0\u002BOLm3\u002BfXSTLoCQ7w7syfKsfeUgtL1FXshZcHQ\u002B3iF4H7BOCD8uuBEBxUm4Iq1zHe/LhD2js7KSOM\u002BllQzwVEBvKN9OnrHDfcXELv9jnTwq5lKUc0nzxFwNu89viRMUAWD5WQnOJI8uCBZn74TDLquTer6qa\u002BEGe1RzQNLyY\u002BSyoC2OajQiXLHTZmszi9TXOo0jzA5keZV/8t2lWuOsO6QhtT9XNLRncS381vWFwu\u002BPrAZFzpfWXjaIHndmjPHeJzq3AdalcAXIvFrgd5Kf6i/\u002BJa7tVm0MW2cI3yZNAPQsHr/KzsEY6ivwfQJM9daj6CRHaFdC4MDNurZ/rKDvi7tWtFji1Stu5UuC7Olav1WAVObyBZic6S3vDRQKmT2LEPFW9kGNsRMI6IMbwAPnYvtg/0e57XYiydsq88gHVEwN98voA8kD8pPT6S0FgRkqB5oYqan10SN7NCx2Ys1K8YRHDdg4D28yXPyj1fRZHUix8Ow9/qqSCCaYbN\u002BcnZ/WiPeYznNA4gg65ly9Ufs/IhbjtGHRHQLZpQWhn5KPlb9szV0MsE7FcR7j8xhd5LYraTq4uNkt9Xv0zxltn1Jlq1CdQISuImHYHkNS7Rnqi8BfdiZnxtzmPtfRB/E1V\u002BG8jlfHsJQhjUbI4JqV2xhiCkNZHhksDdRztxG8zRpw=="
     },
     {
-<<<<<<< HEAD
-      "RequestUri": "https://seanstagehierarchical.blob.core.windows.net/test-filesystem-59d015ce-bb18-ac14-62ef-3cd3b882e43e/test-file-b260604f-22e1-2365-a4ff-433714de37df",
-=======
       "RequestUri": "http://seannsecanary.blob.core.windows.net/test-filesystem-59d015ce-bb18-ac14-62ef-3cd3b882e43e/test-file-b260604f-22e1-2365-a4ff-433714de37df",
->>>>>>> 32e373e2
       "RequestMethod": "GET",
       "RequestHeaders": {
         "Authorization": "Sanitized",
         "User-Agent": [
-<<<<<<< HEAD
-          "azsdk-net-Storage.Files.DataLake/12.0.0-dev.20200305.1",
-          "(.NET Core 4.6.28325.01; Microsoft Windows 10.0.18363 )"
+          "azsdk-net-Storage.Files.DataLake/12.1.0-dev.20200403.1",
+          "(.NET Core 4.6.28325.01; Microsoft Windows 10.0.18362 )"
         ],
         "x-ms-client-request-id": "cc1d0b2e-c19b-53ed-1d6b-3a1111670f05",
-        "x-ms-date": "Thu, 05 Mar 2020 22:21:39 GMT",
+        "x-ms-date": "Fri, 03 Apr 2020 21:02:43 GMT",
         "x-ms-range": "bytes=0-268435455",
         "x-ms-return-client-request-id": "true",
-        "x-ms-version": "2019-10-10"
-=======
-          "azsdk-net-Storage.Files.DataLake/12.1.0-dev.20200403.1",
-          "(.NET Core 4.6.28325.01; Microsoft Windows 10.0.18362 )"
-        ],
-        "x-ms-client-request-id": "cc1d0b2e-c19b-53ed-1d6b-3a1111670f05",
-        "x-ms-date": "Fri, 03 Apr 2020 21:02:43 GMT",
-        "x-ms-range": "bytes=0-268435455",
-        "x-ms-return-client-request-id": "true",
-        "x-ms-version": "2019-12-12"
->>>>>>> 32e373e2
+        "x-ms-version": "2019-12-12"
       },
       "RequestBody": null,
       "StatusCode": 206,
@@ -341,68 +191,38 @@
         "Content-Length": "1024",
         "Content-Range": "bytes 0-1023/1024",
         "Content-Type": "application/octet-stream",
-<<<<<<< HEAD
-        "Date": "Thu, 05 Mar 2020 22:21:39 GMT",
-        "ETag": "\u00220x8D7C1539311A257\u0022",
-        "Last-Modified": "Thu, 05 Mar 2020 22:21:39 GMT",
-=======
-        "Date": "Fri, 03 Apr 2020 21:02:42 GMT",
-        "ETag": "\u00220x8D7D81259AA5629\u0022",
-        "Last-Modified": "Fri, 03 Apr 2020 21:02:42 GMT",
->>>>>>> 32e373e2
+        "Date": "Fri, 03 Apr 2020 21:02:42 GMT",
+        "ETag": "\u00220x8D7D81259AA5629\u0022",
+        "Last-Modified": "Fri, 03 Apr 2020 21:02:42 GMT",
         "Server": [
           "Windows-Azure-Blob/1.0",
           "Microsoft-HTTPAPI/2.0"
         ],
         "x-ms-blob-type": "BlockBlob",
         "x-ms-client-request-id": "cc1d0b2e-c19b-53ed-1d6b-3a1111670f05",
-<<<<<<< HEAD
-        "x-ms-creation-time": "Thu, 05 Mar 2020 22:21:38 GMT",
-        "x-ms-lease-state": "available",
-        "x-ms-lease-status": "unlocked",
-        "x-ms-request-id": "95836d16-601e-0010-163c-f35753000000",
-        "x-ms-server-encrypted": "true",
-        "x-ms-version": "2019-10-10"
-=======
         "x-ms-creation-time": "Fri, 03 Apr 2020 21:02:41 GMT",
         "x-ms-lease-state": "available",
         "x-ms-lease-status": "unlocked",
         "x-ms-request-id": "962259c0-f01e-0012-48fb-093670000000",
         "x-ms-server-encrypted": "true",
         "x-ms-version": "2019-12-12"
->>>>>>> 32e373e2
       },
       "ResponseBody": "96cbzFu2WibxH31/C38BbPhvJ/T4Irz8nRni\u002BRGfxnClfO56HTp4WMW/IwKj38C4MarXC5vIodTrHi9B1GEUUlkM2o\u002BQhk\u002B99s8vOP\u002B5WL5ZKchnyLrV3Noaj/4LNoRjq9GplgQwKKtbGRTMmGnVMcZw6KqYrYmeN/21dvZQsb9Ky40uEMG5KAEdDK6lCERxRV44mk7Zy/5HCl8He7G0CmhVgczbpiAEt7\u002BpeqDb\u002BC65RDGYGBdwcQCP5wZisq1QaAFGUIZ3lZ49M\u002BOPMFBdaxEwTjeAHPJR5BDMTL8aoQURWRGelaioQa6TWuQz4UCvMnv1MmN2z0wP9Wt1qkneI5Lefdc\u002BvtVoiAyI7cINHQPPHRpEJG\u002Bhm4nFj6A9MpZltDZSVWNpcHOljKlX7eKKAtdnpo0umv4iPOFOeS81K1V2IziLu8igZqymnpjFSq6mO4zI1YwINhk4LxiBG/dEcGFU4Mmq/0cPxz/hiPxmXPIzpz2ibFXJbeweU4uvHkq0YS02cWnk/DxFuQ5MJ64d0dIlTnO5ogQLinLdi6u7X6n1LSbOL\u002BuITqsBXLJHfUY\u002BAYG4ic/X\u002Br8pKuf2B3GQilllV/mHT6HnnP/IuEZRxA0snokqA9XZHTJnpAUEkkc6cdFY4SZMt7Lg0O3PD0J52GXZymjnZoaEjDnHIKqc4wq4jUZ0\u002BOLm3\u002BfXSTLoCQ7w7syfKsfeUgtL1FXshZcHQ\u002B3iF4H7BOCD8uuBEBxUm4Iq1zHe/LhD2js7KSOM\u002BllQzwVEBvKN9OnrHDfcXELv9jnTwq5lKUc0nzxFwNu89viRMUAWD5WQnOJI8uCBZn74TDLquTer6qa\u002BEGe1RzQNLyY\u002BSyoC2OajQiXLHTZmszi9TXOo0jzA5keZV/8t2lWuOsO6QhtT9XNLRncS381vWFwu\u002BPrAZFzpfWXjaIHndmjPHeJzq3AdalcAXIvFrgd5Kf6i/\u002BJa7tVm0MW2cI3yZNAPQsHr/KzsEY6ivwfQJM9daj6CRHaFdC4MDNurZ/rKDvi7tWtFji1Stu5UuC7Olav1WAVObyBZic6S3vDRQKmT2LEPFW9kGNsRMI6IMbwAPnYvtg/0e57XYiydsq88gHVEwN98voA8kD8pPT6S0FgRkqB5oYqan10SN7NCx2Ys1K8YRHDdg4D28yXPyj1fRZHUix8Ow9/qqSCCaYbN\u002BcnZ/WiPeYznNA4gg65ly9Ufs/IhbjtGHRHQLZpQWhn5KPlb9szV0MsE7FcR7j8xhd5LYraTq4uNkt9Xv0zxltn1Jlq1CdQISuImHYHkNS7Rnqi8BfdiZnxtzmPtfRB/E1V\u002BG8jlfHsJQhjUbI4JqV2xhiCkNZHhksDdRztxG8zRpw=="
     },
     {
-<<<<<<< HEAD
-      "RequestUri": "https://seanstagehierarchical.blob.core.windows.net/test-filesystem-59d015ce-bb18-ac14-62ef-3cd3b882e43e/test-file-b260604f-22e1-2365-a4ff-433714de37df",
-=======
       "RequestUri": "http://seannsecanary.blob.core.windows.net/test-filesystem-59d015ce-bb18-ac14-62ef-3cd3b882e43e/test-file-b260604f-22e1-2365-a4ff-433714de37df",
->>>>>>> 32e373e2
       "RequestMethod": "GET",
       "RequestHeaders": {
         "Authorization": "Sanitized",
         "User-Agent": [
-<<<<<<< HEAD
-          "azsdk-net-Storage.Files.DataLake/12.0.0-dev.20200305.1",
-          "(.NET Core 4.6.28325.01; Microsoft Windows 10.0.18363 )"
+          "azsdk-net-Storage.Files.DataLake/12.1.0-dev.20200403.1",
+          "(.NET Core 4.6.28325.01; Microsoft Windows 10.0.18362 )"
         ],
         "x-ms-client-request-id": "a84b0288-e8ce-c974-79e1-500b58744acd",
-        "x-ms-date": "Thu, 05 Mar 2020 22:21:39 GMT",
+        "x-ms-date": "Fri, 03 Apr 2020 21:02:43 GMT",
         "x-ms-range": "bytes=0-268435455",
         "x-ms-return-client-request-id": "true",
-        "x-ms-version": "2019-10-10"
-=======
-          "azsdk-net-Storage.Files.DataLake/12.1.0-dev.20200403.1",
-          "(.NET Core 4.6.28325.01; Microsoft Windows 10.0.18362 )"
-        ],
-        "x-ms-client-request-id": "a84b0288-e8ce-c974-79e1-500b58744acd",
-        "x-ms-date": "Fri, 03 Apr 2020 21:02:43 GMT",
-        "x-ms-range": "bytes=0-268435455",
-        "x-ms-return-client-request-id": "true",
-        "x-ms-version": "2019-12-12"
->>>>>>> 32e373e2
+        "x-ms-version": "2019-12-12"
       },
       "RequestBody": null,
       "StatusCode": 206,
@@ -411,55 +231,25 @@
         "Content-Length": "1024",
         "Content-Range": "bytes 0-1023/1024",
         "Content-Type": "application/octet-stream",
-<<<<<<< HEAD
-        "Date": "Thu, 05 Mar 2020 22:21:39 GMT",
-        "ETag": "\u00220x8D7C1539311A257\u0022",
-        "Last-Modified": "Thu, 05 Mar 2020 22:21:39 GMT",
-=======
-        "Date": "Fri, 03 Apr 2020 21:02:42 GMT",
-        "ETag": "\u00220x8D7D81259AA5629\u0022",
-        "Last-Modified": "Fri, 03 Apr 2020 21:02:42 GMT",
->>>>>>> 32e373e2
+        "Date": "Fri, 03 Apr 2020 21:02:42 GMT",
+        "ETag": "\u00220x8D7D81259AA5629\u0022",
+        "Last-Modified": "Fri, 03 Apr 2020 21:02:42 GMT",
         "Server": [
           "Windows-Azure-Blob/1.0",
           "Microsoft-HTTPAPI/2.0"
         ],
         "x-ms-blob-type": "BlockBlob",
         "x-ms-client-request-id": "a84b0288-e8ce-c974-79e1-500b58744acd",
-<<<<<<< HEAD
-        "x-ms-creation-time": "Thu, 05 Mar 2020 22:21:38 GMT",
-        "x-ms-lease-state": "available",
-        "x-ms-lease-status": "unlocked",
-        "x-ms-request-id": "95836d18-601e-0010-183c-f35753000000",
-        "x-ms-server-encrypted": "true",
-        "x-ms-version": "2019-10-10"
-=======
         "x-ms-creation-time": "Fri, 03 Apr 2020 21:02:41 GMT",
         "x-ms-lease-state": "available",
         "x-ms-lease-status": "unlocked",
         "x-ms-request-id": "962259c6-f01e-0012-4cfb-093670000000",
         "x-ms-server-encrypted": "true",
         "x-ms-version": "2019-12-12"
->>>>>>> 32e373e2
       },
       "ResponseBody": "96cbzFu2WibxH31/C38BbPhvJ/T4Irz8nRni\u002BRGfxnClfO56HTp4WMW/IwKj38C4MarXC5vIodTrHi9B1GEUUlkM2o\u002BQhk\u002B99s8vOP\u002B5WL5ZKchnyLrV3Noaj/4LNoRjq9GplgQwKKtbGRTMmGnVMcZw6KqYrYmeN/21dvZQsb9Ky40uEMG5KAEdDK6lCERxRV44mk7Zy/5HCl8He7G0CmhVgczbpiAEt7\u002BpeqDb\u002BC65RDGYGBdwcQCP5wZisq1QaAFGUIZ3lZ49M\u002BOPMFBdaxEwTjeAHPJR5BDMTL8aoQURWRGelaioQa6TWuQz4UCvMnv1MmN2z0wP9Wt1qkneI5Lefdc\u002BvtVoiAyI7cINHQPPHRpEJG\u002Bhm4nFj6A9MpZltDZSVWNpcHOljKlX7eKKAtdnpo0umv4iPOFOeS81K1V2IziLu8igZqymnpjFSq6mO4zI1YwINhk4LxiBG/dEcGFU4Mmq/0cPxz/hiPxmXPIzpz2ibFXJbeweU4uvHkq0YS02cWnk/DxFuQ5MJ64d0dIlTnO5ogQLinLdi6u7X6n1LSbOL\u002BuITqsBXLJHfUY\u002BAYG4ic/X\u002Br8pKuf2B3GQilllV/mHT6HnnP/IuEZRxA0snokqA9XZHTJnpAUEkkc6cdFY4SZMt7Lg0O3PD0J52GXZymjnZoaEjDnHIKqc4wq4jUZ0\u002BOLm3\u002BfXSTLoCQ7w7syfKsfeUgtL1FXshZcHQ\u002B3iF4H7BOCD8uuBEBxUm4Iq1zHe/LhD2js7KSOM\u002BllQzwVEBvKN9OnrHDfcXELv9jnTwq5lKUc0nzxFwNu89viRMUAWD5WQnOJI8uCBZn74TDLquTer6qa\u002BEGe1RzQNLyY\u002BSyoC2OajQiXLHTZmszi9TXOo0jzA5keZV/8t2lWuOsO6QhtT9XNLRncS381vWFwu\u002BPrAZFzpfWXjaIHndmjPHeJzq3AdalcAXIvFrgd5Kf6i/\u002BJa7tVm0MW2cI3yZNAPQsHr/KzsEY6ivwfQJM9daj6CRHaFdC4MDNurZ/rKDvi7tWtFji1Stu5UuC7Olav1WAVObyBZic6S3vDRQKmT2LEPFW9kGNsRMI6IMbwAPnYvtg/0e57XYiydsq88gHVEwN98voA8kD8pPT6S0FgRkqB5oYqan10SN7NCx2Ys1K8YRHDdg4D28yXPyj1fRZHUix8Ow9/qqSCCaYbN\u002BcnZ/WiPeYznNA4gg65ly9Ufs/IhbjtGHRHQLZpQWhn5KPlb9szV0MsE7FcR7j8xhd5LYraTq4uNkt9Xv0zxltn1Jlq1CdQISuImHYHkNS7Rnqi8BfdiZnxtzmPtfRB/E1V\u002BG8jlfHsJQhjUbI4JqV2xhiCkNZHhksDdRztxG8zRpw=="
     },
     {
-<<<<<<< HEAD
-      "RequestUri": "https://seanstagehierarchical.blob.core.windows.net/test-filesystem-59d015ce-bb18-ac14-62ef-3cd3b882e43e?restype=container",
-      "RequestMethod": "DELETE",
-      "RequestHeaders": {
-        "Authorization": "Sanitized",
-        "traceparent": "00-1efa75355b4bde4aac3520aa13d9338b-ab8b67419af62f40-00",
-        "User-Agent": [
-          "azsdk-net-Storage.Files.DataLake/12.0.0-dev.20200305.1",
-          "(.NET Core 4.6.28325.01; Microsoft Windows 10.0.18363 )"
-        ],
-        "x-ms-client-request-id": "0f88aa39-661b-be36-6e0e-7bdfdb01541e",
-        "x-ms-date": "Thu, 05 Mar 2020 22:21:39 GMT",
-        "x-ms-return-client-request-id": "true",
-        "x-ms-version": "2019-10-10"
-=======
       "RequestUri": "http://seannsecanary.blob.core.windows.net/test-filesystem-59d015ce-bb18-ac14-62ef-3cd3b882e43e?restype=container",
       "RequestMethod": "DELETE",
       "RequestHeaders": {
@@ -473,39 +263,25 @@
         "x-ms-date": "Fri, 03 Apr 2020 21:02:43 GMT",
         "x-ms-return-client-request-id": "true",
         "x-ms-version": "2019-12-12"
->>>>>>> 32e373e2
       },
       "RequestBody": null,
       "StatusCode": 202,
       "ResponseHeaders": {
         "Content-Length": "0",
-<<<<<<< HEAD
-        "Date": "Thu, 05 Mar 2020 22:21:39 GMT",
-=======
-        "Date": "Fri, 03 Apr 2020 21:02:42 GMT",
->>>>>>> 32e373e2
+        "Date": "Fri, 03 Apr 2020 21:02:42 GMT",
         "Server": [
           "Windows-Azure-Blob/1.0",
           "Microsoft-HTTPAPI/2.0"
         ],
         "x-ms-client-request-id": "0f88aa39-661b-be36-6e0e-7bdfdb01541e",
-<<<<<<< HEAD
-        "x-ms-request-id": "95836d1a-601e-0010-1a3c-f35753000000",
-        "x-ms-version": "2019-10-10"
-=======
         "x-ms-request-id": "962259cb-f01e-0012-50fb-093670000000",
         "x-ms-version": "2019-12-12"
->>>>>>> 32e373e2
       },
       "ResponseBody": []
     }
   ],
   "Variables": {
     "RandomSeed": "1264107957",
-<<<<<<< HEAD
-    "Storage_TestConfigHierarchicalNamespace": "NamespaceTenant\nseanstagehierarchical\nU2FuaXRpemVk\nhttps://seanstagehierarchical.blob.core.windows.net\nhttp://seanstagehierarchical.file.core.windows.net\nhttp://seanstagehierarchical.queue.core.windows.net\nhttp://seanstagehierarchical.table.core.windows.net\n\n\n\n\nhttp://seanstagehierarchical-secondary.blob.core.windows.net\nhttp://seanstagehierarchical-secondary.file.core.windows.net\nhttp://seanstagehierarchical-secondary.queue.core.windows.net\nhttp://seanstagehierarchical-secondary.table.core.windows.net\n68390a19-a643-458b-b726-408abf67b4fc\nSanitized\n72f988bf-86f1-41af-91ab-2d7cd011db47\nhttps://login.microsoftonline.com/\nCloud\nBlobEndpoint=https://seanstagehierarchical.blob.core.windows.net/;QueueEndpoint=http://seanstagehierarchical.queue.core.windows.net/;FileEndpoint=http://seanstagehierarchical.file.core.windows.net/;BlobSecondaryEndpoint=http://seanstagehierarchical-secondary.blob.core.windows.net/;QueueSecondaryEndpoint=http://seanstagehierarchical-secondary.queue.core.windows.net/;FileSecondaryEndpoint=http://seanstagehierarchical-secondary.file.core.windows.net/;AccountName=seanstagehierarchical;AccountKey=Sanitized\n"
-=======
     "Storage_TestConfigHierarchicalNamespace": "NamespaceTenant\nseannsecanary\nU2FuaXRpemVk\nhttp://seannsecanary.blob.core.windows.net\nhttp://seannsecanary.file.core.windows.net\nhttp://seannsecanary.queue.core.windows.net\nhttp://seannsecanary.table.core.windows.net\n\n\n\n\nhttp://seannsecanary-secondary.blob.core.windows.net\nhttp://seannsecanary-secondary.file.core.windows.net\nhttp://seannsecanary-secondary.queue.core.windows.net\nhttp://seannsecanary-secondary.table.core.windows.net\n68390a19-a643-458b-b726-408abf67b4fc\nSanitized\n72f988bf-86f1-41af-91ab-2d7cd011db47\nhttps://login.microsoftonline.com/\nCloud\nBlobEndpoint=http://seannsecanary.blob.core.windows.net/;QueueEndpoint=http://seannsecanary.queue.core.windows.net/;FileEndpoint=http://seannsecanary.file.core.windows.net/;BlobSecondaryEndpoint=http://seannsecanary-secondary.blob.core.windows.net/;QueueSecondaryEndpoint=http://seannsecanary-secondary.queue.core.windows.net/;FileSecondaryEndpoint=http://seannsecanary-secondary.file.core.windows.net/;AccountName=seannsecanary;AccountKey=Sanitized\n"
->>>>>>> 32e373e2
   }
 }