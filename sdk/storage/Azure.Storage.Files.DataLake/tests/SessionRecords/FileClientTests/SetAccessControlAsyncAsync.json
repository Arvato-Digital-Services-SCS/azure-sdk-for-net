{
  "Entries": [
    {
      "RequestUri": "http://seannsecanary.blob.core.windows.net/test-filesystem-58910269-f605-ae88-3b4d-6099fa42b85e?restype=container",
      "RequestMethod": "PUT",
      "RequestHeaders": {
        "Authorization": "Sanitized",
        "traceparent": "00-4d4edb6cb0999144a69c301dda8027dc-8f7f1aeb5406aa43-00",
        "User-Agent": [
          "azsdk-net-Storage.Files.DataLake/12.1.0-dev.20200403.1",
          "(.NET Core 4.6.28325.01; Microsoft Windows 10.0.18362 )"
        ],
        "x-ms-blob-public-access": "container",
        "x-ms-client-request-id": "f8b3ad1f-ec77-9994-62fb-ceeb9a8d03dd",
        "x-ms-date": "Fri, 03 Apr 2020 21:03:12 GMT",
        "x-ms-return-client-request-id": "true",
        "x-ms-version": "2019-12-12"
      },
      "RequestBody": null,
      "StatusCode": 201,
      "ResponseHeaders": {
        "Content-Length": "0",
        "Date": "Fri, 03 Apr 2020 21:03:11 GMT",
        "ETag": "\u00220x8D7D8126B048668\u0022",
        "Last-Modified": "Fri, 03 Apr 2020 21:03:11 GMT",
        "Server": [
          "Windows-Azure-Blob/1.0",
          "Microsoft-HTTPAPI/2.0"
        ],
        "x-ms-client-request-id": "f8b3ad1f-ec77-9994-62fb-ceeb9a8d03dd",
<<<<<<< HEAD
        "x-ms-request-id": "80954e49-a01e-0020-453c-f3e99c000000",
=======
        "x-ms-request-id": "962268b7-f01e-0012-23fb-093670000000",
>>>>>>> 8d420312
        "x-ms-version": "2019-12-12"
      },
      "ResponseBody": []
    },
    {
      "RequestUri": "http://seannsecanary.dfs.core.windows.net/test-filesystem-58910269-f605-ae88-3b4d-6099fa42b85e/test-file-d5387e7e-3fad-0b14-5a1a-29c3f0e13468?resource=file",
      "RequestMethod": "PUT",
      "RequestHeaders": {
        "Authorization": "Sanitized",
        "traceparent": "00-8a18499c6940d34f96f791d09a89948f-740f1ca4cadca44c-00",
        "User-Agent": [
          "azsdk-net-Storage.Files.DataLake/12.1.0-dev.20200403.1",
          "(.NET Core 4.6.28325.01; Microsoft Windows 10.0.18362 )"
        ],
        "x-ms-client-request-id": "fb29283e-c39a-e0d5-98a7-9d5cc2d0a880",
        "x-ms-date": "Fri, 03 Apr 2020 21:03:12 GMT",
        "x-ms-return-client-request-id": "true",
        "x-ms-version": "2019-12-12"
      },
      "RequestBody": null,
      "StatusCode": 201,
      "ResponseHeaders": {
        "Content-Length": "0",
        "Date": "Fri, 03 Apr 2020 21:03:11 GMT",
        "ETag": "\u00220x8D7D8126B26A5C4\u0022",
        "Last-Modified": "Fri, 03 Apr 2020 21:03:11 GMT",
        "Server": [
          "Windows-Azure-HDFS/1.0",
          "Microsoft-HTTPAPI/2.0"
        ],
        "x-ms-client-request-id": "fb29283e-c39a-e0d5-98a7-9d5cc2d0a880",
<<<<<<< HEAD
        "x-ms-request-id": "551d9865-c01f-0019-253c-f31280000000",
=======
        "x-ms-request-id": "fa440303-201f-0097-1cfb-091bad000000",
>>>>>>> 8d420312
        "x-ms-version": "2019-12-12"
      },
      "ResponseBody": []
    },
    {
      "RequestUri": "http://seannsecanary.dfs.core.windows.net/test-filesystem-58910269-f605-ae88-3b4d-6099fa42b85e/test-file-d5387e7e-3fad-0b14-5a1a-29c3f0e13468?action=setAccessControl",
      "RequestMethod": "PATCH",
      "RequestHeaders": {
        "Authorization": "Sanitized",
        "User-Agent": [
          "azsdk-net-Storage.Files.DataLake/12.1.0-dev.20200403.1",
          "(.NET Core 4.6.28325.01; Microsoft Windows 10.0.18362 )"
        ],
        "x-ms-acl": "user::rwx,group::r--,other::---,mask::rwx",
        "x-ms-client-request-id": "c885883f-38b8-f1ce-079a-b4e7218a167c",
        "x-ms-date": "Fri, 03 Apr 2020 21:03:13 GMT",
        "x-ms-return-client-request-id": "true",
        "x-ms-version": "2019-12-12"
      },
      "RequestBody": null,
      "StatusCode": 200,
      "ResponseHeaders": {
        "Content-Length": "0",
        "Date": "Fri, 03 Apr 2020 21:03:12 GMT",
        "ETag": "\u00220x8D7D8126B26A5C4\u0022",
        "Last-Modified": "Fri, 03 Apr 2020 21:03:11 GMT",
        "Server": [
          "Windows-Azure-HDFS/1.0",
          "Microsoft-HTTPAPI/2.0"
        ],
        "x-ms-client-request-id": "c885883f-38b8-f1ce-079a-b4e7218a167c",
        "x-ms-namespace-enabled": "true",
<<<<<<< HEAD
        "x-ms-request-id": "551d9866-c01f-0019-263c-f31280000000",
=======
        "x-ms-request-id": "fa440304-201f-0097-1dfb-091bad000000",
>>>>>>> 8d420312
        "x-ms-version": "2019-12-12"
      },
      "ResponseBody": []
    },
    {
      "RequestUri": "http://seannsecanary.blob.core.windows.net/test-filesystem-58910269-f605-ae88-3b4d-6099fa42b85e?restype=container",
      "RequestMethod": "DELETE",
      "RequestHeaders": {
        "Authorization": "Sanitized",
        "traceparent": "00-b597447afe1ea54aa8f73a361b40186b-a0015d6579f6dc48-00",
        "User-Agent": [
          "azsdk-net-Storage.Files.DataLake/12.1.0-dev.20200403.1",
          "(.NET Core 4.6.28325.01; Microsoft Windows 10.0.18362 )"
        ],
        "x-ms-client-request-id": "391d002b-e04b-8ec8-9645-b57902659c0d",
        "x-ms-date": "Fri, 03 Apr 2020 21:03:14 GMT",
        "x-ms-return-client-request-id": "true",
        "x-ms-version": "2019-12-12"
      },
      "RequestBody": null,
      "StatusCode": 202,
      "ResponseHeaders": {
        "Content-Length": "0",
        "Date": "Fri, 03 Apr 2020 21:03:12 GMT",
        "Server": [
          "Windows-Azure-Blob/1.0",
          "Microsoft-HTTPAPI/2.0"
        ],
        "x-ms-client-request-id": "391d002b-e04b-8ec8-9645-b57902659c0d",
<<<<<<< HEAD
        "x-ms-request-id": "80954e79-a01e-0020-733c-f3e99c000000",
=======
        "x-ms-request-id": "96226967-f01e-0012-3ffb-093670000000",
>>>>>>> 8d420312
        "x-ms-version": "2019-12-12"
      },
      "ResponseBody": []
    }
  ],
  "Variables": {
    "RandomSeed": "1616212550",
    "Storage_TestConfigHierarchicalNamespace": "NamespaceTenant\nseannsecanary\nU2FuaXRpemVk\nhttp://seannsecanary.blob.core.windows.net\nhttp://seannsecanary.file.core.windows.net\nhttp://seannsecanary.queue.core.windows.net\nhttp://seannsecanary.table.core.windows.net\n\n\n\n\nhttp://seannsecanary-secondary.blob.core.windows.net\nhttp://seannsecanary-secondary.file.core.windows.net\nhttp://seannsecanary-secondary.queue.core.windows.net\nhttp://seannsecanary-secondary.table.core.windows.net\n68390a19-a643-458b-b726-408abf67b4fc\nSanitized\n72f988bf-86f1-41af-91ab-2d7cd011db47\nhttps://login.microsoftonline.com/\nCloud\nBlobEndpoint=http://seannsecanary.blob.core.windows.net/;QueueEndpoint=http://seannsecanary.queue.core.windows.net/;FileEndpoint=http://seannsecanary.file.core.windows.net/;BlobSecondaryEndpoint=http://seannsecanary-secondary.blob.core.windows.net/;QueueSecondaryEndpoint=http://seannsecanary-secondary.queue.core.windows.net/;FileSecondaryEndpoint=http://seannsecanary-secondary.file.core.windows.net/;AccountName=seannsecanary;AccountKey=Sanitized\n"
  }
}<|MERGE_RESOLUTION|>--- conflicted
+++ resolved
@@ -28,11 +28,7 @@
           "Microsoft-HTTPAPI/2.0"
         ],
         "x-ms-client-request-id": "f8b3ad1f-ec77-9994-62fb-ceeb9a8d03dd",
-<<<<<<< HEAD
-        "x-ms-request-id": "80954e49-a01e-0020-453c-f3e99c000000",
-=======
         "x-ms-request-id": "962268b7-f01e-0012-23fb-093670000000",
->>>>>>> 8d420312
         "x-ms-version": "2019-12-12"
       },
       "ResponseBody": []
@@ -64,11 +60,7 @@
           "Microsoft-HTTPAPI/2.0"
         ],
         "x-ms-client-request-id": "fb29283e-c39a-e0d5-98a7-9d5cc2d0a880",
-<<<<<<< HEAD
-        "x-ms-request-id": "551d9865-c01f-0019-253c-f31280000000",
-=======
         "x-ms-request-id": "fa440303-201f-0097-1cfb-091bad000000",
->>>>>>> 8d420312
         "x-ms-version": "2019-12-12"
       },
       "ResponseBody": []
@@ -101,11 +93,7 @@
         ],
         "x-ms-client-request-id": "c885883f-38b8-f1ce-079a-b4e7218a167c",
         "x-ms-namespace-enabled": "true",
-<<<<<<< HEAD
-        "x-ms-request-id": "551d9866-c01f-0019-263c-f31280000000",
-=======
         "x-ms-request-id": "fa440304-201f-0097-1dfb-091bad000000",
->>>>>>> 8d420312
         "x-ms-version": "2019-12-12"
       },
       "ResponseBody": []
@@ -135,11 +123,7 @@
           "Microsoft-HTTPAPI/2.0"
         ],
         "x-ms-client-request-id": "391d002b-e04b-8ec8-9645-b57902659c0d",
-<<<<<<< HEAD
-        "x-ms-request-id": "80954e79-a01e-0020-733c-f3e99c000000",
-=======
         "x-ms-request-id": "96226967-f01e-0012-3ffb-093670000000",
->>>>>>> 8d420312
         "x-ms-version": "2019-12-12"
       },
       "ResponseBody": []
