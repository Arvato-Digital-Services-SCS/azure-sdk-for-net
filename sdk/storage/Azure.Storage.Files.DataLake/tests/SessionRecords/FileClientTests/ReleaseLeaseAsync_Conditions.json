--- conflicted
+++ resolved
@@ -1,22 +1,6 @@
 {
   "Entries": [
     {
-<<<<<<< HEAD
-      "RequestUri": "https://seanstagehierarchical.blob.core.windows.net/test-filesystem-3062e2e6-a2fb-c7d7-b483-cacb3673986c?restype=container",
-      "RequestMethod": "PUT",
-      "RequestHeaders": {
-        "Authorization": "Sanitized",
-        "traceparent": "00-5ec93c07ac6d9f489c2c6f0743999650-e66bbe489faf1946-00",
-        "User-Agent": [
-          "azsdk-net-Storage.Files.DataLake/12.0.0-dev.20200305.1",
-          "(.NET Core 4.6.28325.01; Microsoft Windows 10.0.18363 )"
-        ],
-        "x-ms-blob-public-access": "container",
-        "x-ms-client-request-id": "dde6c690-81f6-86bf-dd41-e0048b6d4e3f",
-        "x-ms-date": "Thu, 05 Mar 2020 22:17:36 GMT",
-        "x-ms-return-client-request-id": "true",
-        "x-ms-version": "2019-10-10"
-=======
       "RequestUri": "http://seannsecanary.blob.core.windows.net/test-filesystem-3062e2e6-a2fb-c7d7-b483-cacb3673986c?restype=container",
       "RequestMethod": "PUT",
       "RequestHeaders": {
@@ -31,239 +15,127 @@
         "x-ms-date": "Fri, 03 Apr 2020 20:59:57 GMT",
         "x-ms-return-client-request-id": "true",
         "x-ms-version": "2019-12-12"
->>>>>>> 32e373e2
-      },
-      "RequestBody": null,
-      "StatusCode": 201,
-      "ResponseHeaders": {
-        "Content-Length": "0",
-<<<<<<< HEAD
-        "Date": "Thu, 05 Mar 2020 22:17:36 GMT",
-        "ETag": "\u00220x8D7C15302DCCA04\u0022",
-        "Last-Modified": "Thu, 05 Mar 2020 22:17:37 GMT",
-=======
+      },
+      "RequestBody": null,
+      "StatusCode": 201,
+      "ResponseHeaders": {
+        "Content-Length": "0",
         "Date": "Fri, 03 Apr 2020 20:59:55 GMT",
         "ETag": "\u00220x8D7D811F6E91F76\u0022",
         "Last-Modified": "Fri, 03 Apr 2020 20:59:56 GMT",
->>>>>>> 32e373e2
         "Server": [
           "Windows-Azure-Blob/1.0",
           "Microsoft-HTTPAPI/2.0"
         ],
         "x-ms-client-request-id": "dde6c690-81f6-86bf-dd41-e0048b6d4e3f",
-<<<<<<< HEAD
-        "x-ms-request-id": "8160b422-d01e-002a-493b-f34d2b000000",
-        "x-ms-version": "2019-10-10"
-=======
         "x-ms-request-id": "962213a9-f01e-0012-6cfa-093670000000",
         "x-ms-version": "2019-12-12"
->>>>>>> 32e373e2
-      },
-      "ResponseBody": []
-    },
-    {
-<<<<<<< HEAD
-      "RequestUri": "https://seanstagehierarchical.dfs.core.windows.net/test-filesystem-3062e2e6-a2fb-c7d7-b483-cacb3673986c/test-file-50a766ef-7b0a-05b6-a8f1-b187995951e3?resource=file",
-      "RequestMethod": "PUT",
-      "RequestHeaders": {
-        "Authorization": "Sanitized",
-        "traceparent": "00-ce3bff9c319efa44a13e2b28621eb259-5a162b89442b534a-00",
-        "User-Agent": [
-          "azsdk-net-Storage.Files.DataLake/12.0.0-dev.20200305.1",
-          "(.NET Core 4.6.28325.01; Microsoft Windows 10.0.18363 )"
+      },
+      "ResponseBody": []
+    },
+    {
+      "RequestUri": "http://seannsecanary.dfs.core.windows.net/test-filesystem-3062e2e6-a2fb-c7d7-b483-cacb3673986c/test-file-50a766ef-7b0a-05b6-a8f1-b187995951e3?resource=file",
+      "RequestMethod": "PUT",
+      "RequestHeaders": {
+        "Authorization": "Sanitized",
+        "traceparent": "00-6af74524446f5d44a1d3034789e68875-a6d55cbe06058145-00",
+        "User-Agent": [
+          "azsdk-net-Storage.Files.DataLake/12.1.0-dev.20200403.1",
+          "(.NET Core 4.6.28325.01; Microsoft Windows 10.0.18362 )"
         ],
         "x-ms-client-request-id": "0f8ec925-3229-15f1-10e1-3405d037ed84",
-        "x-ms-date": "Thu, 05 Mar 2020 22:17:37 GMT",
-        "x-ms-return-client-request-id": "true",
-        "x-ms-version": "2019-10-10"
-=======
-      "RequestUri": "http://seannsecanary.dfs.core.windows.net/test-filesystem-3062e2e6-a2fb-c7d7-b483-cacb3673986c/test-file-50a766ef-7b0a-05b6-a8f1-b187995951e3?resource=file",
-      "RequestMethod": "PUT",
-      "RequestHeaders": {
-        "Authorization": "Sanitized",
-        "traceparent": "00-6af74524446f5d44a1d3034789e68875-a6d55cbe06058145-00",
-        "User-Agent": [
-          "azsdk-net-Storage.Files.DataLake/12.1.0-dev.20200403.1",
-          "(.NET Core 4.6.28325.01; Microsoft Windows 10.0.18362 )"
-        ],
-        "x-ms-client-request-id": "0f8ec925-3229-15f1-10e1-3405d037ed84",
-        "x-ms-date": "Fri, 03 Apr 2020 20:59:58 GMT",
-        "x-ms-return-client-request-id": "true",
-        "x-ms-version": "2019-12-12"
->>>>>>> 32e373e2
-      },
-      "RequestBody": null,
-      "StatusCode": 201,
-      "ResponseHeaders": {
-        "Content-Length": "0",
-<<<<<<< HEAD
-        "Date": "Thu, 05 Mar 2020 22:17:36 GMT",
-        "ETag": "\u00220x8D7C1530312C774\u0022",
-        "Last-Modified": "Thu, 05 Mar 2020 22:17:37 GMT",
-=======
+        "x-ms-date": "Fri, 03 Apr 2020 20:59:58 GMT",
+        "x-ms-return-client-request-id": "true",
+        "x-ms-version": "2019-12-12"
+      },
+      "RequestBody": null,
+      "StatusCode": 201,
+      "ResponseHeaders": {
+        "Content-Length": "0",
         "Date": "Fri, 03 Apr 2020 20:59:55 GMT",
         "ETag": "\u00220x8D7D811F6F88B33\u0022",
         "Last-Modified": "Fri, 03 Apr 2020 20:59:56 GMT",
->>>>>>> 32e373e2
         "Server": [
           "Windows-Azure-HDFS/1.0",
           "Microsoft-HTTPAPI/2.0"
         ],
         "x-ms-client-request-id": "0f8ec925-3229-15f1-10e1-3405d037ed84",
-<<<<<<< HEAD
-        "x-ms-request-id": "ee56220d-d01f-002a-1e3b-f34d2b000000",
-        "x-ms-version": "2019-10-10"
-=======
         "x-ms-request-id": "fa440012-201f-0097-36fa-091bad000000",
         "x-ms-version": "2019-12-12"
->>>>>>> 32e373e2
-      },
-      "ResponseBody": []
-    },
-    {
-<<<<<<< HEAD
-      "RequestUri": "https://seanstagehierarchical.blob.core.windows.net/test-filesystem-3062e2e6-a2fb-c7d7-b483-cacb3673986c/test-file-50a766ef-7b0a-05b6-a8f1-b187995951e3?comp=lease",
-      "RequestMethod": "PUT",
-      "RequestHeaders": {
-        "Authorization": "Sanitized",
-        "traceparent": "00-021184e17d533043a2f3db3df36b5f86-5b08b5c59750e44e-00",
-        "User-Agent": [
-          "azsdk-net-Storage.Files.DataLake/12.0.0-dev.20200305.1",
-          "(.NET Core 4.6.28325.01; Microsoft Windows 10.0.18363 )"
+      },
+      "ResponseBody": []
+    },
+    {
+      "RequestUri": "http://seannsecanary.blob.core.windows.net/test-filesystem-3062e2e6-a2fb-c7d7-b483-cacb3673986c/test-file-50a766ef-7b0a-05b6-a8f1-b187995951e3?comp=lease",
+      "RequestMethod": "PUT",
+      "RequestHeaders": {
+        "Authorization": "Sanitized",
+        "traceparent": "00-bba09cb83d333c448e13518d5eff6e9a-1e83b9aefba3194c-00",
+        "User-Agent": [
+          "azsdk-net-Storage.Files.DataLake/12.1.0-dev.20200403.1",
+          "(.NET Core 4.6.28325.01; Microsoft Windows 10.0.18362 )"
         ],
         "x-ms-client-request-id": "03b470af-2931-47e0-165a-1e3620838efe",
-        "x-ms-date": "Thu, 05 Mar 2020 22:17:37 GMT",
-=======
-      "RequestUri": "http://seannsecanary.blob.core.windows.net/test-filesystem-3062e2e6-a2fb-c7d7-b483-cacb3673986c/test-file-50a766ef-7b0a-05b6-a8f1-b187995951e3?comp=lease",
-      "RequestMethod": "PUT",
-      "RequestHeaders": {
-        "Authorization": "Sanitized",
-        "traceparent": "00-bba09cb83d333c448e13518d5eff6e9a-1e83b9aefba3194c-00",
-        "User-Agent": [
-          "azsdk-net-Storage.Files.DataLake/12.1.0-dev.20200403.1",
-          "(.NET Core 4.6.28325.01; Microsoft Windows 10.0.18362 )"
-        ],
-        "x-ms-client-request-id": "03b470af-2931-47e0-165a-1e3620838efe",
-        "x-ms-date": "Fri, 03 Apr 2020 20:59:58 GMT",
->>>>>>> 32e373e2
+        "x-ms-date": "Fri, 03 Apr 2020 20:59:58 GMT",
         "x-ms-lease-action": "acquire",
         "x-ms-lease-duration": "15",
         "x-ms-proposed-lease-id": "bc03fdf0-de31-34b2-f0f2-126d87110473",
         "x-ms-return-client-request-id": "true",
-<<<<<<< HEAD
-        "x-ms-version": "2019-10-10"
-=======
-        "x-ms-version": "2019-12-12"
->>>>>>> 32e373e2
-      },
-      "RequestBody": null,
-      "StatusCode": 201,
-      "ResponseHeaders": {
-        "Content-Length": "0",
-<<<<<<< HEAD
-        "Date": "Thu, 05 Mar 2020 22:17:36 GMT",
-        "ETag": "\u00220x8D7C1530312C774\u0022",
-        "Last-Modified": "Thu, 05 Mar 2020 22:17:37 GMT",
-=======
+        "x-ms-version": "2019-12-12"
+      },
+      "RequestBody": null,
+      "StatusCode": 201,
+      "ResponseHeaders": {
+        "Content-Length": "0",
         "Date": "Fri, 03 Apr 2020 20:59:55 GMT",
         "ETag": "\u00220x8D7D811F6F88B33\u0022",
         "Last-Modified": "Fri, 03 Apr 2020 20:59:56 GMT",
->>>>>>> 32e373e2
         "Server": [
           "Windows-Azure-Blob/1.0",
           "Microsoft-HTTPAPI/2.0"
         ],
         "x-ms-client-request-id": "03b470af-2931-47e0-165a-1e3620838efe",
         "x-ms-lease-id": "bc03fdf0-de31-34b2-f0f2-126d87110473",
-<<<<<<< HEAD
-        "x-ms-request-id": "8160b42a-d01e-002a-4c3b-f34d2b000000",
-        "x-ms-version": "2019-10-10"
-=======
         "x-ms-request-id": "962213b8-f01e-0012-79fa-093670000000",
         "x-ms-version": "2019-12-12"
->>>>>>> 32e373e2
-      },
-      "ResponseBody": []
-    },
-    {
-<<<<<<< HEAD
-      "RequestUri": "https://seanstagehierarchical.blob.core.windows.net/test-filesystem-3062e2e6-a2fb-c7d7-b483-cacb3673986c/test-file-50a766ef-7b0a-05b6-a8f1-b187995951e3?comp=lease",
-      "RequestMethod": "PUT",
-      "RequestHeaders": {
-        "Authorization": "Sanitized",
-        "traceparent": "00-5ab7b2d05aac9a4a9a2e09300649188f-c78702d2f8d9a743-00",
-        "User-Agent": [
-          "azsdk-net-Storage.Files.DataLake/12.0.0-dev.20200305.1",
-          "(.NET Core 4.6.28325.01; Microsoft Windows 10.0.18363 )"
+      },
+      "ResponseBody": []
+    },
+    {
+      "RequestUri": "http://seannsecanary.blob.core.windows.net/test-filesystem-3062e2e6-a2fb-c7d7-b483-cacb3673986c/test-file-50a766ef-7b0a-05b6-a8f1-b187995951e3?comp=lease",
+      "RequestMethod": "PUT",
+      "RequestHeaders": {
+        "Authorization": "Sanitized",
+        "traceparent": "00-f358a15ed9b21545a2d5a08c5eacd904-337fc0b5bf2f4049-00",
+        "User-Agent": [
+          "azsdk-net-Storage.Files.DataLake/12.1.0-dev.20200403.1",
+          "(.NET Core 4.6.28325.01; Microsoft Windows 10.0.18362 )"
         ],
         "x-ms-client-request-id": "16bd0b0e-015d-e142-be1a-ba6f2382ae5a",
-        "x-ms-date": "Thu, 05 Mar 2020 22:17:37 GMT",
+        "x-ms-date": "Fri, 03 Apr 2020 20:59:58 GMT",
         "x-ms-lease-action": "release",
         "x-ms-lease-id": "bc03fdf0-de31-34b2-f0f2-126d87110473",
         "x-ms-return-client-request-id": "true",
-        "x-ms-version": "2019-10-10"
-=======
-      "RequestUri": "http://seannsecanary.blob.core.windows.net/test-filesystem-3062e2e6-a2fb-c7d7-b483-cacb3673986c/test-file-50a766ef-7b0a-05b6-a8f1-b187995951e3?comp=lease",
-      "RequestMethod": "PUT",
-      "RequestHeaders": {
-        "Authorization": "Sanitized",
-        "traceparent": "00-f358a15ed9b21545a2d5a08c5eacd904-337fc0b5bf2f4049-00",
-        "User-Agent": [
-          "azsdk-net-Storage.Files.DataLake/12.1.0-dev.20200403.1",
-          "(.NET Core 4.6.28325.01; Microsoft Windows 10.0.18362 )"
-        ],
-        "x-ms-client-request-id": "16bd0b0e-015d-e142-be1a-ba6f2382ae5a",
-        "x-ms-date": "Fri, 03 Apr 2020 20:59:58 GMT",
-        "x-ms-lease-action": "release",
-        "x-ms-lease-id": "bc03fdf0-de31-34b2-f0f2-126d87110473",
-        "x-ms-return-client-request-id": "true",
-        "x-ms-version": "2019-12-12"
->>>>>>> 32e373e2
+        "x-ms-version": "2019-12-12"
       },
       "RequestBody": null,
       "StatusCode": 200,
       "ResponseHeaders": {
         "Content-Length": "0",
-<<<<<<< HEAD
-        "Date": "Thu, 05 Mar 2020 22:17:37 GMT",
-        "ETag": "\u00220x8D7C1530312C774\u0022",
-        "Last-Modified": "Thu, 05 Mar 2020 22:17:37 GMT",
-=======
         "Date": "Fri, 03 Apr 2020 20:59:55 GMT",
         "ETag": "\u00220x8D7D811F6F88B33\u0022",
         "Last-Modified": "Fri, 03 Apr 2020 20:59:56 GMT",
->>>>>>> 32e373e2
         "Server": [
           "Windows-Azure-Blob/1.0",
           "Microsoft-HTTPAPI/2.0"
         ],
         "x-ms-client-request-id": "16bd0b0e-015d-e142-be1a-ba6f2382ae5a",
-<<<<<<< HEAD
-        "x-ms-request-id": "8160b42b-d01e-002a-4d3b-f34d2b000000",
-        "x-ms-version": "2019-10-10"
-=======
         "x-ms-request-id": "962213bc-f01e-0012-7cfa-093670000000",
         "x-ms-version": "2019-12-12"
->>>>>>> 32e373e2
-      },
-      "ResponseBody": []
-    },
-    {
-<<<<<<< HEAD
-      "RequestUri": "https://seanstagehierarchical.blob.core.windows.net/test-filesystem-3062e2e6-a2fb-c7d7-b483-cacb3673986c?restype=container",
-      "RequestMethod": "DELETE",
-      "RequestHeaders": {
-        "Authorization": "Sanitized",
-        "traceparent": "00-6cc9edbb30c5814fabc3ba6ae2096dc1-42dbcfced2728d44-00",
-        "User-Agent": [
-          "azsdk-net-Storage.Files.DataLake/12.0.0-dev.20200305.1",
-          "(.NET Core 4.6.28325.01; Microsoft Windows 10.0.18363 )"
-        ],
-        "x-ms-client-request-id": "14289ead-77c5-dba0-7e17-73bb624a8ac0",
-        "x-ms-date": "Thu, 05 Mar 2020 22:17:37 GMT",
-        "x-ms-return-client-request-id": "true",
-        "x-ms-version": "2019-10-10"
-=======
+      },
+      "ResponseBody": []
+    },
+    {
       "RequestUri": "http://seannsecanary.blob.core.windows.net/test-filesystem-3062e2e6-a2fb-c7d7-b483-cacb3673986c?restype=container",
       "RequestMethod": "DELETE",
       "RequestHeaders": {
@@ -277,298 +149,159 @@
         "x-ms-date": "Fri, 03 Apr 2020 20:59:58 GMT",
         "x-ms-return-client-request-id": "true",
         "x-ms-version": "2019-12-12"
->>>>>>> 32e373e2
       },
       "RequestBody": null,
       "StatusCode": 202,
       "ResponseHeaders": {
         "Content-Length": "0",
-<<<<<<< HEAD
-        "Date": "Thu, 05 Mar 2020 22:17:37 GMT",
-=======
-        "Date": "Fri, 03 Apr 2020 20:59:56 GMT",
->>>>>>> 32e373e2
+        "Date": "Fri, 03 Apr 2020 20:59:56 GMT",
         "Server": [
           "Windows-Azure-Blob/1.0",
           "Microsoft-HTTPAPI/2.0"
         ],
         "x-ms-client-request-id": "14289ead-77c5-dba0-7e17-73bb624a8ac0",
-<<<<<<< HEAD
-        "x-ms-request-id": "8160b42c-d01e-002a-4e3b-f34d2b000000",
-        "x-ms-version": "2019-10-10"
-=======
         "x-ms-request-id": "962213c6-f01e-0012-05fa-093670000000",
         "x-ms-version": "2019-12-12"
->>>>>>> 32e373e2
-      },
-      "ResponseBody": []
-    },
-    {
-<<<<<<< HEAD
-      "RequestUri": "https://seanstagehierarchical.blob.core.windows.net/test-filesystem-1c738287-e639-5b08-da2a-6057414695e9?restype=container",
-      "RequestMethod": "PUT",
-      "RequestHeaders": {
-        "Authorization": "Sanitized",
-        "traceparent": "00-3e9c92d407312647a02e3eef827fa448-4478f42c3b741449-00",
-        "User-Agent": [
-          "azsdk-net-Storage.Files.DataLake/12.0.0-dev.20200305.1",
-          "(.NET Core 4.6.28325.01; Microsoft Windows 10.0.18363 )"
+      },
+      "ResponseBody": []
+    },
+    {
+      "RequestUri": "http://seannsecanary.blob.core.windows.net/test-filesystem-1c738287-e639-5b08-da2a-6057414695e9?restype=container",
+      "RequestMethod": "PUT",
+      "RequestHeaders": {
+        "Authorization": "Sanitized",
+        "traceparent": "00-adc3316c27127246bb6f28cc60aaa116-757b2b867e92fd4d-00",
+        "User-Agent": [
+          "azsdk-net-Storage.Files.DataLake/12.1.0-dev.20200403.1",
+          "(.NET Core 4.6.28325.01; Microsoft Windows 10.0.18362 )"
         ],
         "x-ms-blob-public-access": "container",
         "x-ms-client-request-id": "c975ff7b-ac60-c6d4-95cd-3a9a16499a37",
-        "x-ms-date": "Thu, 05 Mar 2020 22:17:37 GMT",
-        "x-ms-return-client-request-id": "true",
-        "x-ms-version": "2019-10-10"
-=======
-      "RequestUri": "http://seannsecanary.blob.core.windows.net/test-filesystem-1c738287-e639-5b08-da2a-6057414695e9?restype=container",
-      "RequestMethod": "PUT",
-      "RequestHeaders": {
-        "Authorization": "Sanitized",
-        "traceparent": "00-adc3316c27127246bb6f28cc60aaa116-757b2b867e92fd4d-00",
-        "User-Agent": [
-          "azsdk-net-Storage.Files.DataLake/12.1.0-dev.20200403.1",
-          "(.NET Core 4.6.28325.01; Microsoft Windows 10.0.18362 )"
-        ],
-        "x-ms-blob-public-access": "container",
-        "x-ms-client-request-id": "c975ff7b-ac60-c6d4-95cd-3a9a16499a37",
-        "x-ms-date": "Fri, 03 Apr 2020 20:59:58 GMT",
-        "x-ms-return-client-request-id": "true",
-        "x-ms-version": "2019-12-12"
->>>>>>> 32e373e2
-      },
-      "RequestBody": null,
-      "StatusCode": 201,
-      "ResponseHeaders": {
-        "Content-Length": "0",
-<<<<<<< HEAD
-        "Date": "Thu, 05 Mar 2020 22:17:37 GMT",
-        "ETag": "\u00220x8D7C15303692345\u0022",
-        "Last-Modified": "Thu, 05 Mar 2020 22:17:37 GMT",
-=======
+        "x-ms-date": "Fri, 03 Apr 2020 20:59:58 GMT",
+        "x-ms-return-client-request-id": "true",
+        "x-ms-version": "2019-12-12"
+      },
+      "RequestBody": null,
+      "StatusCode": 201,
+      "ResponseHeaders": {
+        "Content-Length": "0",
         "Date": "Fri, 03 Apr 2020 20:59:56 GMT",
         "ETag": "\u00220x8D7D811F7359FCF\u0022",
         "Last-Modified": "Fri, 03 Apr 2020 20:59:56 GMT",
->>>>>>> 32e373e2
         "Server": [
           "Windows-Azure-Blob/1.0",
           "Microsoft-HTTPAPI/2.0"
         ],
         "x-ms-client-request-id": "c975ff7b-ac60-c6d4-95cd-3a9a16499a37",
-<<<<<<< HEAD
-        "x-ms-request-id": "6ed332eb-401e-0038-1d3b-f336fb000000",
-        "x-ms-version": "2019-10-10"
-=======
         "x-ms-request-id": "962213dc-f01e-0012-15fa-093670000000",
         "x-ms-version": "2019-12-12"
->>>>>>> 32e373e2
-      },
-      "ResponseBody": []
-    },
-    {
-<<<<<<< HEAD
-      "RequestUri": "https://seanstagehierarchical.dfs.core.windows.net/test-filesystem-1c738287-e639-5b08-da2a-6057414695e9/test-file-b66a8a82-0588-ed66-ee52-5b479ea81b66?resource=file",
-      "RequestMethod": "PUT",
-      "RequestHeaders": {
-        "Authorization": "Sanitized",
-        "traceparent": "00-9f1bb7335718f64e9b81e32746970d9b-dfe4c3d2c592ce4b-00",
-        "User-Agent": [
-          "azsdk-net-Storage.Files.DataLake/12.0.0-dev.20200305.1",
-          "(.NET Core 4.6.28325.01; Microsoft Windows 10.0.18363 )"
+      },
+      "ResponseBody": []
+    },
+    {
+      "RequestUri": "http://seannsecanary.dfs.core.windows.net/test-filesystem-1c738287-e639-5b08-da2a-6057414695e9/test-file-b66a8a82-0588-ed66-ee52-5b479ea81b66?resource=file",
+      "RequestMethod": "PUT",
+      "RequestHeaders": {
+        "Authorization": "Sanitized",
+        "traceparent": "00-f6d50c194eb6d848bf8dce4216293237-0b4f59251213d74d-00",
+        "User-Agent": [
+          "azsdk-net-Storage.Files.DataLake/12.1.0-dev.20200403.1",
+          "(.NET Core 4.6.28325.01; Microsoft Windows 10.0.18362 )"
         ],
         "x-ms-client-request-id": "b5dc1058-790a-76e3-9987-db0d508d28ec",
-        "x-ms-date": "Thu, 05 Mar 2020 22:17:38 GMT",
-        "x-ms-return-client-request-id": "true",
-        "x-ms-version": "2019-10-10"
-=======
-      "RequestUri": "http://seannsecanary.dfs.core.windows.net/test-filesystem-1c738287-e639-5b08-da2a-6057414695e9/test-file-b66a8a82-0588-ed66-ee52-5b479ea81b66?resource=file",
-      "RequestMethod": "PUT",
-      "RequestHeaders": {
-        "Authorization": "Sanitized",
-        "traceparent": "00-f6d50c194eb6d848bf8dce4216293237-0b4f59251213d74d-00",
-        "User-Agent": [
-          "azsdk-net-Storage.Files.DataLake/12.1.0-dev.20200403.1",
-          "(.NET Core 4.6.28325.01; Microsoft Windows 10.0.18362 )"
+        "x-ms-date": "Fri, 03 Apr 2020 20:59:58 GMT",
+        "x-ms-return-client-request-id": "true",
+        "x-ms-version": "2019-12-12"
+      },
+      "RequestBody": null,
+      "StatusCode": 201,
+      "ResponseHeaders": {
+        "Content-Length": "0",
+        "Date": "Fri, 03 Apr 2020 20:59:56 GMT",
+        "ETag": "\u00220x8D7D811F7471403\u0022",
+        "Last-Modified": "Fri, 03 Apr 2020 20:59:57 GMT",
+        "Server": [
+          "Windows-Azure-HDFS/1.0",
+          "Microsoft-HTTPAPI/2.0"
         ],
         "x-ms-client-request-id": "b5dc1058-790a-76e3-9987-db0d508d28ec",
-        "x-ms-date": "Fri, 03 Apr 2020 20:59:58 GMT",
-        "x-ms-return-client-request-id": "true",
-        "x-ms-version": "2019-12-12"
->>>>>>> 32e373e2
-      },
-      "RequestBody": null,
-      "StatusCode": 201,
-      "ResponseHeaders": {
-        "Content-Length": "0",
-<<<<<<< HEAD
-        "Date": "Thu, 05 Mar 2020 22:17:38 GMT",
-        "ETag": "\u00220x8D7C153039B7F5F\u0022",
-        "Last-Modified": "Thu, 05 Mar 2020 22:17:38 GMT",
-=======
-        "Date": "Fri, 03 Apr 2020 20:59:56 GMT",
-        "ETag": "\u00220x8D7D811F7471403\u0022",
-        "Last-Modified": "Fri, 03 Apr 2020 20:59:57 GMT",
->>>>>>> 32e373e2
-        "Server": [
-          "Windows-Azure-HDFS/1.0",
-          "Microsoft-HTTPAPI/2.0"
-        ],
-        "x-ms-client-request-id": "b5dc1058-790a-76e3-9987-db0d508d28ec",
-<<<<<<< HEAD
-        "x-ms-request-id": "f4f1ccde-601f-0010-433b-f35753000000",
-        "x-ms-version": "2019-10-10"
-=======
         "x-ms-request-id": "fa440013-201f-0097-37fa-091bad000000",
         "x-ms-version": "2019-12-12"
->>>>>>> 32e373e2
-      },
-      "ResponseBody": []
-    },
-    {
-<<<<<<< HEAD
-      "RequestUri": "https://seanstagehierarchical.blob.core.windows.net/test-filesystem-1c738287-e639-5b08-da2a-6057414695e9/test-file-b66a8a82-0588-ed66-ee52-5b479ea81b66?comp=lease",
-      "RequestMethod": "PUT",
-      "RequestHeaders": {
-        "Authorization": "Sanitized",
-        "traceparent": "00-be146ccd8a48fd47b1c1796fd251dca3-e7a1afeeee3c2d4f-00",
-        "User-Agent": [
-          "azsdk-net-Storage.Files.DataLake/12.0.0-dev.20200305.1",
-          "(.NET Core 4.6.28325.01; Microsoft Windows 10.0.18363 )"
+      },
+      "ResponseBody": []
+    },
+    {
+      "RequestUri": "http://seannsecanary.blob.core.windows.net/test-filesystem-1c738287-e639-5b08-da2a-6057414695e9/test-file-b66a8a82-0588-ed66-ee52-5b479ea81b66?comp=lease",
+      "RequestMethod": "PUT",
+      "RequestHeaders": {
+        "Authorization": "Sanitized",
+        "traceparent": "00-c7efe40a00d8ac4c92a06c0209a02564-db2116c922a09249-00",
+        "User-Agent": [
+          "azsdk-net-Storage.Files.DataLake/12.1.0-dev.20200403.1",
+          "(.NET Core 4.6.28325.01; Microsoft Windows 10.0.18362 )"
         ],
         "x-ms-client-request-id": "8bdc02d2-e759-0008-a926-b345995660c0",
-        "x-ms-date": "Thu, 05 Mar 2020 22:17:38 GMT",
-=======
-      "RequestUri": "http://seannsecanary.blob.core.windows.net/test-filesystem-1c738287-e639-5b08-da2a-6057414695e9/test-file-b66a8a82-0588-ed66-ee52-5b479ea81b66?comp=lease",
-      "RequestMethod": "PUT",
-      "RequestHeaders": {
-        "Authorization": "Sanitized",
-        "traceparent": "00-c7efe40a00d8ac4c92a06c0209a02564-db2116c922a09249-00",
-        "User-Agent": [
-          "azsdk-net-Storage.Files.DataLake/12.1.0-dev.20200403.1",
-          "(.NET Core 4.6.28325.01; Microsoft Windows 10.0.18362 )"
-        ],
-        "x-ms-client-request-id": "8bdc02d2-e759-0008-a926-b345995660c0",
-        "x-ms-date": "Fri, 03 Apr 2020 20:59:58 GMT",
->>>>>>> 32e373e2
+        "x-ms-date": "Fri, 03 Apr 2020 20:59:58 GMT",
         "x-ms-lease-action": "acquire",
         "x-ms-lease-duration": "15",
         "x-ms-proposed-lease-id": "22a0d3b1-576e-b666-01c5-df8d15d88ef3",
         "x-ms-return-client-request-id": "true",
-<<<<<<< HEAD
-        "x-ms-version": "2019-10-10"
-=======
-        "x-ms-version": "2019-12-12"
->>>>>>> 32e373e2
-      },
-      "RequestBody": null,
-      "StatusCode": 201,
-      "ResponseHeaders": {
-        "Content-Length": "0",
-<<<<<<< HEAD
-        "Date": "Thu, 05 Mar 2020 22:17:38 GMT",
-        "ETag": "\u00220x8D7C153039B7F5F\u0022",
-        "Last-Modified": "Thu, 05 Mar 2020 22:17:38 GMT",
-=======
+        "x-ms-version": "2019-12-12"
+      },
+      "RequestBody": null,
+      "StatusCode": 201,
+      "ResponseHeaders": {
+        "Content-Length": "0",
         "Date": "Fri, 03 Apr 2020 20:59:56 GMT",
         "ETag": "\u00220x8D7D811F7471403\u0022",
         "Last-Modified": "Fri, 03 Apr 2020 20:59:57 GMT",
->>>>>>> 32e373e2
         "Server": [
           "Windows-Azure-Blob/1.0",
           "Microsoft-HTTPAPI/2.0"
         ],
         "x-ms-client-request-id": "8bdc02d2-e759-0008-a926-b345995660c0",
         "x-ms-lease-id": "22a0d3b1-576e-b666-01c5-df8d15d88ef3",
-<<<<<<< HEAD
-        "x-ms-request-id": "6ed332f6-401e-0038-233b-f336fb000000",
-        "x-ms-version": "2019-10-10"
-=======
         "x-ms-request-id": "962213f3-f01e-0012-29fa-093670000000",
         "x-ms-version": "2019-12-12"
->>>>>>> 32e373e2
-      },
-      "ResponseBody": []
-    },
-    {
-<<<<<<< HEAD
-      "RequestUri": "https://seanstagehierarchical.blob.core.windows.net/test-filesystem-1c738287-e639-5b08-da2a-6057414695e9/test-file-b66a8a82-0588-ed66-ee52-5b479ea81b66?comp=lease",
-      "RequestMethod": "PUT",
-      "RequestHeaders": {
-        "Authorization": "Sanitized",
-        "If-Modified-Since": "Wed, 04 Mar 2020 22:17:36 GMT",
-        "traceparent": "00-9c0e3eedecc38f45863a24ab7c70a10b-a2f30987ab3cf44e-00",
-        "User-Agent": [
-          "azsdk-net-Storage.Files.DataLake/12.0.0-dev.20200305.1",
-          "(.NET Core 4.6.28325.01; Microsoft Windows 10.0.18363 )"
+      },
+      "ResponseBody": []
+    },
+    {
+      "RequestUri": "http://seannsecanary.blob.core.windows.net/test-filesystem-1c738287-e639-5b08-da2a-6057414695e9/test-file-b66a8a82-0588-ed66-ee52-5b479ea81b66?comp=lease",
+      "RequestMethod": "PUT",
+      "RequestHeaders": {
+        "Authorization": "Sanitized",
+        "If-Modified-Since": "Thu, 02 Apr 2020 20:59:57 GMT",
+        "traceparent": "00-9eefd5224dc88345a518bbe51f341425-355867c8665b414c-00",
+        "User-Agent": [
+          "azsdk-net-Storage.Files.DataLake/12.1.0-dev.20200403.1",
+          "(.NET Core 4.6.28325.01; Microsoft Windows 10.0.18362 )"
         ],
         "x-ms-client-request-id": "13ba966f-03fc-619a-dbee-e4a5b217e7ba",
-        "x-ms-date": "Thu, 05 Mar 2020 22:17:38 GMT",
+        "x-ms-date": "Fri, 03 Apr 2020 20:59:58 GMT",
         "x-ms-lease-action": "release",
         "x-ms-lease-id": "22a0d3b1-576e-b666-01c5-df8d15d88ef3",
         "x-ms-return-client-request-id": "true",
-        "x-ms-version": "2019-10-10"
-=======
-      "RequestUri": "http://seannsecanary.blob.core.windows.net/test-filesystem-1c738287-e639-5b08-da2a-6057414695e9/test-file-b66a8a82-0588-ed66-ee52-5b479ea81b66?comp=lease",
-      "RequestMethod": "PUT",
-      "RequestHeaders": {
-        "Authorization": "Sanitized",
-        "If-Modified-Since": "Thu, 02 Apr 2020 20:59:57 GMT",
-        "traceparent": "00-9eefd5224dc88345a518bbe51f341425-355867c8665b414c-00",
-        "User-Agent": [
-          "azsdk-net-Storage.Files.DataLake/12.1.0-dev.20200403.1",
-          "(.NET Core 4.6.28325.01; Microsoft Windows 10.0.18362 )"
+        "x-ms-version": "2019-12-12"
+      },
+      "RequestBody": null,
+      "StatusCode": 200,
+      "ResponseHeaders": {
+        "Content-Length": "0",
+        "Date": "Fri, 03 Apr 2020 20:59:56 GMT",
+        "ETag": "\u00220x8D7D811F7471403\u0022",
+        "Last-Modified": "Fri, 03 Apr 2020 20:59:57 GMT",
+        "Server": [
+          "Windows-Azure-Blob/1.0",
+          "Microsoft-HTTPAPI/2.0"
         ],
         "x-ms-client-request-id": "13ba966f-03fc-619a-dbee-e4a5b217e7ba",
-        "x-ms-date": "Fri, 03 Apr 2020 20:59:58 GMT",
-        "x-ms-lease-action": "release",
-        "x-ms-lease-id": "22a0d3b1-576e-b666-01c5-df8d15d88ef3",
-        "x-ms-return-client-request-id": "true",
-        "x-ms-version": "2019-12-12"
->>>>>>> 32e373e2
-      },
-      "RequestBody": null,
-      "StatusCode": 200,
-      "ResponseHeaders": {
-        "Content-Length": "0",
-<<<<<<< HEAD
-        "Date": "Thu, 05 Mar 2020 22:17:38 GMT",
-        "ETag": "\u00220x8D7C153039B7F5F\u0022",
-        "Last-Modified": "Thu, 05 Mar 2020 22:17:38 GMT",
-=======
-        "Date": "Fri, 03 Apr 2020 20:59:56 GMT",
-        "ETag": "\u00220x8D7D811F7471403\u0022",
-        "Last-Modified": "Fri, 03 Apr 2020 20:59:57 GMT",
->>>>>>> 32e373e2
-        "Server": [
-          "Windows-Azure-Blob/1.0",
-          "Microsoft-HTTPAPI/2.0"
-        ],
-        "x-ms-client-request-id": "13ba966f-03fc-619a-dbee-e4a5b217e7ba",
-<<<<<<< HEAD
-        "x-ms-request-id": "6ed332f7-401e-0038-243b-f336fb000000",
-        "x-ms-version": "2019-10-10"
-=======
         "x-ms-request-id": "962213fa-f01e-0012-30fa-093670000000",
         "x-ms-version": "2019-12-12"
->>>>>>> 32e373e2
-      },
-      "ResponseBody": []
-    },
-    {
-<<<<<<< HEAD
-      "RequestUri": "https://seanstagehierarchical.blob.core.windows.net/test-filesystem-1c738287-e639-5b08-da2a-6057414695e9?restype=container",
-      "RequestMethod": "DELETE",
-      "RequestHeaders": {
-        "Authorization": "Sanitized",
-        "traceparent": "00-252b610ec63e2443b835538b19b9bf51-261261a0f59f8e4b-00",
-        "User-Agent": [
-          "azsdk-net-Storage.Files.DataLake/12.0.0-dev.20200305.1",
-          "(.NET Core 4.6.28325.01; Microsoft Windows 10.0.18363 )"
-        ],
-        "x-ms-client-request-id": "03d52c60-4c9b-f4c4-4d64-8fb0b67b9760",
-        "x-ms-date": "Thu, 05 Mar 2020 22:17:38 GMT",
-        "x-ms-return-client-request-id": "true",
-        "x-ms-version": "2019-10-10"
-=======
+      },
+      "ResponseBody": []
+    },
+    {
       "RequestUri": "http://seannsecanary.blob.core.windows.net/test-filesystem-1c738287-e639-5b08-da2a-6057414695e9?restype=container",
       "RequestMethod": "DELETE",
       "RequestHeaders": {
@@ -582,298 +315,159 @@
         "x-ms-date": "Fri, 03 Apr 2020 20:59:58 GMT",
         "x-ms-return-client-request-id": "true",
         "x-ms-version": "2019-12-12"
->>>>>>> 32e373e2
       },
       "RequestBody": null,
       "StatusCode": 202,
       "ResponseHeaders": {
         "Content-Length": "0",
-<<<<<<< HEAD
-        "Date": "Thu, 05 Mar 2020 22:17:38 GMT",
-=======
-        "Date": "Fri, 03 Apr 2020 20:59:56 GMT",
->>>>>>> 32e373e2
+        "Date": "Fri, 03 Apr 2020 20:59:56 GMT",
         "Server": [
           "Windows-Azure-Blob/1.0",
           "Microsoft-HTTPAPI/2.0"
         ],
         "x-ms-client-request-id": "03d52c60-4c9b-f4c4-4d64-8fb0b67b9760",
-<<<<<<< HEAD
-        "x-ms-request-id": "6ed332f8-401e-0038-253b-f336fb000000",
-        "x-ms-version": "2019-10-10"
-=======
         "x-ms-request-id": "96221409-f01e-0012-3dfa-093670000000",
         "x-ms-version": "2019-12-12"
->>>>>>> 32e373e2
-      },
-      "ResponseBody": []
-    },
-    {
-<<<<<<< HEAD
-      "RequestUri": "https://seanstagehierarchical.blob.core.windows.net/test-filesystem-c5045737-bcca-85d1-eb82-326aef5f8bdc?restype=container",
-      "RequestMethod": "PUT",
-      "RequestHeaders": {
-        "Authorization": "Sanitized",
-        "traceparent": "00-0af1364daf69c948a32554d8b0be9ed1-7d9d273ffb7eb84e-00",
-        "User-Agent": [
-          "azsdk-net-Storage.Files.DataLake/12.0.0-dev.20200305.1",
-          "(.NET Core 4.6.28325.01; Microsoft Windows 10.0.18363 )"
+      },
+      "ResponseBody": []
+    },
+    {
+      "RequestUri": "http://seannsecanary.blob.core.windows.net/test-filesystem-c5045737-bcca-85d1-eb82-326aef5f8bdc?restype=container",
+      "RequestMethod": "PUT",
+      "RequestHeaders": {
+        "Authorization": "Sanitized",
+        "traceparent": "00-2e033341a315af4f8de2fdfa29685ae2-4f87c5ef2522ac4e-00",
+        "User-Agent": [
+          "azsdk-net-Storage.Files.DataLake/12.1.0-dev.20200403.1",
+          "(.NET Core 4.6.28325.01; Microsoft Windows 10.0.18362 )"
         ],
         "x-ms-blob-public-access": "container",
         "x-ms-client-request-id": "7d03b3fa-8cfa-a4c3-5a4f-17181a5905ee",
-        "x-ms-date": "Thu, 05 Mar 2020 22:17:38 GMT",
-        "x-ms-return-client-request-id": "true",
-        "x-ms-version": "2019-10-10"
-=======
-      "RequestUri": "http://seannsecanary.blob.core.windows.net/test-filesystem-c5045737-bcca-85d1-eb82-326aef5f8bdc?restype=container",
-      "RequestMethod": "PUT",
-      "RequestHeaders": {
-        "Authorization": "Sanitized",
-        "traceparent": "00-2e033341a315af4f8de2fdfa29685ae2-4f87c5ef2522ac4e-00",
-        "User-Agent": [
-          "azsdk-net-Storage.Files.DataLake/12.1.0-dev.20200403.1",
-          "(.NET Core 4.6.28325.01; Microsoft Windows 10.0.18362 )"
-        ],
-        "x-ms-blob-public-access": "container",
+        "x-ms-date": "Fri, 03 Apr 2020 20:59:58 GMT",
+        "x-ms-return-client-request-id": "true",
+        "x-ms-version": "2019-12-12"
+      },
+      "RequestBody": null,
+      "StatusCode": 201,
+      "ResponseHeaders": {
+        "Content-Length": "0",
+        "Date": "Fri, 03 Apr 2020 20:59:56 GMT",
+        "ETag": "\u00220x8D7D811F77D1623\u0022",
+        "Last-Modified": "Fri, 03 Apr 2020 20:59:57 GMT",
+        "Server": [
+          "Windows-Azure-Blob/1.0",
+          "Microsoft-HTTPAPI/2.0"
+        ],
         "x-ms-client-request-id": "7d03b3fa-8cfa-a4c3-5a4f-17181a5905ee",
-        "x-ms-date": "Fri, 03 Apr 2020 20:59:58 GMT",
-        "x-ms-return-client-request-id": "true",
-        "x-ms-version": "2019-12-12"
->>>>>>> 32e373e2
-      },
-      "RequestBody": null,
-      "StatusCode": 201,
-      "ResponseHeaders": {
-        "Content-Length": "0",
-<<<<<<< HEAD
-        "Date": "Thu, 05 Mar 2020 22:17:38 GMT",
-        "ETag": "\u00220x8D7C15303F8A7B1\u0022",
-        "Last-Modified": "Thu, 05 Mar 2020 22:17:38 GMT",
-=======
-        "Date": "Fri, 03 Apr 2020 20:59:56 GMT",
-        "ETag": "\u00220x8D7D811F77D1623\u0022",
-        "Last-Modified": "Fri, 03 Apr 2020 20:59:57 GMT",
->>>>>>> 32e373e2
-        "Server": [
-          "Windows-Azure-Blob/1.0",
-          "Microsoft-HTTPAPI/2.0"
-        ],
-        "x-ms-client-request-id": "7d03b3fa-8cfa-a4c3-5a4f-17181a5905ee",
-<<<<<<< HEAD
-        "x-ms-request-id": "95835fe7-601e-0010-0e3b-f35753000000",
-        "x-ms-version": "2019-10-10"
-=======
         "x-ms-request-id": "96221413-f01e-0012-46fa-093670000000",
         "x-ms-version": "2019-12-12"
->>>>>>> 32e373e2
-      },
-      "ResponseBody": []
-    },
-    {
-<<<<<<< HEAD
-      "RequestUri": "https://seanstagehierarchical.dfs.core.windows.net/test-filesystem-c5045737-bcca-85d1-eb82-326aef5f8bdc/test-file-5f15b3d8-1136-521e-394d-a06d00802bf2?resource=file",
-      "RequestMethod": "PUT",
-      "RequestHeaders": {
-        "Authorization": "Sanitized",
-        "traceparent": "00-e9cdfbdf7859f34ebc05a6cd16ce6eaa-57a335898c5c2342-00",
-        "User-Agent": [
-          "azsdk-net-Storage.Files.DataLake/12.0.0-dev.20200305.1",
-          "(.NET Core 4.6.28325.01; Microsoft Windows 10.0.18363 )"
+      },
+      "ResponseBody": []
+    },
+    {
+      "RequestUri": "http://seannsecanary.dfs.core.windows.net/test-filesystem-c5045737-bcca-85d1-eb82-326aef5f8bdc/test-file-5f15b3d8-1136-521e-394d-a06d00802bf2?resource=file",
+      "RequestMethod": "PUT",
+      "RequestHeaders": {
+        "Authorization": "Sanitized",
+        "traceparent": "00-2be12f17e146154bad7ec5605ded5db2-3d29970a16e1bc4a-00",
+        "User-Agent": [
+          "azsdk-net-Storage.Files.DataLake/12.1.0-dev.20200403.1",
+          "(.NET Core 4.6.28325.01; Microsoft Windows 10.0.18362 )"
         ],
         "x-ms-client-request-id": "a778cd58-21e4-e92e-94b1-44adec55a3da",
-        "x-ms-date": "Thu, 05 Mar 2020 22:17:39 GMT",
-        "x-ms-return-client-request-id": "true",
-        "x-ms-version": "2019-10-10"
-=======
-      "RequestUri": "http://seannsecanary.dfs.core.windows.net/test-filesystem-c5045737-bcca-85d1-eb82-326aef5f8bdc/test-file-5f15b3d8-1136-521e-394d-a06d00802bf2?resource=file",
-      "RequestMethod": "PUT",
-      "RequestHeaders": {
-        "Authorization": "Sanitized",
-        "traceparent": "00-2be12f17e146154bad7ec5605ded5db2-3d29970a16e1bc4a-00",
-        "User-Agent": [
-          "azsdk-net-Storage.Files.DataLake/12.1.0-dev.20200403.1",
-          "(.NET Core 4.6.28325.01; Microsoft Windows 10.0.18362 )"
+        "x-ms-date": "Fri, 03 Apr 2020 20:59:58 GMT",
+        "x-ms-return-client-request-id": "true",
+        "x-ms-version": "2019-12-12"
+      },
+      "RequestBody": null,
+      "StatusCode": 201,
+      "ResponseHeaders": {
+        "Content-Length": "0",
+        "Date": "Fri, 03 Apr 2020 20:59:56 GMT",
+        "ETag": "\u00220x8D7D811F78D4718\u0022",
+        "Last-Modified": "Fri, 03 Apr 2020 20:59:57 GMT",
+        "Server": [
+          "Windows-Azure-HDFS/1.0",
+          "Microsoft-HTTPAPI/2.0"
         ],
         "x-ms-client-request-id": "a778cd58-21e4-e92e-94b1-44adec55a3da",
-        "x-ms-date": "Fri, 03 Apr 2020 20:59:58 GMT",
-        "x-ms-return-client-request-id": "true",
-        "x-ms-version": "2019-12-12"
->>>>>>> 32e373e2
-      },
-      "RequestBody": null,
-      "StatusCode": 201,
-      "ResponseHeaders": {
-        "Content-Length": "0",
-<<<<<<< HEAD
-        "Date": "Thu, 05 Mar 2020 22:17:39 GMT",
-        "ETag": "\u00220x8D7C1530429987C\u0022",
-        "Last-Modified": "Thu, 05 Mar 2020 22:17:39 GMT",
-=======
-        "Date": "Fri, 03 Apr 2020 20:59:56 GMT",
-        "ETag": "\u00220x8D7D811F78D4718\u0022",
-        "Last-Modified": "Fri, 03 Apr 2020 20:59:57 GMT",
->>>>>>> 32e373e2
-        "Server": [
-          "Windows-Azure-HDFS/1.0",
-          "Microsoft-HTTPAPI/2.0"
-        ],
-        "x-ms-client-request-id": "a778cd58-21e4-e92e-94b1-44adec55a3da",
-<<<<<<< HEAD
-        "x-ms-request-id": "1ea16ec6-701f-000c-783b-f30533000000",
-        "x-ms-version": "2019-10-10"
-=======
         "x-ms-request-id": "fa440014-201f-0097-38fa-091bad000000",
         "x-ms-version": "2019-12-12"
->>>>>>> 32e373e2
-      },
-      "ResponseBody": []
-    },
-    {
-<<<<<<< HEAD
-      "RequestUri": "https://seanstagehierarchical.blob.core.windows.net/test-filesystem-c5045737-bcca-85d1-eb82-326aef5f8bdc/test-file-5f15b3d8-1136-521e-394d-a06d00802bf2?comp=lease",
-      "RequestMethod": "PUT",
-      "RequestHeaders": {
-        "Authorization": "Sanitized",
-        "traceparent": "00-df78cc305f57e945919d6925625dc97b-410fc75b5ad5704d-00",
-        "User-Agent": [
-          "azsdk-net-Storage.Files.DataLake/12.0.0-dev.20200305.1",
-          "(.NET Core 4.6.28325.01; Microsoft Windows 10.0.18363 )"
+      },
+      "ResponseBody": []
+    },
+    {
+      "RequestUri": "http://seannsecanary.blob.core.windows.net/test-filesystem-c5045737-bcca-85d1-eb82-326aef5f8bdc/test-file-5f15b3d8-1136-521e-394d-a06d00802bf2?comp=lease",
+      "RequestMethod": "PUT",
+      "RequestHeaders": {
+        "Authorization": "Sanitized",
+        "traceparent": "00-569c37c5e869ae48884d7814b759dfe4-2531faf286f59c49-00",
+        "User-Agent": [
+          "azsdk-net-Storage.Files.DataLake/12.1.0-dev.20200403.1",
+          "(.NET Core 4.6.28325.01; Microsoft Windows 10.0.18362 )"
         ],
         "x-ms-client-request-id": "a8cd50fd-4eed-8fe1-3bad-d5de55980367",
-        "x-ms-date": "Thu, 05 Mar 2020 22:17:39 GMT",
-=======
-      "RequestUri": "http://seannsecanary.blob.core.windows.net/test-filesystem-c5045737-bcca-85d1-eb82-326aef5f8bdc/test-file-5f15b3d8-1136-521e-394d-a06d00802bf2?comp=lease",
-      "RequestMethod": "PUT",
-      "RequestHeaders": {
-        "Authorization": "Sanitized",
-        "traceparent": "00-569c37c5e869ae48884d7814b759dfe4-2531faf286f59c49-00",
-        "User-Agent": [
-          "azsdk-net-Storage.Files.DataLake/12.1.0-dev.20200403.1",
-          "(.NET Core 4.6.28325.01; Microsoft Windows 10.0.18362 )"
-        ],
-        "x-ms-client-request-id": "a8cd50fd-4eed-8fe1-3bad-d5de55980367",
-        "x-ms-date": "Fri, 03 Apr 2020 20:59:59 GMT",
->>>>>>> 32e373e2
+        "x-ms-date": "Fri, 03 Apr 2020 20:59:59 GMT",
         "x-ms-lease-action": "acquire",
         "x-ms-lease-duration": "15",
         "x-ms-proposed-lease-id": "4e172524-c8e9-cb92-d206-cc96e52c8433",
         "x-ms-return-client-request-id": "true",
-<<<<<<< HEAD
-        "x-ms-version": "2019-10-10"
-=======
-        "x-ms-version": "2019-12-12"
->>>>>>> 32e373e2
-      },
-      "RequestBody": null,
-      "StatusCode": 201,
-      "ResponseHeaders": {
-        "Content-Length": "0",
-<<<<<<< HEAD
-        "Date": "Thu, 05 Mar 2020 22:17:39 GMT",
-        "ETag": "\u00220x8D7C1530429987C\u0022",
-        "Last-Modified": "Thu, 05 Mar 2020 22:17:39 GMT",
-=======
+        "x-ms-version": "2019-12-12"
+      },
+      "RequestBody": null,
+      "StatusCode": 201,
+      "ResponseHeaders": {
+        "Content-Length": "0",
         "Date": "Fri, 03 Apr 2020 20:59:56 GMT",
         "ETag": "\u00220x8D7D811F78D4718\u0022",
         "Last-Modified": "Fri, 03 Apr 2020 20:59:57 GMT",
->>>>>>> 32e373e2
         "Server": [
           "Windows-Azure-Blob/1.0",
           "Microsoft-HTTPAPI/2.0"
         ],
         "x-ms-client-request-id": "a8cd50fd-4eed-8fe1-3bad-d5de55980367",
         "x-ms-lease-id": "4e172524-c8e9-cb92-d206-cc96e52c8433",
-<<<<<<< HEAD
-        "x-ms-request-id": "95835ff1-601e-0010-123b-f35753000000",
-        "x-ms-version": "2019-10-10"
-=======
         "x-ms-request-id": "96221428-f01e-0012-58fa-093670000000",
         "x-ms-version": "2019-12-12"
->>>>>>> 32e373e2
-      },
-      "ResponseBody": []
-    },
-    {
-<<<<<<< HEAD
-      "RequestUri": "https://seanstagehierarchical.blob.core.windows.net/test-filesystem-c5045737-bcca-85d1-eb82-326aef5f8bdc/test-file-5f15b3d8-1136-521e-394d-a06d00802bf2?comp=lease",
-      "RequestMethod": "PUT",
-      "RequestHeaders": {
-        "Authorization": "Sanitized",
-        "If-Unmodified-Since": "Fri, 06 Mar 2020 22:17:36 GMT",
-        "traceparent": "00-1d1d98f3a861e245b70c0ed76a80e36e-364879d60755284b-00",
-        "User-Agent": [
-          "azsdk-net-Storage.Files.DataLake/12.0.0-dev.20200305.1",
-          "(.NET Core 4.6.28325.01; Microsoft Windows 10.0.18363 )"
+      },
+      "ResponseBody": []
+    },
+    {
+      "RequestUri": "http://seannsecanary.blob.core.windows.net/test-filesystem-c5045737-bcca-85d1-eb82-326aef5f8bdc/test-file-5f15b3d8-1136-521e-394d-a06d00802bf2?comp=lease",
+      "RequestMethod": "PUT",
+      "RequestHeaders": {
+        "Authorization": "Sanitized",
+        "If-Unmodified-Since": "Sat, 04 Apr 2020 20:59:57 GMT",
+        "traceparent": "00-f30792444f29f24e949d3a1e655b980a-4c19851c6356f24b-00",
+        "User-Agent": [
+          "azsdk-net-Storage.Files.DataLake/12.1.0-dev.20200403.1",
+          "(.NET Core 4.6.28325.01; Microsoft Windows 10.0.18362 )"
         ],
         "x-ms-client-request-id": "95998ee3-dc5f-6245-f385-f759ae2e8a05",
-        "x-ms-date": "Thu, 05 Mar 2020 22:17:39 GMT",
+        "x-ms-date": "Fri, 03 Apr 2020 20:59:59 GMT",
         "x-ms-lease-action": "release",
         "x-ms-lease-id": "4e172524-c8e9-cb92-d206-cc96e52c8433",
         "x-ms-return-client-request-id": "true",
-        "x-ms-version": "2019-10-10"
-=======
-      "RequestUri": "http://seannsecanary.blob.core.windows.net/test-filesystem-c5045737-bcca-85d1-eb82-326aef5f8bdc/test-file-5f15b3d8-1136-521e-394d-a06d00802bf2?comp=lease",
-      "RequestMethod": "PUT",
-      "RequestHeaders": {
-        "Authorization": "Sanitized",
-        "If-Unmodified-Since": "Sat, 04 Apr 2020 20:59:57 GMT",
-        "traceparent": "00-f30792444f29f24e949d3a1e655b980a-4c19851c6356f24b-00",
-        "User-Agent": [
-          "azsdk-net-Storage.Files.DataLake/12.1.0-dev.20200403.1",
-          "(.NET Core 4.6.28325.01; Microsoft Windows 10.0.18362 )"
+        "x-ms-version": "2019-12-12"
+      },
+      "RequestBody": null,
+      "StatusCode": 200,
+      "ResponseHeaders": {
+        "Content-Length": "0",
+        "Date": "Fri, 03 Apr 2020 20:59:56 GMT",
+        "ETag": "\u00220x8D7D811F78D4718\u0022",
+        "Last-Modified": "Fri, 03 Apr 2020 20:59:57 GMT",
+        "Server": [
+          "Windows-Azure-Blob/1.0",
+          "Microsoft-HTTPAPI/2.0"
         ],
         "x-ms-client-request-id": "95998ee3-dc5f-6245-f385-f759ae2e8a05",
-        "x-ms-date": "Fri, 03 Apr 2020 20:59:59 GMT",
-        "x-ms-lease-action": "release",
-        "x-ms-lease-id": "4e172524-c8e9-cb92-d206-cc96e52c8433",
-        "x-ms-return-client-request-id": "true",
-        "x-ms-version": "2019-12-12"
->>>>>>> 32e373e2
-      },
-      "RequestBody": null,
-      "StatusCode": 200,
-      "ResponseHeaders": {
-        "Content-Length": "0",
-<<<<<<< HEAD
-        "Date": "Thu, 05 Mar 2020 22:17:39 GMT",
-        "ETag": "\u00220x8D7C1530429987C\u0022",
-        "Last-Modified": "Thu, 05 Mar 2020 22:17:39 GMT",
-=======
-        "Date": "Fri, 03 Apr 2020 20:59:56 GMT",
-        "ETag": "\u00220x8D7D811F78D4718\u0022",
-        "Last-Modified": "Fri, 03 Apr 2020 20:59:57 GMT",
->>>>>>> 32e373e2
-        "Server": [
-          "Windows-Azure-Blob/1.0",
-          "Microsoft-HTTPAPI/2.0"
-        ],
-        "x-ms-client-request-id": "95998ee3-dc5f-6245-f385-f759ae2e8a05",
-<<<<<<< HEAD
-        "x-ms-request-id": "95835ff2-601e-0010-133b-f35753000000",
-        "x-ms-version": "2019-10-10"
-=======
         "x-ms-request-id": "9622142e-f01e-0012-5dfa-093670000000",
         "x-ms-version": "2019-12-12"
->>>>>>> 32e373e2
-      },
-      "ResponseBody": []
-    },
-    {
-<<<<<<< HEAD
-      "RequestUri": "https://seanstagehierarchical.blob.core.windows.net/test-filesystem-c5045737-bcca-85d1-eb82-326aef5f8bdc?restype=container",
-      "RequestMethod": "DELETE",
-      "RequestHeaders": {
-        "Authorization": "Sanitized",
-        "traceparent": "00-0b806a232ea72f4489ba8042a3a737db-5dd811022c0c8348-00",
-        "User-Agent": [
-          "azsdk-net-Storage.Files.DataLake/12.0.0-dev.20200305.1",
-          "(.NET Core 4.6.28325.01; Microsoft Windows 10.0.18363 )"
-        ],
-        "x-ms-client-request-id": "c6fb36aa-6eff-4f08-ca9a-22ba7979f2e9",
-        "x-ms-date": "Thu, 05 Mar 2020 22:17:39 GMT",
-        "x-ms-return-client-request-id": "true",
-        "x-ms-version": "2019-10-10"
-=======
+      },
+      "ResponseBody": []
+    },
+    {
       "RequestUri": "http://seannsecanary.blob.core.windows.net/test-filesystem-c5045737-bcca-85d1-eb82-326aef5f8bdc?restype=container",
       "RequestMethod": "DELETE",
       "RequestHeaders": {
@@ -887,195 +481,110 @@
         "x-ms-date": "Fri, 03 Apr 2020 20:59:59 GMT",
         "x-ms-return-client-request-id": "true",
         "x-ms-version": "2019-12-12"
->>>>>>> 32e373e2
       },
       "RequestBody": null,
       "StatusCode": 202,
       "ResponseHeaders": {
         "Content-Length": "0",
-<<<<<<< HEAD
-        "Date": "Thu, 05 Mar 2020 22:17:39 GMT",
-=======
-        "Date": "Fri, 03 Apr 2020 20:59:56 GMT",
->>>>>>> 32e373e2
+        "Date": "Fri, 03 Apr 2020 20:59:56 GMT",
         "Server": [
           "Windows-Azure-Blob/1.0",
           "Microsoft-HTTPAPI/2.0"
         ],
         "x-ms-client-request-id": "c6fb36aa-6eff-4f08-ca9a-22ba7979f2e9",
-<<<<<<< HEAD
-        "x-ms-request-id": "95835ff3-601e-0010-143b-f35753000000",
-        "x-ms-version": "2019-10-10"
-=======
         "x-ms-request-id": "96221438-f01e-0012-65fa-093670000000",
         "x-ms-version": "2019-12-12"
->>>>>>> 32e373e2
-      },
-      "ResponseBody": []
-    },
-    {
-<<<<<<< HEAD
-      "RequestUri": "https://seanstagehierarchical.blob.core.windows.net/test-filesystem-e0deabad-4a6a-d767-910d-17324b90c374?restype=container",
-      "RequestMethod": "PUT",
-      "RequestHeaders": {
-        "Authorization": "Sanitized",
-        "traceparent": "00-a56148755638b74d88602af1cb36513a-940dc81d2bb9864c-00",
-        "User-Agent": [
-          "azsdk-net-Storage.Files.DataLake/12.0.0-dev.20200305.1",
-          "(.NET Core 4.6.28325.01; Microsoft Windows 10.0.18363 )"
+      },
+      "ResponseBody": []
+    },
+    {
+      "RequestUri": "http://seannsecanary.blob.core.windows.net/test-filesystem-e0deabad-4a6a-d767-910d-17324b90c374?restype=container",
+      "RequestMethod": "PUT",
+      "RequestHeaders": {
+        "Authorization": "Sanitized",
+        "traceparent": "00-fb750a07b6c1864eb604533d95ead33b-5f11cae31777734c-00",
+        "User-Agent": [
+          "azsdk-net-Storage.Files.DataLake/12.1.0-dev.20200403.1",
+          "(.NET Core 4.6.28325.01; Microsoft Windows 10.0.18362 )"
         ],
         "x-ms-blob-public-access": "container",
         "x-ms-client-request-id": "f208a73a-8ea0-60e8-cf24-34f256d5043a",
-        "x-ms-date": "Thu, 05 Mar 2020 22:17:39 GMT",
-        "x-ms-return-client-request-id": "true",
-        "x-ms-version": "2019-10-10"
-=======
-      "RequestUri": "http://seannsecanary.blob.core.windows.net/test-filesystem-e0deabad-4a6a-d767-910d-17324b90c374?restype=container",
-      "RequestMethod": "PUT",
-      "RequestHeaders": {
-        "Authorization": "Sanitized",
-        "traceparent": "00-fb750a07b6c1864eb604533d95ead33b-5f11cae31777734c-00",
-        "User-Agent": [
-          "azsdk-net-Storage.Files.DataLake/12.1.0-dev.20200403.1",
-          "(.NET Core 4.6.28325.01; Microsoft Windows 10.0.18362 )"
-        ],
-        "x-ms-blob-public-access": "container",
+        "x-ms-date": "Fri, 03 Apr 2020 20:59:59 GMT",
+        "x-ms-return-client-request-id": "true",
+        "x-ms-version": "2019-12-12"
+      },
+      "RequestBody": null,
+      "StatusCode": 201,
+      "ResponseHeaders": {
+        "Content-Length": "0",
+        "Date": "Fri, 03 Apr 2020 20:59:57 GMT",
+        "ETag": "\u00220x8D7D811F7BEE626\u0022",
+        "Last-Modified": "Fri, 03 Apr 2020 20:59:57 GMT",
+        "Server": [
+          "Windows-Azure-Blob/1.0",
+          "Microsoft-HTTPAPI/2.0"
+        ],
         "x-ms-client-request-id": "f208a73a-8ea0-60e8-cf24-34f256d5043a",
-        "x-ms-date": "Fri, 03 Apr 2020 20:59:59 GMT",
-        "x-ms-return-client-request-id": "true",
-        "x-ms-version": "2019-12-12"
->>>>>>> 32e373e2
-      },
-      "RequestBody": null,
-      "StatusCode": 201,
-      "ResponseHeaders": {
-        "Content-Length": "0",
-<<<<<<< HEAD
-        "Date": "Thu, 05 Mar 2020 22:17:39 GMT",
-        "ETag": "\u00220x8D7C153048AD42A\u0022",
-        "Last-Modified": "Thu, 05 Mar 2020 22:17:39 GMT",
-=======
-        "Date": "Fri, 03 Apr 2020 20:59:57 GMT",
-        "ETag": "\u00220x8D7D811F7BEE626\u0022",
-        "Last-Modified": "Fri, 03 Apr 2020 20:59:57 GMT",
->>>>>>> 32e373e2
-        "Server": [
-          "Windows-Azure-Blob/1.0",
-          "Microsoft-HTTPAPI/2.0"
-        ],
-        "x-ms-client-request-id": "f208a73a-8ea0-60e8-cf24-34f256d5043a",
-<<<<<<< HEAD
-        "x-ms-request-id": "beed4bb9-601e-002f-193b-f39ff0000000",
-        "x-ms-version": "2019-10-10"
-=======
         "x-ms-request-id": "96221441-f01e-0012-6efa-093670000000",
         "x-ms-version": "2019-12-12"
->>>>>>> 32e373e2
-      },
-      "ResponseBody": []
-    },
-    {
-<<<<<<< HEAD
-      "RequestUri": "https://seanstagehierarchical.dfs.core.windows.net/test-filesystem-e0deabad-4a6a-d767-910d-17324b90c374/test-file-d4a4aed6-7aca-e9b6-a5ca-a83b5dcbed4f?resource=file",
-      "RequestMethod": "PUT",
-      "RequestHeaders": {
-        "Authorization": "Sanitized",
-        "traceparent": "00-fc293ee1656055439a6df288a6ddcd73-000d009d650dcc42-00",
-        "User-Agent": [
-          "azsdk-net-Storage.Files.DataLake/12.0.0-dev.20200305.1",
-          "(.NET Core 4.6.28325.01; Microsoft Windows 10.0.18363 )"
+      },
+      "ResponseBody": []
+    },
+    {
+      "RequestUri": "http://seannsecanary.dfs.core.windows.net/test-filesystem-e0deabad-4a6a-d767-910d-17324b90c374/test-file-d4a4aed6-7aca-e9b6-a5ca-a83b5dcbed4f?resource=file",
+      "RequestMethod": "PUT",
+      "RequestHeaders": {
+        "Authorization": "Sanitized",
+        "traceparent": "00-ba205a17d9349b47aed4b388ffdf7634-3fab2373cef84d4a-00",
+        "User-Agent": [
+          "azsdk-net-Storage.Files.DataLake/12.1.0-dev.20200403.1",
+          "(.NET Core 4.6.28325.01; Microsoft Windows 10.0.18362 )"
         ],
         "x-ms-client-request-id": "3ac5b22a-3e9d-c039-f11e-4cd6e6ac0204",
-        "x-ms-date": "Thu, 05 Mar 2020 22:17:40 GMT",
-        "x-ms-return-client-request-id": "true",
-        "x-ms-version": "2019-10-10"
-=======
-      "RequestUri": "http://seannsecanary.dfs.core.windows.net/test-filesystem-e0deabad-4a6a-d767-910d-17324b90c374/test-file-d4a4aed6-7aca-e9b6-a5ca-a83b5dcbed4f?resource=file",
-      "RequestMethod": "PUT",
-      "RequestHeaders": {
-        "Authorization": "Sanitized",
-        "traceparent": "00-ba205a17d9349b47aed4b388ffdf7634-3fab2373cef84d4a-00",
-        "User-Agent": [
-          "azsdk-net-Storage.Files.DataLake/12.1.0-dev.20200403.1",
-          "(.NET Core 4.6.28325.01; Microsoft Windows 10.0.18362 )"
+        "x-ms-date": "Fri, 03 Apr 2020 20:59:59 GMT",
+        "x-ms-return-client-request-id": "true",
+        "x-ms-version": "2019-12-12"
+      },
+      "RequestBody": null,
+      "StatusCode": 201,
+      "ResponseHeaders": {
+        "Content-Length": "0",
+        "Date": "Fri, 03 Apr 2020 20:59:57 GMT",
+        "ETag": "\u00220x8D7D811F7CDB820\u0022",
+        "Last-Modified": "Fri, 03 Apr 2020 20:59:57 GMT",
+        "Server": [
+          "Windows-Azure-HDFS/1.0",
+          "Microsoft-HTTPAPI/2.0"
         ],
         "x-ms-client-request-id": "3ac5b22a-3e9d-c039-f11e-4cd6e6ac0204",
-        "x-ms-date": "Fri, 03 Apr 2020 20:59:59 GMT",
-        "x-ms-return-client-request-id": "true",
-        "x-ms-version": "2019-12-12"
->>>>>>> 32e373e2
-      },
-      "RequestBody": null,
-      "StatusCode": 201,
-      "ResponseHeaders": {
-        "Content-Length": "0",
-<<<<<<< HEAD
-        "Date": "Thu, 05 Mar 2020 22:17:39 GMT",
-        "ETag": "\u00220x8D7C15304BCB2D9\u0022",
-        "Last-Modified": "Thu, 05 Mar 2020 22:17:40 GMT",
-=======
+        "x-ms-request-id": "fa440015-201f-0097-39fa-091bad000000",
+        "x-ms-version": "2019-12-12"
+      },
+      "ResponseBody": []
+    },
+    {
+      "RequestUri": "http://seannsecanary.blob.core.windows.net/test-filesystem-e0deabad-4a6a-d767-910d-17324b90c374/test-file-d4a4aed6-7aca-e9b6-a5ca-a83b5dcbed4f",
+      "RequestMethod": "HEAD",
+      "RequestHeaders": {
+        "Authorization": "Sanitized",
+        "User-Agent": [
+          "azsdk-net-Storage.Files.DataLake/12.1.0-dev.20200403.1",
+          "(.NET Core 4.6.28325.01; Microsoft Windows 10.0.18362 )"
+        ],
+        "x-ms-client-request-id": "aad8a34b-7b1b-ca85-ffbf-5f8126bded4a",
+        "x-ms-date": "Fri, 03 Apr 2020 20:59:59 GMT",
+        "x-ms-return-client-request-id": "true",
+        "x-ms-version": "2019-12-12"
+      },
+      "RequestBody": null,
+      "StatusCode": 200,
+      "ResponseHeaders": {
+        "Accept-Ranges": "bytes",
+        "Content-Length": "0",
+        "Content-Type": "application/octet-stream",
         "Date": "Fri, 03 Apr 2020 20:59:57 GMT",
         "ETag": "\u00220x8D7D811F7CDB820\u0022",
         "Last-Modified": "Fri, 03 Apr 2020 20:59:57 GMT",
->>>>>>> 32e373e2
-        "Server": [
-          "Windows-Azure-HDFS/1.0",
-          "Microsoft-HTTPAPI/2.0"
-        ],
-        "x-ms-client-request-id": "3ac5b22a-3e9d-c039-f11e-4cd6e6ac0204",
-<<<<<<< HEAD
-        "x-ms-request-id": "66a93ead-b01f-0003-1c3b-f3735f000000",
-        "x-ms-version": "2019-10-10"
-=======
-        "x-ms-request-id": "fa440015-201f-0097-39fa-091bad000000",
-        "x-ms-version": "2019-12-12"
->>>>>>> 32e373e2
-      },
-      "ResponseBody": []
-    },
-    {
-<<<<<<< HEAD
-      "RequestUri": "https://seanstagehierarchical.blob.core.windows.net/test-filesystem-e0deabad-4a6a-d767-910d-17324b90c374/test-file-d4a4aed6-7aca-e9b6-a5ca-a83b5dcbed4f",
-=======
-      "RequestUri": "http://seannsecanary.blob.core.windows.net/test-filesystem-e0deabad-4a6a-d767-910d-17324b90c374/test-file-d4a4aed6-7aca-e9b6-a5ca-a83b5dcbed4f",
->>>>>>> 32e373e2
-      "RequestMethod": "HEAD",
-      "RequestHeaders": {
-        "Authorization": "Sanitized",
-        "User-Agent": [
-<<<<<<< HEAD
-          "azsdk-net-Storage.Files.DataLake/12.0.0-dev.20200305.1",
-          "(.NET Core 4.6.28325.01; Microsoft Windows 10.0.18363 )"
-        ],
-        "x-ms-client-request-id": "aad8a34b-7b1b-ca85-ffbf-5f8126bded4a",
-        "x-ms-date": "Thu, 05 Mar 2020 22:17:40 GMT",
-        "x-ms-return-client-request-id": "true",
-        "x-ms-version": "2019-10-10"
-=======
-          "azsdk-net-Storage.Files.DataLake/12.1.0-dev.20200403.1",
-          "(.NET Core 4.6.28325.01; Microsoft Windows 10.0.18362 )"
-        ],
-        "x-ms-client-request-id": "aad8a34b-7b1b-ca85-ffbf-5f8126bded4a",
-        "x-ms-date": "Fri, 03 Apr 2020 20:59:59 GMT",
-        "x-ms-return-client-request-id": "true",
-        "x-ms-version": "2019-12-12"
->>>>>>> 32e373e2
-      },
-      "RequestBody": null,
-      "StatusCode": 200,
-      "ResponseHeaders": {
-        "Accept-Ranges": "bytes",
-        "Content-Length": "0",
-        "Content-Type": "application/octet-stream",
-<<<<<<< HEAD
-        "Date": "Thu, 05 Mar 2020 22:17:40 GMT",
-        "ETag": "\u00220x8D7C15304BCB2D9\u0022",
-        "Last-Modified": "Thu, 05 Mar 2020 22:17:40 GMT",
-=======
-        "Date": "Fri, 03 Apr 2020 20:59:57 GMT",
-        "ETag": "\u00220x8D7D811F7CDB820\u0022",
-        "Last-Modified": "Fri, 03 Apr 2020 20:59:57 GMT",
->>>>>>> 32e373e2
         "Server": [
           "Windows-Azure-Blob/1.0",
           "Microsoft-HTTPAPI/2.0"
@@ -1084,170 +593,87 @@
         "x-ms-access-tier-inferred": "true",
         "x-ms-blob-type": "BlockBlob",
         "x-ms-client-request-id": "aad8a34b-7b1b-ca85-ffbf-5f8126bded4a",
-<<<<<<< HEAD
-        "x-ms-creation-time": "Thu, 05 Mar 2020 22:17:40 GMT",
-        "x-ms-lease-state": "available",
-        "x-ms-lease-status": "unlocked",
-        "x-ms-request-id": "beed4bc6-601e-002f-233b-f39ff0000000",
-        "x-ms-server-encrypted": "true",
-        "x-ms-version": "2019-10-10"
-=======
         "x-ms-creation-time": "Fri, 03 Apr 2020 20:59:57 GMT",
         "x-ms-lease-state": "available",
         "x-ms-lease-status": "unlocked",
         "x-ms-request-id": "9622144c-f01e-0012-77fa-093670000000",
         "x-ms-server-encrypted": "true",
         "x-ms-version": "2019-12-12"
->>>>>>> 32e373e2
-      },
-      "ResponseBody": []
-    },
-    {
-<<<<<<< HEAD
-      "RequestUri": "https://seanstagehierarchical.blob.core.windows.net/test-filesystem-e0deabad-4a6a-d767-910d-17324b90c374/test-file-d4a4aed6-7aca-e9b6-a5ca-a83b5dcbed4f?comp=lease",
-      "RequestMethod": "PUT",
-      "RequestHeaders": {
-        "Authorization": "Sanitized",
-        "traceparent": "00-e5a83ccb1ed2d9479c9d1d7b4f2017f4-fb2b7153d205fe41-00",
-        "User-Agent": [
-          "azsdk-net-Storage.Files.DataLake/12.0.0-dev.20200305.1",
-          "(.NET Core 4.6.28325.01; Microsoft Windows 10.0.18363 )"
+      },
+      "ResponseBody": []
+    },
+    {
+      "RequestUri": "http://seannsecanary.blob.core.windows.net/test-filesystem-e0deabad-4a6a-d767-910d-17324b90c374/test-file-d4a4aed6-7aca-e9b6-a5ca-a83b5dcbed4f?comp=lease",
+      "RequestMethod": "PUT",
+      "RequestHeaders": {
+        "Authorization": "Sanitized",
+        "traceparent": "00-21c1ec9e3a5e4e4e87ec95123ba55d8e-db8170e9d01ba940-00",
+        "User-Agent": [
+          "azsdk-net-Storage.Files.DataLake/12.1.0-dev.20200403.1",
+          "(.NET Core 4.6.28325.01; Microsoft Windows 10.0.18362 )"
         ],
         "x-ms-client-request-id": "2e2f087b-afcd-9077-c046-ab465331951d",
-        "x-ms-date": "Thu, 05 Mar 2020 22:17:40 GMT",
-=======
-      "RequestUri": "http://seannsecanary.blob.core.windows.net/test-filesystem-e0deabad-4a6a-d767-910d-17324b90c374/test-file-d4a4aed6-7aca-e9b6-a5ca-a83b5dcbed4f?comp=lease",
-      "RequestMethod": "PUT",
-      "RequestHeaders": {
-        "Authorization": "Sanitized",
-        "traceparent": "00-21c1ec9e3a5e4e4e87ec95123ba55d8e-db8170e9d01ba940-00",
-        "User-Agent": [
-          "azsdk-net-Storage.Files.DataLake/12.1.0-dev.20200403.1",
-          "(.NET Core 4.6.28325.01; Microsoft Windows 10.0.18362 )"
-        ],
-        "x-ms-client-request-id": "2e2f087b-afcd-9077-c046-ab465331951d",
-        "x-ms-date": "Fri, 03 Apr 2020 20:59:59 GMT",
->>>>>>> 32e373e2
+        "x-ms-date": "Fri, 03 Apr 2020 20:59:59 GMT",
         "x-ms-lease-action": "acquire",
         "x-ms-lease-duration": "15",
         "x-ms-proposed-lease-id": "42f8e436-5fdd-05b2-db1c-187bd2a65a92",
         "x-ms-return-client-request-id": "true",
-<<<<<<< HEAD
-        "x-ms-version": "2019-10-10"
-=======
-        "x-ms-version": "2019-12-12"
->>>>>>> 32e373e2
-      },
-      "RequestBody": null,
-      "StatusCode": 201,
-      "ResponseHeaders": {
-        "Content-Length": "0",
-<<<<<<< HEAD
-        "Date": "Thu, 05 Mar 2020 22:17:40 GMT",
-        "ETag": "\u00220x8D7C15304BCB2D9\u0022",
-        "Last-Modified": "Thu, 05 Mar 2020 22:17:40 GMT",
-=======
+        "x-ms-version": "2019-12-12"
+      },
+      "RequestBody": null,
+      "StatusCode": 201,
+      "ResponseHeaders": {
+        "Content-Length": "0",
         "Date": "Fri, 03 Apr 2020 20:59:57 GMT",
         "ETag": "\u00220x8D7D811F7CDB820\u0022",
         "Last-Modified": "Fri, 03 Apr 2020 20:59:57 GMT",
->>>>>>> 32e373e2
         "Server": [
           "Windows-Azure-Blob/1.0",
           "Microsoft-HTTPAPI/2.0"
         ],
         "x-ms-client-request-id": "2e2f087b-afcd-9077-c046-ab465331951d",
         "x-ms-lease-id": "42f8e436-5fdd-05b2-db1c-187bd2a65a92",
-<<<<<<< HEAD
-        "x-ms-request-id": "beed4bca-601e-002f-273b-f39ff0000000",
-        "x-ms-version": "2019-10-10"
-=======
         "x-ms-request-id": "9622145b-f01e-0012-02fa-093670000000",
         "x-ms-version": "2019-12-12"
->>>>>>> 32e373e2
-      },
-      "ResponseBody": []
-    },
-    {
-<<<<<<< HEAD
-      "RequestUri": "https://seanstagehierarchical.blob.core.windows.net/test-filesystem-e0deabad-4a6a-d767-910d-17324b90c374/test-file-d4a4aed6-7aca-e9b6-a5ca-a83b5dcbed4f?comp=lease",
-      "RequestMethod": "PUT",
-      "RequestHeaders": {
-        "Authorization": "Sanitized",
-        "If-Match": "\u00220x8D7C15304BCB2D9\u0022",
-        "traceparent": "00-01e512a9759a6645b143747599ad2a09-2d27645d80938640-00",
-        "User-Agent": [
-          "azsdk-net-Storage.Files.DataLake/12.0.0-dev.20200305.1",
-          "(.NET Core 4.6.28325.01; Microsoft Windows 10.0.18363 )"
+      },
+      "ResponseBody": []
+    },
+    {
+      "RequestUri": "http://seannsecanary.blob.core.windows.net/test-filesystem-e0deabad-4a6a-d767-910d-17324b90c374/test-file-d4a4aed6-7aca-e9b6-a5ca-a83b5dcbed4f?comp=lease",
+      "RequestMethod": "PUT",
+      "RequestHeaders": {
+        "Authorization": "Sanitized",
+        "If-Match": "\u00220x8D7D811F7CDB820\u0022",
+        "traceparent": "00-adf513b3efeeda4dac46e0057fa3918b-0f4ffdaeae63e84b-00",
+        "User-Agent": [
+          "azsdk-net-Storage.Files.DataLake/12.1.0-dev.20200403.1",
+          "(.NET Core 4.6.28325.01; Microsoft Windows 10.0.18362 )"
         ],
         "x-ms-client-request-id": "1d05803e-bf8d-137c-4339-e054acb72f01",
-        "x-ms-date": "Thu, 05 Mar 2020 22:17:40 GMT",
+        "x-ms-date": "Fri, 03 Apr 2020 20:59:59 GMT",
         "x-ms-lease-action": "release",
         "x-ms-lease-id": "42f8e436-5fdd-05b2-db1c-187bd2a65a92",
         "x-ms-return-client-request-id": "true",
-        "x-ms-version": "2019-10-10"
-=======
-      "RequestUri": "http://seannsecanary.blob.core.windows.net/test-filesystem-e0deabad-4a6a-d767-910d-17324b90c374/test-file-d4a4aed6-7aca-e9b6-a5ca-a83b5dcbed4f?comp=lease",
-      "RequestMethod": "PUT",
-      "RequestHeaders": {
-        "Authorization": "Sanitized",
-        "If-Match": "\u00220x8D7D811F7CDB820\u0022",
-        "traceparent": "00-adf513b3efeeda4dac46e0057fa3918b-0f4ffdaeae63e84b-00",
-        "User-Agent": [
-          "azsdk-net-Storage.Files.DataLake/12.1.0-dev.20200403.1",
-          "(.NET Core 4.6.28325.01; Microsoft Windows 10.0.18362 )"
+        "x-ms-version": "2019-12-12"
+      },
+      "RequestBody": null,
+      "StatusCode": 200,
+      "ResponseHeaders": {
+        "Content-Length": "0",
+        "Date": "Fri, 03 Apr 2020 20:59:57 GMT",
+        "ETag": "\u00220x8D7D811F7CDB820\u0022",
+        "Last-Modified": "Fri, 03 Apr 2020 20:59:57 GMT",
+        "Server": [
+          "Windows-Azure-Blob/1.0",
+          "Microsoft-HTTPAPI/2.0"
         ],
         "x-ms-client-request-id": "1d05803e-bf8d-137c-4339-e054acb72f01",
-        "x-ms-date": "Fri, 03 Apr 2020 20:59:59 GMT",
-        "x-ms-lease-action": "release",
-        "x-ms-lease-id": "42f8e436-5fdd-05b2-db1c-187bd2a65a92",
-        "x-ms-return-client-request-id": "true",
-        "x-ms-version": "2019-12-12"
->>>>>>> 32e373e2
-      },
-      "RequestBody": null,
-      "StatusCode": 200,
-      "ResponseHeaders": {
-        "Content-Length": "0",
-<<<<<<< HEAD
-        "Date": "Thu, 05 Mar 2020 22:17:40 GMT",
-        "ETag": "\u00220x8D7C15304BCB2D9\u0022",
-        "Last-Modified": "Thu, 05 Mar 2020 22:17:40 GMT",
-=======
-        "Date": "Fri, 03 Apr 2020 20:59:57 GMT",
-        "ETag": "\u00220x8D7D811F7CDB820\u0022",
-        "Last-Modified": "Fri, 03 Apr 2020 20:59:57 GMT",
->>>>>>> 32e373e2
-        "Server": [
-          "Windows-Azure-Blob/1.0",
-          "Microsoft-HTTPAPI/2.0"
-        ],
-        "x-ms-client-request-id": "1d05803e-bf8d-137c-4339-e054acb72f01",
-<<<<<<< HEAD
-        "x-ms-request-id": "beed4bd0-601e-002f-2c3b-f39ff0000000",
-        "x-ms-version": "2019-10-10"
-=======
         "x-ms-request-id": "9622145f-f01e-0012-06fa-093670000000",
         "x-ms-version": "2019-12-12"
->>>>>>> 32e373e2
-      },
-      "ResponseBody": []
-    },
-    {
-<<<<<<< HEAD
-      "RequestUri": "https://seanstagehierarchical.blob.core.windows.net/test-filesystem-e0deabad-4a6a-d767-910d-17324b90c374?restype=container",
-      "RequestMethod": "DELETE",
-      "RequestHeaders": {
-        "Authorization": "Sanitized",
-        "traceparent": "00-6cfb98a9e843264ab9ea012446d2e625-91f3d3bc8fc9b94b-00",
-        "User-Agent": [
-          "azsdk-net-Storage.Files.DataLake/12.0.0-dev.20200305.1",
-          "(.NET Core 4.6.28325.01; Microsoft Windows 10.0.18363 )"
-        ],
-        "x-ms-client-request-id": "d308f528-772b-8a8f-ec92-86f81f1e48ee",
-        "x-ms-date": "Thu, 05 Mar 2020 22:17:40 GMT",
-        "x-ms-return-client-request-id": "true",
-        "x-ms-version": "2019-10-10"
-=======
+      },
+      "ResponseBody": []
+    },
+    {
       "RequestUri": "http://seannsecanary.blob.core.windows.net/test-filesystem-e0deabad-4a6a-d767-910d-17324b90c374?restype=container",
       "RequestMethod": "DELETE",
       "RequestHeaders": {
@@ -1261,166 +687,88 @@
         "x-ms-date": "Fri, 03 Apr 2020 20:59:59 GMT",
         "x-ms-return-client-request-id": "true",
         "x-ms-version": "2019-12-12"
->>>>>>> 32e373e2
       },
       "RequestBody": null,
       "StatusCode": 202,
       "ResponseHeaders": {
         "Content-Length": "0",
-<<<<<<< HEAD
-        "Date": "Thu, 05 Mar 2020 22:17:40 GMT",
-=======
-        "Date": "Fri, 03 Apr 2020 20:59:57 GMT",
->>>>>>> 32e373e2
+        "Date": "Fri, 03 Apr 2020 20:59:57 GMT",
         "Server": [
           "Windows-Azure-Blob/1.0",
           "Microsoft-HTTPAPI/2.0"
         ],
         "x-ms-client-request-id": "d308f528-772b-8a8f-ec92-86f81f1e48ee",
-<<<<<<< HEAD
-        "x-ms-request-id": "beed4bd5-601e-002f-313b-f39ff0000000",
-        "x-ms-version": "2019-10-10"
-=======
         "x-ms-request-id": "9622146c-f01e-0012-12fa-093670000000",
         "x-ms-version": "2019-12-12"
->>>>>>> 32e373e2
-      },
-      "ResponseBody": []
-    },
-    {
-<<<<<<< HEAD
-      "RequestUri": "https://seanstagehierarchical.blob.core.windows.net/test-filesystem-ca377725-da84-8713-d489-89523604dcaa?restype=container",
-      "RequestMethod": "PUT",
-      "RequestHeaders": {
-        "Authorization": "Sanitized",
-        "traceparent": "00-60f7feda6e8b4d489b81b0af888a405b-088b7eedba15474a-00",
-        "User-Agent": [
-          "azsdk-net-Storage.Files.DataLake/12.0.0-dev.20200305.1",
-          "(.NET Core 4.6.28325.01; Microsoft Windows 10.0.18363 )"
+      },
+      "ResponseBody": []
+    },
+    {
+      "RequestUri": "http://seannsecanary.blob.core.windows.net/test-filesystem-ca377725-da84-8713-d489-89523604dcaa?restype=container",
+      "RequestMethod": "PUT",
+      "RequestHeaders": {
+        "Authorization": "Sanitized",
+        "traceparent": "00-46bf98b6a07813468fe12e2082ab4660-3c3c22bd6c55e245-00",
+        "User-Agent": [
+          "azsdk-net-Storage.Files.DataLake/12.1.0-dev.20200403.1",
+          "(.NET Core 4.6.28325.01; Microsoft Windows 10.0.18362 )"
         ],
         "x-ms-blob-public-access": "container",
         "x-ms-client-request-id": "bf539af3-b261-4d5c-e180-ffa1ed3d53e7",
-        "x-ms-date": "Thu, 05 Mar 2020 22:17:40 GMT",
-        "x-ms-return-client-request-id": "true",
-        "x-ms-version": "2019-10-10"
-=======
-      "RequestUri": "http://seannsecanary.blob.core.windows.net/test-filesystem-ca377725-da84-8713-d489-89523604dcaa?restype=container",
-      "RequestMethod": "PUT",
-      "RequestHeaders": {
-        "Authorization": "Sanitized",
-        "traceparent": "00-46bf98b6a07813468fe12e2082ab4660-3c3c22bd6c55e245-00",
-        "User-Agent": [
-          "azsdk-net-Storage.Files.DataLake/12.1.0-dev.20200403.1",
-          "(.NET Core 4.6.28325.01; Microsoft Windows 10.0.18362 )"
-        ],
-        "x-ms-blob-public-access": "container",
-        "x-ms-client-request-id": "bf539af3-b261-4d5c-e180-ffa1ed3d53e7",
-        "x-ms-date": "Fri, 03 Apr 2020 20:59:59 GMT",
-        "x-ms-return-client-request-id": "true",
-        "x-ms-version": "2019-12-12"
->>>>>>> 32e373e2
-      },
-      "RequestBody": null,
-      "StatusCode": 201,
-      "ResponseHeaders": {
-        "Content-Length": "0",
-<<<<<<< HEAD
-        "Date": "Thu, 05 Mar 2020 22:17:40 GMT",
-        "ETag": "\u00220x8D7C1530530D2AD\u0022",
-        "Last-Modified": "Thu, 05 Mar 2020 22:17:40 GMT",
-=======
+        "x-ms-date": "Fri, 03 Apr 2020 20:59:59 GMT",
+        "x-ms-return-client-request-id": "true",
+        "x-ms-version": "2019-12-12"
+      },
+      "RequestBody": null,
+      "StatusCode": 201,
+      "ResponseHeaders": {
+        "Content-Length": "0",
         "Date": "Fri, 03 Apr 2020 20:59:57 GMT",
         "ETag": "\u00220x8D7D811F811F763\u0022",
         "Last-Modified": "Fri, 03 Apr 2020 20:59:58 GMT",
->>>>>>> 32e373e2
         "Server": [
           "Windows-Azure-Blob/1.0",
           "Microsoft-HTTPAPI/2.0"
         ],
         "x-ms-client-request-id": "bf539af3-b261-4d5c-e180-ffa1ed3d53e7",
-<<<<<<< HEAD
-        "x-ms-request-id": "b9eb77e6-001e-0016-2b3b-f364ec000000",
-        "x-ms-version": "2019-10-10"
-=======
         "x-ms-request-id": "96221474-f01e-0012-19fa-093670000000",
         "x-ms-version": "2019-12-12"
->>>>>>> 32e373e2
-      },
-      "ResponseBody": []
-    },
-    {
-<<<<<<< HEAD
-      "RequestUri": "https://seanstagehierarchical.dfs.core.windows.net/test-filesystem-ca377725-da84-8713-d489-89523604dcaa/test-file-1f3bdcb6-91f2-c83e-a106-10b382035720?resource=file",
-      "RequestMethod": "PUT",
-      "RequestHeaders": {
-        "Authorization": "Sanitized",
-        "traceparent": "00-ee8228a24667fa42b4f87a8cbc4940b4-6465f1dd78ddf84a-00",
-        "User-Agent": [
-          "azsdk-net-Storage.Files.DataLake/12.0.0-dev.20200305.1",
-          "(.NET Core 4.6.28325.01; Microsoft Windows 10.0.18363 )"
+      },
+      "ResponseBody": []
+    },
+    {
+      "RequestUri": "http://seannsecanary.dfs.core.windows.net/test-filesystem-ca377725-da84-8713-d489-89523604dcaa/test-file-1f3bdcb6-91f2-c83e-a106-10b382035720?resource=file",
+      "RequestMethod": "PUT",
+      "RequestHeaders": {
+        "Authorization": "Sanitized",
+        "traceparent": "00-540f383b5335ba4c802618c311ae8caa-a2fc293bcb329b42-00",
+        "User-Agent": [
+          "azsdk-net-Storage.Files.DataLake/12.1.0-dev.20200403.1",
+          "(.NET Core 4.6.28325.01; Microsoft Windows 10.0.18362 )"
         ],
         "x-ms-client-request-id": "535a6f7c-3c77-6283-5c8a-1d5ba2a8cade",
-        "x-ms-date": "Thu, 05 Mar 2020 22:17:41 GMT",
-        "x-ms-return-client-request-id": "true",
-        "x-ms-version": "2019-10-10"
-=======
-      "RequestUri": "http://seannsecanary.dfs.core.windows.net/test-filesystem-ca377725-da84-8713-d489-89523604dcaa/test-file-1f3bdcb6-91f2-c83e-a106-10b382035720?resource=file",
-      "RequestMethod": "PUT",
-      "RequestHeaders": {
-        "Authorization": "Sanitized",
-        "traceparent": "00-540f383b5335ba4c802618c311ae8caa-a2fc293bcb329b42-00",
-        "User-Agent": [
-          "azsdk-net-Storage.Files.DataLake/12.1.0-dev.20200403.1",
-          "(.NET Core 4.6.28325.01; Microsoft Windows 10.0.18362 )"
-        ],
-        "x-ms-client-request-id": "535a6f7c-3c77-6283-5c8a-1d5ba2a8cade",
-        "x-ms-date": "Fri, 03 Apr 2020 20:59:59 GMT",
-        "x-ms-return-client-request-id": "true",
-        "x-ms-version": "2019-12-12"
->>>>>>> 32e373e2
-      },
-      "RequestBody": null,
-      "StatusCode": 201,
-      "ResponseHeaders": {
-        "Content-Length": "0",
-<<<<<<< HEAD
-        "Date": "Thu, 05 Mar 2020 22:17:40 GMT",
-        "ETag": "\u00220x8D7C1530566449A\u0022",
-        "Last-Modified": "Thu, 05 Mar 2020 22:17:41 GMT",
-=======
+        "x-ms-date": "Fri, 03 Apr 2020 20:59:59 GMT",
+        "x-ms-return-client-request-id": "true",
+        "x-ms-version": "2019-12-12"
+      },
+      "RequestBody": null,
+      "StatusCode": 201,
+      "ResponseHeaders": {
+        "Content-Length": "0",
         "Date": "Fri, 03 Apr 2020 20:59:57 GMT",
         "ETag": "\u00220x8D7D811F8212C7A\u0022",
         "Last-Modified": "Fri, 03 Apr 2020 20:59:58 GMT",
->>>>>>> 32e373e2
         "Server": [
           "Windows-Azure-HDFS/1.0",
           "Microsoft-HTTPAPI/2.0"
         ],
         "x-ms-client-request-id": "535a6f7c-3c77-6283-5c8a-1d5ba2a8cade",
-<<<<<<< HEAD
-        "x-ms-request-id": "6c255611-a01f-0020-3a3b-f3e99c000000",
-        "x-ms-version": "2019-10-10"
-=======
         "x-ms-request-id": "fa440016-201f-0097-3afa-091bad000000",
         "x-ms-version": "2019-12-12"
->>>>>>> 32e373e2
-      },
-      "ResponseBody": []
-    },
-    {
-<<<<<<< HEAD
-      "RequestUri": "https://seanstagehierarchical.blob.core.windows.net/test-filesystem-ca377725-da84-8713-d489-89523604dcaa/test-file-1f3bdcb6-91f2-c83e-a106-10b382035720?comp=lease",
-      "RequestMethod": "PUT",
-      "RequestHeaders": {
-        "Authorization": "Sanitized",
-        "traceparent": "00-f2600de8280d5649875270849e7ca828-62a0ac30e965d04a-00",
-        "User-Agent": [
-          "azsdk-net-Storage.Files.DataLake/12.0.0-dev.20200305.1",
-          "(.NET Core 4.6.28325.01; Microsoft Windows 10.0.18363 )"
-        ],
-        "x-ms-client-request-id": "7e05f613-68c0-c59c-38c0-c045c070a54c",
-        "x-ms-date": "Thu, 05 Mar 2020 22:17:41 GMT",
-=======
+      },
+      "ResponseBody": []
+    },
+    {
       "RequestUri": "http://seannsecanary.blob.core.windows.net/test-filesystem-ca377725-da84-8713-d489-89523604dcaa/test-file-1f3bdcb6-91f2-c83e-a106-10b382035720?comp=lease",
       "RequestMethod": "PUT",
       "RequestHeaders": {
@@ -1432,69 +780,36 @@
         ],
         "x-ms-client-request-id": "7e05f613-68c0-c59c-38c0-c045c070a54c",
         "x-ms-date": "Fri, 03 Apr 2020 21:00:00 GMT",
->>>>>>> 32e373e2
         "x-ms-lease-action": "acquire",
         "x-ms-lease-duration": "15",
         "x-ms-proposed-lease-id": "da73de29-b7df-9936-9331-7c13bc0f6b6d",
         "x-ms-return-client-request-id": "true",
-<<<<<<< HEAD
-        "x-ms-version": "2019-10-10"
-=======
-        "x-ms-version": "2019-12-12"
->>>>>>> 32e373e2
-      },
-      "RequestBody": null,
-      "StatusCode": 201,
-      "ResponseHeaders": {
-        "Content-Length": "0",
-<<<<<<< HEAD
-        "Date": "Thu, 05 Mar 2020 22:17:40 GMT",
-        "ETag": "\u00220x8D7C1530566449A\u0022",
-        "Last-Modified": "Thu, 05 Mar 2020 22:17:41 GMT",
-=======
+        "x-ms-version": "2019-12-12"
+      },
+      "RequestBody": null,
+      "StatusCode": 201,
+      "ResponseHeaders": {
+        "Content-Length": "0",
         "Date": "Fri, 03 Apr 2020 20:59:57 GMT",
         "ETag": "\u00220x8D7D811F8212C7A\u0022",
         "Last-Modified": "Fri, 03 Apr 2020 20:59:58 GMT",
->>>>>>> 32e373e2
         "Server": [
           "Windows-Azure-Blob/1.0",
           "Microsoft-HTTPAPI/2.0"
         ],
         "x-ms-client-request-id": "7e05f613-68c0-c59c-38c0-c045c070a54c",
         "x-ms-lease-id": "da73de29-b7df-9936-9331-7c13bc0f6b6d",
-<<<<<<< HEAD
-        "x-ms-request-id": "b9eb780e-001e-0016-4e3b-f364ec000000",
-        "x-ms-version": "2019-10-10"
-=======
         "x-ms-request-id": "9622148f-f01e-0012-2dfa-093670000000",
         "x-ms-version": "2019-12-12"
->>>>>>> 32e373e2
-      },
-      "ResponseBody": []
-    },
-    {
-<<<<<<< HEAD
-      "RequestUri": "https://seanstagehierarchical.blob.core.windows.net/test-filesystem-ca377725-da84-8713-d489-89523604dcaa/test-file-1f3bdcb6-91f2-c83e-a106-10b382035720?comp=lease",
-=======
+      },
+      "ResponseBody": []
+    },
+    {
       "RequestUri": "http://seannsecanary.blob.core.windows.net/test-filesystem-ca377725-da84-8713-d489-89523604dcaa/test-file-1f3bdcb6-91f2-c83e-a106-10b382035720?comp=lease",
->>>>>>> 32e373e2
       "RequestMethod": "PUT",
       "RequestHeaders": {
         "Authorization": "Sanitized",
         "If-None-Match": "\u0022garbage\u0022",
-<<<<<<< HEAD
-        "traceparent": "00-eae7f8726df1ac4ea539db9d2c2ed01a-d3be66de407e994b-00",
-        "User-Agent": [
-          "azsdk-net-Storage.Files.DataLake/12.0.0-dev.20200305.1",
-          "(.NET Core 4.6.28325.01; Microsoft Windows 10.0.18363 )"
-        ],
-        "x-ms-client-request-id": "c5ff81ca-ed09-5bad-f771-dae84262301f",
-        "x-ms-date": "Thu, 05 Mar 2020 22:17:41 GMT",
-        "x-ms-lease-action": "release",
-        "x-ms-lease-id": "da73de29-b7df-9936-9331-7c13bc0f6b6d",
-        "x-ms-return-client-request-id": "true",
-        "x-ms-version": "2019-10-10"
-=======
         "traceparent": "00-1f026e421e7cc44992f27420607a9e66-3474d1427c141c47-00",
         "User-Agent": [
           "azsdk-net-Storage.Files.DataLake/12.1.0-dev.20200403.1",
@@ -1506,52 +821,25 @@
         "x-ms-lease-id": "da73de29-b7df-9936-9331-7c13bc0f6b6d",
         "x-ms-return-client-request-id": "true",
         "x-ms-version": "2019-12-12"
->>>>>>> 32e373e2
       },
       "RequestBody": null,
       "StatusCode": 200,
       "ResponseHeaders": {
         "Content-Length": "0",
-<<<<<<< HEAD
-        "Date": "Thu, 05 Mar 2020 22:17:41 GMT",
-        "ETag": "\u00220x8D7C1530566449A\u0022",
-        "Last-Modified": "Thu, 05 Mar 2020 22:17:41 GMT",
-=======
         "Date": "Fri, 03 Apr 2020 20:59:57 GMT",
         "ETag": "\u00220x8D7D811F8212C7A\u0022",
         "Last-Modified": "Fri, 03 Apr 2020 20:59:58 GMT",
->>>>>>> 32e373e2
         "Server": [
           "Windows-Azure-Blob/1.0",
           "Microsoft-HTTPAPI/2.0"
         ],
         "x-ms-client-request-id": "c5ff81ca-ed09-5bad-f771-dae84262301f",
-<<<<<<< HEAD
-        "x-ms-request-id": "b9eb7814-001e-0016-543b-f364ec000000",
-        "x-ms-version": "2019-10-10"
-=======
         "x-ms-request-id": "962214a3-f01e-0012-3efa-093670000000",
         "x-ms-version": "2019-12-12"
->>>>>>> 32e373e2
-      },
-      "ResponseBody": []
-    },
-    {
-<<<<<<< HEAD
-      "RequestUri": "https://seanstagehierarchical.blob.core.windows.net/test-filesystem-ca377725-da84-8713-d489-89523604dcaa?restype=container",
-      "RequestMethod": "DELETE",
-      "RequestHeaders": {
-        "Authorization": "Sanitized",
-        "traceparent": "00-c1f395e4e399b748a71fd1b00f91c02a-8945efed208f9b4b-00",
-        "User-Agent": [
-          "azsdk-net-Storage.Files.DataLake/12.0.0-dev.20200305.1",
-          "(.NET Core 4.6.28325.01; Microsoft Windows 10.0.18363 )"
-        ],
-        "x-ms-client-request-id": "3e7b1b27-e070-3043-023b-17ffdd4ce3d3",
-        "x-ms-date": "Thu, 05 Mar 2020 22:17:41 GMT",
-        "x-ms-return-client-request-id": "true",
-        "x-ms-version": "2019-10-10"
-=======
+      },
+      "ResponseBody": []
+    },
+    {
       "RequestUri": "http://seannsecanary.blob.core.windows.net/test-filesystem-ca377725-da84-8713-d489-89523604dcaa?restype=container",
       "RequestMethod": "DELETE",
       "RequestHeaders": {
@@ -1565,42 +853,26 @@
         "x-ms-date": "Fri, 03 Apr 2020 21:00:00 GMT",
         "x-ms-return-client-request-id": "true",
         "x-ms-version": "2019-12-12"
->>>>>>> 32e373e2
       },
       "RequestBody": null,
       "StatusCode": 202,
       "ResponseHeaders": {
         "Content-Length": "0",
-<<<<<<< HEAD
-        "Date": "Thu, 05 Mar 2020 22:17:41 GMT",
-=======
-        "Date": "Fri, 03 Apr 2020 20:59:57 GMT",
->>>>>>> 32e373e2
+        "Date": "Fri, 03 Apr 2020 20:59:57 GMT",
         "Server": [
           "Windows-Azure-Blob/1.0",
           "Microsoft-HTTPAPI/2.0"
         ],
         "x-ms-client-request-id": "3e7b1b27-e070-3043-023b-17ffdd4ce3d3",
-<<<<<<< HEAD
-        "x-ms-request-id": "b9eb7816-001e-0016-563b-f364ec000000",
-        "x-ms-version": "2019-10-10"
-=======
         "x-ms-request-id": "962214a8-f01e-0012-43fa-093670000000",
         "x-ms-version": "2019-12-12"
->>>>>>> 32e373e2
       },
       "ResponseBody": []
     }
   ],
   "Variables": {
-<<<<<<< HEAD
-    "DateTimeOffsetNow": "2020-03-05T14:17:36.8605771-08:00",
-    "RandomSeed": "1484828710",
-    "Storage_TestConfigHierarchicalNamespace": "NamespaceTenant\nseanstagehierarchical\nU2FuaXRpemVk\nhttps://seanstagehierarchical.blob.core.windows.net\nhttp://seanstagehierarchical.file.core.windows.net\nhttp://seanstagehierarchical.queue.core.windows.net\nhttp://seanstagehierarchical.table.core.windows.net\n\n\n\n\nhttp://seanstagehierarchical-secondary.blob.core.windows.net\nhttp://seanstagehierarchical-secondary.file.core.windows.net\nhttp://seanstagehierarchical-secondary.queue.core.windows.net\nhttp://seanstagehierarchical-secondary.table.core.windows.net\n68390a19-a643-458b-b726-408abf67b4fc\nSanitized\n72f988bf-86f1-41af-91ab-2d7cd011db47\nhttps://login.microsoftonline.com/\nCloud\nBlobEndpoint=https://seanstagehierarchical.blob.core.windows.net/;QueueEndpoint=http://seanstagehierarchical.queue.core.windows.net/;FileEndpoint=http://seanstagehierarchical.file.core.windows.net/;BlobSecondaryEndpoint=http://seanstagehierarchical-secondary.blob.core.windows.net/;QueueSecondaryEndpoint=http://seanstagehierarchical-secondary.queue.core.windows.net/;FileSecondaryEndpoint=http://seanstagehierarchical-secondary.file.core.windows.net/;AccountName=seanstagehierarchical;AccountKey=Sanitized\n"
-=======
     "DateTimeOffsetNow": "2020-04-03T13:59:57.9103181-07:00",
     "RandomSeed": "1484828710",
     "Storage_TestConfigHierarchicalNamespace": "NamespaceTenant\nseannsecanary\nU2FuaXRpemVk\nhttp://seannsecanary.blob.core.windows.net\nhttp://seannsecanary.file.core.windows.net\nhttp://seannsecanary.queue.core.windows.net\nhttp://seannsecanary.table.core.windows.net\n\n\n\n\nhttp://seannsecanary-secondary.blob.core.windows.net\nhttp://seannsecanary-secondary.file.core.windows.net\nhttp://seannsecanary-secondary.queue.core.windows.net\nhttp://seannsecanary-secondary.table.core.windows.net\n68390a19-a643-458b-b726-408abf67b4fc\nSanitized\n72f988bf-86f1-41af-91ab-2d7cd011db47\nhttps://login.microsoftonline.com/\nCloud\nBlobEndpoint=http://seannsecanary.blob.core.windows.net/;QueueEndpoint=http://seannsecanary.queue.core.windows.net/;FileEndpoint=http://seannsecanary.file.core.windows.net/;BlobSecondaryEndpoint=http://seannsecanary-secondary.blob.core.windows.net/;QueueSecondaryEndpoint=http://seannsecanary-secondary.queue.core.windows.net/;FileSecondaryEndpoint=http://seannsecanary-secondary.file.core.windows.net/;AccountName=seannsecanary;AccountKey=Sanitized\n"
->>>>>>> 32e373e2
   }
 }