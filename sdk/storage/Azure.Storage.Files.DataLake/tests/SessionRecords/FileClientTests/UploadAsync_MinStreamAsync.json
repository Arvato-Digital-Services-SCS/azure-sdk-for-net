{
  "Entries": [
    {
<<<<<<< HEAD
      "RequestUri": "https://seanstagehierarchical.blob.core.windows.net/test-filesystem-e616bfb8-4884-b6b1-461d-90a8709e87b3?restype=container",
      "RequestMethod": "PUT",
      "RequestHeaders": {
        "Authorization": "Sanitized",
        "traceparent": "00-c6b5d707b99e5444ad1963e6be61a63a-529ad17656fc4748-00",
        "User-Agent": [
          "azsdk-net-Storage.Files.DataLake/12.0.0-dev.20200305.1",
          "(.NET Core 4.6.28325.01; Microsoft Windows 10.0.18363 )"
        ],
        "x-ms-blob-public-access": "container",
        "x-ms-client-request-id": "244819d3-33eb-2cf5-06eb-7584fa9260a3",
        "x-ms-date": "Thu, 05 Mar 2020 22:23:14 GMT",
        "x-ms-return-client-request-id": "true",
        "x-ms-version": "2019-10-10"
=======
      "RequestUri": "http://seannsecanary.blob.core.windows.net/test-filesystem-e616bfb8-4884-b6b1-461d-90a8709e87b3?restype=container",
      "RequestMethod": "PUT",
      "RequestHeaders": {
        "Authorization": "Sanitized",
        "traceparent": "00-11e6dd837122894587a8c294a55cf9ee-658bbd66dda20149-00",
        "User-Agent": [
          "azsdk-net-Storage.Files.DataLake/12.1.0-dev.20200403.1",
          "(.NET Core 4.6.28325.01; Microsoft Windows 10.0.18362 )"
        ],
        "x-ms-blob-public-access": "container",
        "x-ms-client-request-id": "244819d3-33eb-2cf5-06eb-7584fa9260a3",
        "x-ms-date": "Fri, 03 Apr 2020 21:03:46 GMT",
        "x-ms-return-client-request-id": "true",
        "x-ms-version": "2019-12-12"
>>>>>>> 32e373e2
      },
      "RequestBody": null,
      "StatusCode": 201,
      "ResponseHeaders": {
        "Content-Length": "0",
<<<<<<< HEAD
        "Date": "Thu, 05 Mar 2020 22:23:14 GMT",
        "ETag": "\u00220x8D7C153CBD5D76E\u0022",
        "Last-Modified": "Thu, 05 Mar 2020 22:23:14 GMT",
=======
        "Date": "Fri, 03 Apr 2020 21:03:45 GMT",
        "ETag": "\u00220x8D7D8127F6DCA1A\u0022",
        "Last-Modified": "Fri, 03 Apr 2020 21:03:45 GMT",
>>>>>>> 32e373e2
        "Server": [
          "Windows-Azure-Blob/1.0",
          "Microsoft-HTTPAPI/2.0"
        ],
        "x-ms-client-request-id": "244819d3-33eb-2cf5-06eb-7584fa9260a3",
<<<<<<< HEAD
        "x-ms-request-id": "fcb3b1d3-001e-0039-1f3c-f36927000000",
        "x-ms-version": "2019-10-10"
=======
        "x-ms-request-id": "96227abf-f01e-0012-4bfb-093670000000",
        "x-ms-version": "2019-12-12"
>>>>>>> 32e373e2
      },
      "ResponseBody": []
    },
    {
<<<<<<< HEAD
      "RequestUri": "https://seanstagehierarchical.dfs.core.windows.net/test-filesystem-e616bfb8-4884-b6b1-461d-90a8709e87b3/test-file-46d38e4e-7de2-e699-5247-6bac3f356d72?resource=file",
=======
      "RequestUri": "http://seannsecanary.dfs.core.windows.net/test-filesystem-e616bfb8-4884-b6b1-461d-90a8709e87b3/test-file-46d38e4e-7de2-e699-5247-6bac3f356d72?resource=file",
>>>>>>> 32e373e2
      "RequestMethod": "PUT",
      "RequestHeaders": {
        "Authorization": "Sanitized",
        "If-None-Match": "*",
        "User-Agent": [
<<<<<<< HEAD
          "azsdk-net-Storage.Files.DataLake/12.0.0-dev.20200305.1",
          "(.NET Core 4.6.28325.01; Microsoft Windows 10.0.18363 )"
        ],
        "x-ms-client-request-id": "1069c69e-f06a-4253-adf3-70ca1e38f157",
        "x-ms-date": "Thu, 05 Mar 2020 22:23:14 GMT",
        "x-ms-return-client-request-id": "true",
        "x-ms-version": "2019-10-10"
=======
          "azsdk-net-Storage.Files.DataLake/12.1.0-dev.20200403.1",
          "(.NET Core 4.6.28325.01; Microsoft Windows 10.0.18362 )"
        ],
        "x-ms-client-request-id": "1069c69e-f06a-4253-adf3-70ca1e38f157",
        "x-ms-date": "Fri, 03 Apr 2020 21:03:47 GMT",
        "x-ms-return-client-request-id": "true",
        "x-ms-version": "2019-12-12"
>>>>>>> 32e373e2
      },
      "RequestBody": null,
      "StatusCode": 201,
      "ResponseHeaders": {
        "Content-Length": "0",
<<<<<<< HEAD
        "Date": "Thu, 05 Mar 2020 22:23:13 GMT",
        "ETag": "\u00220x8D7C153CC0982BA\u0022",
        "Last-Modified": "Thu, 05 Mar 2020 22:23:14 GMT",
=======
        "Date": "Fri, 03 Apr 2020 21:03:45 GMT",
        "ETag": "\u00220x8D7D8127F8A1CE6\u0022",
        "Last-Modified": "Fri, 03 Apr 2020 21:03:45 GMT",
>>>>>>> 32e373e2
        "Server": [
          "Windows-Azure-HDFS/1.0",
          "Microsoft-HTTPAPI/2.0"
        ],
        "x-ms-client-request-id": "1069c69e-f06a-4253-adf3-70ca1e38f157",
<<<<<<< HEAD
        "x-ms-request-id": "24a7b36e-e01f-0021-703c-f3b640000000",
        "x-ms-version": "2019-10-10"
=======
        "x-ms-request-id": "fa44036a-201f-0097-77fb-091bad000000",
        "x-ms-version": "2019-12-12"
>>>>>>> 32e373e2
      },
      "ResponseBody": []
    },
    {
<<<<<<< HEAD
      "RequestUri": "https://seanstagehierarchical.dfs.core.windows.net/test-filesystem-e616bfb8-4884-b6b1-461d-90a8709e87b3/test-file-46d38e4e-7de2-e699-5247-6bac3f356d72?action=append\u0026position=0",
=======
      "RequestUri": "http://seannsecanary.dfs.core.windows.net/test-filesystem-e616bfb8-4884-b6b1-461d-90a8709e87b3/test-file-46d38e4e-7de2-e699-5247-6bac3f356d72?action=append\u0026position=0",
>>>>>>> 32e373e2
      "RequestMethod": "PATCH",
      "RequestHeaders": {
        "Authorization": "Sanitized",
        "Content-Length": "1024",
        "User-Agent": [
<<<<<<< HEAD
          "azsdk-net-Storage.Files.DataLake/12.0.0-dev.20200305.1",
          "(.NET Core 4.6.28325.01; Microsoft Windows 10.0.18363 )"
        ],
        "x-ms-client-request-id": "a9c74d52-57db-8550-2039-8650a94d7f3a",
        "x-ms-date": "Thu, 05 Mar 2020 22:23:14 GMT",
        "x-ms-return-client-request-id": "true",
        "x-ms-version": "2019-10-10"
=======
          "azsdk-net-Storage.Files.DataLake/12.1.0-dev.20200403.1",
          "(.NET Core 4.6.28325.01; Microsoft Windows 10.0.18362 )"
        ],
        "x-ms-client-request-id": "a9c74d52-57db-8550-2039-8650a94d7f3a",
        "x-ms-date": "Fri, 03 Apr 2020 21:03:47 GMT",
        "x-ms-return-client-request-id": "true",
        "x-ms-version": "2019-12-12"
>>>>>>> 32e373e2
      },
      "RequestBody": "rF7VV1Vix64xFP/BXejU6XZlLroBK09Vf2LSpMdI7dB9AtibvAlN68YkFM1\u002B2Ihpc4I12QaycYAPgNfzkCPn6CcuQ1oPOC1tGEP03BaB1qfZaDBFExTJy5FYizsxWVujPSylUJQuWjpUyMDDvZRpjaowGSfyodUTZHjItq3yPL7oUZ/q24YSqw728EtTBg397v6QAEAzsJtXkuwcZaONYosC22z1f7EkHm4Z/LCJwF5qy8ivYTt\u002BtKADkkma9UZqaY6/UCqhB29MbOLSGbTrzdKNspnb3gFQhCbL8u1oiignr5Miym8zycNYYvVZrJrsF8R3DEOsjoqMb8wD1RWC4\u002BG5qmogyQNiWunVgnsM9teM3too8X7leyAIlVujL/Ou1n8TnwIwzE7BFLFa1gwPgHj0d/Y7WfFj1C5KGDOnvyr1J6v7\u002BVbVWxKLZt3MiqQT\u002BBTjrrj9cnyNr8vT5bMbGlSHZa9gE4chHxvjsPMUl0mKNiAfxBFx97UubkmLAXZfcEyIRSX1s\u002BSNwY\u002BcGcGJeBiBSa\u002BT\u002B1VDFW35MaU9lR2lhECnjFIklIM7kgKB1N7zpfUxCbjHzHT2RC\u002B4\u002B4E/Tytx95SB4ezFXbQrV2lSwUCOBoyvDItk3rjMsEcibJkC/ELXD91JcsMIa6wEm3QKpILvKfX0j0OfDRnctTGko/EaKFsme7FjRZTIpqDfYEJDwQzFM0KkDW3/NwLEbL2SZMi76XIZ4yjQi\u002BNgLOiiwKzWmfMk32\u002BudhvuJkOvntjWNkLYI3fPKd3j9KdfQ\u002BGEXXdV7dPJboRYDXJXK7zlIe0LivWlypw1Bm8VQOvITzI5acnMWbEFDci\u002BfxYEeP4g/tK6U7nr35LaIOZjsy2YkL4/HcLzGMc8Bnwt5kqGMI5x9UEYDft5TYo28TjKoVmaJe9YxVo8LeYKfk08vvhIVPBY8r7sf4LDxs83vCaPcWQjk8FbLWozNMdbDY\u002BtPI\u002BR7pxIca6arqVslP\u002BLBHC/ewzoGSo37SaFJb72kXLzFYk/ps2JRgC2iOUb7plrqDBWm5KCxCNlWgF2wkvwpB0zeX91S16iNTQMMpFFHP\u002BNGX2NoPXfcFBm2kvME4O0xuTH53QZ9lzSs2VddpKRHz4B6KnOYgMnUwkvD3AS1iKwV2utfTSKdCMgu\u002ByPgvm91LsNyira5WTgn5Nr6ubsv91DrB8n5KEJdnSFraYXmNEPcTq1BQv31nEHzd2hH4k8NPwOTNXalvAaA1O2VTe\u002ByAfCW3msN7nSTNatIBfDaFfrSHmpCEv7NdtKmwK3QIE5SATW3sQQkP1CPAD/LXXZVpr8ywy\u002BFMC8xiadYZu3GwtVc9cS7YmS2rh8Z8xL/AdlcERoug==",
      "StatusCode": 202,
      "ResponseHeaders": {
        "Content-Length": "0",
<<<<<<< HEAD
        "Date": "Thu, 05 Mar 2020 22:23:13 GMT",
=======
        "Date": "Fri, 03 Apr 2020 21:03:45 GMT",
>>>>>>> 32e373e2
        "Server": [
          "Windows-Azure-HDFS/1.0",
          "Microsoft-HTTPAPI/2.0"
        ],
        "x-ms-client-request-id": "a9c74d52-57db-8550-2039-8650a94d7f3a",
<<<<<<< HEAD
        "x-ms-request-id": "24a7b36f-e01f-0021-713c-f3b640000000",
        "x-ms-request-server-encrypted": "true",
        "x-ms-version": "2019-10-10"
=======
        "x-ms-request-id": "fa44036b-201f-0097-78fb-091bad000000",
        "x-ms-request-server-encrypted": "true",
        "x-ms-version": "2019-12-12"
>>>>>>> 32e373e2
      },
      "ResponseBody": []
    },
    {
<<<<<<< HEAD
      "RequestUri": "https://seanstagehierarchical.dfs.core.windows.net/test-filesystem-e616bfb8-4884-b6b1-461d-90a8709e87b3/test-file-46d38e4e-7de2-e699-5247-6bac3f356d72?action=flush\u0026position=1024",
=======
      "RequestUri": "http://seannsecanary.dfs.core.windows.net/test-filesystem-e616bfb8-4884-b6b1-461d-90a8709e87b3/test-file-46d38e4e-7de2-e699-5247-6bac3f356d72?action=flush\u0026position=1024",
>>>>>>> 32e373e2
      "RequestMethod": "PATCH",
      "RequestHeaders": {
        "Authorization": "Sanitized",
        "Content-Length": "0",
        "User-Agent": [
<<<<<<< HEAD
          "azsdk-net-Storage.Files.DataLake/12.0.0-dev.20200305.1",
          "(.NET Core 4.6.28325.01; Microsoft Windows 10.0.18363 )"
        ],
        "x-ms-client-request-id": "d1781948-4770-f77b-1010-bfbd1c7d2a23",
        "x-ms-date": "Thu, 05 Mar 2020 22:23:14 GMT",
        "x-ms-return-client-request-id": "true",
        "x-ms-version": "2019-10-10"
=======
          "azsdk-net-Storage.Files.DataLake/12.1.0-dev.20200403.1",
          "(.NET Core 4.6.28325.01; Microsoft Windows 10.0.18362 )"
        ],
        "x-ms-client-request-id": "d1781948-4770-f77b-1010-bfbd1c7d2a23",
        "x-ms-date": "Fri, 03 Apr 2020 21:03:47 GMT",
        "x-ms-return-client-request-id": "true",
        "x-ms-version": "2019-12-12"
>>>>>>> 32e373e2
      },
      "RequestBody": null,
      "StatusCode": 200,
      "ResponseHeaders": {
        "Content-Length": "0",
<<<<<<< HEAD
        "Date": "Thu, 05 Mar 2020 22:23:13 GMT",
        "ETag": "\u00220x8D7C153CC23C4EA\u0022",
        "Last-Modified": "Thu, 05 Mar 2020 22:23:14 GMT",
=======
        "Date": "Fri, 03 Apr 2020 21:03:45 GMT",
        "ETag": "\u00220x8D7D8127FAE1707\u0022",
        "Last-Modified": "Fri, 03 Apr 2020 21:03:45 GMT",
>>>>>>> 32e373e2
        "Server": [
          "Windows-Azure-HDFS/1.0",
          "Microsoft-HTTPAPI/2.0"
        ],
        "x-ms-client-request-id": "d1781948-4770-f77b-1010-bfbd1c7d2a23",
<<<<<<< HEAD
        "x-ms-request-id": "24a7b370-e01f-0021-723c-f3b640000000",
        "x-ms-request-server-encrypted": "true",
        "x-ms-version": "2019-10-10"
=======
        "x-ms-request-id": "fa44036c-201f-0097-79fb-091bad000000",
        "x-ms-request-server-encrypted": "true",
        "x-ms-version": "2019-12-12"
>>>>>>> 32e373e2
      },
      "ResponseBody": []
    },
    {
<<<<<<< HEAD
      "RequestUri": "https://seanstagehierarchical.blob.core.windows.net/test-filesystem-e616bfb8-4884-b6b1-461d-90a8709e87b3/test-file-46d38e4e-7de2-e699-5247-6bac3f356d72",
=======
      "RequestUri": "http://seannsecanary.blob.core.windows.net/test-filesystem-e616bfb8-4884-b6b1-461d-90a8709e87b3/test-file-46d38e4e-7de2-e699-5247-6bac3f356d72",
>>>>>>> 32e373e2
      "RequestMethod": "GET",
      "RequestHeaders": {
        "Authorization": "Sanitized",
        "User-Agent": [
<<<<<<< HEAD
          "azsdk-net-Storage.Files.DataLake/12.0.0-dev.20200305.1",
          "(.NET Core 4.6.28325.01; Microsoft Windows 10.0.18363 )"
        ],
        "x-ms-client-request-id": "8f08b412-aed5-f6c9-8e44-af4e0904de7b",
        "x-ms-date": "Thu, 05 Mar 2020 22:23:14 GMT",
        "x-ms-range": "bytes=0-268435455",
        "x-ms-return-client-request-id": "true",
        "x-ms-version": "2019-10-10"
=======
          "azsdk-net-Storage.Files.DataLake/12.1.0-dev.20200403.1",
          "(.NET Core 4.6.28325.01; Microsoft Windows 10.0.18362 )"
        ],
        "x-ms-client-request-id": "8f08b412-aed5-f6c9-8e44-af4e0904de7b",
        "x-ms-date": "Fri, 03 Apr 2020 21:03:47 GMT",
        "x-ms-range": "bytes=0-268435455",
        "x-ms-return-client-request-id": "true",
        "x-ms-version": "2019-12-12"
>>>>>>> 32e373e2
      },
      "RequestBody": null,
      "StatusCode": 206,
      "ResponseHeaders": {
        "Accept-Ranges": "bytes",
        "Content-Length": "1024",
        "Content-Range": "bytes 0-1023/1024",
        "Content-Type": "application/octet-stream",
<<<<<<< HEAD
        "Date": "Thu, 05 Mar 2020 22:23:14 GMT",
        "ETag": "\u00220x8D7C153CC23C4EA\u0022",
        "Last-Modified": "Thu, 05 Mar 2020 22:23:14 GMT",
=======
        "Date": "Fri, 03 Apr 2020 21:03:45 GMT",
        "ETag": "\u00220x8D7D8127FAE1707\u0022",
        "Last-Modified": "Fri, 03 Apr 2020 21:03:45 GMT",
>>>>>>> 32e373e2
        "Server": [
          "Windows-Azure-Blob/1.0",
          "Microsoft-HTTPAPI/2.0"
        ],
        "x-ms-blob-type": "BlockBlob",
        "x-ms-client-request-id": "8f08b412-aed5-f6c9-8e44-af4e0904de7b",
<<<<<<< HEAD
        "x-ms-creation-time": "Thu, 05 Mar 2020 22:23:14 GMT",
        "x-ms-lease-state": "available",
        "x-ms-lease-status": "unlocked",
        "x-ms-request-id": "fcb3b1ee-001e-0039-353c-f36927000000",
        "x-ms-server-encrypted": "true",
        "x-ms-version": "2019-10-10"
=======
        "x-ms-creation-time": "Fri, 03 Apr 2020 21:03:45 GMT",
        "x-ms-lease-state": "available",
        "x-ms-lease-status": "unlocked",
        "x-ms-request-id": "96227b06-f01e-0012-80fb-093670000000",
        "x-ms-server-encrypted": "true",
        "x-ms-version": "2019-12-12"
>>>>>>> 32e373e2
      },
      "ResponseBody": "rF7VV1Vix64xFP/BXejU6XZlLroBK09Vf2LSpMdI7dB9AtibvAlN68YkFM1\u002B2Ihpc4I12QaycYAPgNfzkCPn6CcuQ1oPOC1tGEP03BaB1qfZaDBFExTJy5FYizsxWVujPSylUJQuWjpUyMDDvZRpjaowGSfyodUTZHjItq3yPL7oUZ/q24YSqw728EtTBg397v6QAEAzsJtXkuwcZaONYosC22z1f7EkHm4Z/LCJwF5qy8ivYTt\u002BtKADkkma9UZqaY6/UCqhB29MbOLSGbTrzdKNspnb3gFQhCbL8u1oiignr5Miym8zycNYYvVZrJrsF8R3DEOsjoqMb8wD1RWC4\u002BG5qmogyQNiWunVgnsM9teM3too8X7leyAIlVujL/Ou1n8TnwIwzE7BFLFa1gwPgHj0d/Y7WfFj1C5KGDOnvyr1J6v7\u002BVbVWxKLZt3MiqQT\u002BBTjrrj9cnyNr8vT5bMbGlSHZa9gE4chHxvjsPMUl0mKNiAfxBFx97UubkmLAXZfcEyIRSX1s\u002BSNwY\u002BcGcGJeBiBSa\u002BT\u002B1VDFW35MaU9lR2lhECnjFIklIM7kgKB1N7zpfUxCbjHzHT2RC\u002B4\u002B4E/Tytx95SB4ezFXbQrV2lSwUCOBoyvDItk3rjMsEcibJkC/ELXD91JcsMIa6wEm3QKpILvKfX0j0OfDRnctTGko/EaKFsme7FjRZTIpqDfYEJDwQzFM0KkDW3/NwLEbL2SZMi76XIZ4yjQi\u002BNgLOiiwKzWmfMk32\u002BudhvuJkOvntjWNkLYI3fPKd3j9KdfQ\u002BGEXXdV7dPJboRYDXJXK7zlIe0LivWlypw1Bm8VQOvITzI5acnMWbEFDci\u002BfxYEeP4g/tK6U7nr35LaIOZjsy2YkL4/HcLzGMc8Bnwt5kqGMI5x9UEYDft5TYo28TjKoVmaJe9YxVo8LeYKfk08vvhIVPBY8r7sf4LDxs83vCaPcWQjk8FbLWozNMdbDY\u002BtPI\u002BR7pxIca6arqVslP\u002BLBHC/ewzoGSo37SaFJb72kXLzFYk/ps2JRgC2iOUb7plrqDBWm5KCxCNlWgF2wkvwpB0zeX91S16iNTQMMpFFHP\u002BNGX2NoPXfcFBm2kvME4O0xuTH53QZ9lzSs2VddpKRHz4B6KnOYgMnUwkvD3AS1iKwV2utfTSKdCMgu\u002ByPgvm91LsNyira5WTgn5Nr6ubsv91DrB8n5KEJdnSFraYXmNEPcTq1BQv31nEHzd2hH4k8NPwOTNXalvAaA1O2VTe\u002ByAfCW3msN7nSTNatIBfDaFfrSHmpCEv7NdtKmwK3QIE5SATW3sQQkP1CPAD/LXXZVpr8ywy\u002BFMC8xiadYZu3GwtVc9cS7YmS2rh8Z8xL/AdlcERoug=="
    },
    {
<<<<<<< HEAD
      "RequestUri": "https://seanstagehierarchical.blob.core.windows.net/test-filesystem-e616bfb8-4884-b6b1-461d-90a8709e87b3?restype=container",
      "RequestMethod": "DELETE",
      "RequestHeaders": {
        "Authorization": "Sanitized",
        "traceparent": "00-8acb02a80f88234693dbca96bcbaafb3-3f71c21068f01b41-00",
        "User-Agent": [
          "azsdk-net-Storage.Files.DataLake/12.0.0-dev.20200305.1",
          "(.NET Core 4.6.28325.01; Microsoft Windows 10.0.18363 )"
        ],
        "x-ms-client-request-id": "67ab6913-9a75-c64e-6455-825a3aa97f86",
        "x-ms-date": "Thu, 05 Mar 2020 22:23:14 GMT",
        "x-ms-return-client-request-id": "true",
        "x-ms-version": "2019-10-10"
=======
      "RequestUri": "http://seannsecanary.blob.core.windows.net/test-filesystem-e616bfb8-4884-b6b1-461d-90a8709e87b3?restype=container",
      "RequestMethod": "DELETE",
      "RequestHeaders": {
        "Authorization": "Sanitized",
        "traceparent": "00-62494c92614b8b4d8114a264b9b75f06-e6b50ca9c24ed848-00",
        "User-Agent": [
          "azsdk-net-Storage.Files.DataLake/12.1.0-dev.20200403.1",
          "(.NET Core 4.6.28325.01; Microsoft Windows 10.0.18362 )"
        ],
        "x-ms-client-request-id": "67ab6913-9a75-c64e-6455-825a3aa97f86",
        "x-ms-date": "Fri, 03 Apr 2020 21:03:47 GMT",
        "x-ms-return-client-request-id": "true",
        "x-ms-version": "2019-12-12"
>>>>>>> 32e373e2
      },
      "RequestBody": null,
      "StatusCode": 202,
      "ResponseHeaders": {
        "Content-Length": "0",
<<<<<<< HEAD
        "Date": "Thu, 05 Mar 2020 22:23:14 GMT",
=======
        "Date": "Fri, 03 Apr 2020 21:03:45 GMT",
>>>>>>> 32e373e2
        "Server": [
          "Windows-Azure-Blob/1.0",
          "Microsoft-HTTPAPI/2.0"
        ],
        "x-ms-client-request-id": "67ab6913-9a75-c64e-6455-825a3aa97f86",
<<<<<<< HEAD
        "x-ms-request-id": "fcb3b1f2-001e-0039-393c-f36927000000",
        "x-ms-version": "2019-10-10"
=======
        "x-ms-request-id": "96227b15-f01e-0012-0cfb-093670000000",
        "x-ms-version": "2019-12-12"
>>>>>>> 32e373e2
      },
      "ResponseBody": []
    }
  ],
  "Variables": {
    "RandomSeed": "491960652",
<<<<<<< HEAD
    "Storage_TestConfigHierarchicalNamespace": "NamespaceTenant\nseanstagehierarchical\nU2FuaXRpemVk\nhttps://seanstagehierarchical.blob.core.windows.net\nhttp://seanstagehierarchical.file.core.windows.net\nhttp://seanstagehierarchical.queue.core.windows.net\nhttp://seanstagehierarchical.table.core.windows.net\n\n\n\n\nhttp://seanstagehierarchical-secondary.blob.core.windows.net\nhttp://seanstagehierarchical-secondary.file.core.windows.net\nhttp://seanstagehierarchical-secondary.queue.core.windows.net\nhttp://seanstagehierarchical-secondary.table.core.windows.net\n68390a19-a643-458b-b726-408abf67b4fc\nSanitized\n72f988bf-86f1-41af-91ab-2d7cd011db47\nhttps://login.microsoftonline.com/\nCloud\nBlobEndpoint=https://seanstagehierarchical.blob.core.windows.net/;QueueEndpoint=http://seanstagehierarchical.queue.core.windows.net/;FileEndpoint=http://seanstagehierarchical.file.core.windows.net/;BlobSecondaryEndpoint=http://seanstagehierarchical-secondary.blob.core.windows.net/;QueueSecondaryEndpoint=http://seanstagehierarchical-secondary.queue.core.windows.net/;FileSecondaryEndpoint=http://seanstagehierarchical-secondary.file.core.windows.net/;AccountName=seanstagehierarchical;AccountKey=Sanitized\n"
=======
    "Storage_TestConfigHierarchicalNamespace": "NamespaceTenant\nseannsecanary\nU2FuaXRpemVk\nhttp://seannsecanary.blob.core.windows.net\nhttp://seannsecanary.file.core.windows.net\nhttp://seannsecanary.queue.core.windows.net\nhttp://seannsecanary.table.core.windows.net\n\n\n\n\nhttp://seannsecanary-secondary.blob.core.windows.net\nhttp://seannsecanary-secondary.file.core.windows.net\nhttp://seannsecanary-secondary.queue.core.windows.net\nhttp://seannsecanary-secondary.table.core.windows.net\n68390a19-a643-458b-b726-408abf67b4fc\nSanitized\n72f988bf-86f1-41af-91ab-2d7cd011db47\nhttps://login.microsoftonline.com/\nCloud\nBlobEndpoint=http://seannsecanary.blob.core.windows.net/;QueueEndpoint=http://seannsecanary.queue.core.windows.net/;FileEndpoint=http://seannsecanary.file.core.windows.net/;BlobSecondaryEndpoint=http://seannsecanary-secondary.blob.core.windows.net/;QueueSecondaryEndpoint=http://seannsecanary-secondary.queue.core.windows.net/;FileSecondaryEndpoint=http://seannsecanary-secondary.file.core.windows.net/;AccountName=seannsecanary;AccountKey=Sanitized\n"
>>>>>>> 32e373e2
  }
}<|MERGE_RESOLUTION|>--- conflicted
+++ resolved
@@ -1,22 +1,6 @@
 {
   "Entries": [
     {
-<<<<<<< HEAD
-      "RequestUri": "https://seanstagehierarchical.blob.core.windows.net/test-filesystem-e616bfb8-4884-b6b1-461d-90a8709e87b3?restype=container",
-      "RequestMethod": "PUT",
-      "RequestHeaders": {
-        "Authorization": "Sanitized",
-        "traceparent": "00-c6b5d707b99e5444ad1963e6be61a63a-529ad17656fc4748-00",
-        "User-Agent": [
-          "azsdk-net-Storage.Files.DataLake/12.0.0-dev.20200305.1",
-          "(.NET Core 4.6.28325.01; Microsoft Windows 10.0.18363 )"
-        ],
-        "x-ms-blob-public-access": "container",
-        "x-ms-client-request-id": "244819d3-33eb-2cf5-06eb-7584fa9260a3",
-        "x-ms-date": "Thu, 05 Mar 2020 22:23:14 GMT",
-        "x-ms-return-client-request-id": "true",
-        "x-ms-version": "2019-10-10"
-=======
       "RequestUri": "http://seannsecanary.blob.core.windows.net/test-filesystem-e616bfb8-4884-b6b1-461d-90a8709e87b3?restype=container",
       "RequestMethod": "PUT",
       "RequestHeaders": {
@@ -31,236 +15,134 @@
         "x-ms-date": "Fri, 03 Apr 2020 21:03:46 GMT",
         "x-ms-return-client-request-id": "true",
         "x-ms-version": "2019-12-12"
->>>>>>> 32e373e2
       },
       "RequestBody": null,
       "StatusCode": 201,
       "ResponseHeaders": {
         "Content-Length": "0",
-<<<<<<< HEAD
-        "Date": "Thu, 05 Mar 2020 22:23:14 GMT",
-        "ETag": "\u00220x8D7C153CBD5D76E\u0022",
-        "Last-Modified": "Thu, 05 Mar 2020 22:23:14 GMT",
-=======
         "Date": "Fri, 03 Apr 2020 21:03:45 GMT",
         "ETag": "\u00220x8D7D8127F6DCA1A\u0022",
         "Last-Modified": "Fri, 03 Apr 2020 21:03:45 GMT",
->>>>>>> 32e373e2
         "Server": [
           "Windows-Azure-Blob/1.0",
           "Microsoft-HTTPAPI/2.0"
         ],
         "x-ms-client-request-id": "244819d3-33eb-2cf5-06eb-7584fa9260a3",
-<<<<<<< HEAD
-        "x-ms-request-id": "fcb3b1d3-001e-0039-1f3c-f36927000000",
-        "x-ms-version": "2019-10-10"
-=======
         "x-ms-request-id": "96227abf-f01e-0012-4bfb-093670000000",
         "x-ms-version": "2019-12-12"
->>>>>>> 32e373e2
-      },
-      "ResponseBody": []
-    },
-    {
-<<<<<<< HEAD
-      "RequestUri": "https://seanstagehierarchical.dfs.core.windows.net/test-filesystem-e616bfb8-4884-b6b1-461d-90a8709e87b3/test-file-46d38e4e-7de2-e699-5247-6bac3f356d72?resource=file",
-=======
+      },
+      "ResponseBody": []
+    },
+    {
       "RequestUri": "http://seannsecanary.dfs.core.windows.net/test-filesystem-e616bfb8-4884-b6b1-461d-90a8709e87b3/test-file-46d38e4e-7de2-e699-5247-6bac3f356d72?resource=file",
->>>>>>> 32e373e2
       "RequestMethod": "PUT",
       "RequestHeaders": {
         "Authorization": "Sanitized",
         "If-None-Match": "*",
         "User-Agent": [
-<<<<<<< HEAD
-          "azsdk-net-Storage.Files.DataLake/12.0.0-dev.20200305.1",
-          "(.NET Core 4.6.28325.01; Microsoft Windows 10.0.18363 )"
+          "azsdk-net-Storage.Files.DataLake/12.1.0-dev.20200403.1",
+          "(.NET Core 4.6.28325.01; Microsoft Windows 10.0.18362 )"
         ],
         "x-ms-client-request-id": "1069c69e-f06a-4253-adf3-70ca1e38f157",
-        "x-ms-date": "Thu, 05 Mar 2020 22:23:14 GMT",
-        "x-ms-return-client-request-id": "true",
-        "x-ms-version": "2019-10-10"
-=======
-          "azsdk-net-Storage.Files.DataLake/12.1.0-dev.20200403.1",
-          "(.NET Core 4.6.28325.01; Microsoft Windows 10.0.18362 )"
+        "x-ms-date": "Fri, 03 Apr 2020 21:03:47 GMT",
+        "x-ms-return-client-request-id": "true",
+        "x-ms-version": "2019-12-12"
+      },
+      "RequestBody": null,
+      "StatusCode": 201,
+      "ResponseHeaders": {
+        "Content-Length": "0",
+        "Date": "Fri, 03 Apr 2020 21:03:45 GMT",
+        "ETag": "\u00220x8D7D8127F8A1CE6\u0022",
+        "Last-Modified": "Fri, 03 Apr 2020 21:03:45 GMT",
+        "Server": [
+          "Windows-Azure-HDFS/1.0",
+          "Microsoft-HTTPAPI/2.0"
         ],
         "x-ms-client-request-id": "1069c69e-f06a-4253-adf3-70ca1e38f157",
-        "x-ms-date": "Fri, 03 Apr 2020 21:03:47 GMT",
-        "x-ms-return-client-request-id": "true",
-        "x-ms-version": "2019-12-12"
->>>>>>> 32e373e2
-      },
-      "RequestBody": null,
-      "StatusCode": 201,
-      "ResponseHeaders": {
-        "Content-Length": "0",
-<<<<<<< HEAD
-        "Date": "Thu, 05 Mar 2020 22:23:13 GMT",
-        "ETag": "\u00220x8D7C153CC0982BA\u0022",
-        "Last-Modified": "Thu, 05 Mar 2020 22:23:14 GMT",
-=======
-        "Date": "Fri, 03 Apr 2020 21:03:45 GMT",
-        "ETag": "\u00220x8D7D8127F8A1CE6\u0022",
-        "Last-Modified": "Fri, 03 Apr 2020 21:03:45 GMT",
->>>>>>> 32e373e2
-        "Server": [
-          "Windows-Azure-HDFS/1.0",
-          "Microsoft-HTTPAPI/2.0"
-        ],
-        "x-ms-client-request-id": "1069c69e-f06a-4253-adf3-70ca1e38f157",
-<<<<<<< HEAD
-        "x-ms-request-id": "24a7b36e-e01f-0021-703c-f3b640000000",
-        "x-ms-version": "2019-10-10"
-=======
         "x-ms-request-id": "fa44036a-201f-0097-77fb-091bad000000",
         "x-ms-version": "2019-12-12"
->>>>>>> 32e373e2
-      },
-      "ResponseBody": []
-    },
-    {
-<<<<<<< HEAD
-      "RequestUri": "https://seanstagehierarchical.dfs.core.windows.net/test-filesystem-e616bfb8-4884-b6b1-461d-90a8709e87b3/test-file-46d38e4e-7de2-e699-5247-6bac3f356d72?action=append\u0026position=0",
-=======
+      },
+      "ResponseBody": []
+    },
+    {
       "RequestUri": "http://seannsecanary.dfs.core.windows.net/test-filesystem-e616bfb8-4884-b6b1-461d-90a8709e87b3/test-file-46d38e4e-7de2-e699-5247-6bac3f356d72?action=append\u0026position=0",
->>>>>>> 32e373e2
       "RequestMethod": "PATCH",
       "RequestHeaders": {
         "Authorization": "Sanitized",
         "Content-Length": "1024",
         "User-Agent": [
-<<<<<<< HEAD
-          "azsdk-net-Storage.Files.DataLake/12.0.0-dev.20200305.1",
-          "(.NET Core 4.6.28325.01; Microsoft Windows 10.0.18363 )"
+          "azsdk-net-Storage.Files.DataLake/12.1.0-dev.20200403.1",
+          "(.NET Core 4.6.28325.01; Microsoft Windows 10.0.18362 )"
         ],
         "x-ms-client-request-id": "a9c74d52-57db-8550-2039-8650a94d7f3a",
-        "x-ms-date": "Thu, 05 Mar 2020 22:23:14 GMT",
-        "x-ms-return-client-request-id": "true",
-        "x-ms-version": "2019-10-10"
-=======
-          "azsdk-net-Storage.Files.DataLake/12.1.0-dev.20200403.1",
-          "(.NET Core 4.6.28325.01; Microsoft Windows 10.0.18362 )"
-        ],
-        "x-ms-client-request-id": "a9c74d52-57db-8550-2039-8650a94d7f3a",
-        "x-ms-date": "Fri, 03 Apr 2020 21:03:47 GMT",
-        "x-ms-return-client-request-id": "true",
-        "x-ms-version": "2019-12-12"
->>>>>>> 32e373e2
+        "x-ms-date": "Fri, 03 Apr 2020 21:03:47 GMT",
+        "x-ms-return-client-request-id": "true",
+        "x-ms-version": "2019-12-12"
       },
       "RequestBody": "rF7VV1Vix64xFP/BXejU6XZlLroBK09Vf2LSpMdI7dB9AtibvAlN68YkFM1\u002B2Ihpc4I12QaycYAPgNfzkCPn6CcuQ1oPOC1tGEP03BaB1qfZaDBFExTJy5FYizsxWVujPSylUJQuWjpUyMDDvZRpjaowGSfyodUTZHjItq3yPL7oUZ/q24YSqw728EtTBg397v6QAEAzsJtXkuwcZaONYosC22z1f7EkHm4Z/LCJwF5qy8ivYTt\u002BtKADkkma9UZqaY6/UCqhB29MbOLSGbTrzdKNspnb3gFQhCbL8u1oiignr5Miym8zycNYYvVZrJrsF8R3DEOsjoqMb8wD1RWC4\u002BG5qmogyQNiWunVgnsM9teM3too8X7leyAIlVujL/Ou1n8TnwIwzE7BFLFa1gwPgHj0d/Y7WfFj1C5KGDOnvyr1J6v7\u002BVbVWxKLZt3MiqQT\u002BBTjrrj9cnyNr8vT5bMbGlSHZa9gE4chHxvjsPMUl0mKNiAfxBFx97UubkmLAXZfcEyIRSX1s\u002BSNwY\u002BcGcGJeBiBSa\u002BT\u002B1VDFW35MaU9lR2lhECnjFIklIM7kgKB1N7zpfUxCbjHzHT2RC\u002B4\u002B4E/Tytx95SB4ezFXbQrV2lSwUCOBoyvDItk3rjMsEcibJkC/ELXD91JcsMIa6wEm3QKpILvKfX0j0OfDRnctTGko/EaKFsme7FjRZTIpqDfYEJDwQzFM0KkDW3/NwLEbL2SZMi76XIZ4yjQi\u002BNgLOiiwKzWmfMk32\u002BudhvuJkOvntjWNkLYI3fPKd3j9KdfQ\u002BGEXXdV7dPJboRYDXJXK7zlIe0LivWlypw1Bm8VQOvITzI5acnMWbEFDci\u002BfxYEeP4g/tK6U7nr35LaIOZjsy2YkL4/HcLzGMc8Bnwt5kqGMI5x9UEYDft5TYo28TjKoVmaJe9YxVo8LeYKfk08vvhIVPBY8r7sf4LDxs83vCaPcWQjk8FbLWozNMdbDY\u002BtPI\u002BR7pxIca6arqVslP\u002BLBHC/ewzoGSo37SaFJb72kXLzFYk/ps2JRgC2iOUb7plrqDBWm5KCxCNlWgF2wkvwpB0zeX91S16iNTQMMpFFHP\u002BNGX2NoPXfcFBm2kvME4O0xuTH53QZ9lzSs2VddpKRHz4B6KnOYgMnUwkvD3AS1iKwV2utfTSKdCMgu\u002ByPgvm91LsNyira5WTgn5Nr6ubsv91DrB8n5KEJdnSFraYXmNEPcTq1BQv31nEHzd2hH4k8NPwOTNXalvAaA1O2VTe\u002ByAfCW3msN7nSTNatIBfDaFfrSHmpCEv7NdtKmwK3QIE5SATW3sQQkP1CPAD/LXXZVpr8ywy\u002BFMC8xiadYZu3GwtVc9cS7YmS2rh8Z8xL/AdlcERoug==",
       "StatusCode": 202,
       "ResponseHeaders": {
         "Content-Length": "0",
-<<<<<<< HEAD
-        "Date": "Thu, 05 Mar 2020 22:23:13 GMT",
-=======
-        "Date": "Fri, 03 Apr 2020 21:03:45 GMT",
->>>>>>> 32e373e2
+        "Date": "Fri, 03 Apr 2020 21:03:45 GMT",
         "Server": [
           "Windows-Azure-HDFS/1.0",
           "Microsoft-HTTPAPI/2.0"
         ],
         "x-ms-client-request-id": "a9c74d52-57db-8550-2039-8650a94d7f3a",
-<<<<<<< HEAD
-        "x-ms-request-id": "24a7b36f-e01f-0021-713c-f3b640000000",
-        "x-ms-request-server-encrypted": "true",
-        "x-ms-version": "2019-10-10"
-=======
         "x-ms-request-id": "fa44036b-201f-0097-78fb-091bad000000",
         "x-ms-request-server-encrypted": "true",
         "x-ms-version": "2019-12-12"
->>>>>>> 32e373e2
-      },
-      "ResponseBody": []
-    },
-    {
-<<<<<<< HEAD
-      "RequestUri": "https://seanstagehierarchical.dfs.core.windows.net/test-filesystem-e616bfb8-4884-b6b1-461d-90a8709e87b3/test-file-46d38e4e-7de2-e699-5247-6bac3f356d72?action=flush\u0026position=1024",
-=======
+      },
+      "ResponseBody": []
+    },
+    {
       "RequestUri": "http://seannsecanary.dfs.core.windows.net/test-filesystem-e616bfb8-4884-b6b1-461d-90a8709e87b3/test-file-46d38e4e-7de2-e699-5247-6bac3f356d72?action=flush\u0026position=1024",
->>>>>>> 32e373e2
       "RequestMethod": "PATCH",
       "RequestHeaders": {
         "Authorization": "Sanitized",
         "Content-Length": "0",
         "User-Agent": [
-<<<<<<< HEAD
-          "azsdk-net-Storage.Files.DataLake/12.0.0-dev.20200305.1",
-          "(.NET Core 4.6.28325.01; Microsoft Windows 10.0.18363 )"
+          "azsdk-net-Storage.Files.DataLake/12.1.0-dev.20200403.1",
+          "(.NET Core 4.6.28325.01; Microsoft Windows 10.0.18362 )"
         ],
         "x-ms-client-request-id": "d1781948-4770-f77b-1010-bfbd1c7d2a23",
-        "x-ms-date": "Thu, 05 Mar 2020 22:23:14 GMT",
-        "x-ms-return-client-request-id": "true",
-        "x-ms-version": "2019-10-10"
-=======
-          "azsdk-net-Storage.Files.DataLake/12.1.0-dev.20200403.1",
-          "(.NET Core 4.6.28325.01; Microsoft Windows 10.0.18362 )"
+        "x-ms-date": "Fri, 03 Apr 2020 21:03:47 GMT",
+        "x-ms-return-client-request-id": "true",
+        "x-ms-version": "2019-12-12"
+      },
+      "RequestBody": null,
+      "StatusCode": 200,
+      "ResponseHeaders": {
+        "Content-Length": "0",
+        "Date": "Fri, 03 Apr 2020 21:03:45 GMT",
+        "ETag": "\u00220x8D7D8127FAE1707\u0022",
+        "Last-Modified": "Fri, 03 Apr 2020 21:03:45 GMT",
+        "Server": [
+          "Windows-Azure-HDFS/1.0",
+          "Microsoft-HTTPAPI/2.0"
         ],
         "x-ms-client-request-id": "d1781948-4770-f77b-1010-bfbd1c7d2a23",
-        "x-ms-date": "Fri, 03 Apr 2020 21:03:47 GMT",
-        "x-ms-return-client-request-id": "true",
-        "x-ms-version": "2019-12-12"
->>>>>>> 32e373e2
-      },
-      "RequestBody": null,
-      "StatusCode": 200,
-      "ResponseHeaders": {
-        "Content-Length": "0",
-<<<<<<< HEAD
-        "Date": "Thu, 05 Mar 2020 22:23:13 GMT",
-        "ETag": "\u00220x8D7C153CC23C4EA\u0022",
-        "Last-Modified": "Thu, 05 Mar 2020 22:23:14 GMT",
-=======
-        "Date": "Fri, 03 Apr 2020 21:03:45 GMT",
-        "ETag": "\u00220x8D7D8127FAE1707\u0022",
-        "Last-Modified": "Fri, 03 Apr 2020 21:03:45 GMT",
->>>>>>> 32e373e2
-        "Server": [
-          "Windows-Azure-HDFS/1.0",
-          "Microsoft-HTTPAPI/2.0"
-        ],
-        "x-ms-client-request-id": "d1781948-4770-f77b-1010-bfbd1c7d2a23",
-<<<<<<< HEAD
-        "x-ms-request-id": "24a7b370-e01f-0021-723c-f3b640000000",
-        "x-ms-request-server-encrypted": "true",
-        "x-ms-version": "2019-10-10"
-=======
         "x-ms-request-id": "fa44036c-201f-0097-79fb-091bad000000",
         "x-ms-request-server-encrypted": "true",
         "x-ms-version": "2019-12-12"
->>>>>>> 32e373e2
-      },
-      "ResponseBody": []
-    },
-    {
-<<<<<<< HEAD
-      "RequestUri": "https://seanstagehierarchical.blob.core.windows.net/test-filesystem-e616bfb8-4884-b6b1-461d-90a8709e87b3/test-file-46d38e4e-7de2-e699-5247-6bac3f356d72",
-=======
+      },
+      "ResponseBody": []
+    },
+    {
       "RequestUri": "http://seannsecanary.blob.core.windows.net/test-filesystem-e616bfb8-4884-b6b1-461d-90a8709e87b3/test-file-46d38e4e-7de2-e699-5247-6bac3f356d72",
->>>>>>> 32e373e2
       "RequestMethod": "GET",
       "RequestHeaders": {
         "Authorization": "Sanitized",
         "User-Agent": [
-<<<<<<< HEAD
-          "azsdk-net-Storage.Files.DataLake/12.0.0-dev.20200305.1",
-          "(.NET Core 4.6.28325.01; Microsoft Windows 10.0.18363 )"
+          "azsdk-net-Storage.Files.DataLake/12.1.0-dev.20200403.1",
+          "(.NET Core 4.6.28325.01; Microsoft Windows 10.0.18362 )"
         ],
         "x-ms-client-request-id": "8f08b412-aed5-f6c9-8e44-af4e0904de7b",
-        "x-ms-date": "Thu, 05 Mar 2020 22:23:14 GMT",
+        "x-ms-date": "Fri, 03 Apr 2020 21:03:47 GMT",
         "x-ms-range": "bytes=0-268435455",
         "x-ms-return-client-request-id": "true",
-        "x-ms-version": "2019-10-10"
-=======
-          "azsdk-net-Storage.Files.DataLake/12.1.0-dev.20200403.1",
-          "(.NET Core 4.6.28325.01; Microsoft Windows 10.0.18362 )"
-        ],
-        "x-ms-client-request-id": "8f08b412-aed5-f6c9-8e44-af4e0904de7b",
-        "x-ms-date": "Fri, 03 Apr 2020 21:03:47 GMT",
-        "x-ms-range": "bytes=0-268435455",
-        "x-ms-return-client-request-id": "true",
-        "x-ms-version": "2019-12-12"
->>>>>>> 32e373e2
+        "x-ms-version": "2019-12-12"
       },
       "RequestBody": null,
       "StatusCode": 206,
@@ -269,55 +151,25 @@
         "Content-Length": "1024",
         "Content-Range": "bytes 0-1023/1024",
         "Content-Type": "application/octet-stream",
-<<<<<<< HEAD
-        "Date": "Thu, 05 Mar 2020 22:23:14 GMT",
-        "ETag": "\u00220x8D7C153CC23C4EA\u0022",
-        "Last-Modified": "Thu, 05 Mar 2020 22:23:14 GMT",
-=======
         "Date": "Fri, 03 Apr 2020 21:03:45 GMT",
         "ETag": "\u00220x8D7D8127FAE1707\u0022",
         "Last-Modified": "Fri, 03 Apr 2020 21:03:45 GMT",
->>>>>>> 32e373e2
         "Server": [
           "Windows-Azure-Blob/1.0",
           "Microsoft-HTTPAPI/2.0"
         ],
         "x-ms-blob-type": "BlockBlob",
         "x-ms-client-request-id": "8f08b412-aed5-f6c9-8e44-af4e0904de7b",
-<<<<<<< HEAD
-        "x-ms-creation-time": "Thu, 05 Mar 2020 22:23:14 GMT",
-        "x-ms-lease-state": "available",
-        "x-ms-lease-status": "unlocked",
-        "x-ms-request-id": "fcb3b1ee-001e-0039-353c-f36927000000",
-        "x-ms-server-encrypted": "true",
-        "x-ms-version": "2019-10-10"
-=======
         "x-ms-creation-time": "Fri, 03 Apr 2020 21:03:45 GMT",
         "x-ms-lease-state": "available",
         "x-ms-lease-status": "unlocked",
         "x-ms-request-id": "96227b06-f01e-0012-80fb-093670000000",
         "x-ms-server-encrypted": "true",
         "x-ms-version": "2019-12-12"
->>>>>>> 32e373e2
       },
       "ResponseBody": "rF7VV1Vix64xFP/BXejU6XZlLroBK09Vf2LSpMdI7dB9AtibvAlN68YkFM1\u002B2Ihpc4I12QaycYAPgNfzkCPn6CcuQ1oPOC1tGEP03BaB1qfZaDBFExTJy5FYizsxWVujPSylUJQuWjpUyMDDvZRpjaowGSfyodUTZHjItq3yPL7oUZ/q24YSqw728EtTBg397v6QAEAzsJtXkuwcZaONYosC22z1f7EkHm4Z/LCJwF5qy8ivYTt\u002BtKADkkma9UZqaY6/UCqhB29MbOLSGbTrzdKNspnb3gFQhCbL8u1oiignr5Miym8zycNYYvVZrJrsF8R3DEOsjoqMb8wD1RWC4\u002BG5qmogyQNiWunVgnsM9teM3too8X7leyAIlVujL/Ou1n8TnwIwzE7BFLFa1gwPgHj0d/Y7WfFj1C5KGDOnvyr1J6v7\u002BVbVWxKLZt3MiqQT\u002BBTjrrj9cnyNr8vT5bMbGlSHZa9gE4chHxvjsPMUl0mKNiAfxBFx97UubkmLAXZfcEyIRSX1s\u002BSNwY\u002BcGcGJeBiBSa\u002BT\u002B1VDFW35MaU9lR2lhECnjFIklIM7kgKB1N7zpfUxCbjHzHT2RC\u002B4\u002B4E/Tytx95SB4ezFXbQrV2lSwUCOBoyvDItk3rjMsEcibJkC/ELXD91JcsMIa6wEm3QKpILvKfX0j0OfDRnctTGko/EaKFsme7FjRZTIpqDfYEJDwQzFM0KkDW3/NwLEbL2SZMi76XIZ4yjQi\u002BNgLOiiwKzWmfMk32\u002BudhvuJkOvntjWNkLYI3fPKd3j9KdfQ\u002BGEXXdV7dPJboRYDXJXK7zlIe0LivWlypw1Bm8VQOvITzI5acnMWbEFDci\u002BfxYEeP4g/tK6U7nr35LaIOZjsy2YkL4/HcLzGMc8Bnwt5kqGMI5x9UEYDft5TYo28TjKoVmaJe9YxVo8LeYKfk08vvhIVPBY8r7sf4LDxs83vCaPcWQjk8FbLWozNMdbDY\u002BtPI\u002BR7pxIca6arqVslP\u002BLBHC/ewzoGSo37SaFJb72kXLzFYk/ps2JRgC2iOUb7plrqDBWm5KCxCNlWgF2wkvwpB0zeX91S16iNTQMMpFFHP\u002BNGX2NoPXfcFBm2kvME4O0xuTH53QZ9lzSs2VddpKRHz4B6KnOYgMnUwkvD3AS1iKwV2utfTSKdCMgu\u002ByPgvm91LsNyira5WTgn5Nr6ubsv91DrB8n5KEJdnSFraYXmNEPcTq1BQv31nEHzd2hH4k8NPwOTNXalvAaA1O2VTe\u002ByAfCW3msN7nSTNatIBfDaFfrSHmpCEv7NdtKmwK3QIE5SATW3sQQkP1CPAD/LXXZVpr8ywy\u002BFMC8xiadYZu3GwtVc9cS7YmS2rh8Z8xL/AdlcERoug=="
     },
     {
-<<<<<<< HEAD
-      "RequestUri": "https://seanstagehierarchical.blob.core.windows.net/test-filesystem-e616bfb8-4884-b6b1-461d-90a8709e87b3?restype=container",
-      "RequestMethod": "DELETE",
-      "RequestHeaders": {
-        "Authorization": "Sanitized",
-        "traceparent": "00-8acb02a80f88234693dbca96bcbaafb3-3f71c21068f01b41-00",
-        "User-Agent": [
-          "azsdk-net-Storage.Files.DataLake/12.0.0-dev.20200305.1",
-          "(.NET Core 4.6.28325.01; Microsoft Windows 10.0.18363 )"
-        ],
-        "x-ms-client-request-id": "67ab6913-9a75-c64e-6455-825a3aa97f86",
-        "x-ms-date": "Thu, 05 Mar 2020 22:23:14 GMT",
-        "x-ms-return-client-request-id": "true",
-        "x-ms-version": "2019-10-10"
-=======
       "RequestUri": "http://seannsecanary.blob.core.windows.net/test-filesystem-e616bfb8-4884-b6b1-461d-90a8709e87b3?restype=container",
       "RequestMethod": "DELETE",
       "RequestHeaders": {
@@ -331,39 +183,25 @@
         "x-ms-date": "Fri, 03 Apr 2020 21:03:47 GMT",
         "x-ms-return-client-request-id": "true",
         "x-ms-version": "2019-12-12"
->>>>>>> 32e373e2
       },
       "RequestBody": null,
       "StatusCode": 202,
       "ResponseHeaders": {
         "Content-Length": "0",
-<<<<<<< HEAD
-        "Date": "Thu, 05 Mar 2020 22:23:14 GMT",
-=======
-        "Date": "Fri, 03 Apr 2020 21:03:45 GMT",
->>>>>>> 32e373e2
+        "Date": "Fri, 03 Apr 2020 21:03:45 GMT",
         "Server": [
           "Windows-Azure-Blob/1.0",
           "Microsoft-HTTPAPI/2.0"
         ],
         "x-ms-client-request-id": "67ab6913-9a75-c64e-6455-825a3aa97f86",
-<<<<<<< HEAD
-        "x-ms-request-id": "fcb3b1f2-001e-0039-393c-f36927000000",
-        "x-ms-version": "2019-10-10"
-=======
         "x-ms-request-id": "96227b15-f01e-0012-0cfb-093670000000",
         "x-ms-version": "2019-12-12"
->>>>>>> 32e373e2
       },
       "ResponseBody": []
     }
   ],
   "Variables": {
     "RandomSeed": "491960652",
-<<<<<<< HEAD
-    "Storage_TestConfigHierarchicalNamespace": "NamespaceTenant\nseanstagehierarchical\nU2FuaXRpemVk\nhttps://seanstagehierarchical.blob.core.windows.net\nhttp://seanstagehierarchical.file.core.windows.net\nhttp://seanstagehierarchical.queue.core.windows.net\nhttp://seanstagehierarchical.table.core.windows.net\n\n\n\n\nhttp://seanstagehierarchical-secondary.blob.core.windows.net\nhttp://seanstagehierarchical-secondary.file.core.windows.net\nhttp://seanstagehierarchical-secondary.queue.core.windows.net\nhttp://seanstagehierarchical-secondary.table.core.windows.net\n68390a19-a643-458b-b726-408abf67b4fc\nSanitized\n72f988bf-86f1-41af-91ab-2d7cd011db47\nhttps://login.microsoftonline.com/\nCloud\nBlobEndpoint=https://seanstagehierarchical.blob.core.windows.net/;QueueEndpoint=http://seanstagehierarchical.queue.core.windows.net/;FileEndpoint=http://seanstagehierarchical.file.core.windows.net/;BlobSecondaryEndpoint=http://seanstagehierarchical-secondary.blob.core.windows.net/;QueueSecondaryEndpoint=http://seanstagehierarchical-secondary.queue.core.windows.net/;FileSecondaryEndpoint=http://seanstagehierarchical-secondary.file.core.windows.net/;AccountName=seanstagehierarchical;AccountKey=Sanitized\n"
-=======
     "Storage_TestConfigHierarchicalNamespace": "NamespaceTenant\nseannsecanary\nU2FuaXRpemVk\nhttp://seannsecanary.blob.core.windows.net\nhttp://seannsecanary.file.core.windows.net\nhttp://seannsecanary.queue.core.windows.net\nhttp://seannsecanary.table.core.windows.net\n\n\n\n\nhttp://seannsecanary-secondary.blob.core.windows.net\nhttp://seannsecanary-secondary.file.core.windows.net\nhttp://seannsecanary-secondary.queue.core.windows.net\nhttp://seannsecanary-secondary.table.core.windows.net\n68390a19-a643-458b-b726-408abf67b4fc\nSanitized\n72f988bf-86f1-41af-91ab-2d7cd011db47\nhttps://login.microsoftonline.com/\nCloud\nBlobEndpoint=http://seannsecanary.blob.core.windows.net/;QueueEndpoint=http://seannsecanary.queue.core.windows.net/;FileEndpoint=http://seannsecanary.file.core.windows.net/;BlobSecondaryEndpoint=http://seannsecanary-secondary.blob.core.windows.net/;QueueSecondaryEndpoint=http://seannsecanary-secondary.queue.core.windows.net/;FileSecondaryEndpoint=http://seannsecanary-secondary.file.core.windows.net/;AccountName=seannsecanary;AccountKey=Sanitized\n"
->>>>>>> 32e373e2
   }
 }