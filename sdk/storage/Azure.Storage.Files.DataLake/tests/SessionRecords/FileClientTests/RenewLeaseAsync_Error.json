{
  "Entries": [
    {
<<<<<<< HEAD
      "RequestUri": "https://seanstagehierarchical.blob.core.windows.net/test-filesystem-f1e478d6-bf0e-21ad-09ad-e457fcc30212?restype=container",
      "RequestMethod": "PUT",
      "RequestHeaders": {
        "Authorization": "Sanitized",
        "traceparent": "00-a028380509f8a14cbe1f1cb41f28fee9-c1d24464ac75a644-00",
        "User-Agent": [
          "azsdk-net-Storage.Files.DataLake/12.0.0-dev.20200305.1",
          "(.NET Core 4.6.28325.01; Microsoft Windows 10.0.18363 )"
        ],
        "x-ms-blob-public-access": "container",
        "x-ms-client-request-id": "8731db83-c692-147d-1fd1-63b0941e0fae",
        "x-ms-date": "Thu, 05 Mar 2020 22:18:21 GMT",
        "x-ms-return-client-request-id": "true",
        "x-ms-version": "2019-10-10"
=======
      "RequestUri": "http://seannsecanary.blob.core.windows.net/test-filesystem-f1e478d6-bf0e-21ad-09ad-e457fcc30212?restype=container",
      "RequestMethod": "PUT",
      "RequestHeaders": {
        "Authorization": "Sanitized",
        "traceparent": "00-a42b90c5a5dbfd49991aedfade34e73c-67c3593131b5884a-00",
        "User-Agent": [
          "azsdk-net-Storage.Files.DataLake/12.1.0-dev.20200403.1",
          "(.NET Core 4.6.28325.01; Microsoft Windows 10.0.18362 )"
        ],
        "x-ms-blob-public-access": "container",
        "x-ms-client-request-id": "8731db83-c692-147d-1fd1-63b0941e0fae",
        "x-ms-date": "Fri, 03 Apr 2020 21:01:01 GMT",
        "x-ms-return-client-request-id": "true",
        "x-ms-version": "2019-12-12"
>>>>>>> 32e373e2
      },
      "RequestBody": null,
      "StatusCode": 201,
      "ResponseHeaders": {
        "Content-Length": "0",
<<<<<<< HEAD
        "Date": "Thu, 05 Mar 2020 22:18:21 GMT",
        "ETag": "\u00220x8D7C1531D8CB733\u0022",
        "Last-Modified": "Thu, 05 Mar 2020 22:18:21 GMT",
=======
        "Date": "Fri, 03 Apr 2020 21:01:00 GMT",
        "ETag": "\u00220x8D7D8121D0CBBAF\u0022",
        "Last-Modified": "Fri, 03 Apr 2020 21:01:00 GMT",
>>>>>>> 32e373e2
        "Server": [
          "Windows-Azure-Blob/1.0",
          "Microsoft-HTTPAPI/2.0"
        ],
        "x-ms-client-request-id": "8731db83-c692-147d-1fd1-63b0941e0fae",
<<<<<<< HEAD
        "x-ms-request-id": "9166583c-501e-0024-013b-f3649b000000",
        "x-ms-version": "2019-10-10"
=======
        "x-ms-request-id": "96222c82-f01e-0012-25fa-093670000000",
        "x-ms-version": "2019-12-12"
>>>>>>> 32e373e2
      },
      "ResponseBody": []
    },
    {
<<<<<<< HEAD
      "RequestUri": "https://seanstagehierarchical.blob.core.windows.net/test-filesystem-f1e478d6-bf0e-21ad-09ad-e457fcc30212/test-file-6f42b7fb-a43b-e359-a68e-129d10681531?comp=lease",
      "RequestMethod": "PUT",
      "RequestHeaders": {
        "Authorization": "Sanitized",
        "traceparent": "00-3c2feca6a07022499fbec23a91e096dc-71d724b8845f694b-00",
        "User-Agent": [
          "azsdk-net-Storage.Files.DataLake/12.0.0-dev.20200305.1",
          "(.NET Core 4.6.28325.01; Microsoft Windows 10.0.18363 )"
        ],
        "x-ms-client-request-id": "c57c31bb-ee4a-801c-381c-1beed8905283",
        "x-ms-date": "Thu, 05 Mar 2020 22:18:21 GMT",
        "x-ms-lease-action": "release",
        "x-ms-lease-id": "21d4ce33-7b92-267f-544c-ccc99022c0c0",
        "x-ms-return-client-request-id": "true",
        "x-ms-version": "2019-10-10"
=======
      "RequestUri": "http://seannsecanary.blob.core.windows.net/test-filesystem-f1e478d6-bf0e-21ad-09ad-e457fcc30212/test-file-6f42b7fb-a43b-e359-a68e-129d10681531?comp=lease",
      "RequestMethod": "PUT",
      "RequestHeaders": {
        "Authorization": "Sanitized",
        "traceparent": "00-ca682bc539546746b9aac8f8a2d0edd3-7cfbd1ac7bf7a64f-00",
        "User-Agent": [
          "azsdk-net-Storage.Files.DataLake/12.1.0-dev.20200403.1",
          "(.NET Core 4.6.28325.01; Microsoft Windows 10.0.18362 )"
        ],
        "x-ms-client-request-id": "c57c31bb-ee4a-801c-381c-1beed8905283",
        "x-ms-date": "Fri, 03 Apr 2020 21:01:02 GMT",
        "x-ms-lease-action": "release",
        "x-ms-lease-id": "21d4ce33-7b92-267f-544c-ccc99022c0c0",
        "x-ms-return-client-request-id": "true",
        "x-ms-version": "2019-12-12"
>>>>>>> 32e373e2
      },
      "RequestBody": null,
      "StatusCode": 404,
      "ResponseHeaders": {
        "Content-Length": "215",
        "Content-Type": "application/xml",
<<<<<<< HEAD
        "Date": "Thu, 05 Mar 2020 22:18:21 GMT",
=======
        "Date": "Fri, 03 Apr 2020 21:01:00 GMT",
>>>>>>> 32e373e2
        "Server": [
          "Windows-Azure-Blob/1.0",
          "Microsoft-HTTPAPI/2.0"
        ],
        "x-ms-client-request-id": "c57c31bb-ee4a-801c-381c-1beed8905283",
        "x-ms-error-code": "BlobNotFound",
<<<<<<< HEAD
        "x-ms-request-id": "91665840-501e-0024-023b-f3649b000000",
        "x-ms-version": "2019-10-10"
      },
      "ResponseBody": [
        "\uFEFF\u003C?xml version=\u00221.0\u0022 encoding=\u0022utf-8\u0022?\u003E\u003CError\u003E\u003CCode\u003EBlobNotFound\u003C/Code\u003E\u003CMessage\u003EThe specified blob does not exist.\n",
        "RequestId:91665840-501e-0024-023b-f3649b000000\n",
        "Time:2020-03-05T22:18:21.9481758Z\u003C/Message\u003E\u003C/Error\u003E"
      ]
    },
    {
      "RequestUri": "https://seanstagehierarchical.blob.core.windows.net/test-filesystem-f1e478d6-bf0e-21ad-09ad-e457fcc30212?restype=container",
      "RequestMethod": "DELETE",
      "RequestHeaders": {
        "Authorization": "Sanitized",
        "traceparent": "00-62548b7532bcea499b893031ab86c717-eb08d698a1d52248-00",
        "User-Agent": [
          "azsdk-net-Storage.Files.DataLake/12.0.0-dev.20200305.1",
          "(.NET Core 4.6.28325.01; Microsoft Windows 10.0.18363 )"
        ],
        "x-ms-client-request-id": "5e0d1648-faa5-7375-e5c8-1b79eeec06f1",
        "x-ms-date": "Thu, 05 Mar 2020 22:18:22 GMT",
        "x-ms-return-client-request-id": "true",
        "x-ms-version": "2019-10-10"
=======
        "x-ms-request-id": "96222c91-f01e-0012-2dfa-093670000000",
        "x-ms-version": "2019-12-12"
      },
      "ResponseBody": [
        "\uFEFF\u003C?xml version=\u00221.0\u0022 encoding=\u0022utf-8\u0022?\u003E\u003CError\u003E\u003CCode\u003EBlobNotFound\u003C/Code\u003E\u003CMessage\u003EThe specified blob does not exist.\n",
        "RequestId:96222c91-f01e-0012-2dfa-093670000000\n",
        "Time:2020-04-03T21:01:00.5619945Z\u003C/Message\u003E\u003C/Error\u003E"
      ]
    },
    {
      "RequestUri": "http://seannsecanary.blob.core.windows.net/test-filesystem-f1e478d6-bf0e-21ad-09ad-e457fcc30212?restype=container",
      "RequestMethod": "DELETE",
      "RequestHeaders": {
        "Authorization": "Sanitized",
        "traceparent": "00-85c87a359775f742a01161ac4ee50535-33417710eb760e44-00",
        "User-Agent": [
          "azsdk-net-Storage.Files.DataLake/12.1.0-dev.20200403.1",
          "(.NET Core 4.6.28325.01; Microsoft Windows 10.0.18362 )"
        ],
        "x-ms-client-request-id": "5e0d1648-faa5-7375-e5c8-1b79eeec06f1",
        "x-ms-date": "Fri, 03 Apr 2020 21:01:02 GMT",
        "x-ms-return-client-request-id": "true",
        "x-ms-version": "2019-12-12"
>>>>>>> 32e373e2
      },
      "RequestBody": null,
      "StatusCode": 202,
      "ResponseHeaders": {
        "Content-Length": "0",
<<<<<<< HEAD
        "Date": "Thu, 05 Mar 2020 22:18:21 GMT",
=======
        "Date": "Fri, 03 Apr 2020 21:01:00 GMT",
>>>>>>> 32e373e2
        "Server": [
          "Windows-Azure-Blob/1.0",
          "Microsoft-HTTPAPI/2.0"
        ],
        "x-ms-client-request-id": "5e0d1648-faa5-7375-e5c8-1b79eeec06f1",
<<<<<<< HEAD
        "x-ms-request-id": "91665841-501e-0024-033b-f3649b000000",
        "x-ms-version": "2019-10-10"
=======
        "x-ms-request-id": "96222c94-f01e-0012-30fa-093670000000",
        "x-ms-version": "2019-12-12"
>>>>>>> 32e373e2
      },
      "ResponseBody": []
    }
  ],
  "Variables": {
    "RandomSeed": "885357588",
<<<<<<< HEAD
    "Storage_TestConfigHierarchicalNamespace": "NamespaceTenant\nseanstagehierarchical\nU2FuaXRpemVk\nhttps://seanstagehierarchical.blob.core.windows.net\nhttp://seanstagehierarchical.file.core.windows.net\nhttp://seanstagehierarchical.queue.core.windows.net\nhttp://seanstagehierarchical.table.core.windows.net\n\n\n\n\nhttp://seanstagehierarchical-secondary.blob.core.windows.net\nhttp://seanstagehierarchical-secondary.file.core.windows.net\nhttp://seanstagehierarchical-secondary.queue.core.windows.net\nhttp://seanstagehierarchical-secondary.table.core.windows.net\n68390a19-a643-458b-b726-408abf67b4fc\nSanitized\n72f988bf-86f1-41af-91ab-2d7cd011db47\nhttps://login.microsoftonline.com/\nCloud\nBlobEndpoint=https://seanstagehierarchical.blob.core.windows.net/;QueueEndpoint=http://seanstagehierarchical.queue.core.windows.net/;FileEndpoint=http://seanstagehierarchical.file.core.windows.net/;BlobSecondaryEndpoint=http://seanstagehierarchical-secondary.blob.core.windows.net/;QueueSecondaryEndpoint=http://seanstagehierarchical-secondary.queue.core.windows.net/;FileSecondaryEndpoint=http://seanstagehierarchical-secondary.file.core.windows.net/;AccountName=seanstagehierarchical;AccountKey=Sanitized\n"
=======
    "Storage_TestConfigHierarchicalNamespace": "NamespaceTenant\nseannsecanary\nU2FuaXRpemVk\nhttp://seannsecanary.blob.core.windows.net\nhttp://seannsecanary.file.core.windows.net\nhttp://seannsecanary.queue.core.windows.net\nhttp://seannsecanary.table.core.windows.net\n\n\n\n\nhttp://seannsecanary-secondary.blob.core.windows.net\nhttp://seannsecanary-secondary.file.core.windows.net\nhttp://seannsecanary-secondary.queue.core.windows.net\nhttp://seannsecanary-secondary.table.core.windows.net\n68390a19-a643-458b-b726-408abf67b4fc\nSanitized\n72f988bf-86f1-41af-91ab-2d7cd011db47\nhttps://login.microsoftonline.com/\nCloud\nBlobEndpoint=http://seannsecanary.blob.core.windows.net/;QueueEndpoint=http://seannsecanary.queue.core.windows.net/;FileEndpoint=http://seannsecanary.file.core.windows.net/;BlobSecondaryEndpoint=http://seannsecanary-secondary.blob.core.windows.net/;QueueSecondaryEndpoint=http://seannsecanary-secondary.queue.core.windows.net/;FileSecondaryEndpoint=http://seannsecanary-secondary.file.core.windows.net/;AccountName=seannsecanary;AccountKey=Sanitized\n"
>>>>>>> 32e373e2
  }
}<|MERGE_RESOLUTION|>--- conflicted
+++ resolved
@@ -1,22 +1,6 @@
 {
   "Entries": [
     {
-<<<<<<< HEAD
-      "RequestUri": "https://seanstagehierarchical.blob.core.windows.net/test-filesystem-f1e478d6-bf0e-21ad-09ad-e457fcc30212?restype=container",
-      "RequestMethod": "PUT",
-      "RequestHeaders": {
-        "Authorization": "Sanitized",
-        "traceparent": "00-a028380509f8a14cbe1f1cb41f28fee9-c1d24464ac75a644-00",
-        "User-Agent": [
-          "azsdk-net-Storage.Files.DataLake/12.0.0-dev.20200305.1",
-          "(.NET Core 4.6.28325.01; Microsoft Windows 10.0.18363 )"
-        ],
-        "x-ms-blob-public-access": "container",
-        "x-ms-client-request-id": "8731db83-c692-147d-1fd1-63b0941e0fae",
-        "x-ms-date": "Thu, 05 Mar 2020 22:18:21 GMT",
-        "x-ms-return-client-request-id": "true",
-        "x-ms-version": "2019-10-10"
-=======
       "RequestUri": "http://seannsecanary.blob.core.windows.net/test-filesystem-f1e478d6-bf0e-21ad-09ad-e457fcc30212?restype=container",
       "RequestMethod": "PUT",
       "RequestHeaders": {
@@ -31,54 +15,25 @@
         "x-ms-date": "Fri, 03 Apr 2020 21:01:01 GMT",
         "x-ms-return-client-request-id": "true",
         "x-ms-version": "2019-12-12"
->>>>>>> 32e373e2
       },
       "RequestBody": null,
       "StatusCode": 201,
       "ResponseHeaders": {
         "Content-Length": "0",
-<<<<<<< HEAD
-        "Date": "Thu, 05 Mar 2020 22:18:21 GMT",
-        "ETag": "\u00220x8D7C1531D8CB733\u0022",
-        "Last-Modified": "Thu, 05 Mar 2020 22:18:21 GMT",
-=======
         "Date": "Fri, 03 Apr 2020 21:01:00 GMT",
         "ETag": "\u00220x8D7D8121D0CBBAF\u0022",
         "Last-Modified": "Fri, 03 Apr 2020 21:01:00 GMT",
->>>>>>> 32e373e2
         "Server": [
           "Windows-Azure-Blob/1.0",
           "Microsoft-HTTPAPI/2.0"
         ],
         "x-ms-client-request-id": "8731db83-c692-147d-1fd1-63b0941e0fae",
-<<<<<<< HEAD
-        "x-ms-request-id": "9166583c-501e-0024-013b-f3649b000000",
-        "x-ms-version": "2019-10-10"
-=======
         "x-ms-request-id": "96222c82-f01e-0012-25fa-093670000000",
         "x-ms-version": "2019-12-12"
->>>>>>> 32e373e2
       },
       "ResponseBody": []
     },
     {
-<<<<<<< HEAD
-      "RequestUri": "https://seanstagehierarchical.blob.core.windows.net/test-filesystem-f1e478d6-bf0e-21ad-09ad-e457fcc30212/test-file-6f42b7fb-a43b-e359-a68e-129d10681531?comp=lease",
-      "RequestMethod": "PUT",
-      "RequestHeaders": {
-        "Authorization": "Sanitized",
-        "traceparent": "00-3c2feca6a07022499fbec23a91e096dc-71d724b8845f694b-00",
-        "User-Agent": [
-          "azsdk-net-Storage.Files.DataLake/12.0.0-dev.20200305.1",
-          "(.NET Core 4.6.28325.01; Microsoft Windows 10.0.18363 )"
-        ],
-        "x-ms-client-request-id": "c57c31bb-ee4a-801c-381c-1beed8905283",
-        "x-ms-date": "Thu, 05 Mar 2020 22:18:21 GMT",
-        "x-ms-lease-action": "release",
-        "x-ms-lease-id": "21d4ce33-7b92-267f-544c-ccc99022c0c0",
-        "x-ms-return-client-request-id": "true",
-        "x-ms-version": "2019-10-10"
-=======
       "RequestUri": "http://seannsecanary.blob.core.windows.net/test-filesystem-f1e478d6-bf0e-21ad-09ad-e457fcc30212/test-file-6f42b7fb-a43b-e359-a68e-129d10681531?comp=lease",
       "RequestMethod": "PUT",
       "RequestHeaders": {
@@ -94,49 +49,19 @@
         "x-ms-lease-id": "21d4ce33-7b92-267f-544c-ccc99022c0c0",
         "x-ms-return-client-request-id": "true",
         "x-ms-version": "2019-12-12"
->>>>>>> 32e373e2
       },
       "RequestBody": null,
       "StatusCode": 404,
       "ResponseHeaders": {
         "Content-Length": "215",
         "Content-Type": "application/xml",
-<<<<<<< HEAD
-        "Date": "Thu, 05 Mar 2020 22:18:21 GMT",
-=======
         "Date": "Fri, 03 Apr 2020 21:01:00 GMT",
->>>>>>> 32e373e2
         "Server": [
           "Windows-Azure-Blob/1.0",
           "Microsoft-HTTPAPI/2.0"
         ],
         "x-ms-client-request-id": "c57c31bb-ee4a-801c-381c-1beed8905283",
         "x-ms-error-code": "BlobNotFound",
-<<<<<<< HEAD
-        "x-ms-request-id": "91665840-501e-0024-023b-f3649b000000",
-        "x-ms-version": "2019-10-10"
-      },
-      "ResponseBody": [
-        "\uFEFF\u003C?xml version=\u00221.0\u0022 encoding=\u0022utf-8\u0022?\u003E\u003CError\u003E\u003CCode\u003EBlobNotFound\u003C/Code\u003E\u003CMessage\u003EThe specified blob does not exist.\n",
-        "RequestId:91665840-501e-0024-023b-f3649b000000\n",
-        "Time:2020-03-05T22:18:21.9481758Z\u003C/Message\u003E\u003C/Error\u003E"
-      ]
-    },
-    {
-      "RequestUri": "https://seanstagehierarchical.blob.core.windows.net/test-filesystem-f1e478d6-bf0e-21ad-09ad-e457fcc30212?restype=container",
-      "RequestMethod": "DELETE",
-      "RequestHeaders": {
-        "Authorization": "Sanitized",
-        "traceparent": "00-62548b7532bcea499b893031ab86c717-eb08d698a1d52248-00",
-        "User-Agent": [
-          "azsdk-net-Storage.Files.DataLake/12.0.0-dev.20200305.1",
-          "(.NET Core 4.6.28325.01; Microsoft Windows 10.0.18363 )"
-        ],
-        "x-ms-client-request-id": "5e0d1648-faa5-7375-e5c8-1b79eeec06f1",
-        "x-ms-date": "Thu, 05 Mar 2020 22:18:22 GMT",
-        "x-ms-return-client-request-id": "true",
-        "x-ms-version": "2019-10-10"
-=======
         "x-ms-request-id": "96222c91-f01e-0012-2dfa-093670000000",
         "x-ms-version": "2019-12-12"
       },
@@ -160,39 +85,25 @@
         "x-ms-date": "Fri, 03 Apr 2020 21:01:02 GMT",
         "x-ms-return-client-request-id": "true",
         "x-ms-version": "2019-12-12"
->>>>>>> 32e373e2
       },
       "RequestBody": null,
       "StatusCode": 202,
       "ResponseHeaders": {
         "Content-Length": "0",
-<<<<<<< HEAD
-        "Date": "Thu, 05 Mar 2020 22:18:21 GMT",
-=======
         "Date": "Fri, 03 Apr 2020 21:01:00 GMT",
->>>>>>> 32e373e2
         "Server": [
           "Windows-Azure-Blob/1.0",
           "Microsoft-HTTPAPI/2.0"
         ],
         "x-ms-client-request-id": "5e0d1648-faa5-7375-e5c8-1b79eeec06f1",
-<<<<<<< HEAD
-        "x-ms-request-id": "91665841-501e-0024-033b-f3649b000000",
-        "x-ms-version": "2019-10-10"
-=======
         "x-ms-request-id": "96222c94-f01e-0012-30fa-093670000000",
         "x-ms-version": "2019-12-12"
->>>>>>> 32e373e2
       },
       "ResponseBody": []
     }
   ],
   "Variables": {
     "RandomSeed": "885357588",
-<<<<<<< HEAD
-    "Storage_TestConfigHierarchicalNamespace": "NamespaceTenant\nseanstagehierarchical\nU2FuaXRpemVk\nhttps://seanstagehierarchical.blob.core.windows.net\nhttp://seanstagehierarchical.file.core.windows.net\nhttp://seanstagehierarchical.queue.core.windows.net\nhttp://seanstagehierarchical.table.core.windows.net\n\n\n\n\nhttp://seanstagehierarchical-secondary.blob.core.windows.net\nhttp://seanstagehierarchical-secondary.file.core.windows.net\nhttp://seanstagehierarchical-secondary.queue.core.windows.net\nhttp://seanstagehierarchical-secondary.table.core.windows.net\n68390a19-a643-458b-b726-408abf67b4fc\nSanitized\n72f988bf-86f1-41af-91ab-2d7cd011db47\nhttps://login.microsoftonline.com/\nCloud\nBlobEndpoint=https://seanstagehierarchical.blob.core.windows.net/;QueueEndpoint=http://seanstagehierarchical.queue.core.windows.net/;FileEndpoint=http://seanstagehierarchical.file.core.windows.net/;BlobSecondaryEndpoint=http://seanstagehierarchical-secondary.blob.core.windows.net/;QueueSecondaryEndpoint=http://seanstagehierarchical-secondary.queue.core.windows.net/;FileSecondaryEndpoint=http://seanstagehierarchical-secondary.file.core.windows.net/;AccountName=seanstagehierarchical;AccountKey=Sanitized\n"
-=======
     "Storage_TestConfigHierarchicalNamespace": "NamespaceTenant\nseannsecanary\nU2FuaXRpemVk\nhttp://seannsecanary.blob.core.windows.net\nhttp://seannsecanary.file.core.windows.net\nhttp://seannsecanary.queue.core.windows.net\nhttp://seannsecanary.table.core.windows.net\n\n\n\n\nhttp://seannsecanary-secondary.blob.core.windows.net\nhttp://seannsecanary-secondary.file.core.windows.net\nhttp://seannsecanary-secondary.queue.core.windows.net\nhttp://seannsecanary-secondary.table.core.windows.net\n68390a19-a643-458b-b726-408abf67b4fc\nSanitized\n72f988bf-86f1-41af-91ab-2d7cd011db47\nhttps://login.microsoftonline.com/\nCloud\nBlobEndpoint=http://seannsecanary.blob.core.windows.net/;QueueEndpoint=http://seannsecanary.queue.core.windows.net/;FileEndpoint=http://seannsecanary.file.core.windows.net/;BlobSecondaryEndpoint=http://seannsecanary-secondary.blob.core.windows.net/;QueueSecondaryEndpoint=http://seannsecanary-secondary.queue.core.windows.net/;FileSecondaryEndpoint=http://seannsecanary-secondary.file.core.windows.net/;AccountName=seannsecanary;AccountKey=Sanitized\n"
->>>>>>> 32e373e2
   }
 }