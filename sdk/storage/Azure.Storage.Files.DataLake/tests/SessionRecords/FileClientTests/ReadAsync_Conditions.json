--- conflicted
+++ resolved
@@ -1,32 +1,50 @@
 {
   "Entries": [
     {
-<<<<<<< HEAD
-      "RequestUri": "http://seannsecanary.blob.core.windows.net/test-filesystem-aee393c8-4cf4-2a8b-e539-66b7ec4dbaef?restype=container",
+      "RequestUri": "http://seannsecanary.blob.core.windows.net/test-filesystem-798d72b9-59e1-efab-6258-4314cbe6df8e?restype=container",
       "RequestMethod": "PUT",
       "RequestHeaders": {
         "Authorization": "Sanitized",
-        "traceparent": "00-804504f58052d24380fbd6c10e8526aa-f50ad8060c09114e-00",
-        "User-Agent": [
-          "azsdk-net-Storage.Files.DataLake/12.1.0-dev.20200403.1",
-=======
-      "RequestUri": "http://seannse.blob.core.windows.net/test-filesystem-aee393c8-4cf4-2a8b-e539-66b7ec4dbaef?restype=container",
+        "traceparent": "00-524ab4879b845140b3c3a2c0fcf7fd4e-8312463036f13a4f-00",
+        "User-Agent": [
+          "azsdk-net-Storage.Files.DataLake/12.1.0-dev.20200403.1",
+          "(.NET Core 4.6.28325.01; Microsoft Windows 10.0.18362 )"
+        ],
+        "x-ms-blob-public-access": "container",
+        "x-ms-client-request-id": "2bb8eb05-17f0-80df-a3c5-72c8f64bb44c",
+        "x-ms-date": "Sat, 04 Apr 2020 01:55:18 GMT",
+        "x-ms-return-client-request-id": "true",
+        "x-ms-version": "2019-12-12"
+      },
+      "RequestBody": null,
+      "StatusCode": 201,
+      "ResponseHeaders": {
+        "Content-Length": "0",
+        "Date": "Sat, 04 Apr 2020 01:55:17 GMT",
+        "ETag": "\u00220x8D7D83B39EA2EE8\u0022",
+        "Last-Modified": "Sat, 04 Apr 2020 01:55:18 GMT",
+        "Server": [
+          "Windows-Azure-Blob/1.0",
+          "Microsoft-HTTPAPI/2.0"
+        ],
+        "x-ms-client-request-id": "2bb8eb05-17f0-80df-a3c5-72c8f64bb44c",
+        "x-ms-request-id": "42c9d74c-901e-002b-0124-0acd6c000000",
+        "x-ms-version": "2019-12-12"
+      },
+      "ResponseBody": []
+    },
+    {
+      "RequestUri": "http://seannsecanary.dfs.core.windows.net/test-filesystem-798d72b9-59e1-efab-6258-4314cbe6df8e/test-file-cd7c3f63-ee10-f2a8-519d-73fd5f46cd89?resource=file",
       "RequestMethod": "PUT",
       "RequestHeaders": {
         "Authorization": "Sanitized",
-        "traceparent": "00-5383ff5d12911d4fb8801770e215cb89-3791d6052bb2a442-00",
-        "User-Agent": [
-          "azsdk-net-Storage.Files.DataLake/12.1.0-dev.20200326.1",
->>>>>>> bb257be6
-          "(.NET Core 4.6.28325.01; Microsoft Windows 10.0.18362 )"
-        ],
-        "x-ms-blob-public-access": "container",
-        "x-ms-client-request-id": "2dd73a79-8ea8-6c8f-0c5e-c06390b3e1a8",
-<<<<<<< HEAD
-        "x-ms-date": "Fri, 03 Apr 2020 20:59:48 GMT",
-=======
-        "x-ms-date": "Thu, 26 Mar 2020 21:00:07 GMT",
->>>>>>> bb257be6
+        "traceparent": "00-93bcd2c2a385074c8bc79a6d81f66c9a-cf353c4c38447743-00",
+        "User-Agent": [
+          "azsdk-net-Storage.Files.DataLake/12.1.0-dev.20200403.1",
+          "(.NET Core 4.6.28325.01; Microsoft Windows 10.0.18362 )"
+        ],
+        "x-ms-client-request-id": "12475126-e047-4bff-7d67-c6d4fcda4ab4",
+        "x-ms-date": "Sat, 04 Apr 2020 01:55:18 GMT",
         "x-ms-return-client-request-id": "true",
         "x-ms-version": "2019-12-12"
       },
@@ -34,162 +52,62 @@
       "StatusCode": 201,
       "ResponseHeaders": {
         "Content-Length": "0",
-<<<<<<< HEAD
-        "Date": "Fri, 03 Apr 2020 20:59:45 GMT",
-        "ETag": "\u00220x8D7D811F11F5972\u0022",
-        "Last-Modified": "Fri, 03 Apr 2020 20:59:46 GMT",
-=======
-        "Date": "Thu, 26 Mar 2020 21:00:07 GMT",
-        "ETag": "\u00220x8D7D1C8AA694F4E\u0022",
-        "Last-Modified": "Thu, 26 Mar 2020 21:00:07 GMT",
->>>>>>> bb257be6
-        "Server": [
-          "Windows-Azure-Blob/1.0",
-          "Microsoft-HTTPAPI/2.0"
-        ],
-        "x-ms-client-request-id": "2dd73a79-8ea8-6c8f-0c5e-c06390b3e1a8",
-<<<<<<< HEAD
-        "x-ms-request-id": "96220fd5-f01e-0012-55fa-093670000000",
-        "x-ms-version": "2019-12-12"
-=======
-        "x-ms-request-id": "a2e35cea-101e-0074-7cb1-034baf000000",
-        "x-ms-version": "2019-07-07"
->>>>>>> bb257be6
-      },
-      "ResponseBody": []
-    },
-    {
-<<<<<<< HEAD
-      "RequestUri": "http://seannsecanary.dfs.core.windows.net/test-filesystem-aee393c8-4cf4-2a8b-e539-66b7ec4dbaef/test-file-741c87df-3250-d580-b58c-da12986d1483?resource=file",
-      "RequestMethod": "PUT",
-      "RequestHeaders": {
-        "Authorization": "Sanitized",
-        "traceparent": "00-0c3b46cd2e47f349be8487f9645e0487-f594abdd42a92b42-00",
-        "User-Agent": [
-          "azsdk-net-Storage.Files.DataLake/12.1.0-dev.20200403.1",
-          "(.NET Core 4.6.28325.01; Microsoft Windows 10.0.18362 )"
-        ],
-        "x-ms-client-request-id": "039aeecb-f1ce-78ca-1ac0-04d887c423c5",
-        "x-ms-date": "Fri, 03 Apr 2020 20:59:48 GMT",
-=======
-      "RequestUri": "http://seannse.dfs.core.windows.net/test-filesystem-aee393c8-4cf4-2a8b-e539-66b7ec4dbaef/test-file-741c87df-3250-d580-b58c-da12986d1483?resource=file",
-      "RequestMethod": "PUT",
-      "RequestHeaders": {
-        "Authorization": "Sanitized",
-        "traceparent": "00-bf7919efe0872b42b8a05737dbc0e8b7-895d7ac5fc0ee347-00",
-        "User-Agent": [
-          "azsdk-net-Storage.Files.DataLake/12.1.0-dev.20200326.1",
-          "(.NET Core 4.6.28325.01; Microsoft Windows 10.0.18362 )"
-        ],
-        "x-ms-client-request-id": "039aeecb-f1ce-78ca-1ac0-04d887c423c5",
-        "x-ms-date": "Thu, 26 Mar 2020 21:00:07 GMT",
->>>>>>> bb257be6
-        "x-ms-return-client-request-id": "true",
-        "x-ms-version": "2019-12-12"
-      },
-      "RequestBody": null,
-      "StatusCode": 201,
-      "ResponseHeaders": {
-        "Content-Length": "0",
-<<<<<<< HEAD
-        "Date": "Fri, 03 Apr 2020 20:59:46 GMT",
-        "ETag": "\u00220x8D7D811F12F600F\u0022",
-        "Last-Modified": "Fri, 03 Apr 2020 20:59:46 GMT",
-=======
-        "Date": "Thu, 26 Mar 2020 21:00:07 GMT",
-        "ETag": "\u00220x8D7D1C8AA726FE7\u0022",
-        "Last-Modified": "Thu, 26 Mar 2020 21:00:07 GMT",
->>>>>>> bb257be6
-        "Server": [
-          "Windows-Azure-HDFS/1.0",
-          "Microsoft-HTTPAPI/2.0"
-        ],
-        "x-ms-client-request-id": "039aeecb-f1ce-78ca-1ac0-04d887c423c5",
-<<<<<<< HEAD
-        "x-ms-request-id": "fa43ffce-201f-0097-06fa-091bad000000",
-        "x-ms-version": "2019-12-12"
-=======
-        "x-ms-request-id": "beb0bbb8-501f-0017-50b1-03d654000000",
-        "x-ms-version": "2019-07-07"
->>>>>>> bb257be6
-      },
-      "ResponseBody": []
-    },
-    {
-<<<<<<< HEAD
-      "RequestUri": "http://seannsecanary.dfs.core.windows.net/test-filesystem-aee393c8-4cf4-2a8b-e539-66b7ec4dbaef/test-file-741c87df-3250-d580-b58c-da12986d1483?action=append\u0026position=0",
-=======
-      "RequestUri": "http://seannse.dfs.core.windows.net/test-filesystem-aee393c8-4cf4-2a8b-e539-66b7ec4dbaef/test-file-741c87df-3250-d580-b58c-da12986d1483?action=append\u0026position=0",
->>>>>>> bb257be6
+        "Date": "Sat, 04 Apr 2020 01:55:17 GMT",
+        "ETag": "\u00220x8D7D83B39FAF923\u0022",
+        "Last-Modified": "Sat, 04 Apr 2020 01:55:18 GMT",
+        "Server": [
+          "Windows-Azure-HDFS/1.0",
+          "Microsoft-HTTPAPI/2.0"
+        ],
+        "x-ms-client-request-id": "12475126-e047-4bff-7d67-c6d4fcda4ab4",
+        "x-ms-request-id": "64837bf0-b01f-0003-8024-0aacc4000000",
+        "x-ms-version": "2019-12-12"
+      },
+      "ResponseBody": []
+    },
+    {
+      "RequestUri": "http://seannsecanary.dfs.core.windows.net/test-filesystem-798d72b9-59e1-efab-6258-4314cbe6df8e/test-file-cd7c3f63-ee10-f2a8-519d-73fd5f46cd89?action=append\u0026position=0",
       "RequestMethod": "PATCH",
       "RequestHeaders": {
         "Authorization": "Sanitized",
         "Content-Length": "1024",
         "User-Agent": [
-<<<<<<< HEAD
-          "azsdk-net-Storage.Files.DataLake/12.1.0-dev.20200403.1",
-          "(.NET Core 4.6.28325.01; Microsoft Windows 10.0.18362 )"
-        ],
-        "x-ms-client-request-id": "a9472891-10d3-16b4-2690-96f383c82c88",
-        "x-ms-date": "Fri, 03 Apr 2020 20:59:48 GMT",
-=======
-          "azsdk-net-Storage.Files.DataLake/12.1.0-dev.20200326.1",
-          "(.NET Core 4.6.28325.01; Microsoft Windows 10.0.18362 )"
-        ],
-        "x-ms-client-request-id": "a9472891-10d3-16b4-2690-96f383c82c88",
-        "x-ms-date": "Thu, 26 Mar 2020 21:00:07 GMT",
->>>>>>> bb257be6
-        "x-ms-return-client-request-id": "true",
-        "x-ms-version": "2019-12-12"
-      },
-      "RequestBody": "Avc0lFR7G1NC7o9DRUIV1Aj4PrF2jEemSk10bbTtZGvOXUcd3JwZ/R6E67r\u002BSybJSetal3QvMnWwjUkGBq6fVIkkdej79/hs3kGT8qCMp/8mqiPIk8z2nyvRbU5SE/Zv5Jcw2tU\u002BzlLz7rkznD/VI\u002BZK31uL1sG8Lda8KYqpGcpKIw0JXMwp6NzR1aQTwwLr/EloBzOa5A3Vc63/gqTHSdTu6Xkxy8cZIfd/uQEdqWrT0C1AQRKXrz7/M\u002BgfKWU3CYzPJdqJuTCBT\u002BU8GysMuMpDLLF2hgfCVzk7MZfe\u002BviRSLB0TYSPSRb9v/IsWpQS83se3Py0wIKEDM2gToeYo1XtqtJ7l2pFs\u002BKaeccVlvykKD4cvx373Yct8EC27/uOZRudPq/Bl1sQ2SgaGUe6b3bR/CZJe\u002BM38c1LTacqj8TnDBSseFdM4pDjDOb14cNAcoHK5fLURek3Zk3idkqz5klkMg0yDvcehBmWZm/9QhAJCtomX6nREsYrdBEKamxFLyackK62DWSKq2HZPt95OiQ82GxwjYagkyBGB5nlFBmtUDZJYLFhU/11nLRI99TnsTntzZIA1aGf/P2OcAXKpJZHLO2oL9py24Rv\u002BvHSV5tLXlVg90aHrHuVqmS00uL3q/cdAcvmP4Jfe/INkduwzaRhQxGwaq1Qv39yE4V1vgmhd075tVbQZR/TAHxUeRug5N2/Uo/RR0BJzEFLdCz86rzpaxmMthdOkd3y3Gox\u002B0Zj0S6otWt50DAOsOgVhfDz1hW/aw4CEy7FccGx3mrWGNH656L\u002BVDRRb5rofgYvOAvt/wVUcY84Yb3/40OpyPLGN5cWGp1O9ILhbvxzGZUnlTi1xN5kgaZBwobk/nHwp6aoIkZuGB5ungqDcgOTxUco2E0L8wMTYbbx1VcXafYR8cZVyvdPuXwaRyXU4Q6irf0/vCYj5bOilMGQfUPHVzUTcoE8PfpP2B7Q8KzeP3\u002BnTidZ2KzQ7QsTsjU2vzs5U\u002B/vwG\u002BMZm8D7\u002BMHUvQGxFVB6C4cbX\u002BJQ4R2KYvEGRnjl5287n4QGui3VujIyZoWDO7g9dYNHeVwZn3qFjzkP9bKI7tXStXWMM5GZBaWwHnqXxyc5CRC1Xm3TIgBJQOr0hcS/qXev8IZCcQIxrjP2aYDALcgSFqyiE5Cn/1N1QrKmpH/hMLTC59ag9tfOg/A6HLh/SVLi4q8YHZXnB/EyzO5PSwnz1XkL/QYxcR/Uk0\u002BgbeLa9flfw4HQiNMfG5/lbenpvzimRgc/c0wM8XGPQ4oGBtoOWBb1L4eII0xl7OFmDAM2KxRXOefbm0KtEtIQAUVI2NTF1tXS9E\u002BxHmL6mUaqpqVuWRh17wzyMvyUSBy1Q==",
+          "azsdk-net-Storage.Files.DataLake/12.1.0-dev.20200403.1",
+          "(.NET Core 4.6.28325.01; Microsoft Windows 10.0.18362 )"
+        ],
+        "x-ms-client-request-id": "0dd6e6f3-baff-6542-6583-56b195a7723e",
+        "x-ms-date": "Sat, 04 Apr 2020 01:55:18 GMT",
+        "x-ms-return-client-request-id": "true",
+        "x-ms-version": "2019-12-12"
+      },
+      "RequestBody": "0cVTl7hO8vclWog0PZ9AmHbTD\u002BAttJ3Z5L\u002B/mE\u002BEO6T40Dnpdku3t/nABZaPqkMDhdlSIzzTHh0oerL4jlmnoB7jPG1lVyIqHFjnba4HSTl8uxN1MhhoJLEcwfuYviifGGV3q27WnS23Jwfk7LFuIDB4fNJGMm4Gexe7SZYmkl0vR1RJj57Lph7lvgoRhDf/rqDLH0JWWOb3cDBWGlSXkZWptKRdJZCSrdW0YHRj9fffu5r2W3Ia2e9tUR5udYzJTix1Z8\u002BTookPOXJtofhyk3s5dl65oDYij9u179NxIzhJ6hJH7o4nTBkR5yEArTf2\u002B76jNf4tEK31Utfz3bO2nRU6JLfmKqTtESpEqLkUIeKkvvMUzu45G9pkUZy2M25mW0kMxomAENAatSTU6Gj04TD1Tx6/oc4mAAjcgdkIN9273kxvB1tZI64j\u002BhnKZTJycHBrwORQprl75sWApI73En5GGAkbhNnUnCxwm6e1W5rWaRFonHb5aziS9CGW2H8fLOeag00oV\u002BuXliS43woSxYoqqjp9jnUHTa3RiY\u002B4PsOsUW\u002B/GtdNrRIm0QVRQYstfy\u002BWay5Fop1xkzafVs5c3ldhC42aU6uy3PwnV71wtQwhowlgIdOUZ6/STYehrlZEyfKt8DX9kiyD5I4yHUvfAd0pfrLF\u002B72EzaPexwUkEC6l443LwsXXIxHc3D1FYkpk80ypeC\u002Bkf800KSKRH8snX9NfjDm9FD4XUlqh6B\u002BAP2tZetS5epf\u002BAWO/lpmiRQRGtHxq5dUQpt8NkSbVApautOm3OKX2beU7YIrV/n2kdAxWWzOiFlqVSdT1rOlxKf/NEeGw6wxfT0eXLoRKOqdhaBwZfqZiC56PIu/RAcH8yjeLCO2b9In/9wzsC\u002BfVSg4sk0PMV6tYagVDIMkdjU6Fm2RNvzK6xnOSGoaadv\u002B2utfgpG19L3KLMp3nV9TA4mm9ZnCCh4vccc3QOT0kvvQGjGbxPOngCGvxwYyU0m6f0jcd3A\u002BPNDJLBDKfrfU1Z3Sp4cttzqaA3V4EkcX/SJ5fMGcFBuLldlgzpTe2QFp2u1oY6vGiMQORnP\u002Bwi6JsTLyUQHyOMGCRxGpyOSluypwDjdVr512tvP9kc2njNOu1x1l7IgDe6Iv5hiaHL/faI9Jirf3NAGVe5oN8Kbz2ro9\u002BvXLQ8qebJKVJcmA3JowHilCXgIfu58bzHTt9Yb7PAtiWCHKECTEqx4hXhI4EJ8D2dJ9sXy4IkNWs3NVsHsPmem\u002BIoB0ag4AfbLn/lmM37vZ6huweYqKpjnid2C1bvqjFcAkefIai3PEfTPN1CflxdO3f8ZfWyBfM3hKlfKpSw60QOiVZGHJv2Kr7/xavNIV\u002BKw==",
       "StatusCode": 202,
       "ResponseHeaders": {
         "Content-Length": "0",
-<<<<<<< HEAD
-        "Date": "Fri, 03 Apr 2020 20:59:46 GMT",
-=======
-        "Date": "Thu, 26 Mar 2020 21:00:07 GMT",
->>>>>>> bb257be6
-        "Server": [
-          "Windows-Azure-HDFS/1.0",
-          "Microsoft-HTTPAPI/2.0"
-        ],
-        "x-ms-client-request-id": "a9472891-10d3-16b4-2690-96f383c82c88",
-<<<<<<< HEAD
-        "x-ms-request-id": "fa43ffcf-201f-0097-07fa-091bad000000",
-=======
-        "x-ms-request-id": "beb0bbb9-501f-0017-51b1-03d654000000",
->>>>>>> bb257be6
+        "Date": "Sat, 04 Apr 2020 01:55:18 GMT",
+        "Server": [
+          "Windows-Azure-HDFS/1.0",
+          "Microsoft-HTTPAPI/2.0"
+        ],
+        "x-ms-client-request-id": "0dd6e6f3-baff-6542-6583-56b195a7723e",
+        "x-ms-request-id": "64837bf1-b01f-0003-0124-0aacc4000000",
         "x-ms-request-server-encrypted": "true",
         "x-ms-version": "2019-12-12"
       },
       "ResponseBody": []
     },
     {
-<<<<<<< HEAD
-      "RequestUri": "http://seannsecanary.dfs.core.windows.net/test-filesystem-aee393c8-4cf4-2a8b-e539-66b7ec4dbaef/test-file-741c87df-3250-d580-b58c-da12986d1483?action=flush\u0026position=1024",
-=======
-      "RequestUri": "http://seannse.dfs.core.windows.net/test-filesystem-aee393c8-4cf4-2a8b-e539-66b7ec4dbaef/test-file-741c87df-3250-d580-b58c-da12986d1483?action=flush\u0026position=1024",
->>>>>>> bb257be6
+      "RequestUri": "http://seannsecanary.dfs.core.windows.net/test-filesystem-798d72b9-59e1-efab-6258-4314cbe6df8e/test-file-cd7c3f63-ee10-f2a8-519d-73fd5f46cd89?action=flush\u0026position=1024",
       "RequestMethod": "PATCH",
       "RequestHeaders": {
         "Authorization": "Sanitized",
         "Content-Length": "0",
         "User-Agent": [
-<<<<<<< HEAD
-          "azsdk-net-Storage.Files.DataLake/12.1.0-dev.20200403.1",
-          "(.NET Core 4.6.28325.01; Microsoft Windows 10.0.18362 )"
-        ],
-        "x-ms-client-request-id": "5e46b37b-7a7c-a3f2-93d4-3b862b2ed41e",
-        "x-ms-date": "Fri, 03 Apr 2020 20:59:48 GMT",
-=======
-          "azsdk-net-Storage.Files.DataLake/12.1.0-dev.20200326.1",
-          "(.NET Core 4.6.28325.01; Microsoft Windows 10.0.18362 )"
-        ],
-        "x-ms-client-request-id": "5e46b37b-7a7c-a3f2-93d4-3b862b2ed41e",
-        "x-ms-date": "Thu, 26 Mar 2020 21:00:07 GMT",
->>>>>>> bb257be6
+          "azsdk-net-Storage.Files.DataLake/12.1.0-dev.20200403.1",
+          "(.NET Core 4.6.28325.01; Microsoft Windows 10.0.18362 )"
+        ],
+        "x-ms-client-request-id": "15e19276-3d04-77b4-4a03-69325461711c",
+        "x-ms-date": "Sat, 04 Apr 2020 01:55:18 GMT",
         "x-ms-return-client-request-id": "true",
         "x-ms-version": "2019-12-12"
       },
@@ -197,54 +115,31 @@
       "StatusCode": 200,
       "ResponseHeaders": {
         "Content-Length": "0",
-<<<<<<< HEAD
-        "Date": "Fri, 03 Apr 2020 20:59:46 GMT",
-        "ETag": "\u00220x8D7D811F14A3AAD\u0022",
-        "Last-Modified": "Fri, 03 Apr 2020 20:59:47 GMT",
-=======
-        "Date": "Thu, 26 Mar 2020 21:00:07 GMT",
-        "ETag": "\u00220x8D7D1C8AA77FC89\u0022",
-        "Last-Modified": "Thu, 26 Mar 2020 21:00:07 GMT",
->>>>>>> bb257be6
-        "Server": [
-          "Windows-Azure-HDFS/1.0",
-          "Microsoft-HTTPAPI/2.0"
-        ],
-        "x-ms-client-request-id": "5e46b37b-7a7c-a3f2-93d4-3b862b2ed41e",
-<<<<<<< HEAD
-        "x-ms-request-id": "fa43ffd0-201f-0097-08fa-091bad000000",
-=======
-        "x-ms-request-id": "beb0bbba-501f-0017-52b1-03d654000000",
->>>>>>> bb257be6
+        "Date": "Sat, 04 Apr 2020 01:55:18 GMT",
+        "ETag": "\u00220x8D7D83B3A13DB78\u0022",
+        "Last-Modified": "Sat, 04 Apr 2020 01:55:18 GMT",
+        "Server": [
+          "Windows-Azure-HDFS/1.0",
+          "Microsoft-HTTPAPI/2.0"
+        ],
+        "x-ms-client-request-id": "15e19276-3d04-77b4-4a03-69325461711c",
+        "x-ms-request-id": "64837bf2-b01f-0003-0224-0aacc4000000",
         "x-ms-request-server-encrypted": "true",
         "x-ms-version": "2019-12-12"
       },
       "ResponseBody": []
     },
     {
-<<<<<<< HEAD
-      "RequestUri": "http://seannsecanary.blob.core.windows.net/test-filesystem-aee393c8-4cf4-2a8b-e539-66b7ec4dbaef/test-file-741c87df-3250-d580-b58c-da12986d1483",
-=======
-      "RequestUri": "http://seannse.blob.core.windows.net/test-filesystem-aee393c8-4cf4-2a8b-e539-66b7ec4dbaef/test-file-741c87df-3250-d580-b58c-da12986d1483",
->>>>>>> bb257be6
+      "RequestUri": "http://seannsecanary.blob.core.windows.net/test-filesystem-798d72b9-59e1-efab-6258-4314cbe6df8e/test-file-cd7c3f63-ee10-f2a8-519d-73fd5f46cd89",
       "RequestMethod": "GET",
       "RequestHeaders": {
         "Authorization": "Sanitized",
         "User-Agent": [
-<<<<<<< HEAD
-          "azsdk-net-Storage.Files.DataLake/12.1.0-dev.20200403.1",
-          "(.NET Core 4.6.28325.01; Microsoft Windows 10.0.18362 )"
-        ],
-        "x-ms-client-request-id": "cf78ae2b-ce81-080c-67f6-b5a45d14dc9e",
-        "x-ms-date": "Fri, 03 Apr 2020 20:59:48 GMT",
-        "x-ms-range": "bytes=0-",
-=======
-          "azsdk-net-Storage.Files.DataLake/12.1.0-dev.20200326.1",
-          "(.NET Core 4.6.28325.01; Microsoft Windows 10.0.18362 )"
-        ],
-        "x-ms-client-request-id": "cf78ae2b-ce81-080c-67f6-b5a45d14dc9e",
-        "x-ms-date": "Thu, 26 Mar 2020 21:00:07 GMT",
->>>>>>> bb257be6
+          "azsdk-net-Storage.Files.DataLake/12.1.0-dev.20200403.1",
+          "(.NET Core 4.6.28325.01; Microsoft Windows 10.0.18362 )"
+        ],
+        "x-ms-client-request-id": "033bb94c-5cc6-653a-711f-2ab070a426dd",
+        "x-ms-date": "Sat, 04 Apr 2020 01:55:18 GMT",
         "x-ms-return-client-request-id": "true",
         "x-ms-version": "2019-12-12"
       },
@@ -254,63 +149,36 @@
         "Accept-Ranges": "bytes",
         "Content-Length": "1024",
         "Content-Type": "application/octet-stream",
-<<<<<<< HEAD
-        "Date": "Fri, 03 Apr 2020 20:59:46 GMT",
-        "ETag": "\u00220x8D7D811F14A3AAD\u0022",
-        "Last-Modified": "Fri, 03 Apr 2020 20:59:47 GMT",
-=======
-        "Date": "Thu, 26 Mar 2020 21:00:07 GMT",
-        "ETag": "\u00220x8D7D1C8AA77FC89\u0022",
-        "Last-Modified": "Thu, 26 Mar 2020 21:00:07 GMT",
->>>>>>> bb257be6
+        "Date": "Sat, 04 Apr 2020 01:55:17 GMT",
+        "ETag": "\u00220x8D7D83B3A13DB78\u0022",
+        "Last-Modified": "Sat, 04 Apr 2020 01:55:18 GMT",
         "Server": [
           "Windows-Azure-Blob/1.0",
           "Microsoft-HTTPAPI/2.0"
         ],
         "x-ms-blob-type": "BlockBlob",
-        "x-ms-client-request-id": "cf78ae2b-ce81-080c-67f6-b5a45d14dc9e",
-<<<<<<< HEAD
-        "x-ms-creation-time": "Fri, 03 Apr 2020 20:59:46 GMT",
+        "x-ms-client-request-id": "033bb94c-5cc6-653a-711f-2ab070a426dd",
+        "x-ms-creation-time": "Sat, 04 Apr 2020 01:55:18 GMT",
         "x-ms-lease-state": "available",
         "x-ms-lease-status": "unlocked",
-        "x-ms-request-id": "96221017-f01e-0012-0afa-093670000000",
-=======
-        "x-ms-creation-time": "Thu, 26 Mar 2020 21:00:07 GMT",
-        "x-ms-lease-state": "available",
-        "x-ms-lease-status": "unlocked",
-        "x-ms-request-id": "a2e35d1a-101e-0074-23b1-034baf000000",
->>>>>>> bb257be6
+        "x-ms-request-id": "42c9d787-901e-002b-3624-0acd6c000000",
         "x-ms-server-encrypted": "true",
         "x-ms-version": "2019-12-12"
       },
-      "ResponseBody": "Avc0lFR7G1NC7o9DRUIV1Aj4PrF2jEemSk10bbTtZGvOXUcd3JwZ/R6E67r\u002BSybJSetal3QvMnWwjUkGBq6fVIkkdej79/hs3kGT8qCMp/8mqiPIk8z2nyvRbU5SE/Zv5Jcw2tU\u002BzlLz7rkznD/VI\u002BZK31uL1sG8Lda8KYqpGcpKIw0JXMwp6NzR1aQTwwLr/EloBzOa5A3Vc63/gqTHSdTu6Xkxy8cZIfd/uQEdqWrT0C1AQRKXrz7/M\u002BgfKWU3CYzPJdqJuTCBT\u002BU8GysMuMpDLLF2hgfCVzk7MZfe\u002BviRSLB0TYSPSRb9v/IsWpQS83se3Py0wIKEDM2gToeYo1XtqtJ7l2pFs\u002BKaeccVlvykKD4cvx373Yct8EC27/uOZRudPq/Bl1sQ2SgaGUe6b3bR/CZJe\u002BM38c1LTacqj8TnDBSseFdM4pDjDOb14cNAcoHK5fLURek3Zk3idkqz5klkMg0yDvcehBmWZm/9QhAJCtomX6nREsYrdBEKamxFLyackK62DWSKq2HZPt95OiQ82GxwjYagkyBGB5nlFBmtUDZJYLFhU/11nLRI99TnsTntzZIA1aGf/P2OcAXKpJZHLO2oL9py24Rv\u002BvHSV5tLXlVg90aHrHuVqmS00uL3q/cdAcvmP4Jfe/INkduwzaRhQxGwaq1Qv39yE4V1vgmhd075tVbQZR/TAHxUeRug5N2/Uo/RR0BJzEFLdCz86rzpaxmMthdOkd3y3Gox\u002B0Zj0S6otWt50DAOsOgVhfDz1hW/aw4CEy7FccGx3mrWGNH656L\u002BVDRRb5rofgYvOAvt/wVUcY84Yb3/40OpyPLGN5cWGp1O9ILhbvxzGZUnlTi1xN5kgaZBwobk/nHwp6aoIkZuGB5ungqDcgOTxUco2E0L8wMTYbbx1VcXafYR8cZVyvdPuXwaRyXU4Q6irf0/vCYj5bOilMGQfUPHVzUTcoE8PfpP2B7Q8KzeP3\u002BnTidZ2KzQ7QsTsjU2vzs5U\u002B/vwG\u002BMZm8D7\u002BMHUvQGxFVB6C4cbX\u002BJQ4R2KYvEGRnjl5287n4QGui3VujIyZoWDO7g9dYNHeVwZn3qFjzkP9bKI7tXStXWMM5GZBaWwHnqXxyc5CRC1Xm3TIgBJQOr0hcS/qXev8IZCcQIxrjP2aYDALcgSFqyiE5Cn/1N1QrKmpH/hMLTC59ag9tfOg/A6HLh/SVLi4q8YHZXnB/EyzO5PSwnz1XkL/QYxcR/Uk0\u002BgbeLa9flfw4HQiNMfG5/lbenpvzimRgc/c0wM8XGPQ4oGBtoOWBb1L4eII0xl7OFmDAM2KxRXOefbm0KtEtIQAUVI2NTF1tXS9E\u002BxHmL6mUaqpqVuWRh17wzyMvyUSBy1Q=="
-    },
-    {
-<<<<<<< HEAD
-      "RequestUri": "http://seannsecanary.blob.core.windows.net/test-filesystem-aee393c8-4cf4-2a8b-e539-66b7ec4dbaef?restype=container",
+      "ResponseBody": "0cVTl7hO8vclWog0PZ9AmHbTD\u002BAttJ3Z5L\u002B/mE\u002BEO6T40Dnpdku3t/nABZaPqkMDhdlSIzzTHh0oerL4jlmnoB7jPG1lVyIqHFjnba4HSTl8uxN1MhhoJLEcwfuYviifGGV3q27WnS23Jwfk7LFuIDB4fNJGMm4Gexe7SZYmkl0vR1RJj57Lph7lvgoRhDf/rqDLH0JWWOb3cDBWGlSXkZWptKRdJZCSrdW0YHRj9fffu5r2W3Ia2e9tUR5udYzJTix1Z8\u002BTookPOXJtofhyk3s5dl65oDYij9u179NxIzhJ6hJH7o4nTBkR5yEArTf2\u002B76jNf4tEK31Utfz3bO2nRU6JLfmKqTtESpEqLkUIeKkvvMUzu45G9pkUZy2M25mW0kMxomAENAatSTU6Gj04TD1Tx6/oc4mAAjcgdkIN9273kxvB1tZI64j\u002BhnKZTJycHBrwORQprl75sWApI73En5GGAkbhNnUnCxwm6e1W5rWaRFonHb5aziS9CGW2H8fLOeag00oV\u002BuXliS43woSxYoqqjp9jnUHTa3RiY\u002B4PsOsUW\u002B/GtdNrRIm0QVRQYstfy\u002BWay5Fop1xkzafVs5c3ldhC42aU6uy3PwnV71wtQwhowlgIdOUZ6/STYehrlZEyfKt8DX9kiyD5I4yHUvfAd0pfrLF\u002B72EzaPexwUkEC6l443LwsXXIxHc3D1FYkpk80ypeC\u002Bkf800KSKRH8snX9NfjDm9FD4XUlqh6B\u002BAP2tZetS5epf\u002BAWO/lpmiRQRGtHxq5dUQpt8NkSbVApautOm3OKX2beU7YIrV/n2kdAxWWzOiFlqVSdT1rOlxKf/NEeGw6wxfT0eXLoRKOqdhaBwZfqZiC56PIu/RAcH8yjeLCO2b9In/9wzsC\u002BfVSg4sk0PMV6tYagVDIMkdjU6Fm2RNvzK6xnOSGoaadv\u002B2utfgpG19L3KLMp3nV9TA4mm9ZnCCh4vccc3QOT0kvvQGjGbxPOngCGvxwYyU0m6f0jcd3A\u002BPNDJLBDKfrfU1Z3Sp4cttzqaA3V4EkcX/SJ5fMGcFBuLldlgzpTe2QFp2u1oY6vGiMQORnP\u002Bwi6JsTLyUQHyOMGCRxGpyOSluypwDjdVr512tvP9kc2njNOu1x1l7IgDe6Iv5hiaHL/faI9Jirf3NAGVe5oN8Kbz2ro9\u002BvXLQ8qebJKVJcmA3JowHilCXgIfu58bzHTt9Yb7PAtiWCHKECTEqx4hXhI4EJ8D2dJ9sXy4IkNWs3NVsHsPmem\u002BIoB0ag4AfbLn/lmM37vZ6huweYqKpjnid2C1bvqjFcAkefIai3PEfTPN1CflxdO3f8ZfWyBfM3hKlfKpSw60QOiVZGHJv2Kr7/xavNIV\u002BKw=="
+    },
+    {
+      "RequestUri": "http://seannsecanary.blob.core.windows.net/test-filesystem-798d72b9-59e1-efab-6258-4314cbe6df8e?restype=container",
       "RequestMethod": "DELETE",
       "RequestHeaders": {
         "Authorization": "Sanitized",
-        "traceparent": "00-98c847c2e707a64982206ff015700e54-6d49c81f5d9c1a49-00",
-        "User-Agent": [
-          "azsdk-net-Storage.Files.DataLake/12.1.0-dev.20200403.1",
-          "(.NET Core 4.6.28325.01; Microsoft Windows 10.0.18362 )"
-        ],
-        "x-ms-client-request-id": "7d5a3688-05b6-6c9d-921c-52a046329a79",
-        "x-ms-date": "Fri, 03 Apr 2020 20:59:48 GMT",
-=======
-      "RequestUri": "http://seannse.blob.core.windows.net/test-filesystem-aee393c8-4cf4-2a8b-e539-66b7ec4dbaef?restype=container",
-      "RequestMethod": "DELETE",
-      "RequestHeaders": {
-        "Authorization": "Sanitized",
-        "traceparent": "00-7a69d8a49c5abf4db0872d37acaeb019-699a2d1dc8d6e04b-00",
-        "User-Agent": [
-          "azsdk-net-Storage.Files.DataLake/12.1.0-dev.20200326.1",
-          "(.NET Core 4.6.28325.01; Microsoft Windows 10.0.18362 )"
-        ],
-        "x-ms-client-request-id": "7d5a3688-05b6-6c9d-921c-52a046329a79",
-        "x-ms-date": "Thu, 26 Mar 2020 21:00:07 GMT",
->>>>>>> bb257be6
+        "traceparent": "00-4f9d773f23bfc740898273e4e47a0e92-21094f8c838c5340-00",
+        "User-Agent": [
+          "azsdk-net-Storage.Files.DataLake/12.1.0-dev.20200403.1",
+          "(.NET Core 4.6.28325.01; Microsoft Windows 10.0.18362 )"
+        ],
+        "x-ms-client-request-id": "9be6e0ca-6e26-3d56-3b1b-7b2851cfa76b",
+        "x-ms-date": "Sat, 04 Apr 2020 01:55:18 GMT",
         "x-ms-return-client-request-id": "true",
         "x-ms-version": "2019-12-12"
       },
@@ -318,53 +186,62 @@
       "StatusCode": 202,
       "ResponseHeaders": {
         "Content-Length": "0",
-<<<<<<< HEAD
-        "Date": "Fri, 03 Apr 2020 20:59:46 GMT",
-=======
-        "Date": "Thu, 26 Mar 2020 21:00:07 GMT",
->>>>>>> bb257be6
-        "Server": [
-          "Windows-Azure-Blob/1.0",
-          "Microsoft-HTTPAPI/2.0"
-        ],
-        "x-ms-client-request-id": "7d5a3688-05b6-6c9d-921c-52a046329a79",
-<<<<<<< HEAD
-        "x-ms-request-id": "9622101e-f01e-0012-11fa-093670000000",
-        "x-ms-version": "2019-12-12"
-=======
-        "x-ms-request-id": "a2e35d21-101e-0074-28b1-034baf000000",
-        "x-ms-version": "2019-07-07"
->>>>>>> bb257be6
-      },
-      "ResponseBody": []
-    },
-    {
-<<<<<<< HEAD
-      "RequestUri": "http://seannsecanary.blob.core.windows.net/test-filesystem-f5243e61-1f22-8008-5cf8-f433fece6a06?restype=container",
+        "Date": "Sat, 04 Apr 2020 01:55:17 GMT",
+        "Server": [
+          "Windows-Azure-Blob/1.0",
+          "Microsoft-HTTPAPI/2.0"
+        ],
+        "x-ms-client-request-id": "9be6e0ca-6e26-3d56-3b1b-7b2851cfa76b",
+        "x-ms-request-id": "42c9d78f-901e-002b-3e24-0acd6c000000",
+        "x-ms-version": "2019-12-12"
+      },
+      "ResponseBody": []
+    },
+    {
+      "RequestUri": "http://seannsecanary.blob.core.windows.net/test-filesystem-38f0f134-8268-022f-6441-f1fd5691f77c?restype=container",
       "RequestMethod": "PUT",
       "RequestHeaders": {
         "Authorization": "Sanitized",
-        "traceparent": "00-9fdf66235c4f97479883af96a07d0f15-df7e2e8372eac747-00",
-        "User-Agent": [
-          "azsdk-net-Storage.Files.DataLake/12.1.0-dev.20200403.1",
-=======
-      "RequestUri": "http://seannse.blob.core.windows.net/test-filesystem-f5243e61-1f22-8008-5cf8-f433fece6a06?restype=container",
+        "traceparent": "00-aa221b0148bca6459df6d3e8432d2343-68636a66f3fb4549-00",
+        "User-Agent": [
+          "azsdk-net-Storage.Files.DataLake/12.1.0-dev.20200403.1",
+          "(.NET Core 4.6.28325.01; Microsoft Windows 10.0.18362 )"
+        ],
+        "x-ms-blob-public-access": "container",
+        "x-ms-client-request-id": "7b739b20-d304-47d9-b0e4-36e47d58e6aa",
+        "x-ms-date": "Sat, 04 Apr 2020 01:55:18 GMT",
+        "x-ms-return-client-request-id": "true",
+        "x-ms-version": "2019-12-12"
+      },
+      "RequestBody": null,
+      "StatusCode": 201,
+      "ResponseHeaders": {
+        "Content-Length": "0",
+        "Date": "Sat, 04 Apr 2020 01:55:18 GMT",
+        "ETag": "\u00220x8D7D83B3A3995E1\u0022",
+        "Last-Modified": "Sat, 04 Apr 2020 01:55:18 GMT",
+        "Server": [
+          "Windows-Azure-Blob/1.0",
+          "Microsoft-HTTPAPI/2.0"
+        ],
+        "x-ms-client-request-id": "7b739b20-d304-47d9-b0e4-36e47d58e6aa",
+        "x-ms-request-id": "42c9d79a-901e-002b-4724-0acd6c000000",
+        "x-ms-version": "2019-12-12"
+      },
+      "ResponseBody": []
+    },
+    {
+      "RequestUri": "http://seannsecanary.dfs.core.windows.net/test-filesystem-38f0f134-8268-022f-6441-f1fd5691f77c/test-file-6b22ec5b-da34-ed96-e299-15c022c40dad?resource=file",
       "RequestMethod": "PUT",
       "RequestHeaders": {
         "Authorization": "Sanitized",
-        "traceparent": "00-3947db2e706e684f8d6a771db427a48b-f1d553d3aa27e54e-00",
-        "User-Agent": [
-          "azsdk-net-Storage.Files.DataLake/12.1.0-dev.20200326.1",
->>>>>>> bb257be6
-          "(.NET Core 4.6.28325.01; Microsoft Windows 10.0.18362 )"
-        ],
-        "x-ms-blob-public-access": "container",
-        "x-ms-client-request-id": "5fdc56b3-ba3c-6923-2eda-21bd10696dc4",
-<<<<<<< HEAD
-        "x-ms-date": "Fri, 03 Apr 2020 20:59:48 GMT",
-=======
-        "x-ms-date": "Thu, 26 Mar 2020 21:00:07 GMT",
->>>>>>> bb257be6
+        "traceparent": "00-721c0addc9f59f48a20b25a50a2ac1ab-a343bc3a9a60634a-00",
+        "User-Agent": [
+          "azsdk-net-Storage.Files.DataLake/12.1.0-dev.20200403.1",
+          "(.NET Core 4.6.28325.01; Microsoft Windows 10.0.18362 )"
+        ],
+        "x-ms-client-request-id": "2907cb2b-1a02-a9fc-30f9-1cb569d18192",
+        "x-ms-date": "Sat, 04 Apr 2020 01:55:18 GMT",
         "x-ms-return-client-request-id": "true",
         "x-ms-version": "2019-12-12"
       },
@@ -372,162 +249,62 @@
       "StatusCode": 201,
       "ResponseHeaders": {
         "Content-Length": "0",
-<<<<<<< HEAD
-        "Date": "Fri, 03 Apr 2020 20:59:46 GMT",
-        "ETag": "\u00220x8D7D811F175C6A8\u0022",
-        "Last-Modified": "Fri, 03 Apr 2020 20:59:47 GMT",
-=======
-        "Date": "Thu, 26 Mar 2020 21:00:07 GMT",
-        "ETag": "\u00220x8D7D1C8AA8650B1\u0022",
-        "Last-Modified": "Thu, 26 Mar 2020 21:00:08 GMT",
->>>>>>> bb257be6
-        "Server": [
-          "Windows-Azure-Blob/1.0",
-          "Microsoft-HTTPAPI/2.0"
-        ],
-        "x-ms-client-request-id": "5fdc56b3-ba3c-6923-2eda-21bd10696dc4",
-<<<<<<< HEAD
-        "x-ms-request-id": "96221026-f01e-0012-18fa-093670000000",
-        "x-ms-version": "2019-12-12"
-=======
-        "x-ms-request-id": "ea3b9a06-d01e-00a0-3eb1-03fbfe000000",
-        "x-ms-version": "2019-07-07"
->>>>>>> bb257be6
-      },
-      "ResponseBody": []
-    },
-    {
-<<<<<<< HEAD
-      "RequestUri": "http://seannsecanary.dfs.core.windows.net/test-filesystem-f5243e61-1f22-8008-5cf8-f433fece6a06/test-file-21b7dddc-6b20-2c9a-f482-0fc8b43d0a74?resource=file",
-      "RequestMethod": "PUT",
-      "RequestHeaders": {
-        "Authorization": "Sanitized",
-        "traceparent": "00-2a5626ff95c3394bab09d2fa87a5778d-feafcfcceb4f844b-00",
-        "User-Agent": [
-          "azsdk-net-Storage.Files.DataLake/12.1.0-dev.20200403.1",
-          "(.NET Core 4.6.28325.01; Microsoft Windows 10.0.18362 )"
-        ],
-        "x-ms-client-request-id": "084a2b58-a4f0-c436-74a8-9bb4b14132ef",
-        "x-ms-date": "Fri, 03 Apr 2020 20:59:48 GMT",
-=======
-      "RequestUri": "http://seannse.dfs.core.windows.net/test-filesystem-f5243e61-1f22-8008-5cf8-f433fece6a06/test-file-21b7dddc-6b20-2c9a-f482-0fc8b43d0a74?resource=file",
-      "RequestMethod": "PUT",
-      "RequestHeaders": {
-        "Authorization": "Sanitized",
-        "traceparent": "00-77b6268349c22d48bedb99ff6f6c4c19-7ea5fc75e4c56747-00",
-        "User-Agent": [
-          "azsdk-net-Storage.Files.DataLake/12.1.0-dev.20200326.1",
-          "(.NET Core 4.6.28325.01; Microsoft Windows 10.0.18362 )"
-        ],
-        "x-ms-client-request-id": "084a2b58-a4f0-c436-74a8-9bb4b14132ef",
-        "x-ms-date": "Thu, 26 Mar 2020 21:00:07 GMT",
->>>>>>> bb257be6
-        "x-ms-return-client-request-id": "true",
-        "x-ms-version": "2019-12-12"
-      },
-      "RequestBody": null,
-      "StatusCode": 201,
-      "ResponseHeaders": {
-        "Content-Length": "0",
-<<<<<<< HEAD
-        "Date": "Fri, 03 Apr 2020 20:59:46 GMT",
-        "ETag": "\u00220x8D7D811F186E3D6\u0022",
-        "Last-Modified": "Fri, 03 Apr 2020 20:59:47 GMT",
-=======
-        "Date": "Thu, 26 Mar 2020 21:00:07 GMT",
-        "ETag": "\u00220x8D7D1C8AAA2D0F6\u0022",
-        "Last-Modified": "Thu, 26 Mar 2020 21:00:08 GMT",
->>>>>>> bb257be6
-        "Server": [
-          "Windows-Azure-HDFS/1.0",
-          "Microsoft-HTTPAPI/2.0"
-        ],
-        "x-ms-client-request-id": "084a2b58-a4f0-c436-74a8-9bb4b14132ef",
-<<<<<<< HEAD
-        "x-ms-request-id": "fa43ffd1-201f-0097-09fa-091bad000000",
-        "x-ms-version": "2019-12-12"
-=======
-        "x-ms-request-id": "23a62c11-401f-0056-7cb1-038eb0000000",
-        "x-ms-version": "2019-07-07"
->>>>>>> bb257be6
-      },
-      "ResponseBody": []
-    },
-    {
-<<<<<<< HEAD
-      "RequestUri": "http://seannsecanary.dfs.core.windows.net/test-filesystem-f5243e61-1f22-8008-5cf8-f433fece6a06/test-file-21b7dddc-6b20-2c9a-f482-0fc8b43d0a74?action=append\u0026position=0",
-=======
-      "RequestUri": "http://seannse.dfs.core.windows.net/test-filesystem-f5243e61-1f22-8008-5cf8-f433fece6a06/test-file-21b7dddc-6b20-2c9a-f482-0fc8b43d0a74?action=append\u0026position=0",
->>>>>>> bb257be6
+        "Date": "Sat, 04 Apr 2020 01:55:18 GMT",
+        "ETag": "\u00220x8D7D83B3A49E008\u0022",
+        "Last-Modified": "Sat, 04 Apr 2020 01:55:18 GMT",
+        "Server": [
+          "Windows-Azure-HDFS/1.0",
+          "Microsoft-HTTPAPI/2.0"
+        ],
+        "x-ms-client-request-id": "2907cb2b-1a02-a9fc-30f9-1cb569d18192",
+        "x-ms-request-id": "64837bf3-b01f-0003-0324-0aacc4000000",
+        "x-ms-version": "2019-12-12"
+      },
+      "ResponseBody": []
+    },
+    {
+      "RequestUri": "http://seannsecanary.dfs.core.windows.net/test-filesystem-38f0f134-8268-022f-6441-f1fd5691f77c/test-file-6b22ec5b-da34-ed96-e299-15c022c40dad?action=append\u0026position=0",
       "RequestMethod": "PATCH",
       "RequestHeaders": {
         "Authorization": "Sanitized",
         "Content-Length": "1024",
         "User-Agent": [
-<<<<<<< HEAD
-          "azsdk-net-Storage.Files.DataLake/12.1.0-dev.20200403.1",
-          "(.NET Core 4.6.28325.01; Microsoft Windows 10.0.18362 )"
-        ],
-        "x-ms-client-request-id": "886f5323-01f2-bd84-3ea2-1adffdbba868",
-        "x-ms-date": "Fri, 03 Apr 2020 20:59:48 GMT",
-=======
-          "azsdk-net-Storage.Files.DataLake/12.1.0-dev.20200326.1",
-          "(.NET Core 4.6.28325.01; Microsoft Windows 10.0.18362 )"
-        ],
-        "x-ms-client-request-id": "886f5323-01f2-bd84-3ea2-1adffdbba868",
-        "x-ms-date": "Thu, 26 Mar 2020 21:00:07 GMT",
->>>>>>> bb257be6
-        "x-ms-return-client-request-id": "true",
-        "x-ms-version": "2019-12-12"
-      },
-      "RequestBody": "sUtZ1hZzvwJWvJRjhicnq79LgKjyC8qMTLL44D4pV/dQ1S8NV2KSP5bZCX8lwOMGsnX\u002BxenF0aWBzIlke9/ELGWcErD4GlRcuEARGAJLZ4zP8S3IK5EOiwOJi4vZLsS3FNwaiK4yDpghoQ2os7ijNmT9lImx\u002BwDTjoasb47Ig4l7WQQlMN7enOOVp4qEZddK5VUm25k7BhjbR/onhZ8JWB2DLVq0fgWGH/emHFR2TymvYok4oqjvQFPrSunkthdDi05tADh9lWdPoLyilenEZffQeCMV0LZ0k\u002BwGyTMcoWngYpAGCE7xMcwi6QHsTatpJ\u002BTxFD3zLrqX\u002BG1Ld8wzM/5TwTJYvlyp30ZX8\u002Be1iEVBnKJPKo0r7DTWbg/hpbr/7rUCmYx4EGmHRzT3nDrS4nAnCtoq5AhxJ9T\u002Bgk9MyDmMVwUysu\u002B5yIs5x\u002BJZNFD5A4ufuZvf1QqskXG3eY4ZOn/6akU1oDCAbUFP8RwlGPOEBX/ErA6erIL7hSB\u002BAk/9H4xjXskKxGJaH0xZkOPthnl9MnQOVI1xW77CORsQAmvxUdGPwrkqeUAdaY3CRBueDf6mAM/b7sv/8QIKR4pHShzgaD4SXcO/U7gz8er/rxeiJCscaQKcFmMFkNG3HzK11R9x4dzci7A6560Wp/3g/0LraCNeK\u002BAaRFHbDM3yCDOGfhvKjs46xZl74YJUhW9mJZGOy7cPVqo/VpyLAX7jSN55kCjhFnB0saKJ4kldxb/hdec7Yz18dydxizcxrsQamJmj2vVHhQ8hGhkVhXNg4ZHdqoyXp\u002BSh/RgAcIo4QgLdb0qwuuvKmvDYGkkjZ/K0EKmmVAQ4g/G0AtzcRhSE6NgXNxUpsCelEw\u002Bbvo2bfpYmTF/hke7\u002BpetY\u002B7cO7VPbVDFxCy/cil\u002BCAED0nMVjGYRGtfm1o1bpGZIp0LRvlyW7wGpcKnJnScIAXpGtCQgm9eEzyDhaJrHah/KdsrmqEmkbONxaB\u002B8S3ms3tETFOw\u002BKAtvTPM7sYZq5gaJ/ypcIVUwnkdArzO7yIOnMI3FsFEvjEq/e19WaLtdCoYVMkhTULl/3nqk\u002BXjbt4BzlID4oTGxWnLfnKn12jWL56SpopY3U9/QRdHaipLR48fa5tQ6ZGVUY9vZd7QThgBFGRHQMhDuOEChJF9f2tPcDbjiHvdhUYNDVT6\u002BXdwrwMPNlW18/bGy6K6TlTwF9IkH\u002BWn7LWsM48uSkNjWM95kdWebjkFiYwwHMzJIzbhHOWC1tmB2MJNYwLGl7mzU2LjQLyPYamZHoZpZ8/o0xBYPS1d4HH157kTUQs2TvHSjMlZ5dKKYbs76chDKHDyVI/yflqMZXLw/VjzbBCeYs\u002BUlusGnv0w==",
+          "azsdk-net-Storage.Files.DataLake/12.1.0-dev.20200403.1",
+          "(.NET Core 4.6.28325.01; Microsoft Windows 10.0.18362 )"
+        ],
+        "x-ms-client-request-id": "56954b90-e3bc-69aa-ff00-2cf033ff1a5c",
+        "x-ms-date": "Sat, 04 Apr 2020 01:55:19 GMT",
+        "x-ms-return-client-request-id": "true",
+        "x-ms-version": "2019-12-12"
+      },
+      "RequestBody": "JP4VaeoWrak6kFwGCO80OJmv3bsde3g/Dp7f2VTS44R70BrPFj5YCe3JQXN30z/BsP5KznorjKiG1lpLN9RVaK3YijfVZCJbVtPNUzoFxzteHilVhxQJT0RxST/jDNIZdNjFn0gI60vb73enXjhugQ8f7Rir/\u002BCYzzryYxvjeEoBtN9hPyjzVjPdeZidYvEMA8cwxB\u002B6bXT4LNANFYgw\u002BHcspalYDEHnLJblzYZI\u002Bm1J5mBTs7QrRkZraRJX5UCqrYEhcbxHs/aFSJeI1aDurzJjxC8o3EXDAF9j7aMvj0ZVOh8FJomwATJpzWoco3Gmfbng9CARgtE7XnBc5MZTVrlQMpuA6YmossL8vg7bpl3tvW/pT5omRLdOycgYUxxrFnewy3HWJZQwN0JdFMTCX7cTbydXaQYfKu3jMR/Aj16mkaeXKtvsF5fbuBdXyC/zjGkRBeT1FK1wkaCD8vN0cKfkt4McKjXcJlePe7Dvx2K\u002B8KW1r4p5sHz6J5k6aSWkZ0hwcxCs1mE0NN6NZpn8gck\u002BxAJOvsAdagcGIgObob0y6xRoflNSEhpDgXqr60rj/aXQ/KQiVaiHUggIpbNemZMhW3qFlAJ167LoCz1GcX\u002B9IyVdyqQZD5Zr4CxLSW1m5OfnipDPXmmjWhDxOkpqQeCJS4GOAM7uB0zkGbTWKqJFgSZVXufu7cW7unCUJ9RLAZ5Lwf3r2OQZ\u002BYJE60S1zDBurLgkFOL5ml670kZeWt93mBgVi2mlWalCPGVkqgGABu4/JXscJ\u002By7UiaeLwWeup6jzVIsn0HHyFIP4dd9lPBdO8xXHjRjW3ErWTlCBimkpIHHwd2uVGaseFwpDEUUPr02QfQ5RpxqP3HhAEYIhMIpaz1VttMSruZlq6XXOk4rFxp7DMU0al7lXIFrzVMgpPOaAKEIvojpI5IO05v2kgQjtukrjHj99ADfcFlSpuGSRAaxPTqtI1iSkugyJpbD7sp8SBdq9Rh7nQugKU4vl3yxe4\u002BURVXKdZKQmPqPys5pHIGO1V7KKE7uNp8vDfkKY/prgKoHLql1stKE2V0d69I9Ng3MoMEe51NApg61m2iZhjX/JEojYu3YGSOLRU7x0ErN8dbsPsI4TZhXx4eavxZp6lMnHceIGtQf84eekqEETtXE6KmSrEhyx9exy5tlPVkMIlr7yrKDRNcBzEo7mrr2U3iy1tdt1z4KtVbw1k45ubUtkXBGCYQjQKPSkN/9Niwcungis2eCn0oc8BRbk26IyBOUDghKsEr0jpUzmkdeDX8q0xvWFgZNqvIlKRhvx600SsfMaCgj0QouLiTSTgUDvuOVMb9SsbIMRmMWJIYxhMfn/k9/kaRWBgERqOjhew==",
       "StatusCode": 202,
       "ResponseHeaders": {
         "Content-Length": "0",
-<<<<<<< HEAD
-        "Date": "Fri, 03 Apr 2020 20:59:46 GMT",
-=======
-        "Date": "Thu, 26 Mar 2020 21:00:07 GMT",
->>>>>>> bb257be6
-        "Server": [
-          "Windows-Azure-HDFS/1.0",
-          "Microsoft-HTTPAPI/2.0"
-        ],
-        "x-ms-client-request-id": "886f5323-01f2-bd84-3ea2-1adffdbba868",
-<<<<<<< HEAD
-        "x-ms-request-id": "fa43ffd2-201f-0097-0afa-091bad000000",
-=======
-        "x-ms-request-id": "23a62c25-401f-0056-0fb1-038eb0000000",
->>>>>>> bb257be6
+        "Date": "Sat, 04 Apr 2020 01:55:18 GMT",
+        "Server": [
+          "Windows-Azure-HDFS/1.0",
+          "Microsoft-HTTPAPI/2.0"
+        ],
+        "x-ms-client-request-id": "56954b90-e3bc-69aa-ff00-2cf033ff1a5c",
+        "x-ms-request-id": "64837bf4-b01f-0003-0424-0aacc4000000",
         "x-ms-request-server-encrypted": "true",
         "x-ms-version": "2019-12-12"
       },
       "ResponseBody": []
     },
     {
-<<<<<<< HEAD
-      "RequestUri": "http://seannsecanary.dfs.core.windows.net/test-filesystem-f5243e61-1f22-8008-5cf8-f433fece6a06/test-file-21b7dddc-6b20-2c9a-f482-0fc8b43d0a74?action=flush\u0026position=1024",
-=======
-      "RequestUri": "http://seannse.dfs.core.windows.net/test-filesystem-f5243e61-1f22-8008-5cf8-f433fece6a06/test-file-21b7dddc-6b20-2c9a-f482-0fc8b43d0a74?action=flush\u0026position=1024",
->>>>>>> bb257be6
+      "RequestUri": "http://seannsecanary.dfs.core.windows.net/test-filesystem-38f0f134-8268-022f-6441-f1fd5691f77c/test-file-6b22ec5b-da34-ed96-e299-15c022c40dad?action=flush\u0026position=1024",
       "RequestMethod": "PATCH",
       "RequestHeaders": {
         "Authorization": "Sanitized",
         "Content-Length": "0",
         "User-Agent": [
-<<<<<<< HEAD
-          "azsdk-net-Storage.Files.DataLake/12.1.0-dev.20200403.1",
-          "(.NET Core 4.6.28325.01; Microsoft Windows 10.0.18362 )"
-        ],
-        "x-ms-client-request-id": "5e90c065-aad1-ecfd-4f4e-fd60456b46b0",
-        "x-ms-date": "Fri, 03 Apr 2020 20:59:49 GMT",
-=======
-          "azsdk-net-Storage.Files.DataLake/12.1.0-dev.20200326.1",
-          "(.NET Core 4.6.28325.01; Microsoft Windows 10.0.18362 )"
-        ],
-        "x-ms-client-request-id": "5e90c065-aad1-ecfd-4f4e-fd60456b46b0",
-        "x-ms-date": "Thu, 26 Mar 2020 21:00:07 GMT",
->>>>>>> bb257be6
+          "azsdk-net-Storage.Files.DataLake/12.1.0-dev.20200403.1",
+          "(.NET Core 4.6.28325.01; Microsoft Windows 10.0.18362 )"
+        ],
+        "x-ms-client-request-id": "1e247cc9-2b3b-14d5-a923-ac3d57a0d737",
+        "x-ms-date": "Sat, 04 Apr 2020 01:55:19 GMT",
         "x-ms-return-client-request-id": "true",
         "x-ms-version": "2019-12-12"
       },
@@ -535,57 +312,32 @@
       "StatusCode": 200,
       "ResponseHeaders": {
         "Content-Length": "0",
-<<<<<<< HEAD
-        "Date": "Fri, 03 Apr 2020 20:59:46 GMT",
-        "ETag": "\u00220x8D7D811F19FCBAA\u0022",
-        "Last-Modified": "Fri, 03 Apr 2020 20:59:47 GMT",
-=======
-        "Date": "Thu, 26 Mar 2020 21:00:07 GMT",
-        "ETag": "\u00220x8D7D1C8AAB36E80\u0022",
-        "Last-Modified": "Thu, 26 Mar 2020 21:00:08 GMT",
->>>>>>> bb257be6
-        "Server": [
-          "Windows-Azure-HDFS/1.0",
-          "Microsoft-HTTPAPI/2.0"
-        ],
-        "x-ms-client-request-id": "5e90c065-aad1-ecfd-4f4e-fd60456b46b0",
-<<<<<<< HEAD
-        "x-ms-request-id": "fa43ffd3-201f-0097-0bfa-091bad000000",
-=======
-        "x-ms-request-id": "23a62c27-401f-0056-11b1-038eb0000000",
->>>>>>> bb257be6
+        "Date": "Sat, 04 Apr 2020 01:55:18 GMT",
+        "ETag": "\u00220x8D7D83B3A652657\u0022",
+        "Last-Modified": "Sat, 04 Apr 2020 01:55:19 GMT",
+        "Server": [
+          "Windows-Azure-HDFS/1.0",
+          "Microsoft-HTTPAPI/2.0"
+        ],
+        "x-ms-client-request-id": "1e247cc9-2b3b-14d5-a923-ac3d57a0d737",
+        "x-ms-request-id": "64837bf5-b01f-0003-0524-0aacc4000000",
         "x-ms-request-server-encrypted": "true",
         "x-ms-version": "2019-12-12"
       },
       "ResponseBody": []
     },
     {
-<<<<<<< HEAD
-      "RequestUri": "http://seannsecanary.blob.core.windows.net/test-filesystem-f5243e61-1f22-8008-5cf8-f433fece6a06/test-file-21b7dddc-6b20-2c9a-f482-0fc8b43d0a74",
+      "RequestUri": "http://seannsecanary.blob.core.windows.net/test-filesystem-38f0f134-8268-022f-6441-f1fd5691f77c/test-file-6b22ec5b-da34-ed96-e299-15c022c40dad",
       "RequestMethod": "GET",
       "RequestHeaders": {
         "Authorization": "Sanitized",
-        "If-Modified-Since": "Thu, 02 Apr 2020 20:59:48 GMT",
-        "User-Agent": [
-          "azsdk-net-Storage.Files.DataLake/12.1.0-dev.20200403.1",
-          "(.NET Core 4.6.28325.01; Microsoft Windows 10.0.18362 )"
-        ],
-        "x-ms-client-request-id": "3d79b6da-4a2a-fb96-81af-c5be2659b275",
-        "x-ms-date": "Fri, 03 Apr 2020 20:59:49 GMT",
-        "x-ms-range": "bytes=0-",
-=======
-      "RequestUri": "http://seannse.blob.core.windows.net/test-filesystem-f5243e61-1f22-8008-5cf8-f433fece6a06/test-file-21b7dddc-6b20-2c9a-f482-0fc8b43d0a74",
-      "RequestMethod": "GET",
-      "RequestHeaders": {
-        "Authorization": "Sanitized",
-        "If-Modified-Since": "Wed, 25 Mar 2020 21:00:07 GMT",
-        "User-Agent": [
-          "azsdk-net-Storage.Files.DataLake/12.1.0-dev.20200326.1",
-          "(.NET Core 4.6.28325.01; Microsoft Windows 10.0.18362 )"
-        ],
-        "x-ms-client-request-id": "3d79b6da-4a2a-fb96-81af-c5be2659b275",
-        "x-ms-date": "Thu, 26 Mar 2020 21:00:07 GMT",
->>>>>>> bb257be6
+        "If-Modified-Since": "Fri, 03 Apr 2020 01:55:18 GMT",
+        "User-Agent": [
+          "azsdk-net-Storage.Files.DataLake/12.1.0-dev.20200403.1",
+          "(.NET Core 4.6.28325.01; Microsoft Windows 10.0.18362 )"
+        ],
+        "x-ms-client-request-id": "b72666f2-fbda-9220-d61d-bf91af4f4e99",
+        "x-ms-date": "Sat, 04 Apr 2020 01:55:19 GMT",
         "x-ms-return-client-request-id": "true",
         "x-ms-version": "2019-12-12"
       },
@@ -595,63 +347,36 @@
         "Accept-Ranges": "bytes",
         "Content-Length": "1024",
         "Content-Type": "application/octet-stream",
-<<<<<<< HEAD
-        "Date": "Fri, 03 Apr 2020 20:59:46 GMT",
-        "ETag": "\u00220x8D7D811F19FCBAA\u0022",
-        "Last-Modified": "Fri, 03 Apr 2020 20:59:47 GMT",
-=======
-        "Date": "Thu, 26 Mar 2020 21:00:08 GMT",
-        "ETag": "\u00220x8D7D1C8AAB36E80\u0022",
-        "Last-Modified": "Thu, 26 Mar 2020 21:00:08 GMT",
->>>>>>> bb257be6
+        "Date": "Sat, 04 Apr 2020 01:55:18 GMT",
+        "ETag": "\u00220x8D7D83B3A652657\u0022",
+        "Last-Modified": "Sat, 04 Apr 2020 01:55:19 GMT",
         "Server": [
           "Windows-Azure-Blob/1.0",
           "Microsoft-HTTPAPI/2.0"
         ],
         "x-ms-blob-type": "BlockBlob",
-        "x-ms-client-request-id": "3d79b6da-4a2a-fb96-81af-c5be2659b275",
-<<<<<<< HEAD
-        "x-ms-creation-time": "Fri, 03 Apr 2020 20:59:47 GMT",
+        "x-ms-client-request-id": "b72666f2-fbda-9220-d61d-bf91af4f4e99",
+        "x-ms-creation-time": "Sat, 04 Apr 2020 01:55:18 GMT",
         "x-ms-lease-state": "available",
         "x-ms-lease-status": "unlocked",
-        "x-ms-request-id": "96221048-f01e-0012-32fa-093670000000",
-=======
-        "x-ms-creation-time": "Thu, 26 Mar 2020 21:00:08 GMT",
-        "x-ms-lease-state": "available",
-        "x-ms-lease-status": "unlocked",
-        "x-ms-request-id": "ea3b9bf0-d01e-00a0-05b1-03fbfe000000",
->>>>>>> bb257be6
+        "x-ms-request-id": "42c9d7e1-901e-002b-7f24-0acd6c000000",
         "x-ms-server-encrypted": "true",
         "x-ms-version": "2019-12-12"
       },
-      "ResponseBody": "sUtZ1hZzvwJWvJRjhicnq79LgKjyC8qMTLL44D4pV/dQ1S8NV2KSP5bZCX8lwOMGsnX\u002BxenF0aWBzIlke9/ELGWcErD4GlRcuEARGAJLZ4zP8S3IK5EOiwOJi4vZLsS3FNwaiK4yDpghoQ2os7ijNmT9lImx\u002BwDTjoasb47Ig4l7WQQlMN7enOOVp4qEZddK5VUm25k7BhjbR/onhZ8JWB2DLVq0fgWGH/emHFR2TymvYok4oqjvQFPrSunkthdDi05tADh9lWdPoLyilenEZffQeCMV0LZ0k\u002BwGyTMcoWngYpAGCE7xMcwi6QHsTatpJ\u002BTxFD3zLrqX\u002BG1Ld8wzM/5TwTJYvlyp30ZX8\u002Be1iEVBnKJPKo0r7DTWbg/hpbr/7rUCmYx4EGmHRzT3nDrS4nAnCtoq5AhxJ9T\u002Bgk9MyDmMVwUysu\u002B5yIs5x\u002BJZNFD5A4ufuZvf1QqskXG3eY4ZOn/6akU1oDCAbUFP8RwlGPOEBX/ErA6erIL7hSB\u002BAk/9H4xjXskKxGJaH0xZkOPthnl9MnQOVI1xW77CORsQAmvxUdGPwrkqeUAdaY3CRBueDf6mAM/b7sv/8QIKR4pHShzgaD4SXcO/U7gz8er/rxeiJCscaQKcFmMFkNG3HzK11R9x4dzci7A6560Wp/3g/0LraCNeK\u002BAaRFHbDM3yCDOGfhvKjs46xZl74YJUhW9mJZGOy7cPVqo/VpyLAX7jSN55kCjhFnB0saKJ4kldxb/hdec7Yz18dydxizcxrsQamJmj2vVHhQ8hGhkVhXNg4ZHdqoyXp\u002BSh/RgAcIo4QgLdb0qwuuvKmvDYGkkjZ/K0EKmmVAQ4g/G0AtzcRhSE6NgXNxUpsCelEw\u002Bbvo2bfpYmTF/hke7\u002BpetY\u002B7cO7VPbVDFxCy/cil\u002BCAED0nMVjGYRGtfm1o1bpGZIp0LRvlyW7wGpcKnJnScIAXpGtCQgm9eEzyDhaJrHah/KdsrmqEmkbONxaB\u002B8S3ms3tETFOw\u002BKAtvTPM7sYZq5gaJ/ypcIVUwnkdArzO7yIOnMI3FsFEvjEq/e19WaLtdCoYVMkhTULl/3nqk\u002BXjbt4BzlID4oTGxWnLfnKn12jWL56SpopY3U9/QRdHaipLR48fa5tQ6ZGVUY9vZd7QThgBFGRHQMhDuOEChJF9f2tPcDbjiHvdhUYNDVT6\u002BXdwrwMPNlW18/bGy6K6TlTwF9IkH\u002BWn7LWsM48uSkNjWM95kdWebjkFiYwwHMzJIzbhHOWC1tmB2MJNYwLGl7mzU2LjQLyPYamZHoZpZ8/o0xBYPS1d4HH157kTUQs2TvHSjMlZ5dKKYbs76chDKHDyVI/yflqMZXLw/VjzbBCeYs\u002BUlusGnv0w=="
-    },
-    {
-<<<<<<< HEAD
-      "RequestUri": "http://seannsecanary.blob.core.windows.net/test-filesystem-f5243e61-1f22-8008-5cf8-f433fece6a06?restype=container",
+      "ResponseBody": "JP4VaeoWrak6kFwGCO80OJmv3bsde3g/Dp7f2VTS44R70BrPFj5YCe3JQXN30z/BsP5KznorjKiG1lpLN9RVaK3YijfVZCJbVtPNUzoFxzteHilVhxQJT0RxST/jDNIZdNjFn0gI60vb73enXjhugQ8f7Rir/\u002BCYzzryYxvjeEoBtN9hPyjzVjPdeZidYvEMA8cwxB\u002B6bXT4LNANFYgw\u002BHcspalYDEHnLJblzYZI\u002Bm1J5mBTs7QrRkZraRJX5UCqrYEhcbxHs/aFSJeI1aDurzJjxC8o3EXDAF9j7aMvj0ZVOh8FJomwATJpzWoco3Gmfbng9CARgtE7XnBc5MZTVrlQMpuA6YmossL8vg7bpl3tvW/pT5omRLdOycgYUxxrFnewy3HWJZQwN0JdFMTCX7cTbydXaQYfKu3jMR/Aj16mkaeXKtvsF5fbuBdXyC/zjGkRBeT1FK1wkaCD8vN0cKfkt4McKjXcJlePe7Dvx2K\u002B8KW1r4p5sHz6J5k6aSWkZ0hwcxCs1mE0NN6NZpn8gck\u002BxAJOvsAdagcGIgObob0y6xRoflNSEhpDgXqr60rj/aXQ/KQiVaiHUggIpbNemZMhW3qFlAJ167LoCz1GcX\u002B9IyVdyqQZD5Zr4CxLSW1m5OfnipDPXmmjWhDxOkpqQeCJS4GOAM7uB0zkGbTWKqJFgSZVXufu7cW7unCUJ9RLAZ5Lwf3r2OQZ\u002BYJE60S1zDBurLgkFOL5ml670kZeWt93mBgVi2mlWalCPGVkqgGABu4/JXscJ\u002By7UiaeLwWeup6jzVIsn0HHyFIP4dd9lPBdO8xXHjRjW3ErWTlCBimkpIHHwd2uVGaseFwpDEUUPr02QfQ5RpxqP3HhAEYIhMIpaz1VttMSruZlq6XXOk4rFxp7DMU0al7lXIFrzVMgpPOaAKEIvojpI5IO05v2kgQjtukrjHj99ADfcFlSpuGSRAaxPTqtI1iSkugyJpbD7sp8SBdq9Rh7nQugKU4vl3yxe4\u002BURVXKdZKQmPqPys5pHIGO1V7KKE7uNp8vDfkKY/prgKoHLql1stKE2V0d69I9Ng3MoMEe51NApg61m2iZhjX/JEojYu3YGSOLRU7x0ErN8dbsPsI4TZhXx4eavxZp6lMnHceIGtQf84eekqEETtXE6KmSrEhyx9exy5tlPVkMIlr7yrKDRNcBzEo7mrr2U3iy1tdt1z4KtVbw1k45ubUtkXBGCYQjQKPSkN/9Niwcungis2eCn0oc8BRbk26IyBOUDghKsEr0jpUzmkdeDX8q0xvWFgZNqvIlKRhvx600SsfMaCgj0QouLiTSTgUDvuOVMb9SsbIMRmMWJIYxhMfn/k9/kaRWBgERqOjhew=="
+    },
+    {
+      "RequestUri": "http://seannsecanary.blob.core.windows.net/test-filesystem-38f0f134-8268-022f-6441-f1fd5691f77c?restype=container",
       "RequestMethod": "DELETE",
       "RequestHeaders": {
         "Authorization": "Sanitized",
-        "traceparent": "00-423e819bfb79f24a8e9798106d44e907-7ec0075de26f8a45-00",
-        "User-Agent": [
-          "azsdk-net-Storage.Files.DataLake/12.1.0-dev.20200403.1",
-          "(.NET Core 4.6.28325.01; Microsoft Windows 10.0.18362 )"
-        ],
-        "x-ms-client-request-id": "8f85acbf-09f1-6b85-78a7-fac3690fd940",
-        "x-ms-date": "Fri, 03 Apr 2020 20:59:49 GMT",
-=======
-      "RequestUri": "http://seannse.blob.core.windows.net/test-filesystem-f5243e61-1f22-8008-5cf8-f433fece6a06?restype=container",
-      "RequestMethod": "DELETE",
-      "RequestHeaders": {
-        "Authorization": "Sanitized",
-        "traceparent": "00-96cb2c9d1c3f6d419584ba932ef45347-b1e8a525218ef44d-00",
-        "User-Agent": [
-          "azsdk-net-Storage.Files.DataLake/12.1.0-dev.20200326.1",
-          "(.NET Core 4.6.28325.01; Microsoft Windows 10.0.18362 )"
-        ],
-        "x-ms-client-request-id": "8f85acbf-09f1-6b85-78a7-fac3690fd940",
-        "x-ms-date": "Thu, 26 Mar 2020 21:00:07 GMT",
->>>>>>> bb257be6
+        "traceparent": "00-378d6e9858ffea4cb43dec8bbbdf9f1a-13246bb5c342df4c-00",
+        "User-Agent": [
+          "azsdk-net-Storage.Files.DataLake/12.1.0-dev.20200403.1",
+          "(.NET Core 4.6.28325.01; Microsoft Windows 10.0.18362 )"
+        ],
+        "x-ms-client-request-id": "f04ab496-2079-875c-c1a5-191b0759856f",
+        "x-ms-date": "Sat, 04 Apr 2020 01:55:19 GMT",
         "x-ms-return-client-request-id": "true",
         "x-ms-version": "2019-12-12"
       },
@@ -659,53 +384,62 @@
       "StatusCode": 202,
       "ResponseHeaders": {
         "Content-Length": "0",
-<<<<<<< HEAD
-        "Date": "Fri, 03 Apr 2020 20:59:46 GMT",
-=======
-        "Date": "Thu, 26 Mar 2020 21:00:08 GMT",
->>>>>>> bb257be6
-        "Server": [
-          "Windows-Azure-Blob/1.0",
-          "Microsoft-HTTPAPI/2.0"
-        ],
-        "x-ms-client-request-id": "8f85acbf-09f1-6b85-78a7-fac3690fd940",
-<<<<<<< HEAD
-        "x-ms-request-id": "9622104e-f01e-0012-38fa-093670000000",
-        "x-ms-version": "2019-12-12"
-=======
-        "x-ms-request-id": "ea3b9c04-d01e-00a0-16b1-03fbfe000000",
-        "x-ms-version": "2019-07-07"
->>>>>>> bb257be6
-      },
-      "ResponseBody": []
-    },
-    {
-<<<<<<< HEAD
-      "RequestUri": "http://seannsecanary.blob.core.windows.net/test-filesystem-7b2b32c4-7114-8f05-c442-4a99853bf870?restype=container",
+        "Date": "Sat, 04 Apr 2020 01:55:18 GMT",
+        "Server": [
+          "Windows-Azure-Blob/1.0",
+          "Microsoft-HTTPAPI/2.0"
+        ],
+        "x-ms-client-request-id": "f04ab496-2079-875c-c1a5-191b0759856f",
+        "x-ms-request-id": "42c9d7fe-901e-002b-1024-0acd6c000000",
+        "x-ms-version": "2019-12-12"
+      },
+      "ResponseBody": []
+    },
+    {
+      "RequestUri": "http://seannsecanary.blob.core.windows.net/test-filesystem-359b829f-9165-d529-da23-25ea9cd284c0?restype=container",
       "RequestMethod": "PUT",
       "RequestHeaders": {
         "Authorization": "Sanitized",
-        "traceparent": "00-08c9b35f52904e4eb5af14232ce440f5-e0dbccaddb9b6346-00",
-        "User-Agent": [
-          "azsdk-net-Storage.Files.DataLake/12.1.0-dev.20200403.1",
-=======
-      "RequestUri": "http://seannse.blob.core.windows.net/test-filesystem-7b2b32c4-7114-8f05-c442-4a99853bf870?restype=container",
+        "traceparent": "00-688c2b1cc4f5464ea16b4ead78049b89-df575c2690bd804d-00",
+        "User-Agent": [
+          "azsdk-net-Storage.Files.DataLake/12.1.0-dev.20200403.1",
+          "(.NET Core 4.6.28325.01; Microsoft Windows 10.0.18362 )"
+        ],
+        "x-ms-blob-public-access": "container",
+        "x-ms-client-request-id": "8badef6a-ee79-05fe-8a74-1656fa71ebee",
+        "x-ms-date": "Sat, 04 Apr 2020 01:55:19 GMT",
+        "x-ms-return-client-request-id": "true",
+        "x-ms-version": "2019-12-12"
+      },
+      "RequestBody": null,
+      "StatusCode": 201,
+      "ResponseHeaders": {
+        "Content-Length": "0",
+        "Date": "Sat, 04 Apr 2020 01:55:18 GMT",
+        "ETag": "\u00220x8D7D83B3A909F5E\u0022",
+        "Last-Modified": "Sat, 04 Apr 2020 01:55:19 GMT",
+        "Server": [
+          "Windows-Azure-Blob/1.0",
+          "Microsoft-HTTPAPI/2.0"
+        ],
+        "x-ms-client-request-id": "8badef6a-ee79-05fe-8a74-1656fa71ebee",
+        "x-ms-request-id": "42c9d809-901e-002b-1824-0acd6c000000",
+        "x-ms-version": "2019-12-12"
+      },
+      "ResponseBody": []
+    },
+    {
+      "RequestUri": "http://seannsecanary.dfs.core.windows.net/test-filesystem-359b829f-9165-d529-da23-25ea9cd284c0/test-file-b41fa875-a77b-5ad3-cdc5-3dadb0c71b95?resource=file",
       "RequestMethod": "PUT",
       "RequestHeaders": {
         "Authorization": "Sanitized",
-        "traceparent": "00-55cefd69fb0b7f43a6e9baf770cf5dbd-f6bc9e3f8a1bd24d-00",
-        "User-Agent": [
-          "azsdk-net-Storage.Files.DataLake/12.1.0-dev.20200326.1",
->>>>>>> bb257be6
-          "(.NET Core 4.6.28325.01; Microsoft Windows 10.0.18362 )"
-        ],
-        "x-ms-blob-public-access": "container",
-        "x-ms-client-request-id": "cf9584b7-0be5-4d49-a7f6-cbaebeebe53c",
-<<<<<<< HEAD
-        "x-ms-date": "Fri, 03 Apr 2020 20:59:49 GMT",
-=======
-        "x-ms-date": "Thu, 26 Mar 2020 21:00:07 GMT",
->>>>>>> bb257be6
+        "traceparent": "00-147fe5d9a155004db6d48862261bffa1-666ebf569de27d46-00",
+        "User-Agent": [
+          "azsdk-net-Storage.Files.DataLake/12.1.0-dev.20200403.1",
+          "(.NET Core 4.6.28325.01; Microsoft Windows 10.0.18362 )"
+        ],
+        "x-ms-client-request-id": "c8f09e8b-d2c0-80b9-c75c-749df46c0d9b",
+        "x-ms-date": "Sat, 04 Apr 2020 01:55:19 GMT",
         "x-ms-return-client-request-id": "true",
         "x-ms-version": "2019-12-12"
       },
@@ -713,162 +447,62 @@
       "StatusCode": 201,
       "ResponseHeaders": {
         "Content-Length": "0",
-<<<<<<< HEAD
-        "Date": "Fri, 03 Apr 2020 20:59:47 GMT",
-        "ETag": "\u00220x8D7D811F1C5F129\u0022",
-        "Last-Modified": "Fri, 03 Apr 2020 20:59:47 GMT",
-=======
-        "Date": "Thu, 26 Mar 2020 21:00:08 GMT",
-        "ETag": "\u00220x8D7D1C8AAC246BA\u0022",
-        "Last-Modified": "Thu, 26 Mar 2020 21:00:08 GMT",
->>>>>>> bb257be6
-        "Server": [
-          "Windows-Azure-Blob/1.0",
-          "Microsoft-HTTPAPI/2.0"
-        ],
-        "x-ms-client-request-id": "cf9584b7-0be5-4d49-a7f6-cbaebeebe53c",
-<<<<<<< HEAD
-        "x-ms-request-id": "96221054-f01e-0012-3cfa-093670000000",
-        "x-ms-version": "2019-12-12"
-=======
-        "x-ms-request-id": "1099b2e4-101e-0080-62b1-038059000000",
-        "x-ms-version": "2019-07-07"
->>>>>>> bb257be6
-      },
-      "ResponseBody": []
-    },
-    {
-<<<<<<< HEAD
-      "RequestUri": "http://seannsecanary.dfs.core.windows.net/test-filesystem-7b2b32c4-7114-8f05-c442-4a99853bf870/test-file-55fb07e0-5c8a-2465-e12d-2eb5323854c6?resource=file",
-      "RequestMethod": "PUT",
-      "RequestHeaders": {
-        "Authorization": "Sanitized",
-        "traceparent": "00-5d344c34c2545b4ab042b9d816b77322-a3ebf03a20cba745-00",
-        "User-Agent": [
-          "azsdk-net-Storage.Files.DataLake/12.1.0-dev.20200403.1",
-          "(.NET Core 4.6.28325.01; Microsoft Windows 10.0.18362 )"
-        ],
-        "x-ms-client-request-id": "d30c63b1-f4d6-279f-e58d-7bd5fe898dc7",
-        "x-ms-date": "Fri, 03 Apr 2020 20:59:49 GMT",
-=======
-      "RequestUri": "http://seannse.dfs.core.windows.net/test-filesystem-7b2b32c4-7114-8f05-c442-4a99853bf870/test-file-55fb07e0-5c8a-2465-e12d-2eb5323854c6?resource=file",
-      "RequestMethod": "PUT",
-      "RequestHeaders": {
-        "Authorization": "Sanitized",
-        "traceparent": "00-197d017338c2c64abf164c766b8cf1f9-51b0907182acf641-00",
-        "User-Agent": [
-          "azsdk-net-Storage.Files.DataLake/12.1.0-dev.20200326.1",
-          "(.NET Core 4.6.28325.01; Microsoft Windows 10.0.18362 )"
-        ],
-        "x-ms-client-request-id": "d30c63b1-f4d6-279f-e58d-7bd5fe898dc7",
-        "x-ms-date": "Thu, 26 Mar 2020 21:00:07 GMT",
->>>>>>> bb257be6
-        "x-ms-return-client-request-id": "true",
-        "x-ms-version": "2019-12-12"
-      },
-      "RequestBody": null,
-      "StatusCode": 201,
-      "ResponseHeaders": {
-        "Content-Length": "0",
-<<<<<<< HEAD
-        "Date": "Fri, 03 Apr 2020 20:59:47 GMT",
-        "ETag": "\u00220x8D7D811F1D99518\u0022",
-        "Last-Modified": "Fri, 03 Apr 2020 20:59:47 GMT",
-=======
-        "Date": "Thu, 26 Mar 2020 21:00:08 GMT",
-        "ETag": "\u00220x8D7D1C8AACA8FF3\u0022",
-        "Last-Modified": "Thu, 26 Mar 2020 21:00:08 GMT",
->>>>>>> bb257be6
-        "Server": [
-          "Windows-Azure-HDFS/1.0",
-          "Microsoft-HTTPAPI/2.0"
-        ],
-        "x-ms-client-request-id": "d30c63b1-f4d6-279f-e58d-7bd5fe898dc7",
-<<<<<<< HEAD
-        "x-ms-request-id": "fa43ffe4-201f-0097-0cfa-091bad000000",
-        "x-ms-version": "2019-12-12"
-=======
-        "x-ms-request-id": "6dc3016e-b01f-0030-59b1-03c190000000",
-        "x-ms-version": "2019-07-07"
->>>>>>> bb257be6
-      },
-      "ResponseBody": []
-    },
-    {
-<<<<<<< HEAD
-      "RequestUri": "http://seannsecanary.dfs.core.windows.net/test-filesystem-7b2b32c4-7114-8f05-c442-4a99853bf870/test-file-55fb07e0-5c8a-2465-e12d-2eb5323854c6?action=append\u0026position=0",
-=======
-      "RequestUri": "http://seannse.dfs.core.windows.net/test-filesystem-7b2b32c4-7114-8f05-c442-4a99853bf870/test-file-55fb07e0-5c8a-2465-e12d-2eb5323854c6?action=append\u0026position=0",
->>>>>>> bb257be6
+        "Date": "Sat, 04 Apr 2020 01:55:19 GMT",
+        "ETag": "\u00220x8D7D83B3AA1863E\u0022",
+        "Last-Modified": "Sat, 04 Apr 2020 01:55:19 GMT",
+        "Server": [
+          "Windows-Azure-HDFS/1.0",
+          "Microsoft-HTTPAPI/2.0"
+        ],
+        "x-ms-client-request-id": "c8f09e8b-d2c0-80b9-c75c-749df46c0d9b",
+        "x-ms-request-id": "64837bf6-b01f-0003-0624-0aacc4000000",
+        "x-ms-version": "2019-12-12"
+      },
+      "ResponseBody": []
+    },
+    {
+      "RequestUri": "http://seannsecanary.dfs.core.windows.net/test-filesystem-359b829f-9165-d529-da23-25ea9cd284c0/test-file-b41fa875-a77b-5ad3-cdc5-3dadb0c71b95?action=append\u0026position=0",
       "RequestMethod": "PATCH",
       "RequestHeaders": {
         "Authorization": "Sanitized",
         "Content-Length": "1024",
         "User-Agent": [
-<<<<<<< HEAD
-          "azsdk-net-Storage.Files.DataLake/12.1.0-dev.20200403.1",
-          "(.NET Core 4.6.28325.01; Microsoft Windows 10.0.18362 )"
-        ],
-        "x-ms-client-request-id": "ce04df84-802c-32f0-34ee-b0f6f1d7f8de",
-        "x-ms-date": "Fri, 03 Apr 2020 20:59:49 GMT",
-=======
-          "azsdk-net-Storage.Files.DataLake/12.1.0-dev.20200326.1",
-          "(.NET Core 4.6.28325.01; Microsoft Windows 10.0.18362 )"
-        ],
-        "x-ms-client-request-id": "ce04df84-802c-32f0-34ee-b0f6f1d7f8de",
-        "x-ms-date": "Thu, 26 Mar 2020 21:00:07 GMT",
->>>>>>> bb257be6
-        "x-ms-return-client-request-id": "true",
-        "x-ms-version": "2019-12-12"
-      },
-      "RequestBody": "roqaAhBgbKGvdRaizGI/lXVo4gGlKYodHbHS3VfU93iMaPTFlMrRVhj0IHD0poBEtzY5VgnkloX/fORejo9K2n2dFmNueQCqlozpsQgZKXYwjSYgm6FvqNFuxhjlcsiJqUXzVpAd1T01jsB9\u002B\u002BV95VNuLgBoKT/bLm2SALPoxCPDYAjCJtLmE7jo6gzh8q3s8ODFd0TIIH8GGCgjitWKTcqcuZrcu7\u002BAhxpHgD4z\u002BjvApQ/SI0ze\u002Bj\u002BJvA6pwoniXZ1CRDgSDzUhRO8qgJ9A0h3sYuTGuCp9vr9bU/\u002Bx18SRZSKh8bUDrZXasd9ctHqfSOnwvGCkHKVzxIZ5t7w2b2wrmRt9n\u002BFo6bVO6wZLIAlFuwsVwBpk7Eh9Li0vifbZo0FyMRpeIqkIiNOqVTCeJ6N8NPyxIK9SxqzS/3C0OGC/dUjF2O/u5phhDThHupcY3gaJslT5KIKSH2tujCI4U09y6\u002BDo2U\u002B0jU5kTxN2CwsUuiFpKoYLxUzFMriDgFp1KLnp1M63MAW31SUGldhvHBRfWdEBzynJZyaTIqaWMA307yZZjDY9XYobslVgBDB0VhakJCaIc1mQIG2oIw1eIaUYEqaxFo/eIvxH5RzTaGL2HsuP8gzma3vNyGzIlTl8vZCwSPKJwkCHxQEqQI08vLcLsQRCzy\u002BYMaYq5E0iFYzCyyiMIx9vbFyLBywKvCrtkAu0veM1Ou1hFxdLXt7yZbB1Z3VlsJmYm0WotscCjnR8PVNBbVepjZA7KgwHJA19mKJ8lVW0iN9yHCKdjIMlXoijzyGKsPhYy9rkKoWMkHc3Kh0lhvkex7Vzz1A1CwANFcyDZFTs8uepI8l6z15Z5YyqZmFlANiPhAdsFuGnIsDa1xW5CSsiSzc2e2IvpPdWGenDiqWepxT0899NgNsGAQAJoPhJoNxgiBspL4R1X\u002BAQFf335JcaOzAAxRVM1ctcMHlhJQP/DXkNYgKJdHePfpP/PGreDh1p7mTHSNrGFLNQzf8KEzrcEAiD6YGVkca4cEaBTZhgfSFc\u002BDeeOMSfR05POaZ4hWtZIixiWyWc1F2dDtiTRcca71DdrhoCPdhD46IyRVcgQOvbJyps/iH8vyTZASnsDAGGNElWmtZQV\u002BRTH3eCaY4Gfc7ttx2crvEu4e/2KTyvVtegrBANyaUUitBGGd6qelWV04Na/1Tk6YZYJ7nnWi2npMif4b1\u002B\u002BLQp2C1NVpUShGeZYFW5VFeDvMKJtaLrLTCinnQWCpiXF9vPMSYnl5LxRaNSTfrY7U9wHCX69EISPar8qrcg\u002B3nPAkh66iIxXCUvmHD\u002BmeA1yrAlpu5ynCOYvfR7Kuzb0Ukqg0qxXQMtPr//y1zSE6TKxg==",
+          "azsdk-net-Storage.Files.DataLake/12.1.0-dev.20200403.1",
+          "(.NET Core 4.6.28325.01; Microsoft Windows 10.0.18362 )"
+        ],
+        "x-ms-client-request-id": "11212ca4-53d6-f7d5-db9e-1e53de99c3c7",
+        "x-ms-date": "Sat, 04 Apr 2020 01:55:19 GMT",
+        "x-ms-return-client-request-id": "true",
+        "x-ms-version": "2019-12-12"
+      },
+      "RequestBody": "IVkiq16KakFimNUMVgDRaifuf6wl\u002BEcLXfVwkEfKCe5tTAeqTVDZ4IVsKOEY8a\u002BKoqwuDPE\u002BySkRF01pGtr5mI/nngr5JxzXFJ8nuM9l82xF5e2bm/z9LoPdmDYDb8aqcpBSMFOkkXuQV/dRFxBZqyPhIzTtXv2S6m\u002BHG47l06TZfEU/E8IZoVRxCkQEqxdyhO0TIkyRvRSTv0bjHXbtq4NTeJrKGZhhx4Lge1O4jj9YFJah0rFYR78xrFN8NYTdhF/BsTJ8p2pVsVrJsULA2jEHigjfTNnR\u002BjHbmG1E5ZL\u002BAvfz9twM3GwsTCBXjpZ9cdIidKt8/jeG8LcBoA/9EczIy65KzeNU\u002Bq6bswC4eWubXiebIXDmggS/bAYlCztdLztTj8PnMqTuznr94Eo3znZLZULnYu9c4UmpimDcLu9yPYTFZOqosyyDrFP16aG5iJ6Q2qX5ds1L9615PqdDEZ\u002BLiqPGcWmLo7IWY7WcZvio7wHBTFRJeca3eWw8L3SEP5u0al/98xY1BTby4xMXr5G10E6mgsRKQRDdD/j8TnM9kSMZ5/uYq/zrjEcdVpazn8rbh14m3r3WaSlOIOMeOLbDtFHv/seWHSVRuvZ9Lep5KnAtIccVF7NmQn7RSYsZzFOQWqJFw6ECRWo51CPHWTw/1fVz8BfurZ2dibtIxNOaOO6i7NJINGfPKttd20OQnulCknSVpdw8oqwEpznluYGWn5s1JGxp9qCOpMU7kdJaDevRBjFeBZMSZkolQ4wu6XFaxzynW3p92JvTBgEWABDaqppNFLNPN5oII74hRLMUYLpU4MqVsrFwVC6Vi/6R\u002B2U5S5nx4NW9C4\u002Bhnzi7W5Pov6VGwSBGRPfo3b\u002BEuaybdidZ6PkaIoDlltU69BN5tfiarctZSzpE8gahCAMVOVHiBigQYnOazZ0lYSpKC1DkbyfH6gvhQivtFPXyeBl9z12DV\u002B7raVOF/98tNOkP\u002Bue2vZnbTk9FAcP8I019qFWEp5HNxrNi\u002BAXUQeossw5C3hoOPLt/oYEOPVYq7kYFB1eKqYxXQTMzU8SUBgxkGU61ukQzb2uZBAUQv4hdNwq/zjqSoQmB6pzm2uj365t0qSQIdTMB0pfr8aSGR4Kr1Ru51DjS0nhEM9CnTZWCohlqnBVkVcLWvfyip7Bl\u002B6IaOwTMPRZioderw0JjWYQCaE\u002BLHKtsRoBZ4xY7MCvI3zgtjRKQtmQCB/o\u002BuZGAc2R4nz5g2d73rfSEc1oAJ3Gr4uQKNctycrLqiBSwLY3u2W\u002Byw5DsZwVZNeAdC0IKAt\u002BIktasdj2YBS2LdlDJRn9nlZrqTmThv3vfsP/rVWZw4IY1J5q3QWMyGb1iYfG0j\u002B9gtg==",
       "StatusCode": 202,
       "ResponseHeaders": {
         "Content-Length": "0",
-<<<<<<< HEAD
-        "Date": "Fri, 03 Apr 2020 20:59:47 GMT",
-=======
-        "Date": "Thu, 26 Mar 2020 21:00:08 GMT",
->>>>>>> bb257be6
-        "Server": [
-          "Windows-Azure-HDFS/1.0",
-          "Microsoft-HTTPAPI/2.0"
-        ],
-        "x-ms-client-request-id": "ce04df84-802c-32f0-34ee-b0f6f1d7f8de",
-<<<<<<< HEAD
-        "x-ms-request-id": "fa43ffe5-201f-0097-0dfa-091bad000000",
-=======
-        "x-ms-request-id": "6dc30170-b01f-0030-5bb1-03c190000000",
->>>>>>> bb257be6
+        "Date": "Sat, 04 Apr 2020 01:55:19 GMT",
+        "Server": [
+          "Windows-Azure-HDFS/1.0",
+          "Microsoft-HTTPAPI/2.0"
+        ],
+        "x-ms-client-request-id": "11212ca4-53d6-f7d5-db9e-1e53de99c3c7",
+        "x-ms-request-id": "64837bf7-b01f-0003-0724-0aacc4000000",
         "x-ms-request-server-encrypted": "true",
         "x-ms-version": "2019-12-12"
       },
       "ResponseBody": []
     },
     {
-<<<<<<< HEAD
-      "RequestUri": "http://seannsecanary.dfs.core.windows.net/test-filesystem-7b2b32c4-7114-8f05-c442-4a99853bf870/test-file-55fb07e0-5c8a-2465-e12d-2eb5323854c6?action=flush\u0026position=1024",
-=======
-      "RequestUri": "http://seannse.dfs.core.windows.net/test-filesystem-7b2b32c4-7114-8f05-c442-4a99853bf870/test-file-55fb07e0-5c8a-2465-e12d-2eb5323854c6?action=flush\u0026position=1024",
->>>>>>> bb257be6
+      "RequestUri": "http://seannsecanary.dfs.core.windows.net/test-filesystem-359b829f-9165-d529-da23-25ea9cd284c0/test-file-b41fa875-a77b-5ad3-cdc5-3dadb0c71b95?action=flush\u0026position=1024",
       "RequestMethod": "PATCH",
       "RequestHeaders": {
         "Authorization": "Sanitized",
         "Content-Length": "0",
         "User-Agent": [
-<<<<<<< HEAD
-          "azsdk-net-Storage.Files.DataLake/12.1.0-dev.20200403.1",
-          "(.NET Core 4.6.28325.01; Microsoft Windows 10.0.18362 )"
-        ],
-        "x-ms-client-request-id": "1f51602f-be85-f69a-a578-0aa0834c8282",
-        "x-ms-date": "Fri, 03 Apr 2020 20:59:49 GMT",
-=======
-          "azsdk-net-Storage.Files.DataLake/12.1.0-dev.20200326.1",
-          "(.NET Core 4.6.28325.01; Microsoft Windows 10.0.18362 )"
-        ],
-        "x-ms-client-request-id": "1f51602f-be85-f69a-a578-0aa0834c8282",
-        "x-ms-date": "Thu, 26 Mar 2020 21:00:07 GMT",
->>>>>>> bb257be6
+          "azsdk-net-Storage.Files.DataLake/12.1.0-dev.20200403.1",
+          "(.NET Core 4.6.28325.01; Microsoft Windows 10.0.18362 )"
+        ],
+        "x-ms-client-request-id": "c8f9d38c-fc4a-f2c4-86f2-1f315db343d7",
+        "x-ms-date": "Sat, 04 Apr 2020 01:55:19 GMT",
         "x-ms-return-client-request-id": "true",
         "x-ms-version": "2019-12-12"
       },
@@ -876,57 +510,32 @@
       "StatusCode": 200,
       "ResponseHeaders": {
         "Content-Length": "0",
-<<<<<<< HEAD
-        "Date": "Fri, 03 Apr 2020 20:59:47 GMT",
-        "ETag": "\u00220x8D7D811F1F77A2E\u0022",
-        "Last-Modified": "Fri, 03 Apr 2020 20:59:48 GMT",
-=======
-        "Date": "Thu, 26 Mar 2020 21:00:08 GMT",
-        "ETag": "\u00220x8D7D1C8AACFFDA8\u0022",
-        "Last-Modified": "Thu, 26 Mar 2020 21:00:08 GMT",
->>>>>>> bb257be6
-        "Server": [
-          "Windows-Azure-HDFS/1.0",
-          "Microsoft-HTTPAPI/2.0"
-        ],
-        "x-ms-client-request-id": "1f51602f-be85-f69a-a578-0aa0834c8282",
-<<<<<<< HEAD
-        "x-ms-request-id": "fa43ffe6-201f-0097-0efa-091bad000000",
-=======
-        "x-ms-request-id": "6dc30172-b01f-0030-5db1-03c190000000",
->>>>>>> bb257be6
+        "Date": "Sat, 04 Apr 2020 01:55:19 GMT",
+        "ETag": "\u00220x8D7D83B3ABAAD88\u0022",
+        "Last-Modified": "Sat, 04 Apr 2020 01:55:19 GMT",
+        "Server": [
+          "Windows-Azure-HDFS/1.0",
+          "Microsoft-HTTPAPI/2.0"
+        ],
+        "x-ms-client-request-id": "c8f9d38c-fc4a-f2c4-86f2-1f315db343d7",
+        "x-ms-request-id": "64837bf8-b01f-0003-0824-0aacc4000000",
         "x-ms-request-server-encrypted": "true",
         "x-ms-version": "2019-12-12"
       },
       "ResponseBody": []
     },
     {
-<<<<<<< HEAD
-      "RequestUri": "http://seannsecanary.blob.core.windows.net/test-filesystem-7b2b32c4-7114-8f05-c442-4a99853bf870/test-file-55fb07e0-5c8a-2465-e12d-2eb5323854c6",
+      "RequestUri": "http://seannsecanary.blob.core.windows.net/test-filesystem-359b829f-9165-d529-da23-25ea9cd284c0/test-file-b41fa875-a77b-5ad3-cdc5-3dadb0c71b95",
       "RequestMethod": "GET",
       "RequestHeaders": {
         "Authorization": "Sanitized",
-        "If-Unmodified-Since": "Sat, 04 Apr 2020 20:59:48 GMT",
-        "User-Agent": [
-          "azsdk-net-Storage.Files.DataLake/12.1.0-dev.20200403.1",
-          "(.NET Core 4.6.28325.01; Microsoft Windows 10.0.18362 )"
-        ],
-        "x-ms-client-request-id": "90c75eb0-d885-e259-1164-8ca25f1ff9d4",
-        "x-ms-date": "Fri, 03 Apr 2020 20:59:49 GMT",
-        "x-ms-range": "bytes=0-",
-=======
-      "RequestUri": "http://seannse.blob.core.windows.net/test-filesystem-7b2b32c4-7114-8f05-c442-4a99853bf870/test-file-55fb07e0-5c8a-2465-e12d-2eb5323854c6",
-      "RequestMethod": "GET",
-      "RequestHeaders": {
-        "Authorization": "Sanitized",
-        "If-Unmodified-Since": "Fri, 27 Mar 2020 21:00:07 GMT",
-        "User-Agent": [
-          "azsdk-net-Storage.Files.DataLake/12.1.0-dev.20200326.1",
-          "(.NET Core 4.6.28325.01; Microsoft Windows 10.0.18362 )"
-        ],
-        "x-ms-client-request-id": "90c75eb0-d885-e259-1164-8ca25f1ff9d4",
-        "x-ms-date": "Thu, 26 Mar 2020 21:00:07 GMT",
->>>>>>> bb257be6
+        "If-Unmodified-Since": "Sun, 05 Apr 2020 01:55:18 GMT",
+        "User-Agent": [
+          "azsdk-net-Storage.Files.DataLake/12.1.0-dev.20200403.1",
+          "(.NET Core 4.6.28325.01; Microsoft Windows 10.0.18362 )"
+        ],
+        "x-ms-client-request-id": "0bc7cc47-fa9f-9c7d-1e25-a84f060eb2e4",
+        "x-ms-date": "Sat, 04 Apr 2020 01:55:19 GMT",
         "x-ms-return-client-request-id": "true",
         "x-ms-version": "2019-12-12"
       },
@@ -936,63 +545,36 @@
         "Accept-Ranges": "bytes",
         "Content-Length": "1024",
         "Content-Type": "application/octet-stream",
-<<<<<<< HEAD
-        "Date": "Fri, 03 Apr 2020 20:59:47 GMT",
-        "ETag": "\u00220x8D7D811F1F77A2E\u0022",
-        "Last-Modified": "Fri, 03 Apr 2020 20:59:48 GMT",
-=======
-        "Date": "Thu, 26 Mar 2020 21:00:08 GMT",
-        "ETag": "\u00220x8D7D1C8AACFFDA8\u0022",
-        "Last-Modified": "Thu, 26 Mar 2020 21:00:08 GMT",
->>>>>>> bb257be6
+        "Date": "Sat, 04 Apr 2020 01:55:18 GMT",
+        "ETag": "\u00220x8D7D83B3ABAAD88\u0022",
+        "Last-Modified": "Sat, 04 Apr 2020 01:55:19 GMT",
         "Server": [
           "Windows-Azure-Blob/1.0",
           "Microsoft-HTTPAPI/2.0"
         ],
         "x-ms-blob-type": "BlockBlob",
-        "x-ms-client-request-id": "90c75eb0-d885-e259-1164-8ca25f1ff9d4",
-<<<<<<< HEAD
-        "x-ms-creation-time": "Fri, 03 Apr 2020 20:59:47 GMT",
+        "x-ms-client-request-id": "0bc7cc47-fa9f-9c7d-1e25-a84f060eb2e4",
+        "x-ms-creation-time": "Sat, 04 Apr 2020 01:55:19 GMT",
         "x-ms-lease-state": "available",
         "x-ms-lease-status": "unlocked",
-        "x-ms-request-id": "96221076-f01e-0012-58fa-093670000000",
-=======
-        "x-ms-creation-time": "Thu, 26 Mar 2020 21:00:08 GMT",
-        "x-ms-lease-state": "available",
-        "x-ms-lease-status": "unlocked",
-        "x-ms-request-id": "1099b31a-101e-0080-0fb1-038059000000",
->>>>>>> bb257be6
+        "x-ms-request-id": "42c9d859-901e-002b-5c24-0acd6c000000",
         "x-ms-server-encrypted": "true",
         "x-ms-version": "2019-12-12"
       },
-      "ResponseBody": "roqaAhBgbKGvdRaizGI/lXVo4gGlKYodHbHS3VfU93iMaPTFlMrRVhj0IHD0poBEtzY5VgnkloX/fORejo9K2n2dFmNueQCqlozpsQgZKXYwjSYgm6FvqNFuxhjlcsiJqUXzVpAd1T01jsB9\u002B\u002BV95VNuLgBoKT/bLm2SALPoxCPDYAjCJtLmE7jo6gzh8q3s8ODFd0TIIH8GGCgjitWKTcqcuZrcu7\u002BAhxpHgD4z\u002BjvApQ/SI0ze\u002Bj\u002BJvA6pwoniXZ1CRDgSDzUhRO8qgJ9A0h3sYuTGuCp9vr9bU/\u002Bx18SRZSKh8bUDrZXasd9ctHqfSOnwvGCkHKVzxIZ5t7w2b2wrmRt9n\u002BFo6bVO6wZLIAlFuwsVwBpk7Eh9Li0vifbZo0FyMRpeIqkIiNOqVTCeJ6N8NPyxIK9SxqzS/3C0OGC/dUjF2O/u5phhDThHupcY3gaJslT5KIKSH2tujCI4U09y6\u002BDo2U\u002B0jU5kTxN2CwsUuiFpKoYLxUzFMriDgFp1KLnp1M63MAW31SUGldhvHBRfWdEBzynJZyaTIqaWMA307yZZjDY9XYobslVgBDB0VhakJCaIc1mQIG2oIw1eIaUYEqaxFo/eIvxH5RzTaGL2HsuP8gzma3vNyGzIlTl8vZCwSPKJwkCHxQEqQI08vLcLsQRCzy\u002BYMaYq5E0iFYzCyyiMIx9vbFyLBywKvCrtkAu0veM1Ou1hFxdLXt7yZbB1Z3VlsJmYm0WotscCjnR8PVNBbVepjZA7KgwHJA19mKJ8lVW0iN9yHCKdjIMlXoijzyGKsPhYy9rkKoWMkHc3Kh0lhvkex7Vzz1A1CwANFcyDZFTs8uepI8l6z15Z5YyqZmFlANiPhAdsFuGnIsDa1xW5CSsiSzc2e2IvpPdWGenDiqWepxT0899NgNsGAQAJoPhJoNxgiBspL4R1X\u002BAQFf335JcaOzAAxRVM1ctcMHlhJQP/DXkNYgKJdHePfpP/PGreDh1p7mTHSNrGFLNQzf8KEzrcEAiD6YGVkca4cEaBTZhgfSFc\u002BDeeOMSfR05POaZ4hWtZIixiWyWc1F2dDtiTRcca71DdrhoCPdhD46IyRVcgQOvbJyps/iH8vyTZASnsDAGGNElWmtZQV\u002BRTH3eCaY4Gfc7ttx2crvEu4e/2KTyvVtegrBANyaUUitBGGd6qelWV04Na/1Tk6YZYJ7nnWi2npMif4b1\u002B\u002BLQp2C1NVpUShGeZYFW5VFeDvMKJtaLrLTCinnQWCpiXF9vPMSYnl5LxRaNSTfrY7U9wHCX69EISPar8qrcg\u002B3nPAkh66iIxXCUvmHD\u002BmeA1yrAlpu5ynCOYvfR7Kuzb0Ukqg0qxXQMtPr//y1zSE6TKxg=="
-    },
-    {
-<<<<<<< HEAD
-      "RequestUri": "http://seannsecanary.blob.core.windows.net/test-filesystem-7b2b32c4-7114-8f05-c442-4a99853bf870?restype=container",
+      "ResponseBody": "IVkiq16KakFimNUMVgDRaifuf6wl\u002BEcLXfVwkEfKCe5tTAeqTVDZ4IVsKOEY8a\u002BKoqwuDPE\u002BySkRF01pGtr5mI/nngr5JxzXFJ8nuM9l82xF5e2bm/z9LoPdmDYDb8aqcpBSMFOkkXuQV/dRFxBZqyPhIzTtXv2S6m\u002BHG47l06TZfEU/E8IZoVRxCkQEqxdyhO0TIkyRvRSTv0bjHXbtq4NTeJrKGZhhx4Lge1O4jj9YFJah0rFYR78xrFN8NYTdhF/BsTJ8p2pVsVrJsULA2jEHigjfTNnR\u002BjHbmG1E5ZL\u002BAvfz9twM3GwsTCBXjpZ9cdIidKt8/jeG8LcBoA/9EczIy65KzeNU\u002Bq6bswC4eWubXiebIXDmggS/bAYlCztdLztTj8PnMqTuznr94Eo3znZLZULnYu9c4UmpimDcLu9yPYTFZOqosyyDrFP16aG5iJ6Q2qX5ds1L9615PqdDEZ\u002BLiqPGcWmLo7IWY7WcZvio7wHBTFRJeca3eWw8L3SEP5u0al/98xY1BTby4xMXr5G10E6mgsRKQRDdD/j8TnM9kSMZ5/uYq/zrjEcdVpazn8rbh14m3r3WaSlOIOMeOLbDtFHv/seWHSVRuvZ9Lep5KnAtIccVF7NmQn7RSYsZzFOQWqJFw6ECRWo51CPHWTw/1fVz8BfurZ2dibtIxNOaOO6i7NJINGfPKttd20OQnulCknSVpdw8oqwEpznluYGWn5s1JGxp9qCOpMU7kdJaDevRBjFeBZMSZkolQ4wu6XFaxzynW3p92JvTBgEWABDaqppNFLNPN5oII74hRLMUYLpU4MqVsrFwVC6Vi/6R\u002B2U5S5nx4NW9C4\u002Bhnzi7W5Pov6VGwSBGRPfo3b\u002BEuaybdidZ6PkaIoDlltU69BN5tfiarctZSzpE8gahCAMVOVHiBigQYnOazZ0lYSpKC1DkbyfH6gvhQivtFPXyeBl9z12DV\u002B7raVOF/98tNOkP\u002Bue2vZnbTk9FAcP8I019qFWEp5HNxrNi\u002BAXUQeossw5C3hoOPLt/oYEOPVYq7kYFB1eKqYxXQTMzU8SUBgxkGU61ukQzb2uZBAUQv4hdNwq/zjqSoQmB6pzm2uj365t0qSQIdTMB0pfr8aSGR4Kr1Ru51DjS0nhEM9CnTZWCohlqnBVkVcLWvfyip7Bl\u002B6IaOwTMPRZioderw0JjWYQCaE\u002BLHKtsRoBZ4xY7MCvI3zgtjRKQtmQCB/o\u002BuZGAc2R4nz5g2d73rfSEc1oAJ3Gr4uQKNctycrLqiBSwLY3u2W\u002Byw5DsZwVZNeAdC0IKAt\u002BIktasdj2YBS2LdlDJRn9nlZrqTmThv3vfsP/rVWZw4IY1J5q3QWMyGb1iYfG0j\u002B9gtg=="
+    },
+    {
+      "RequestUri": "http://seannsecanary.blob.core.windows.net/test-filesystem-359b829f-9165-d529-da23-25ea9cd284c0?restype=container",
       "RequestMethod": "DELETE",
       "RequestHeaders": {
         "Authorization": "Sanitized",
-        "traceparent": "00-304339565a5922408b9a935b0ba71eba-7bb7c92e3fd3684c-00",
-        "User-Agent": [
-          "azsdk-net-Storage.Files.DataLake/12.1.0-dev.20200403.1",
-          "(.NET Core 4.6.28325.01; Microsoft Windows 10.0.18362 )"
-        ],
-        "x-ms-client-request-id": "25f0194c-f184-32fc-b5d8-2bd49f5dbafe",
-        "x-ms-date": "Fri, 03 Apr 2020 20:59:49 GMT",
-=======
-      "RequestUri": "http://seannse.blob.core.windows.net/test-filesystem-7b2b32c4-7114-8f05-c442-4a99853bf870?restype=container",
-      "RequestMethod": "DELETE",
-      "RequestHeaders": {
-        "Authorization": "Sanitized",
-        "traceparent": "00-957e82f9ac689643bc001bc67155836d-83c3ebf16f907f4d-00",
-        "User-Agent": [
-          "azsdk-net-Storage.Files.DataLake/12.1.0-dev.20200326.1",
-          "(.NET Core 4.6.28325.01; Microsoft Windows 10.0.18362 )"
-        ],
-        "x-ms-client-request-id": "25f0194c-f184-32fc-b5d8-2bd49f5dbafe",
-        "x-ms-date": "Thu, 26 Mar 2020 21:00:07 GMT",
->>>>>>> bb257be6
+        "traceparent": "00-724d631f5076e14a92bca360f6374ae8-2e20a55a3c39c74b-00",
+        "User-Agent": [
+          "azsdk-net-Storage.Files.DataLake/12.1.0-dev.20200403.1",
+          "(.NET Core 4.6.28325.01; Microsoft Windows 10.0.18362 )"
+        ],
+        "x-ms-client-request-id": "90ea294d-37ec-a938-3a9f-2638f91077dd",
+        "x-ms-date": "Sat, 04 Apr 2020 01:55:19 GMT",
         "x-ms-return-client-request-id": "true",
         "x-ms-version": "2019-12-12"
       },
@@ -1000,53 +582,62 @@
       "StatusCode": 202,
       "ResponseHeaders": {
         "Content-Length": "0",
-<<<<<<< HEAD
-        "Date": "Fri, 03 Apr 2020 20:59:47 GMT",
-=======
-        "Date": "Thu, 26 Mar 2020 21:00:08 GMT",
->>>>>>> bb257be6
-        "Server": [
-          "Windows-Azure-Blob/1.0",
-          "Microsoft-HTTPAPI/2.0"
-        ],
-        "x-ms-client-request-id": "25f0194c-f184-32fc-b5d8-2bd49f5dbafe",
-<<<<<<< HEAD
-        "x-ms-request-id": "9622107c-f01e-0012-5dfa-093670000000",
-        "x-ms-version": "2019-12-12"
-=======
-        "x-ms-request-id": "1099b323-101e-0080-16b1-038059000000",
-        "x-ms-version": "2019-07-07"
->>>>>>> bb257be6
-      },
-      "ResponseBody": []
-    },
-    {
-<<<<<<< HEAD
-      "RequestUri": "http://seannsecanary.blob.core.windows.net/test-filesystem-0e7dda8d-3355-af68-46c3-304dd75bd20b?restype=container",
+        "Date": "Sat, 04 Apr 2020 01:55:19 GMT",
+        "Server": [
+          "Windows-Azure-Blob/1.0",
+          "Microsoft-HTTPAPI/2.0"
+        ],
+        "x-ms-client-request-id": "90ea294d-37ec-a938-3a9f-2638f91077dd",
+        "x-ms-request-id": "42c9d870-901e-002b-6b24-0acd6c000000",
+        "x-ms-version": "2019-12-12"
+      },
+      "ResponseBody": []
+    },
+    {
+      "RequestUri": "http://seannsecanary.blob.core.windows.net/test-filesystem-7c7d955f-09c7-354d-d9dd-98241f441962?restype=container",
       "RequestMethod": "PUT",
       "RequestHeaders": {
         "Authorization": "Sanitized",
-        "traceparent": "00-8b56f0aa161cbc47865666e4115676ca-fd93c10a57fa6c49-00",
-        "User-Agent": [
-          "azsdk-net-Storage.Files.DataLake/12.1.0-dev.20200403.1",
-=======
-      "RequestUri": "http://seannse.blob.core.windows.net/test-filesystem-0e7dda8d-3355-af68-46c3-304dd75bd20b?restype=container",
+        "traceparent": "00-726ae1626764754c87e6ad4e10e9da25-8d75b396e86f5b4d-00",
+        "User-Agent": [
+          "azsdk-net-Storage.Files.DataLake/12.1.0-dev.20200403.1",
+          "(.NET Core 4.6.28325.01; Microsoft Windows 10.0.18362 )"
+        ],
+        "x-ms-blob-public-access": "container",
+        "x-ms-client-request-id": "edd9fe03-7a3f-4343-dcb4-b70f9f138af5",
+        "x-ms-date": "Sat, 04 Apr 2020 01:55:19 GMT",
+        "x-ms-return-client-request-id": "true",
+        "x-ms-version": "2019-12-12"
+      },
+      "RequestBody": null,
+      "StatusCode": 201,
+      "ResponseHeaders": {
+        "Content-Length": "0",
+        "Date": "Sat, 04 Apr 2020 01:55:19 GMT",
+        "ETag": "\u00220x8D7D83B3AE13F07\u0022",
+        "Last-Modified": "Sat, 04 Apr 2020 01:55:19 GMT",
+        "Server": [
+          "Windows-Azure-Blob/1.0",
+          "Microsoft-HTTPAPI/2.0"
+        ],
+        "x-ms-client-request-id": "edd9fe03-7a3f-4343-dcb4-b70f9f138af5",
+        "x-ms-request-id": "42c9d87a-901e-002b-7324-0acd6c000000",
+        "x-ms-version": "2019-12-12"
+      },
+      "ResponseBody": []
+    },
+    {
+      "RequestUri": "http://seannsecanary.dfs.core.windows.net/test-filesystem-7c7d955f-09c7-354d-d9dd-98241f441962/test-file-4ced7d9a-9d86-62d9-edb3-637c70ddab27?resource=file",
       "RequestMethod": "PUT",
       "RequestHeaders": {
         "Authorization": "Sanitized",
-        "traceparent": "00-5f3a9aad7b07cd439287eb698506888d-ab4c45853bbe404b-00",
-        "User-Agent": [
-          "azsdk-net-Storage.Files.DataLake/12.1.0-dev.20200326.1",
->>>>>>> bb257be6
-          "(.NET Core 4.6.28325.01; Microsoft Windows 10.0.18362 )"
-        ],
-        "x-ms-blob-public-access": "container",
-        "x-ms-client-request-id": "3571027d-e188-1931-b040-dec0c1af5a59",
-<<<<<<< HEAD
-        "x-ms-date": "Fri, 03 Apr 2020 20:59:49 GMT",
-=======
-        "x-ms-date": "Thu, 26 Mar 2020 21:00:07 GMT",
->>>>>>> bb257be6
+        "traceparent": "00-4187255f0ab888489aa19d71a8a8fb4d-734ba313aee5c14d-00",
+        "User-Agent": [
+          "azsdk-net-Storage.Files.DataLake/12.1.0-dev.20200403.1",
+          "(.NET Core 4.6.28325.01; Microsoft Windows 10.0.18362 )"
+        ],
+        "x-ms-client-request-id": "744a173d-91bb-148f-fcd3-eb8e713d67d9",
+        "x-ms-date": "Sat, 04 Apr 2020 01:55:20 GMT",
         "x-ms-return-client-request-id": "true",
         "x-ms-version": "2019-12-12"
       },
@@ -1054,162 +645,62 @@
       "StatusCode": 201,
       "ResponseHeaders": {
         "Content-Length": "0",
-<<<<<<< HEAD
-        "Date": "Fri, 03 Apr 2020 20:59:47 GMT",
-        "ETag": "\u00220x8D7D811F21CFABC\u0022",
-        "Last-Modified": "Fri, 03 Apr 2020 20:59:48 GMT",
-=======
-        "Date": "Thu, 26 Mar 2020 21:00:08 GMT",
-        "ETag": "\u00220x8D7D1C8AADBB4F3\u0022",
-        "Last-Modified": "Thu, 26 Mar 2020 21:00:08 GMT",
->>>>>>> bb257be6
-        "Server": [
-          "Windows-Azure-Blob/1.0",
-          "Microsoft-HTTPAPI/2.0"
-        ],
-        "x-ms-client-request-id": "3571027d-e188-1931-b040-dec0c1af5a59",
-<<<<<<< HEAD
-        "x-ms-request-id": "9622108c-f01e-0012-69fa-093670000000",
-        "x-ms-version": "2019-12-12"
-=======
-        "x-ms-request-id": "6ce948fe-101e-0064-15b1-038ec7000000",
-        "x-ms-version": "2019-07-07"
->>>>>>> bb257be6
-      },
-      "ResponseBody": []
-    },
-    {
-<<<<<<< HEAD
-      "RequestUri": "http://seannsecanary.dfs.core.windows.net/test-filesystem-0e7dda8d-3355-af68-46c3-304dd75bd20b/test-file-60985de8-a82f-9691-97ca-2a6beafc47c7?resource=file",
-      "RequestMethod": "PUT",
-      "RequestHeaders": {
-        "Authorization": "Sanitized",
-        "traceparent": "00-dab53a15b2e99249847edeb50a76db56-840a34400ed52544-00",
-        "User-Agent": [
-          "azsdk-net-Storage.Files.DataLake/12.1.0-dev.20200403.1",
-          "(.NET Core 4.6.28325.01; Microsoft Windows 10.0.18362 )"
-        ],
-        "x-ms-client-request-id": "10e92c7e-27c7-97d5-7fb3-88df0c605fed",
-        "x-ms-date": "Fri, 03 Apr 2020 20:59:49 GMT",
-=======
-      "RequestUri": "http://seannse.dfs.core.windows.net/test-filesystem-0e7dda8d-3355-af68-46c3-304dd75bd20b/test-file-60985de8-a82f-9691-97ca-2a6beafc47c7?resource=file",
-      "RequestMethod": "PUT",
-      "RequestHeaders": {
-        "Authorization": "Sanitized",
-        "traceparent": "00-161819fbc93a4d4397a194f16e114be8-b63cf1a028c7a54c-00",
-        "User-Agent": [
-          "azsdk-net-Storage.Files.DataLake/12.1.0-dev.20200326.1",
-          "(.NET Core 4.6.28325.01; Microsoft Windows 10.0.18362 )"
-        ],
-        "x-ms-client-request-id": "10e92c7e-27c7-97d5-7fb3-88df0c605fed",
-        "x-ms-date": "Thu, 26 Mar 2020 21:00:08 GMT",
->>>>>>> bb257be6
-        "x-ms-return-client-request-id": "true",
-        "x-ms-version": "2019-12-12"
-      },
-      "RequestBody": null,
-      "StatusCode": 201,
-      "ResponseHeaders": {
-        "Content-Length": "0",
-<<<<<<< HEAD
-        "Date": "Fri, 03 Apr 2020 20:59:47 GMT",
-        "ETag": "\u00220x8D7D811F23008A5\u0022",
-        "Last-Modified": "Fri, 03 Apr 2020 20:59:48 GMT",
-=======
-        "Date": "Thu, 26 Mar 2020 21:00:08 GMT",
-        "ETag": "\u00220x8D7D1C8AAEE2520\u0022",
-        "Last-Modified": "Thu, 26 Mar 2020 21:00:08 GMT",
->>>>>>> bb257be6
-        "Server": [
-          "Windows-Azure-HDFS/1.0",
-          "Microsoft-HTTPAPI/2.0"
-        ],
-        "x-ms-client-request-id": "10e92c7e-27c7-97d5-7fb3-88df0c605fed",
-<<<<<<< HEAD
-        "x-ms-request-id": "fa43ffe7-201f-0097-0ffa-091bad000000",
-        "x-ms-version": "2019-12-12"
-=======
-        "x-ms-request-id": "558c2b23-e01f-0084-35b1-030d5e000000",
-        "x-ms-version": "2019-07-07"
->>>>>>> bb257be6
-      },
-      "ResponseBody": []
-    },
-    {
-<<<<<<< HEAD
-      "RequestUri": "http://seannsecanary.dfs.core.windows.net/test-filesystem-0e7dda8d-3355-af68-46c3-304dd75bd20b/test-file-60985de8-a82f-9691-97ca-2a6beafc47c7?action=append\u0026position=0",
-=======
-      "RequestUri": "http://seannse.dfs.core.windows.net/test-filesystem-0e7dda8d-3355-af68-46c3-304dd75bd20b/test-file-60985de8-a82f-9691-97ca-2a6beafc47c7?action=append\u0026position=0",
->>>>>>> bb257be6
+        "Date": "Sat, 04 Apr 2020 01:55:19 GMT",
+        "ETag": "\u00220x8D7D83B3AEFACCF\u0022",
+        "Last-Modified": "Sat, 04 Apr 2020 01:55:19 GMT",
+        "Server": [
+          "Windows-Azure-HDFS/1.0",
+          "Microsoft-HTTPAPI/2.0"
+        ],
+        "x-ms-client-request-id": "744a173d-91bb-148f-fcd3-eb8e713d67d9",
+        "x-ms-request-id": "64837bf9-b01f-0003-0924-0aacc4000000",
+        "x-ms-version": "2019-12-12"
+      },
+      "ResponseBody": []
+    },
+    {
+      "RequestUri": "http://seannsecanary.dfs.core.windows.net/test-filesystem-7c7d955f-09c7-354d-d9dd-98241f441962/test-file-4ced7d9a-9d86-62d9-edb3-637c70ddab27?action=append\u0026position=0",
       "RequestMethod": "PATCH",
       "RequestHeaders": {
         "Authorization": "Sanitized",
         "Content-Length": "1024",
         "User-Agent": [
-<<<<<<< HEAD
-          "azsdk-net-Storage.Files.DataLake/12.1.0-dev.20200403.1",
-          "(.NET Core 4.6.28325.01; Microsoft Windows 10.0.18362 )"
-        ],
-        "x-ms-client-request-id": "beec618e-3613-bfff-7621-9e876a3511a5",
-        "x-ms-date": "Fri, 03 Apr 2020 20:59:50 GMT",
-=======
-          "azsdk-net-Storage.Files.DataLake/12.1.0-dev.20200326.1",
-          "(.NET Core 4.6.28325.01; Microsoft Windows 10.0.18362 )"
-        ],
-        "x-ms-client-request-id": "beec618e-3613-bfff-7621-9e876a3511a5",
-        "x-ms-date": "Thu, 26 Mar 2020 21:00:08 GMT",
->>>>>>> bb257be6
-        "x-ms-return-client-request-id": "true",
-        "x-ms-version": "2019-12-12"
-      },
-      "RequestBody": "BSBemwd0zriKWBPA8LjbAWAt0NTqnYKT0jyV7/WPY0s66au05cf6CDO4qi/NcSj4Zd1gk96Gb2idy8nL3t/D\u002B/XHhgcNJhyYMsehMvJSxWAUnYoYLs9ttHlDFhr9LypU9K46Busg6z7Bx2AW5T11SwVot0FVq8wlWtKNyhABmgOdTD1EGL9187JLV2dvVs48zcsVlXfp/knhFawYkyEtvyxdeZj/MTJF88OOCVRltgMDUPxF7AWLtE70YgMTXGCRHZc7Edw2PZyYz6KzWvT1fF6oFUIl6NMm0cVKC84vMpZj/ey8KqQnzBNfrRxj11lZ/uWkakYdbDXEFEAX7DLNaJ0LUFwIOFG6gUkvxTq2w/lr8Azpi8hPRpG29xZjD\u002BDhkUV/WIf9UMWT6en97qb6DlFHrPsl5NzVvAnLUkE7VnFoTTP1NmtxbqBGVaHeUVfqu\u002BnFHGPku61oqpx9Mv6EWJN3lKByBdfl1T5b3o879mqx4JZYdjoOhJKGjYzP8zuhwvwOZ723eLYR30ckid0dLLQxzFFoLOFZaBAO7HdLFuECuRySLI6t\u002BmjfRpfy6vq1aWDXnSfqOZUbtf\u002BsqYs/xchlItDAiv8lhNHpiOVKZn4WWYIWc3m5GH\u002BGd3ePAFHcoIDOjccp9N5gsRhWALGw0E\u002BBlU8JKFJPqwpROROIloOADedke9i27GSktsFgYxfN1qYoDmsB03guf\u002BG92LrL2BuU1fLJS1R2yqjrZHKQ7kjyg2NsX4gYfjpvNfz3\u002BBSq2d2my40lBIpRskPCFm4GnpGZy1VWXniSfFa4WhVYf9KUQIuU6SK6zX7ZG61FVmjMaZdrXSy/U3tkE083bKl0\u002BTNwLdXjcbRu3/7WfUPKTSXu7PF\u002B7SGl1e0QL9bSg2DVZSF61CmT6ffi/H4t6NU4msYqSIC49QwRylfn00Hem1yeARghUHj8WgP5m/Cjd\u002BwY15UQqDrfHG8VaAnRqxW1BGAhj\u002Be8FklNLu59vlobblNrz/uszfMiv\u002BSpDOdvKq7tQ5aQgegFW8FLw3pMYV4U\u002Bfm2ZdwaCTdt/9ADEwpi3QM/kHrDi\u002B1qZnM5YAp41l2GlBLtuMTS0jpfI4EYAUe26eV3DNDjUW4MS/9p4akt9ClyfH/4dCQ\u002Bbb5AZGdsUmQrgnYkAcmMo0Oj4W3FaPGQMS9XpYXIvnTAOJ8SouwGoPmbPV4yCPJg5dk8VJO3eQTNrzI4FKzfYsQBY8gpegBWnEFzKiuSXik897\u002BrjGnhCL\u002BbRfO6zotMu9qaMKQpN2vZ5bhSRE7YOlEJ/B3sM9VaIFsJjTUNm861J25Q\u002BC2EE79U0qaxj8RxwwqisdFuX4gEPxBJIKo2y0rpnBzgh0EjhA==",
+          "azsdk-net-Storage.Files.DataLake/12.1.0-dev.20200403.1",
+          "(.NET Core 4.6.28325.01; Microsoft Windows 10.0.18362 )"
+        ],
+        "x-ms-client-request-id": "583ea734-3793-ec6c-dba3-4571f3fa5dc5",
+        "x-ms-date": "Sat, 04 Apr 2020 01:55:20 GMT",
+        "x-ms-return-client-request-id": "true",
+        "x-ms-version": "2019-12-12"
+      },
+      "RequestBody": "hcQKWw\u002BbuDydKTS8qENKHuw2ISFqLCOyWr0AcGvotDSAa4MmsJRTaEWdTxVGhpuYaZgiaPJpilmhVwFRmkjQtXUAOz2/JG5X4rnbzdwNbNMiaAbSxUtBF\u002BAqhViTAs38zJqfRUtd2EQqyoY4jb18k\u002BstLjJC/vAqviNdlZ8WxODr3wFCbieIxY/BqPrFCYojrvFsZtOaus6pdYYn/0OlFAalTa27OSTDpWiigFb1ZLWZOuatqV4MUCUzmPihYMZMHJPzILvcZ3XMqcBr9zp4tBDQjsVd92uomPyIiKAsIkWiVmPCAUT6vNJw4P\u002BdoVjqu\u002BTo0NEA7iQoS4e/U9/UoIZ7yKHWtbLL1tHy7BdrC/ajnc27Q1FzoWg/mba9OmjznD94Idi3FAUyHPr/DgINvECQG7YSGF01CCY4lxv7Dpto/lDX8uke64nHiSZXc5NlMd12LB6y4YPiQxixfn3pNg5elw\u002ByNclWcjAsSo823ZST02U\u002BheF9tR3M9K/RbGwM3lIX\u002BdyDsvsTH7ruhZf0rGaEHqsXqrEt4OHy5UAahQXDIGs8HuO4DyBpK2UmjjCF2EhITE7B9DOh6hj7kc27\u002BJq0K2Urt42Cyw6LrX9LB1GxbA340ji3Ais3mjTKvH5TrjPKcmPKWSG7xYE/Nke0VuLGSiW/wiZi/Sg58xxZuA\u002BQN/9LgJXu5hLrPQy3d8vkg0RRA3JYk\u002BsNaHQ6kWUEYQ1xr/5IaNZN2GQS04UZq4VdVXDYB7ScN6QTPhcgs1Ws59v/RcjNnBpuAyoORr9l873v3Tz1K1pY1HdaNCm\u002BLSUOZeyqGma8j7hVagOKjvHkrUpaMNUZt7uApnBQcmfwsNUE/\u002BDTu9lWMk2Dn8FWzkWGdYbfY/1Q9a4wKXP1ax1QZbouhY8QEfJxA/2HlRf6KtgqyvzgEUzYtAkxopFmYcYwMjoHKEm2dWSUbV//yF\u002BWNv\u002BbyqEgcFNtVdCG329hC6I2VmPd8gKOdFSYTKPt2eupmmuSypYlEMLmmdN5MJb1M2K8yHL8uUP8DFZMiCOvgHzk3EQDzkALEUag9lgvFUS\u002BoxlBMBB5rOEolb5A2IeeNhlWlFNR8WQisbcrW8LqzfcSjuQKbk9say9j2zmCyzi\u002BAcA/2IHwbLG1Hn9YTlAePcfGLUqilMjK6igj7hYqoOV/bFoCq/V1ISIzVU/QExzfRJ5yu53uHG33dO1YzX2bin6Z2eH2HJHSUQwobz94\u002BdcMRKp3uORIkFDsCjcHHVSkl8rQNjo66CgMoGqRxawuf3oWTIjTI9KZUUiRChFayjO4g9d0p8Od0VyBaxd6tsujvoq88dHL0HT4NuXxqd0WstU22EHUuti3eXssUbi6Hw==",
       "StatusCode": 202,
       "ResponseHeaders": {
         "Content-Length": "0",
-<<<<<<< HEAD
-        "Date": "Fri, 03 Apr 2020 20:59:47 GMT",
-=======
-        "Date": "Thu, 26 Mar 2020 21:00:08 GMT",
->>>>>>> bb257be6
-        "Server": [
-          "Windows-Azure-HDFS/1.0",
-          "Microsoft-HTTPAPI/2.0"
-        ],
-        "x-ms-client-request-id": "beec618e-3613-bfff-7621-9e876a3511a5",
-<<<<<<< HEAD
-        "x-ms-request-id": "fa43ffe8-201f-0097-10fa-091bad000000",
-=======
-        "x-ms-request-id": "558c2b26-e01f-0084-38b1-030d5e000000",
->>>>>>> bb257be6
+        "Date": "Sat, 04 Apr 2020 01:55:19 GMT",
+        "Server": [
+          "Windows-Azure-HDFS/1.0",
+          "Microsoft-HTTPAPI/2.0"
+        ],
+        "x-ms-client-request-id": "583ea734-3793-ec6c-dba3-4571f3fa5dc5",
+        "x-ms-request-id": "64837bfb-b01f-0003-0b24-0aacc4000000",
         "x-ms-request-server-encrypted": "true",
         "x-ms-version": "2019-12-12"
       },
       "ResponseBody": []
     },
     {
-<<<<<<< HEAD
-      "RequestUri": "http://seannsecanary.dfs.core.windows.net/test-filesystem-0e7dda8d-3355-af68-46c3-304dd75bd20b/test-file-60985de8-a82f-9691-97ca-2a6beafc47c7?action=flush\u0026position=1024",
-=======
-      "RequestUri": "http://seannse.dfs.core.windows.net/test-filesystem-0e7dda8d-3355-af68-46c3-304dd75bd20b/test-file-60985de8-a82f-9691-97ca-2a6beafc47c7?action=flush\u0026position=1024",
->>>>>>> bb257be6
+      "RequestUri": "http://seannsecanary.dfs.core.windows.net/test-filesystem-7c7d955f-09c7-354d-d9dd-98241f441962/test-file-4ced7d9a-9d86-62d9-edb3-637c70ddab27?action=flush\u0026position=1024",
       "RequestMethod": "PATCH",
       "RequestHeaders": {
         "Authorization": "Sanitized",
         "Content-Length": "0",
         "User-Agent": [
-<<<<<<< HEAD
-          "azsdk-net-Storage.Files.DataLake/12.1.0-dev.20200403.1",
-          "(.NET Core 4.6.28325.01; Microsoft Windows 10.0.18362 )"
-        ],
-        "x-ms-client-request-id": "aa5081c5-a174-1ed9-553a-c46767c28b12",
-        "x-ms-date": "Fri, 03 Apr 2020 20:59:50 GMT",
-=======
-          "azsdk-net-Storage.Files.DataLake/12.1.0-dev.20200326.1",
-          "(.NET Core 4.6.28325.01; Microsoft Windows 10.0.18362 )"
-        ],
-        "x-ms-client-request-id": "aa5081c5-a174-1ed9-553a-c46767c28b12",
-        "x-ms-date": "Thu, 26 Mar 2020 21:00:08 GMT",
->>>>>>> bb257be6
+          "azsdk-net-Storage.Files.DataLake/12.1.0-dev.20200403.1",
+          "(.NET Core 4.6.28325.01; Microsoft Windows 10.0.18362 )"
+        ],
+        "x-ms-client-request-id": "ca5a9cc6-0eff-9646-e6c1-0a5c3469c8fa",
+        "x-ms-date": "Sat, 04 Apr 2020 01:55:20 GMT",
         "x-ms-return-client-request-id": "true",
         "x-ms-version": "2019-12-12"
       },
@@ -1217,53 +708,31 @@
       "StatusCode": 200,
       "ResponseHeaders": {
         "Content-Length": "0",
-<<<<<<< HEAD
-        "Date": "Fri, 03 Apr 2020 20:59:47 GMT",
-        "ETag": "\u00220x8D7D811F24B469F\u0022",
-        "Last-Modified": "Fri, 03 Apr 2020 20:59:48 GMT",
-=======
-        "Date": "Thu, 26 Mar 2020 21:00:08 GMT",
-        "ETag": "\u00220x8D7D1C8AAF48523\u0022",
-        "Last-Modified": "Thu, 26 Mar 2020 21:00:08 GMT",
->>>>>>> bb257be6
-        "Server": [
-          "Windows-Azure-HDFS/1.0",
-          "Microsoft-HTTPAPI/2.0"
-        ],
-        "x-ms-client-request-id": "aa5081c5-a174-1ed9-553a-c46767c28b12",
-<<<<<<< HEAD
-        "x-ms-request-id": "fa43ffe9-201f-0097-11fa-091bad000000",
-=======
-        "x-ms-request-id": "558c2b27-e01f-0084-39b1-030d5e000000",
->>>>>>> bb257be6
+        "Date": "Sat, 04 Apr 2020 01:55:19 GMT",
+        "ETag": "\u00220x8D7D83B3B08C276\u0022",
+        "Last-Modified": "Sat, 04 Apr 2020 01:55:20 GMT",
+        "Server": [
+          "Windows-Azure-HDFS/1.0",
+          "Microsoft-HTTPAPI/2.0"
+        ],
+        "x-ms-client-request-id": "ca5a9cc6-0eff-9646-e6c1-0a5c3469c8fa",
+        "x-ms-request-id": "64837bfc-b01f-0003-0c24-0aacc4000000",
         "x-ms-request-server-encrypted": "true",
         "x-ms-version": "2019-12-12"
       },
       "ResponseBody": []
     },
     {
-<<<<<<< HEAD
-      "RequestUri": "http://seannsecanary.blob.core.windows.net/test-filesystem-0e7dda8d-3355-af68-46c3-304dd75bd20b/test-file-60985de8-a82f-9691-97ca-2a6beafc47c7",
-=======
-      "RequestUri": "http://seannse.blob.core.windows.net/test-filesystem-0e7dda8d-3355-af68-46c3-304dd75bd20b/test-file-60985de8-a82f-9691-97ca-2a6beafc47c7",
->>>>>>> bb257be6
+      "RequestUri": "http://seannsecanary.blob.core.windows.net/test-filesystem-7c7d955f-09c7-354d-d9dd-98241f441962/test-file-4ced7d9a-9d86-62d9-edb3-637c70ddab27",
       "RequestMethod": "HEAD",
       "RequestHeaders": {
         "Authorization": "Sanitized",
         "User-Agent": [
-<<<<<<< HEAD
-          "azsdk-net-Storage.Files.DataLake/12.1.0-dev.20200403.1",
-          "(.NET Core 4.6.28325.01; Microsoft Windows 10.0.18362 )"
-        ],
-        "x-ms-client-request-id": "e9c1bd6a-66e4-5c31-017f-fc5b3ad8111f",
-        "x-ms-date": "Fri, 03 Apr 2020 20:59:50 GMT",
-=======
-          "azsdk-net-Storage.Files.DataLake/12.1.0-dev.20200326.1",
-          "(.NET Core 4.6.28325.01; Microsoft Windows 10.0.18362 )"
-        ],
-        "x-ms-client-request-id": "e9c1bd6a-66e4-5c31-017f-fc5b3ad8111f",
-        "x-ms-date": "Thu, 26 Mar 2020 21:00:08 GMT",
->>>>>>> bb257be6
+          "azsdk-net-Storage.Files.DataLake/12.1.0-dev.20200403.1",
+          "(.NET Core 4.6.28325.01; Microsoft Windows 10.0.18362 )"
+        ],
+        "x-ms-client-request-id": "56aaa928-929f-3cc6-e313-1b2e8d5f90d4",
+        "x-ms-date": "Sat, 04 Apr 2020 01:55:20 GMT",
         "x-ms-return-client-request-id": "true",
         "x-ms-version": "2019-12-12"
       },
@@ -1273,15 +742,9 @@
         "Accept-Ranges": "bytes",
         "Content-Length": "1024",
         "Content-Type": "application/octet-stream",
-<<<<<<< HEAD
-        "Date": "Fri, 03 Apr 2020 20:59:47 GMT",
-        "ETag": "\u00220x8D7D811F24B469F\u0022",
-        "Last-Modified": "Fri, 03 Apr 2020 20:59:48 GMT",
-=======
-        "Date": "Thu, 26 Mar 2020 21:00:08 GMT",
-        "ETag": "\u00220x8D7D1C8AAF48523\u0022",
-        "Last-Modified": "Thu, 26 Mar 2020 21:00:08 GMT",
->>>>>>> bb257be6
+        "Date": "Sat, 04 Apr 2020 01:55:19 GMT",
+        "ETag": "\u00220x8D7D83B3B08C276\u0022",
+        "Last-Modified": "Sat, 04 Apr 2020 01:55:20 GMT",
         "Server": [
           "Windows-Azure-Blob/1.0",
           "Microsoft-HTTPAPI/2.0"
@@ -1289,50 +752,28 @@
         "x-ms-access-tier": "Hot",
         "x-ms-access-tier-inferred": "true",
         "x-ms-blob-type": "BlockBlob",
-        "x-ms-client-request-id": "e9c1bd6a-66e4-5c31-017f-fc5b3ad8111f",
-<<<<<<< HEAD
-        "x-ms-creation-time": "Fri, 03 Apr 2020 20:59:48 GMT",
+        "x-ms-client-request-id": "56aaa928-929f-3cc6-e313-1b2e8d5f90d4",
+        "x-ms-creation-time": "Sat, 04 Apr 2020 01:55:19 GMT",
         "x-ms-lease-state": "available",
         "x-ms-lease-status": "unlocked",
-        "x-ms-request-id": "962210d5-f01e-0012-2cfa-093670000000",
-=======
-        "x-ms-creation-time": "Thu, 26 Mar 2020 21:00:08 GMT",
-        "x-ms-lease-state": "available",
-        "x-ms-lease-status": "unlocked",
-        "x-ms-request-id": "6ce94957-101e-0064-5fb1-038ec7000000",
->>>>>>> bb257be6
+        "x-ms-request-id": "42c9d8bb-901e-002b-1e24-0acd6c000000",
         "x-ms-server-encrypted": "true",
         "x-ms-version": "2019-12-12"
       },
       "ResponseBody": []
     },
     {
-<<<<<<< HEAD
-      "RequestUri": "http://seannsecanary.blob.core.windows.net/test-filesystem-0e7dda8d-3355-af68-46c3-304dd75bd20b/test-file-60985de8-a82f-9691-97ca-2a6beafc47c7",
+      "RequestUri": "http://seannsecanary.blob.core.windows.net/test-filesystem-7c7d955f-09c7-354d-d9dd-98241f441962/test-file-4ced7d9a-9d86-62d9-edb3-637c70ddab27",
       "RequestMethod": "GET",
       "RequestHeaders": {
         "Authorization": "Sanitized",
-        "If-Match": "\u00220x8D7D811F24B469F\u0022",
-        "User-Agent": [
-          "azsdk-net-Storage.Files.DataLake/12.1.0-dev.20200403.1",
-          "(.NET Core 4.6.28325.01; Microsoft Windows 10.0.18362 )"
-        ],
-        "x-ms-client-request-id": "aafd5148-a200-012e-8278-04809f145449",
-        "x-ms-date": "Fri, 03 Apr 2020 20:59:50 GMT",
-        "x-ms-range": "bytes=0-",
-=======
-      "RequestUri": "http://seannse.blob.core.windows.net/test-filesystem-0e7dda8d-3355-af68-46c3-304dd75bd20b/test-file-60985de8-a82f-9691-97ca-2a6beafc47c7",
-      "RequestMethod": "GET",
-      "RequestHeaders": {
-        "Authorization": "Sanitized",
-        "If-Match": "\u00220x8D7D1C8AAF48523\u0022",
-        "User-Agent": [
-          "azsdk-net-Storage.Files.DataLake/12.1.0-dev.20200326.1",
-          "(.NET Core 4.6.28325.01; Microsoft Windows 10.0.18362 )"
-        ],
-        "x-ms-client-request-id": "aafd5148-a200-012e-8278-04809f145449",
-        "x-ms-date": "Thu, 26 Mar 2020 21:00:08 GMT",
->>>>>>> bb257be6
+        "If-Match": "\u00220x8D7D83B3B08C276\u0022",
+        "User-Agent": [
+          "azsdk-net-Storage.Files.DataLake/12.1.0-dev.20200403.1",
+          "(.NET Core 4.6.28325.01; Microsoft Windows 10.0.18362 )"
+        ],
+        "x-ms-client-request-id": "8a33ea1e-72be-2f5a-bb4c-8aa4ef2f0f8b",
+        "x-ms-date": "Sat, 04 Apr 2020 01:55:20 GMT",
         "x-ms-return-client-request-id": "true",
         "x-ms-version": "2019-12-12"
       },
@@ -1342,63 +783,36 @@
         "Accept-Ranges": "bytes",
         "Content-Length": "1024",
         "Content-Type": "application/octet-stream",
-<<<<<<< HEAD
-        "Date": "Fri, 03 Apr 2020 20:59:48 GMT",
-        "ETag": "\u00220x8D7D811F24B469F\u0022",
-        "Last-Modified": "Fri, 03 Apr 2020 20:59:48 GMT",
-=======
-        "Date": "Thu, 26 Mar 2020 21:00:08 GMT",
-        "ETag": "\u00220x8D7D1C8AAF48523\u0022",
-        "Last-Modified": "Thu, 26 Mar 2020 21:00:08 GMT",
->>>>>>> bb257be6
+        "Date": "Sat, 04 Apr 2020 01:55:19 GMT",
+        "ETag": "\u00220x8D7D83B3B08C276\u0022",
+        "Last-Modified": "Sat, 04 Apr 2020 01:55:20 GMT",
         "Server": [
           "Windows-Azure-Blob/1.0",
           "Microsoft-HTTPAPI/2.0"
         ],
         "x-ms-blob-type": "BlockBlob",
-        "x-ms-client-request-id": "aafd5148-a200-012e-8278-04809f145449",
-<<<<<<< HEAD
-        "x-ms-creation-time": "Fri, 03 Apr 2020 20:59:48 GMT",
+        "x-ms-client-request-id": "8a33ea1e-72be-2f5a-bb4c-8aa4ef2f0f8b",
+        "x-ms-creation-time": "Sat, 04 Apr 2020 01:55:19 GMT",
         "x-ms-lease-state": "available",
         "x-ms-lease-status": "unlocked",
-        "x-ms-request-id": "962210df-f01e-0012-35fa-093670000000",
-=======
-        "x-ms-creation-time": "Thu, 26 Mar 2020 21:00:08 GMT",
-        "x-ms-lease-state": "available",
-        "x-ms-lease-status": "unlocked",
-        "x-ms-request-id": "6ce94964-101e-0064-6cb1-038ec7000000",
->>>>>>> bb257be6
+        "x-ms-request-id": "42c9d8c3-901e-002b-2524-0acd6c000000",
         "x-ms-server-encrypted": "true",
         "x-ms-version": "2019-12-12"
       },
-      "ResponseBody": "BSBemwd0zriKWBPA8LjbAWAt0NTqnYKT0jyV7/WPY0s66au05cf6CDO4qi/NcSj4Zd1gk96Gb2idy8nL3t/D\u002B/XHhgcNJhyYMsehMvJSxWAUnYoYLs9ttHlDFhr9LypU9K46Busg6z7Bx2AW5T11SwVot0FVq8wlWtKNyhABmgOdTD1EGL9187JLV2dvVs48zcsVlXfp/knhFawYkyEtvyxdeZj/MTJF88OOCVRltgMDUPxF7AWLtE70YgMTXGCRHZc7Edw2PZyYz6KzWvT1fF6oFUIl6NMm0cVKC84vMpZj/ey8KqQnzBNfrRxj11lZ/uWkakYdbDXEFEAX7DLNaJ0LUFwIOFG6gUkvxTq2w/lr8Azpi8hPRpG29xZjD\u002BDhkUV/WIf9UMWT6en97qb6DlFHrPsl5NzVvAnLUkE7VnFoTTP1NmtxbqBGVaHeUVfqu\u002BnFHGPku61oqpx9Mv6EWJN3lKByBdfl1T5b3o879mqx4JZYdjoOhJKGjYzP8zuhwvwOZ723eLYR30ckid0dLLQxzFFoLOFZaBAO7HdLFuECuRySLI6t\u002BmjfRpfy6vq1aWDXnSfqOZUbtf\u002BsqYs/xchlItDAiv8lhNHpiOVKZn4WWYIWc3m5GH\u002BGd3ePAFHcoIDOjccp9N5gsRhWALGw0E\u002BBlU8JKFJPqwpROROIloOADedke9i27GSktsFgYxfN1qYoDmsB03guf\u002BG92LrL2BuU1fLJS1R2yqjrZHKQ7kjyg2NsX4gYfjpvNfz3\u002BBSq2d2my40lBIpRskPCFm4GnpGZy1VWXniSfFa4WhVYf9KUQIuU6SK6zX7ZG61FVmjMaZdrXSy/U3tkE083bKl0\u002BTNwLdXjcbRu3/7WfUPKTSXu7PF\u002B7SGl1e0QL9bSg2DVZSF61CmT6ffi/H4t6NU4msYqSIC49QwRylfn00Hem1yeARghUHj8WgP5m/Cjd\u002BwY15UQqDrfHG8VaAnRqxW1BGAhj\u002Be8FklNLu59vlobblNrz/uszfMiv\u002BSpDOdvKq7tQ5aQgegFW8FLw3pMYV4U\u002Bfm2ZdwaCTdt/9ADEwpi3QM/kHrDi\u002B1qZnM5YAp41l2GlBLtuMTS0jpfI4EYAUe26eV3DNDjUW4MS/9p4akt9ClyfH/4dCQ\u002Bbb5AZGdsUmQrgnYkAcmMo0Oj4W3FaPGQMS9XpYXIvnTAOJ8SouwGoPmbPV4yCPJg5dk8VJO3eQTNrzI4FKzfYsQBY8gpegBWnEFzKiuSXik897\u002BrjGnhCL\u002BbRfO6zotMu9qaMKQpN2vZ5bhSRE7YOlEJ/B3sM9VaIFsJjTUNm861J25Q\u002BC2EE79U0qaxj8RxwwqisdFuX4gEPxBJIKo2y0rpnBzgh0EjhA=="
-    },
-    {
-<<<<<<< HEAD
-      "RequestUri": "http://seannsecanary.blob.core.windows.net/test-filesystem-0e7dda8d-3355-af68-46c3-304dd75bd20b?restype=container",
+      "ResponseBody": "hcQKWw\u002BbuDydKTS8qENKHuw2ISFqLCOyWr0AcGvotDSAa4MmsJRTaEWdTxVGhpuYaZgiaPJpilmhVwFRmkjQtXUAOz2/JG5X4rnbzdwNbNMiaAbSxUtBF\u002BAqhViTAs38zJqfRUtd2EQqyoY4jb18k\u002BstLjJC/vAqviNdlZ8WxODr3wFCbieIxY/BqPrFCYojrvFsZtOaus6pdYYn/0OlFAalTa27OSTDpWiigFb1ZLWZOuatqV4MUCUzmPihYMZMHJPzILvcZ3XMqcBr9zp4tBDQjsVd92uomPyIiKAsIkWiVmPCAUT6vNJw4P\u002BdoVjqu\u002BTo0NEA7iQoS4e/U9/UoIZ7yKHWtbLL1tHy7BdrC/ajnc27Q1FzoWg/mba9OmjznD94Idi3FAUyHPr/DgINvECQG7YSGF01CCY4lxv7Dpto/lDX8uke64nHiSZXc5NlMd12LB6y4YPiQxixfn3pNg5elw\u002ByNclWcjAsSo823ZST02U\u002BheF9tR3M9K/RbGwM3lIX\u002BdyDsvsTH7ruhZf0rGaEHqsXqrEt4OHy5UAahQXDIGs8HuO4DyBpK2UmjjCF2EhITE7B9DOh6hj7kc27\u002BJq0K2Urt42Cyw6LrX9LB1GxbA340ji3Ais3mjTKvH5TrjPKcmPKWSG7xYE/Nke0VuLGSiW/wiZi/Sg58xxZuA\u002BQN/9LgJXu5hLrPQy3d8vkg0RRA3JYk\u002BsNaHQ6kWUEYQ1xr/5IaNZN2GQS04UZq4VdVXDYB7ScN6QTPhcgs1Ws59v/RcjNnBpuAyoORr9l873v3Tz1K1pY1HdaNCm\u002BLSUOZeyqGma8j7hVagOKjvHkrUpaMNUZt7uApnBQcmfwsNUE/\u002BDTu9lWMk2Dn8FWzkWGdYbfY/1Q9a4wKXP1ax1QZbouhY8QEfJxA/2HlRf6KtgqyvzgEUzYtAkxopFmYcYwMjoHKEm2dWSUbV//yF\u002BWNv\u002BbyqEgcFNtVdCG329hC6I2VmPd8gKOdFSYTKPt2eupmmuSypYlEMLmmdN5MJb1M2K8yHL8uUP8DFZMiCOvgHzk3EQDzkALEUag9lgvFUS\u002BoxlBMBB5rOEolb5A2IeeNhlWlFNR8WQisbcrW8LqzfcSjuQKbk9say9j2zmCyzi\u002BAcA/2IHwbLG1Hn9YTlAePcfGLUqilMjK6igj7hYqoOV/bFoCq/V1ISIzVU/QExzfRJ5yu53uHG33dO1YzX2bin6Z2eH2HJHSUQwobz94\u002BdcMRKp3uORIkFDsCjcHHVSkl8rQNjo66CgMoGqRxawuf3oWTIjTI9KZUUiRChFayjO4g9d0p8Od0VyBaxd6tsujvoq88dHL0HT4NuXxqd0WstU22EHUuti3eXssUbi6Hw=="
+    },
+    {
+      "RequestUri": "http://seannsecanary.blob.core.windows.net/test-filesystem-7c7d955f-09c7-354d-d9dd-98241f441962?restype=container",
       "RequestMethod": "DELETE",
       "RequestHeaders": {
         "Authorization": "Sanitized",
-        "traceparent": "00-3e81c24d0d1f944583c620877e13070b-6e68fd6c9e097b4f-00",
-        "User-Agent": [
-          "azsdk-net-Storage.Files.DataLake/12.1.0-dev.20200403.1",
-          "(.NET Core 4.6.28325.01; Microsoft Windows 10.0.18362 )"
-        ],
-        "x-ms-client-request-id": "e91359cf-67db-c51e-87e2-96b6ac6089fc",
-        "x-ms-date": "Fri, 03 Apr 2020 20:59:50 GMT",
-=======
-      "RequestUri": "http://seannse.blob.core.windows.net/test-filesystem-0e7dda8d-3355-af68-46c3-304dd75bd20b?restype=container",
-      "RequestMethod": "DELETE",
-      "RequestHeaders": {
-        "Authorization": "Sanitized",
-        "traceparent": "00-92e8ea50a29fbb449e40e001ef0e4711-128bfe7387e63345-00",
-        "User-Agent": [
-          "azsdk-net-Storage.Files.DataLake/12.1.0-dev.20200326.1",
-          "(.NET Core 4.6.28325.01; Microsoft Windows 10.0.18362 )"
-        ],
-        "x-ms-client-request-id": "e91359cf-67db-c51e-87e2-96b6ac6089fc",
-        "x-ms-date": "Thu, 26 Mar 2020 21:00:08 GMT",
->>>>>>> bb257be6
+        "traceparent": "00-543d73be42caec4787ebde5b86ed295e-0d86cd54bbceb940-00",
+        "User-Agent": [
+          "azsdk-net-Storage.Files.DataLake/12.1.0-dev.20200403.1",
+          "(.NET Core 4.6.28325.01; Microsoft Windows 10.0.18362 )"
+        ],
+        "x-ms-client-request-id": "a20f0434-062b-5315-2bab-0be6813ecc0e",
+        "x-ms-date": "Sat, 04 Apr 2020 01:55:20 GMT",
         "x-ms-return-client-request-id": "true",
         "x-ms-version": "2019-12-12"
       },
@@ -1406,53 +820,62 @@
       "StatusCode": 202,
       "ResponseHeaders": {
         "Content-Length": "0",
-<<<<<<< HEAD
-        "Date": "Fri, 03 Apr 2020 20:59:48 GMT",
-=======
-        "Date": "Thu, 26 Mar 2020 21:00:08 GMT",
->>>>>>> bb257be6
-        "Server": [
-          "Windows-Azure-Blob/1.0",
-          "Microsoft-HTTPAPI/2.0"
-        ],
-        "x-ms-client-request-id": "e91359cf-67db-c51e-87e2-96b6ac6089fc",
-<<<<<<< HEAD
-        "x-ms-request-id": "962210e6-f01e-0012-3bfa-093670000000",
-        "x-ms-version": "2019-12-12"
-=======
-        "x-ms-request-id": "6ce94967-101e-0064-6fb1-038ec7000000",
-        "x-ms-version": "2019-07-07"
->>>>>>> bb257be6
-      },
-      "ResponseBody": []
-    },
-    {
-<<<<<<< HEAD
-      "RequestUri": "http://seannsecanary.blob.core.windows.net/test-filesystem-089e406d-f701-6fd5-0d43-cd68ca0b2452?restype=container",
+        "Date": "Sat, 04 Apr 2020 01:55:19 GMT",
+        "Server": [
+          "Windows-Azure-Blob/1.0",
+          "Microsoft-HTTPAPI/2.0"
+        ],
+        "x-ms-client-request-id": "a20f0434-062b-5315-2bab-0be6813ecc0e",
+        "x-ms-request-id": "42c9d8ce-901e-002b-2d24-0acd6c000000",
+        "x-ms-version": "2019-12-12"
+      },
+      "ResponseBody": []
+    },
+    {
+      "RequestUri": "http://seannsecanary.blob.core.windows.net/test-filesystem-ac9a53af-ac04-4220-fd18-c3cf59787b79?restype=container",
       "RequestMethod": "PUT",
       "RequestHeaders": {
         "Authorization": "Sanitized",
-        "traceparent": "00-ec9e7088c0e2304d874e6318b1901796-e9ab2643302e9b4d-00",
-        "User-Agent": [
-          "azsdk-net-Storage.Files.DataLake/12.1.0-dev.20200403.1",
-=======
-      "RequestUri": "http://seannse.blob.core.windows.net/test-filesystem-089e406d-f701-6fd5-0d43-cd68ca0b2452?restype=container",
+        "traceparent": "00-57323181b18a1c4f83b4f33ec4856400-e0990ccce924894e-00",
+        "User-Agent": [
+          "azsdk-net-Storage.Files.DataLake/12.1.0-dev.20200403.1",
+          "(.NET Core 4.6.28325.01; Microsoft Windows 10.0.18362 )"
+        ],
+        "x-ms-blob-public-access": "container",
+        "x-ms-client-request-id": "60320a21-9ca7-889c-e3cc-a4134345fab2",
+        "x-ms-date": "Sat, 04 Apr 2020 01:55:20 GMT",
+        "x-ms-return-client-request-id": "true",
+        "x-ms-version": "2019-12-12"
+      },
+      "RequestBody": null,
+      "StatusCode": 201,
+      "ResponseHeaders": {
+        "Content-Length": "0",
+        "Date": "Sat, 04 Apr 2020 01:55:19 GMT",
+        "ETag": "\u00220x8D7D83B3B3C19C1\u0022",
+        "Last-Modified": "Sat, 04 Apr 2020 01:55:20 GMT",
+        "Server": [
+          "Windows-Azure-Blob/1.0",
+          "Microsoft-HTTPAPI/2.0"
+        ],
+        "x-ms-client-request-id": "60320a21-9ca7-889c-e3cc-a4134345fab2",
+        "x-ms-request-id": "42c9d8d9-901e-002b-3524-0acd6c000000",
+        "x-ms-version": "2019-12-12"
+      },
+      "ResponseBody": []
+    },
+    {
+      "RequestUri": "http://seannsecanary.dfs.core.windows.net/test-filesystem-ac9a53af-ac04-4220-fd18-c3cf59787b79/test-file-8c457936-aefe-7369-2afd-f1e099e39585?resource=file",
       "RequestMethod": "PUT",
       "RequestHeaders": {
         "Authorization": "Sanitized",
-        "traceparent": "00-b740b79cd12a1f4da4640d398ab5653b-a4a1e82ccc20424b-00",
-        "User-Agent": [
-          "azsdk-net-Storage.Files.DataLake/12.1.0-dev.20200326.1",
->>>>>>> bb257be6
-          "(.NET Core 4.6.28325.01; Microsoft Windows 10.0.18362 )"
-        ],
-        "x-ms-blob-public-access": "container",
-        "x-ms-client-request-id": "9cb5db0f-8d91-d845-83a3-db9799b6fa7c",
-<<<<<<< HEAD
-        "x-ms-date": "Fri, 03 Apr 2020 20:59:50 GMT",
-=======
-        "x-ms-date": "Thu, 26 Mar 2020 21:00:08 GMT",
->>>>>>> bb257be6
+        "traceparent": "00-2f3cf9618bda6e4589030e5759ad556b-99ff1a023d8d0b45-00",
+        "User-Agent": [
+          "azsdk-net-Storage.Files.DataLake/12.1.0-dev.20200403.1",
+          "(.NET Core 4.6.28325.01; Microsoft Windows 10.0.18362 )"
+        ],
+        "x-ms-client-request-id": "5fd590ee-9109-52af-c8c5-663b7e1bc854",
+        "x-ms-date": "Sat, 04 Apr 2020 01:55:20 GMT",
         "x-ms-return-client-request-id": "true",
         "x-ms-version": "2019-12-12"
       },
@@ -1460,162 +883,62 @@
       "StatusCode": 201,
       "ResponseHeaders": {
         "Content-Length": "0",
-<<<<<<< HEAD
-        "Date": "Fri, 03 Apr 2020 20:59:48 GMT",
-        "ETag": "\u00220x8D7D811F280629F\u0022",
-        "Last-Modified": "Fri, 03 Apr 2020 20:59:49 GMT",
-=======
-        "Date": "Thu, 26 Mar 2020 21:00:08 GMT",
-        "ETag": "\u00220x8D7D1C8AB0A6832\u0022",
-        "Last-Modified": "Thu, 26 Mar 2020 21:00:08 GMT",
->>>>>>> bb257be6
-        "Server": [
-          "Windows-Azure-Blob/1.0",
-          "Microsoft-HTTPAPI/2.0"
-        ],
-        "x-ms-client-request-id": "9cb5db0f-8d91-d845-83a3-db9799b6fa7c",
-<<<<<<< HEAD
-        "x-ms-request-id": "962210f6-f01e-0012-46fa-093670000000",
-        "x-ms-version": "2019-12-12"
-=======
-        "x-ms-request-id": "754440f0-b01e-0099-63b1-0300e2000000",
-        "x-ms-version": "2019-07-07"
->>>>>>> bb257be6
-      },
-      "ResponseBody": []
-    },
-    {
-<<<<<<< HEAD
-      "RequestUri": "http://seannsecanary.dfs.core.windows.net/test-filesystem-089e406d-f701-6fd5-0d43-cd68ca0b2452/test-file-fae80e47-9de8-9ecb-6342-6b8a8c674503?resource=file",
-      "RequestMethod": "PUT",
-      "RequestHeaders": {
-        "Authorization": "Sanitized",
-        "traceparent": "00-c3e2d4d88751e44f8d246224308c6cd4-fa7cfa1b77589a4e-00",
-        "User-Agent": [
-          "azsdk-net-Storage.Files.DataLake/12.1.0-dev.20200403.1",
-          "(.NET Core 4.6.28325.01; Microsoft Windows 10.0.18362 )"
-        ],
-        "x-ms-client-request-id": "9076daa7-db6e-c048-6727-4b4745a4d182",
-        "x-ms-date": "Fri, 03 Apr 2020 20:59:50 GMT",
-=======
-      "RequestUri": "http://seannse.dfs.core.windows.net/test-filesystem-089e406d-f701-6fd5-0d43-cd68ca0b2452/test-file-fae80e47-9de8-9ecb-6342-6b8a8c674503?resource=file",
-      "RequestMethod": "PUT",
-      "RequestHeaders": {
-        "Authorization": "Sanitized",
-        "traceparent": "00-0cfdfb4238d75c469675cb34e939d068-e96c26b70c183b42-00",
-        "User-Agent": [
-          "azsdk-net-Storage.Files.DataLake/12.1.0-dev.20200326.1",
-          "(.NET Core 4.6.28325.01; Microsoft Windows 10.0.18362 )"
-        ],
-        "x-ms-client-request-id": "9076daa7-db6e-c048-6727-4b4745a4d182",
-        "x-ms-date": "Thu, 26 Mar 2020 21:00:08 GMT",
->>>>>>> bb257be6
-        "x-ms-return-client-request-id": "true",
-        "x-ms-version": "2019-12-12"
-      },
-      "RequestBody": null,
-      "StatusCode": 201,
-      "ResponseHeaders": {
-        "Content-Length": "0",
-<<<<<<< HEAD
-        "Date": "Fri, 03 Apr 2020 20:59:48 GMT",
-        "ETag": "\u00220x8D7D811F2912DE7\u0022",
-        "Last-Modified": "Fri, 03 Apr 2020 20:59:49 GMT",
-=======
-        "Date": "Thu, 26 Mar 2020 21:00:08 GMT",
-        "ETag": "\u00220x8D7D1C8AB1445EE\u0022",
-        "Last-Modified": "Thu, 26 Mar 2020 21:00:09 GMT",
->>>>>>> bb257be6
-        "Server": [
-          "Windows-Azure-HDFS/1.0",
-          "Microsoft-HTTPAPI/2.0"
-        ],
-        "x-ms-client-request-id": "9076daa7-db6e-c048-6727-4b4745a4d182",
-<<<<<<< HEAD
-        "x-ms-request-id": "fa43ffeb-201f-0097-12fa-091bad000000",
-        "x-ms-version": "2019-12-12"
-=======
-        "x-ms-request-id": "8d26e2b4-301f-0073-2ab1-0327cc000000",
-        "x-ms-version": "2019-07-07"
->>>>>>> bb257be6
-      },
-      "ResponseBody": []
-    },
-    {
-<<<<<<< HEAD
-      "RequestUri": "http://seannsecanary.dfs.core.windows.net/test-filesystem-089e406d-f701-6fd5-0d43-cd68ca0b2452/test-file-fae80e47-9de8-9ecb-6342-6b8a8c674503?action=append\u0026position=0",
-=======
-      "RequestUri": "http://seannse.dfs.core.windows.net/test-filesystem-089e406d-f701-6fd5-0d43-cd68ca0b2452/test-file-fae80e47-9de8-9ecb-6342-6b8a8c674503?action=append\u0026position=0",
->>>>>>> bb257be6
+        "Date": "Sat, 04 Apr 2020 01:55:20 GMT",
+        "ETag": "\u00220x8D7D83B3B4A4BBD\u0022",
+        "Last-Modified": "Sat, 04 Apr 2020 01:55:20 GMT",
+        "Server": [
+          "Windows-Azure-HDFS/1.0",
+          "Microsoft-HTTPAPI/2.0"
+        ],
+        "x-ms-client-request-id": "5fd590ee-9109-52af-c8c5-663b7e1bc854",
+        "x-ms-request-id": "64837bfd-b01f-0003-0d24-0aacc4000000",
+        "x-ms-version": "2019-12-12"
+      },
+      "ResponseBody": []
+    },
+    {
+      "RequestUri": "http://seannsecanary.dfs.core.windows.net/test-filesystem-ac9a53af-ac04-4220-fd18-c3cf59787b79/test-file-8c457936-aefe-7369-2afd-f1e099e39585?action=append\u0026position=0",
       "RequestMethod": "PATCH",
       "RequestHeaders": {
         "Authorization": "Sanitized",
         "Content-Length": "1024",
         "User-Agent": [
-<<<<<<< HEAD
-          "azsdk-net-Storage.Files.DataLake/12.1.0-dev.20200403.1",
-          "(.NET Core 4.6.28325.01; Microsoft Windows 10.0.18362 )"
-        ],
-        "x-ms-client-request-id": "b1e3b915-b5f1-d094-191e-39f6d39da1de",
-        "x-ms-date": "Fri, 03 Apr 2020 20:59:50 GMT",
-=======
-          "azsdk-net-Storage.Files.DataLake/12.1.0-dev.20200326.1",
-          "(.NET Core 4.6.28325.01; Microsoft Windows 10.0.18362 )"
-        ],
-        "x-ms-client-request-id": "b1e3b915-b5f1-d094-191e-39f6d39da1de",
-        "x-ms-date": "Thu, 26 Mar 2020 21:00:08 GMT",
->>>>>>> bb257be6
-        "x-ms-return-client-request-id": "true",
-        "x-ms-version": "2019-12-12"
-      },
-      "RequestBody": "vUPU7q9C\u002BwLSo2sOxuksfzVSWO5WiMBTd9jCXY/WYuf4tC3/uR/MzOCyyu4iNxGadlxiRl0LJjWDgHfWf51z/EGDFRG8LcUWhYwOo77SMD/GKOYydBuK7I73ezin9U1CP82snyIA3UmWS8HR/YJ3sU83EFa2QIcm\u002BSiDxLGNbpA\u002By2PwJZEdxkudmyhauO8Lf8rocOX2i/5Ghab5fRmXCd0wkjEeh4u\u002BGkkLGaVfzEA5d0TnpP6rSD9lqqDrJEkyBZFLKSa97Pg/KlWb63JY5rlmvwXUsGXehErxud3r0/UA2RQUFKIZe4tMp3qoEF3NDMPmhWRDXlUsbKTczDMaVFZgmxFeRNEWTER6hwjrNXTsJKwaBE6QvHu\u002B6Kf9Pa9XMlMjSHRLb8jxzzggydZMQDYw76iGAE8Iz96Wn1wqGA6VIlS1x\u002B3/oLTkKDQVcPKkcqdwzU0H0TIDGnmWtdBrx7cqiqeBl3hJME7zodgb817s8i21uUrBjlEisa10aevkeWB96\u002BVLItouJ53\u002BEy9Z5ycaqsOjtQ5saPxWX\u002BXL1cZjDyh3ngd4oM9ShpKtwnohyMmFWb8oQMNREILp9cP0YlHXmwQH4kkgognzUC58v6aCNJYbRnsGOs5kJY2Fj6oMXSNA1iZ2GeaAZbe2Ne\u002BU1VDcZ8As2BzV0GE1ory7mhJf5/MKPOl/Cxuvm\u002BDEUAXez1A8qCfp34QHagXFQHYqxMqkVk38iZlnXFulfT08EX9bVtNsfvLqdQduA9HjucqkhdcWH/q34kW31UzMQ2JHylmGauqjvUXYueFFjobHg6ORAfdlJvGFo3SNtamlHjGlJjh4XU/gAMeRPWYYclS/71GpO0Jq4aRnAcZ2FgicMpqvn2dNTiZTsAAv0\u002BiLbDEfzcVX/OPvOkSTEVuIaem/9QvLadLtcqArVYpBOw6825SUVklDRDW3wGUiuT3Ky0cWcN7dwANfMlskK6dZrv821zXH8xOge7DVE6ltyrhjYIlDKssv3xuRNSPuHhiOXRFl6\u002BIIA9czdvQtB6xa8miiwcsdFoM0BvcZNb7vsl2YR7WXB97WWl2yD7TWAtduNkK7S1xNcEeOMeTq7s0ZRMOXlcD2w\u002BuJy2dtawfPXQQgqv97M2YAStZuCNb67GuPmMrwPm0Wd3NXMoD13wRAvtPgyUTOnRBdl0rpiLoVjt773tI83x\u002BXCTKLIwHlCmrSLUoCGSInwfu6kqciLe\u002B4QqOh\u002BgExBN\u002B0ScARQnoOd43gF1pwEnS71B3XgUx3dNxD0uFdRBBpoClqTtBiFX6AqxsaQhWUSC8u5SXkWoKSPNTkzW\u002BYsTN9dncwBcSkWb6eVtUwXTLGroqxLl7qhUWn1xH8fg==",
+          "azsdk-net-Storage.Files.DataLake/12.1.0-dev.20200403.1",
+          "(.NET Core 4.6.28325.01; Microsoft Windows 10.0.18362 )"
+        ],
+        "x-ms-client-request-id": "09f2541c-350e-247b-eafb-6c490408eaef",
+        "x-ms-date": "Sat, 04 Apr 2020 01:55:20 GMT",
+        "x-ms-return-client-request-id": "true",
+        "x-ms-version": "2019-12-12"
+      },
+      "RequestBody": "L5LimM7i7kLytnoZpdZy9n46rk9FGtJnTOcGU8dMoOvwVBs\u002BIwG5PxzwbfAhg\u002BMNWa6UCJeqbBS/e0vm25p6phWPKVC6NNJ9gG8zVazhRskE\u002BfkZt5hURegGfqi102OBdcfbklmSUiXbF4codxZn3jWC4uKgYe58OuRotLYqx60Msd/lBbRwcabUPaARLM3Rnp9zM/CA4RTZXld0Kp5usU/ZHMY3gtiAEnA8zCNOaw0WlxYXtpS8i9DLC6dc\u002B0cIZYtQOBAHmRvG8iCAQxTwi/NJXpKHV/u7HJD1a3cxJBcoNGeX/TP9D/36UMNzPEi72oC0Ep21gA2QlBuAES6klM4JWA6tWY2/TE6VjQc3R\u002BBIOZH3fRF5c7RZBmgXff7PVrv1aeQ5DoHy9MZOH/MGWU07ONedrRe8j\u002BRaU1IkqM9QxjZLQd37DisPBIlLK1PBU60b3EUmMamkONr/3rsvzkv3/lm8uxdvPymsjaiOcWSRmP\u002BkCcyKKZSNpgkD/C9v4DY9Uyz5BZiWq5wbeqQAFsZ1bUa7isR/bdXFLxQNbEL5PK1yUB04mJNmDl0vbq7wjJBDjo7ptFVxveZXM9WEiD5ZIT72jsWoPdWyVHtnUP4m1aOEyt60EIhXAJM34GS\u002B4oYe1Uxv\u002Bf3KmlC4N1/aCm3oMF4y/71gpRG2n40ycVxx83H1SHqxttulujCN\u002B9goffYmT7AFi\u002BPIvjA7uVlvmCn0R0Pt5MLzNnmCjUWN06o4jSKXCyKsbGiOLIpJdv2BNSEHmbSVO5g0Mxg2gv6dO\u002BqFAis32IwGSNrbXrc3qb97AVcjhjr2o1KJY9gJdepp8fGfw3TSSlyVAFDZudzh/IpZuoGnebWwj1/YrnWz/dLwcm3GmOVLqbb6joXpHOl1qGdOr7pownc87zQU\u002BZzn4QJ\u002B6EdvG2OkDhHKrOovxnJ1YwUOZU0Xh7D2iqiwNrAaEq2DajOhBo0DqaGpnhWMDCjBn5WW2Xy1ZmGXeJC79NdgsJk9rFs\u002B1Fx4CrurbumaaX2A7pcagzkxzQTSCY38SLXKSO18T2DMg8o5Hc7ACfh4/Q8TOgVARSxgC95XbMrOfMIF4SX7Hhods2vM4WZqccQMWgx\u002B6A2wiQPAG0SBdRcAaqELuyfSfN/09oaZdGTG9ZoZSxG\u002BT5O1VVciOgLWmz5Uy3bEXracOd0sivKGFhWe\u002BiapaCoFQhoNVmXQsEHcHltHRajuAZfkfRE0kcWhLj9BhEDcLDMUTolbtwhQzImbUGuXP9BtsPiOxeoY0bBVbCcmjiwBAPInMvcekkqOk7GHmEFZCe9u1NNITWZI/H3YBkvgKj1dmk95bwzZTx2uADE5kTlv\u002B2I4t7pYubKL3w==",
       "StatusCode": 202,
       "ResponseHeaders": {
         "Content-Length": "0",
-<<<<<<< HEAD
-        "Date": "Fri, 03 Apr 2020 20:59:48 GMT",
-=======
-        "Date": "Thu, 26 Mar 2020 21:00:08 GMT",
->>>>>>> bb257be6
-        "Server": [
-          "Windows-Azure-HDFS/1.0",
-          "Microsoft-HTTPAPI/2.0"
-        ],
-        "x-ms-client-request-id": "b1e3b915-b5f1-d094-191e-39f6d39da1de",
-<<<<<<< HEAD
-        "x-ms-request-id": "fa43ffec-201f-0097-13fa-091bad000000",
-=======
-        "x-ms-request-id": "8d26e2b5-301f-0073-2bb1-0327cc000000",
->>>>>>> bb257be6
+        "Date": "Sat, 04 Apr 2020 01:55:20 GMT",
+        "Server": [
+          "Windows-Azure-HDFS/1.0",
+          "Microsoft-HTTPAPI/2.0"
+        ],
+        "x-ms-client-request-id": "09f2541c-350e-247b-eafb-6c490408eaef",
+        "x-ms-request-id": "64837bfe-b01f-0003-0e24-0aacc4000000",
         "x-ms-request-server-encrypted": "true",
         "x-ms-version": "2019-12-12"
       },
       "ResponseBody": []
     },
     {
-<<<<<<< HEAD
-      "RequestUri": "http://seannsecanary.dfs.core.windows.net/test-filesystem-089e406d-f701-6fd5-0d43-cd68ca0b2452/test-file-fae80e47-9de8-9ecb-6342-6b8a8c674503?action=flush\u0026position=1024",
-=======
-      "RequestUri": "http://seannse.dfs.core.windows.net/test-filesystem-089e406d-f701-6fd5-0d43-cd68ca0b2452/test-file-fae80e47-9de8-9ecb-6342-6b8a8c674503?action=flush\u0026position=1024",
->>>>>>> bb257be6
+      "RequestUri": "http://seannsecanary.dfs.core.windows.net/test-filesystem-ac9a53af-ac04-4220-fd18-c3cf59787b79/test-file-8c457936-aefe-7369-2afd-f1e099e39585?action=flush\u0026position=1024",
       "RequestMethod": "PATCH",
       "RequestHeaders": {
         "Authorization": "Sanitized",
         "Content-Length": "0",
         "User-Agent": [
-<<<<<<< HEAD
-          "azsdk-net-Storage.Files.DataLake/12.1.0-dev.20200403.1",
-          "(.NET Core 4.6.28325.01; Microsoft Windows 10.0.18362 )"
-        ],
-        "x-ms-client-request-id": "8c3271b9-1fc0-8a91-ad29-5c13216a548b",
-        "x-ms-date": "Fri, 03 Apr 2020 20:59:50 GMT",
-=======
-          "azsdk-net-Storage.Files.DataLake/12.1.0-dev.20200326.1",
-          "(.NET Core 4.6.28325.01; Microsoft Windows 10.0.18362 )"
-        ],
-        "x-ms-client-request-id": "8c3271b9-1fc0-8a91-ad29-5c13216a548b",
-        "x-ms-date": "Thu, 26 Mar 2020 21:00:08 GMT",
->>>>>>> bb257be6
+          "azsdk-net-Storage.Files.DataLake/12.1.0-dev.20200403.1",
+          "(.NET Core 4.6.28325.01; Microsoft Windows 10.0.18362 )"
+        ],
+        "x-ms-client-request-id": "2a1e41d4-be28-eb45-b97d-346ae986c72c",
+        "x-ms-date": "Sat, 04 Apr 2020 01:55:20 GMT",
         "x-ms-return-client-request-id": "true",
         "x-ms-version": "2019-12-12"
       },
@@ -1623,55 +946,32 @@
       "StatusCode": 200,
       "ResponseHeaders": {
         "Content-Length": "0",
-<<<<<<< HEAD
-        "Date": "Fri, 03 Apr 2020 20:59:48 GMT",
-        "ETag": "\u00220x8D7D811F2ABFED5\u0022",
-        "Last-Modified": "Fri, 03 Apr 2020 20:59:49 GMT",
-=======
-        "Date": "Thu, 26 Mar 2020 21:00:08 GMT",
-        "ETag": "\u00220x8D7D1C8AB1A5C30\u0022",
-        "Last-Modified": "Thu, 26 Mar 2020 21:00:09 GMT",
->>>>>>> bb257be6
-        "Server": [
-          "Windows-Azure-HDFS/1.0",
-          "Microsoft-HTTPAPI/2.0"
-        ],
-        "x-ms-client-request-id": "8c3271b9-1fc0-8a91-ad29-5c13216a548b",
-<<<<<<< HEAD
-        "x-ms-request-id": "fa43ffee-201f-0097-14fa-091bad000000",
-=======
-        "x-ms-request-id": "8d26e2b6-301f-0073-2cb1-0327cc000000",
->>>>>>> bb257be6
+        "Date": "Sat, 04 Apr 2020 01:55:20 GMT",
+        "ETag": "\u00220x8D7D83B3B633D89\u0022",
+        "Last-Modified": "Sat, 04 Apr 2020 01:55:20 GMT",
+        "Server": [
+          "Windows-Azure-HDFS/1.0",
+          "Microsoft-HTTPAPI/2.0"
+        ],
+        "x-ms-client-request-id": "2a1e41d4-be28-eb45-b97d-346ae986c72c",
+        "x-ms-request-id": "64837bff-b01f-0003-0f24-0aacc4000000",
         "x-ms-request-server-encrypted": "true",
         "x-ms-version": "2019-12-12"
       },
       "ResponseBody": []
     },
     {
-<<<<<<< HEAD
-      "RequestUri": "http://seannsecanary.blob.core.windows.net/test-filesystem-089e406d-f701-6fd5-0d43-cd68ca0b2452/test-file-fae80e47-9de8-9ecb-6342-6b8a8c674503",
-=======
-      "RequestUri": "http://seannse.blob.core.windows.net/test-filesystem-089e406d-f701-6fd5-0d43-cd68ca0b2452/test-file-fae80e47-9de8-9ecb-6342-6b8a8c674503",
->>>>>>> bb257be6
+      "RequestUri": "http://seannsecanary.blob.core.windows.net/test-filesystem-ac9a53af-ac04-4220-fd18-c3cf59787b79/test-file-8c457936-aefe-7369-2afd-f1e099e39585",
       "RequestMethod": "GET",
       "RequestHeaders": {
         "Authorization": "Sanitized",
         "If-None-Match": "\u0022garbage\u0022",
         "User-Agent": [
-<<<<<<< HEAD
-          "azsdk-net-Storage.Files.DataLake/12.1.0-dev.20200403.1",
-          "(.NET Core 4.6.28325.01; Microsoft Windows 10.0.18362 )"
-        ],
-        "x-ms-client-request-id": "623cac69-156a-e41e-7e28-40655a6b2910",
-        "x-ms-date": "Fri, 03 Apr 2020 20:59:50 GMT",
-        "x-ms-range": "bytes=0-",
-=======
-          "azsdk-net-Storage.Files.DataLake/12.1.0-dev.20200326.1",
-          "(.NET Core 4.6.28325.01; Microsoft Windows 10.0.18362 )"
-        ],
-        "x-ms-client-request-id": "623cac69-156a-e41e-7e28-40655a6b2910",
-        "x-ms-date": "Thu, 26 Mar 2020 21:00:08 GMT",
->>>>>>> bb257be6
+          "azsdk-net-Storage.Files.DataLake/12.1.0-dev.20200403.1",
+          "(.NET Core 4.6.28325.01; Microsoft Windows 10.0.18362 )"
+        ],
+        "x-ms-client-request-id": "c2749bae-c0ea-62c6-0e65-93e58dccae39",
+        "x-ms-date": "Sat, 04 Apr 2020 01:55:20 GMT",
         "x-ms-return-client-request-id": "true",
         "x-ms-version": "2019-12-12"
       },
@@ -1681,63 +981,36 @@
         "Accept-Ranges": "bytes",
         "Content-Length": "1024",
         "Content-Type": "application/octet-stream",
-<<<<<<< HEAD
-        "Date": "Fri, 03 Apr 2020 20:59:48 GMT",
-        "ETag": "\u00220x8D7D811F2ABFED5\u0022",
-        "Last-Modified": "Fri, 03 Apr 2020 20:59:49 GMT",
-=======
-        "Date": "Thu, 26 Mar 2020 21:00:08 GMT",
-        "ETag": "\u00220x8D7D1C8AB1A5C30\u0022",
-        "Last-Modified": "Thu, 26 Mar 2020 21:00:09 GMT",
->>>>>>> bb257be6
+        "Date": "Sat, 04 Apr 2020 01:55:20 GMT",
+        "ETag": "\u00220x8D7D83B3B633D89\u0022",
+        "Last-Modified": "Sat, 04 Apr 2020 01:55:20 GMT",
         "Server": [
           "Windows-Azure-Blob/1.0",
           "Microsoft-HTTPAPI/2.0"
         ],
         "x-ms-blob-type": "BlockBlob",
-        "x-ms-client-request-id": "623cac69-156a-e41e-7e28-40655a6b2910",
-<<<<<<< HEAD
-        "x-ms-creation-time": "Fri, 03 Apr 2020 20:59:49 GMT",
+        "x-ms-client-request-id": "c2749bae-c0ea-62c6-0e65-93e58dccae39",
+        "x-ms-creation-time": "Sat, 04 Apr 2020 01:55:20 GMT",
         "x-ms-lease-state": "available",
         "x-ms-lease-status": "unlocked",
-        "x-ms-request-id": "96221132-f01e-0012-77fa-093670000000",
-=======
-        "x-ms-creation-time": "Thu, 26 Mar 2020 21:00:09 GMT",
-        "x-ms-lease-state": "available",
-        "x-ms-lease-status": "unlocked",
-        "x-ms-request-id": "75444126-b01e-0099-0eb1-0300e2000000",
->>>>>>> bb257be6
+        "x-ms-request-id": "42c9d8f3-901e-002b-4724-0acd6c000000",
         "x-ms-server-encrypted": "true",
         "x-ms-version": "2019-12-12"
       },
-      "ResponseBody": "vUPU7q9C\u002BwLSo2sOxuksfzVSWO5WiMBTd9jCXY/WYuf4tC3/uR/MzOCyyu4iNxGadlxiRl0LJjWDgHfWf51z/EGDFRG8LcUWhYwOo77SMD/GKOYydBuK7I73ezin9U1CP82snyIA3UmWS8HR/YJ3sU83EFa2QIcm\u002BSiDxLGNbpA\u002By2PwJZEdxkudmyhauO8Lf8rocOX2i/5Ghab5fRmXCd0wkjEeh4u\u002BGkkLGaVfzEA5d0TnpP6rSD9lqqDrJEkyBZFLKSa97Pg/KlWb63JY5rlmvwXUsGXehErxud3r0/UA2RQUFKIZe4tMp3qoEF3NDMPmhWRDXlUsbKTczDMaVFZgmxFeRNEWTER6hwjrNXTsJKwaBE6QvHu\u002B6Kf9Pa9XMlMjSHRLb8jxzzggydZMQDYw76iGAE8Iz96Wn1wqGA6VIlS1x\u002B3/oLTkKDQVcPKkcqdwzU0H0TIDGnmWtdBrx7cqiqeBl3hJME7zodgb817s8i21uUrBjlEisa10aevkeWB96\u002BVLItouJ53\u002BEy9Z5ycaqsOjtQ5saPxWX\u002BXL1cZjDyh3ngd4oM9ShpKtwnohyMmFWb8oQMNREILp9cP0YlHXmwQH4kkgognzUC58v6aCNJYbRnsGOs5kJY2Fj6oMXSNA1iZ2GeaAZbe2Ne\u002BU1VDcZ8As2BzV0GE1ory7mhJf5/MKPOl/Cxuvm\u002BDEUAXez1A8qCfp34QHagXFQHYqxMqkVk38iZlnXFulfT08EX9bVtNsfvLqdQduA9HjucqkhdcWH/q34kW31UzMQ2JHylmGauqjvUXYueFFjobHg6ORAfdlJvGFo3SNtamlHjGlJjh4XU/gAMeRPWYYclS/71GpO0Jq4aRnAcZ2FgicMpqvn2dNTiZTsAAv0\u002BiLbDEfzcVX/OPvOkSTEVuIaem/9QvLadLtcqArVYpBOw6825SUVklDRDW3wGUiuT3Ky0cWcN7dwANfMlskK6dZrv821zXH8xOge7DVE6ltyrhjYIlDKssv3xuRNSPuHhiOXRFl6\u002BIIA9czdvQtB6xa8miiwcsdFoM0BvcZNb7vsl2YR7WXB97WWl2yD7TWAtduNkK7S1xNcEeOMeTq7s0ZRMOXlcD2w\u002BuJy2dtawfPXQQgqv97M2YAStZuCNb67GuPmMrwPm0Wd3NXMoD13wRAvtPgyUTOnRBdl0rpiLoVjt773tI83x\u002BXCTKLIwHlCmrSLUoCGSInwfu6kqciLe\u002B4QqOh\u002BgExBN\u002B0ScARQnoOd43gF1pwEnS71B3XgUx3dNxD0uFdRBBpoClqTtBiFX6AqxsaQhWUSC8u5SXkWoKSPNTkzW\u002BYsTN9dncwBcSkWb6eVtUwXTLGroqxLl7qhUWn1xH8fg=="
-    },
-    {
-<<<<<<< HEAD
-      "RequestUri": "http://seannsecanary.blob.core.windows.net/test-filesystem-089e406d-f701-6fd5-0d43-cd68ca0b2452?restype=container",
+      "ResponseBody": "L5LimM7i7kLytnoZpdZy9n46rk9FGtJnTOcGU8dMoOvwVBs\u002BIwG5PxzwbfAhg\u002BMNWa6UCJeqbBS/e0vm25p6phWPKVC6NNJ9gG8zVazhRskE\u002BfkZt5hURegGfqi102OBdcfbklmSUiXbF4codxZn3jWC4uKgYe58OuRotLYqx60Msd/lBbRwcabUPaARLM3Rnp9zM/CA4RTZXld0Kp5usU/ZHMY3gtiAEnA8zCNOaw0WlxYXtpS8i9DLC6dc\u002B0cIZYtQOBAHmRvG8iCAQxTwi/NJXpKHV/u7HJD1a3cxJBcoNGeX/TP9D/36UMNzPEi72oC0Ep21gA2QlBuAES6klM4JWA6tWY2/TE6VjQc3R\u002BBIOZH3fRF5c7RZBmgXff7PVrv1aeQ5DoHy9MZOH/MGWU07ONedrRe8j\u002BRaU1IkqM9QxjZLQd37DisPBIlLK1PBU60b3EUmMamkONr/3rsvzkv3/lm8uxdvPymsjaiOcWSRmP\u002BkCcyKKZSNpgkD/C9v4DY9Uyz5BZiWq5wbeqQAFsZ1bUa7isR/bdXFLxQNbEL5PK1yUB04mJNmDl0vbq7wjJBDjo7ptFVxveZXM9WEiD5ZIT72jsWoPdWyVHtnUP4m1aOEyt60EIhXAJM34GS\u002B4oYe1Uxv\u002Bf3KmlC4N1/aCm3oMF4y/71gpRG2n40ycVxx83H1SHqxttulujCN\u002B9goffYmT7AFi\u002BPIvjA7uVlvmCn0R0Pt5MLzNnmCjUWN06o4jSKXCyKsbGiOLIpJdv2BNSEHmbSVO5g0Mxg2gv6dO\u002BqFAis32IwGSNrbXrc3qb97AVcjhjr2o1KJY9gJdepp8fGfw3TSSlyVAFDZudzh/IpZuoGnebWwj1/YrnWz/dLwcm3GmOVLqbb6joXpHOl1qGdOr7pownc87zQU\u002BZzn4QJ\u002B6EdvG2OkDhHKrOovxnJ1YwUOZU0Xh7D2iqiwNrAaEq2DajOhBo0DqaGpnhWMDCjBn5WW2Xy1ZmGXeJC79NdgsJk9rFs\u002B1Fx4CrurbumaaX2A7pcagzkxzQTSCY38SLXKSO18T2DMg8o5Hc7ACfh4/Q8TOgVARSxgC95XbMrOfMIF4SX7Hhods2vM4WZqccQMWgx\u002B6A2wiQPAG0SBdRcAaqELuyfSfN/09oaZdGTG9ZoZSxG\u002BT5O1VVciOgLWmz5Uy3bEXracOd0sivKGFhWe\u002BiapaCoFQhoNVmXQsEHcHltHRajuAZfkfRE0kcWhLj9BhEDcLDMUTolbtwhQzImbUGuXP9BtsPiOxeoY0bBVbCcmjiwBAPInMvcekkqOk7GHmEFZCe9u1NNITWZI/H3YBkvgKj1dmk95bwzZTx2uADE5kTlv\u002B2I4t7pYubKL3w=="
+    },
+    {
+      "RequestUri": "http://seannsecanary.blob.core.windows.net/test-filesystem-ac9a53af-ac04-4220-fd18-c3cf59787b79?restype=container",
       "RequestMethod": "DELETE",
       "RequestHeaders": {
         "Authorization": "Sanitized",
-        "traceparent": "00-565562cf0999554eb8a2415747c4f395-9af77350a7740343-00",
-        "User-Agent": [
-          "azsdk-net-Storage.Files.DataLake/12.1.0-dev.20200403.1",
-          "(.NET Core 4.6.28325.01; Microsoft Windows 10.0.18362 )"
-        ],
-        "x-ms-client-request-id": "75aa7abc-f12d-4920-7a2a-7bff3ee602ce",
-        "x-ms-date": "Fri, 03 Apr 2020 20:59:50 GMT",
-=======
-      "RequestUri": "http://seannse.blob.core.windows.net/test-filesystem-089e406d-f701-6fd5-0d43-cd68ca0b2452?restype=container",
-      "RequestMethod": "DELETE",
-      "RequestHeaders": {
-        "Authorization": "Sanitized",
-        "traceparent": "00-f714090485e6284587a26a791621f758-bd36263b8be86d4c-00",
-        "User-Agent": [
-          "azsdk-net-Storage.Files.DataLake/12.1.0-dev.20200326.1",
-          "(.NET Core 4.6.28325.01; Microsoft Windows 10.0.18362 )"
-        ],
-        "x-ms-client-request-id": "75aa7abc-f12d-4920-7a2a-7bff3ee602ce",
-        "x-ms-date": "Thu, 26 Mar 2020 21:00:08 GMT",
->>>>>>> bb257be6
+        "traceparent": "00-a18c7b76c641e5478b17601213c8b5ee-9e84ee17c8888940-00",
+        "User-Agent": [
+          "azsdk-net-Storage.Files.DataLake/12.1.0-dev.20200403.1",
+          "(.NET Core 4.6.28325.01; Microsoft Windows 10.0.18362 )"
+        ],
+        "x-ms-client-request-id": "4dbce567-0512-3042-cb91-a34010dccc4f",
+        "x-ms-date": "Sat, 04 Apr 2020 01:55:20 GMT",
         "x-ms-return-client-request-id": "true",
         "x-ms-version": "2019-12-12"
       },
@@ -1745,53 +1018,62 @@
       "StatusCode": 202,
       "ResponseHeaders": {
         "Content-Length": "0",
-<<<<<<< HEAD
-        "Date": "Fri, 03 Apr 2020 20:59:48 GMT",
-=======
-        "Date": "Thu, 26 Mar 2020 21:00:08 GMT",
->>>>>>> bb257be6
-        "Server": [
-          "Windows-Azure-Blob/1.0",
-          "Microsoft-HTTPAPI/2.0"
-        ],
-        "x-ms-client-request-id": "75aa7abc-f12d-4920-7a2a-7bff3ee602ce",
-<<<<<<< HEAD
-        "x-ms-request-id": "96221139-f01e-0012-7dfa-093670000000",
-        "x-ms-version": "2019-12-12"
-=======
-        "x-ms-request-id": "75444132-b01e-0099-17b1-0300e2000000",
-        "x-ms-version": "2019-07-07"
->>>>>>> bb257be6
-      },
-      "ResponseBody": []
-    },
-    {
-<<<<<<< HEAD
-      "RequestUri": "http://seannsecanary.blob.core.windows.net/test-filesystem-73aa276d-a217-adbb-4601-3d96c3f5fb90?restype=container",
+        "Date": "Sat, 04 Apr 2020 01:55:20 GMT",
+        "Server": [
+          "Windows-Azure-Blob/1.0",
+          "Microsoft-HTTPAPI/2.0"
+        ],
+        "x-ms-client-request-id": "4dbce567-0512-3042-cb91-a34010dccc4f",
+        "x-ms-request-id": "42c9d902-901e-002b-5024-0acd6c000000",
+        "x-ms-version": "2019-12-12"
+      },
+      "ResponseBody": []
+    },
+    {
+      "RequestUri": "http://seannsecanary.blob.core.windows.net/test-filesystem-0ec310ab-9812-13a8-6f43-4225b3f7eccd?restype=container",
       "RequestMethod": "PUT",
       "RequestHeaders": {
         "Authorization": "Sanitized",
-        "traceparent": "00-e10d99921ca8014990d2a3ed9157ac93-6e1a9c9d65eade4f-00",
-        "User-Agent": [
-          "azsdk-net-Storage.Files.DataLake/12.1.0-dev.20200403.1",
-=======
-      "RequestUri": "http://seannse.blob.core.windows.net/test-filesystem-73aa276d-a217-adbb-4601-3d96c3f5fb90?restype=container",
+        "traceparent": "00-d6accdde441db8439549d167e9b70d39-71b3a23d67fe5b40-00",
+        "User-Agent": [
+          "azsdk-net-Storage.Files.DataLake/12.1.0-dev.20200403.1",
+          "(.NET Core 4.6.28325.01; Microsoft Windows 10.0.18362 )"
+        ],
+        "x-ms-blob-public-access": "container",
+        "x-ms-client-request-id": "6523bdf8-d17d-ce58-3ca8-decec21d7dd4",
+        "x-ms-date": "Sat, 04 Apr 2020 01:55:21 GMT",
+        "x-ms-return-client-request-id": "true",
+        "x-ms-version": "2019-12-12"
+      },
+      "RequestBody": null,
+      "StatusCode": 201,
+      "ResponseHeaders": {
+        "Content-Length": "0",
+        "Date": "Sat, 04 Apr 2020 01:55:20 GMT",
+        "ETag": "\u00220x8D7D83B3B89365A\u0022",
+        "Last-Modified": "Sat, 04 Apr 2020 01:55:20 GMT",
+        "Server": [
+          "Windows-Azure-Blob/1.0",
+          "Microsoft-HTTPAPI/2.0"
+        ],
+        "x-ms-client-request-id": "6523bdf8-d17d-ce58-3ca8-decec21d7dd4",
+        "x-ms-request-id": "42c9d90d-901e-002b-5b24-0acd6c000000",
+        "x-ms-version": "2019-12-12"
+      },
+      "ResponseBody": []
+    },
+    {
+      "RequestUri": "http://seannsecanary.dfs.core.windows.net/test-filesystem-0ec310ab-9812-13a8-6f43-4225b3f7eccd/test-file-8f0a7ffd-ae39-0a29-ad42-b70204c81eac?resource=file",
       "RequestMethod": "PUT",
       "RequestHeaders": {
         "Authorization": "Sanitized",
-        "traceparent": "00-213b543b3fdcd14ba22d38fa6cb5e88c-2b4f73b9c8feae4d-00",
-        "User-Agent": [
-          "azsdk-net-Storage.Files.DataLake/12.1.0-dev.20200326.1",
->>>>>>> bb257be6
-          "(.NET Core 4.6.28325.01; Microsoft Windows 10.0.18362 )"
-        ],
-        "x-ms-blob-public-access": "container",
-        "x-ms-client-request-id": "c1ba83d2-c743-1a70-befc-2f2bb48a8585",
-<<<<<<< HEAD
-        "x-ms-date": "Fri, 03 Apr 2020 20:59:51 GMT",
-=======
-        "x-ms-date": "Thu, 26 Mar 2020 21:00:08 GMT",
->>>>>>> bb257be6
+        "traceparent": "00-14ca22e3d0ed234f9b64b2e19bbe352c-bc31080eb0dbac41-00",
+        "User-Agent": [
+          "azsdk-net-Storage.Files.DataLake/12.1.0-dev.20200403.1",
+          "(.NET Core 4.6.28325.01; Microsoft Windows 10.0.18362 )"
+        ],
+        "x-ms-client-request-id": "dbcaa6e5-f555-2b58-9aa8-0ba0d2f63ff2",
+        "x-ms-date": "Sat, 04 Apr 2020 01:55:21 GMT",
         "x-ms-return-client-request-id": "true",
         "x-ms-version": "2019-12-12"
       },
@@ -1799,222 +1081,98 @@
       "StatusCode": 201,
       "ResponseHeaders": {
         "Content-Length": "0",
-<<<<<<< HEAD
-        "Date": "Fri, 03 Apr 2020 20:59:48 GMT",
-        "ETag": "\u00220x8D7D811F2D26235\u0022",
-        "Last-Modified": "Fri, 03 Apr 2020 20:59:49 GMT",
-=======
-        "Date": "Thu, 26 Mar 2020 21:00:09 GMT",
-        "ETag": "\u00220x8D7D1C8AB27FE22\u0022",
-        "Last-Modified": "Thu, 26 Mar 2020 21:00:09 GMT",
->>>>>>> bb257be6
-        "Server": [
-          "Windows-Azure-Blob/1.0",
-          "Microsoft-HTTPAPI/2.0"
-        ],
-        "x-ms-client-request-id": "c1ba83d2-c743-1a70-befc-2f2bb48a8585",
-<<<<<<< HEAD
-        "x-ms-request-id": "9622113e-f01e-0012-02fa-093670000000",
-        "x-ms-version": "2019-12-12"
-=======
-        "x-ms-request-id": "828a55e0-d01e-009f-0eb1-03335d000000",
-        "x-ms-version": "2019-07-07"
->>>>>>> bb257be6
-      },
-      "ResponseBody": []
-    },
-    {
-<<<<<<< HEAD
-      "RequestUri": "http://seannsecanary.dfs.core.windows.net/test-filesystem-73aa276d-a217-adbb-4601-3d96c3f5fb90/test-file-c2aa6529-1bc6-8a0b-a28e-5fa0532f2e47?resource=file",
+        "Date": "Sat, 04 Apr 2020 01:55:20 GMT",
+        "ETag": "\u00220x8D7D83B3B990239\u0022",
+        "Last-Modified": "Sat, 04 Apr 2020 01:55:21 GMT",
+        "Server": [
+          "Windows-Azure-HDFS/1.0",
+          "Microsoft-HTTPAPI/2.0"
+        ],
+        "x-ms-client-request-id": "dbcaa6e5-f555-2b58-9aa8-0ba0d2f63ff2",
+        "x-ms-request-id": "64837c00-b01f-0003-1024-0aacc4000000",
+        "x-ms-version": "2019-12-12"
+      },
+      "ResponseBody": []
+    },
+    {
+      "RequestUri": "http://seannsecanary.dfs.core.windows.net/test-filesystem-0ec310ab-9812-13a8-6f43-4225b3f7eccd/test-file-8f0a7ffd-ae39-0a29-ad42-b70204c81eac?action=append\u0026position=0",
+      "RequestMethod": "PATCH",
+      "RequestHeaders": {
+        "Authorization": "Sanitized",
+        "Content-Length": "1024",
+        "User-Agent": [
+          "azsdk-net-Storage.Files.DataLake/12.1.0-dev.20200403.1",
+          "(.NET Core 4.6.28325.01; Microsoft Windows 10.0.18362 )"
+        ],
+        "x-ms-client-request-id": "5e1da10e-42fe-9656-0a4f-c2e703080fac",
+        "x-ms-date": "Sat, 04 Apr 2020 01:55:21 GMT",
+        "x-ms-return-client-request-id": "true",
+        "x-ms-version": "2019-12-12"
+      },
+      "RequestBody": "pda76F4jP0rphlMH55MbhCOeLPXTh0\u002Bzz69raIJXep2N3G8hLzdF1X7Ze/Z9UOepjVqrI/CIAB2GBxmuuNfHkQy2egoj\u002BVTrWVd2\u002BQxYNX7HwdoorFasBdxSmycdlh2nEunqx9bchpMFv8qZEQYRLdKb5vb8nuW2CXQu0V4szcI6z\u002Bcibm6o6ztHIuyLEvTVQG1Vgq8mq3MENL5hrbU02fIIX0Ef779j8/u6tHz5K/aAWJDx1ksSEyN0HTqvRj2GE0j6grOytlGt8Y\u002B0bPf3CwnI4VQlQwKm9kwdq9GFtKy9NKEz/qhDzaI\u002BQ\u002BS7XaYsfREx52XoYdBGU4xmlQt/KD3i9zhWwwxghBOy5v8e65il8C7AVMxH1NLQ7asb3DiWvxun2WZu1rkF0GJRNnvQKGj0wKTdv9RxmiJlhdZhRajbGyfkdhIyNxp0uoRp9p5XAMVDJxyUuf9GNT5DCFHjpIq6dhpU7LFWwomKaARQB6SEDoQQHR6LRmInnUHT7i7IkRb5rn\u002BDAxQU7WWSClD79i2Zv/rM0oZsLi\u002B4LE5vgtNbwdfuVlklAQtw/C\u002B5\u002BTwRLKYTOi4z\u002B76PjX9PytbFpGuRN0h4DKDUc77vXNVWszXzpgCoXEekJ8YYXsnZ1TY0q1jEJ8LzmR8GPsZwRJ/pONlKXCPVHUcj7A\u002BCX67W\u002B56HurF8kotz/w3hoh2BM\u002BMnLyXvj3kSX44QoDuycTlwL0Mo6YnubKZO11wV9HsqorgsWzCI52wkdFsia/FPwI3UcHLaWEpZOMJ/obcc/WoT5v6ChhYI6EjXA3QtywC0/hfPQYMIT0lt0iJtCUW0CHfxD4XzzDl3zIgqAlXVLG3CyqKgTbzmCpe0FbTzmt4CI/v9PLt7wTHdV3T73U30mKa0qz\u002BjE7q7CgTuPreEgzGpKN9a2O\u002ByRghww/VH6y1JwHwOP\u002B6fXw9AQjK2jYN5WNRCUbRtmsC2AmU3MlDEcx7XpH07dkRDCsnQGZW8\u002B7mE9mohBJp43Ca8VzyJaCy\u002Be84T3\u002BkFPuKP/0brnYAq\u002Bgersjvmo26EXshXfh4IuaKcEZ7GqBzQfriIkgVTjT6lkl003bXx2Nhfj4AgrsDDh0ajT4zhY1Hr2zODXRBpMNGJsezB09vtqzjGZxmbr9D3xAq\u002Brz2xwy4MSQGBbXvH9l6vl/zUArRqtqNUG/w4Tyxii5gGqoGT2O29tYnaaz29/3G67BjUI8JWVPmaXagy1PnVH\u002BLiwUvdG74OF0wrkEtllhyLfWMUjmjVsFaH\u002BXpFiuGPBUxb2z0l3dBZxgx1K8StNMaMp1eWwJB6DBD0VSJEyIxrm4v/CrveZZ\u002BTu8dbX4SR2sSzueOJ\u002BUS74c4tMYiuFA==",
+      "StatusCode": 202,
+      "ResponseHeaders": {
+        "Content-Length": "0",
+        "Date": "Sat, 04 Apr 2020 01:55:20 GMT",
+        "Server": [
+          "Windows-Azure-HDFS/1.0",
+          "Microsoft-HTTPAPI/2.0"
+        ],
+        "x-ms-client-request-id": "5e1da10e-42fe-9656-0a4f-c2e703080fac",
+        "x-ms-request-id": "64837c01-b01f-0003-1124-0aacc4000000",
+        "x-ms-request-server-encrypted": "true",
+        "x-ms-version": "2019-12-12"
+      },
+      "ResponseBody": []
+    },
+    {
+      "RequestUri": "http://seannsecanary.dfs.core.windows.net/test-filesystem-0ec310ab-9812-13a8-6f43-4225b3f7eccd/test-file-8f0a7ffd-ae39-0a29-ad42-b70204c81eac?action=flush\u0026position=1024",
+      "RequestMethod": "PATCH",
+      "RequestHeaders": {
+        "Authorization": "Sanitized",
+        "Content-Length": "0",
+        "User-Agent": [
+          "azsdk-net-Storage.Files.DataLake/12.1.0-dev.20200403.1",
+          "(.NET Core 4.6.28325.01; Microsoft Windows 10.0.18362 )"
+        ],
+        "x-ms-client-request-id": "31920f8b-e1d8-80f3-cb0a-c4bd8d9bebce",
+        "x-ms-date": "Sat, 04 Apr 2020 01:55:21 GMT",
+        "x-ms-return-client-request-id": "true",
+        "x-ms-version": "2019-12-12"
+      },
+      "RequestBody": null,
+      "StatusCode": 200,
+      "ResponseHeaders": {
+        "Content-Length": "0",
+        "Date": "Sat, 04 Apr 2020 01:55:20 GMT",
+        "ETag": "\u00220x8D7D83B3BB21D84\u0022",
+        "Last-Modified": "Sat, 04 Apr 2020 01:55:21 GMT",
+        "Server": [
+          "Windows-Azure-HDFS/1.0",
+          "Microsoft-HTTPAPI/2.0"
+        ],
+        "x-ms-client-request-id": "31920f8b-e1d8-80f3-cb0a-c4bd8d9bebce",
+        "x-ms-request-id": "64837c02-b01f-0003-1224-0aacc4000000",
+        "x-ms-request-server-encrypted": "true",
+        "x-ms-version": "2019-12-12"
+      },
+      "ResponseBody": []
+    },
+    {
+      "RequestUri": "http://seannsecanary.blob.core.windows.net/test-filesystem-0ec310ab-9812-13a8-6f43-4225b3f7eccd/test-file-8f0a7ffd-ae39-0a29-ad42-b70204c81eac?comp=lease",
       "RequestMethod": "PUT",
       "RequestHeaders": {
         "Authorization": "Sanitized",
-        "traceparent": "00-2fbba3e932c4874d8fc1638a6811fcc7-386d651cdcd7eb49-00",
-        "User-Agent": [
-          "azsdk-net-Storage.Files.DataLake/12.1.0-dev.20200403.1",
-          "(.NET Core 4.6.28325.01; Microsoft Windows 10.0.18362 )"
-        ],
-        "x-ms-client-request-id": "401bf4ce-61e3-c508-f2ce-6be1d9c95288",
-        "x-ms-date": "Fri, 03 Apr 2020 20:59:51 GMT",
-=======
-      "RequestUri": "http://seannse.dfs.core.windows.net/test-filesystem-73aa276d-a217-adbb-4601-3d96c3f5fb90/test-file-c2aa6529-1bc6-8a0b-a28e-5fa0532f2e47?resource=file",
-      "RequestMethod": "PUT",
-      "RequestHeaders": {
-        "Authorization": "Sanitized",
-        "traceparent": "00-d3c6bfc3476c0c4ab51409f26325f0ea-34d00b9449a23b4a-00",
-        "User-Agent": [
-          "azsdk-net-Storage.Files.DataLake/12.1.0-dev.20200326.1",
-          "(.NET Core 4.6.28325.01; Microsoft Windows 10.0.18362 )"
-        ],
-        "x-ms-client-request-id": "401bf4ce-61e3-c508-f2ce-6be1d9c95288",
-        "x-ms-date": "Thu, 26 Mar 2020 21:00:08 GMT",
->>>>>>> bb257be6
-        "x-ms-return-client-request-id": "true",
-        "x-ms-version": "2019-12-12"
-      },
-      "RequestBody": null,
-      "StatusCode": 201,
-      "ResponseHeaders": {
-        "Content-Length": "0",
-<<<<<<< HEAD
-        "Date": "Fri, 03 Apr 2020 20:59:48 GMT",
-        "ETag": "\u00220x8D7D811F2E1327F\u0022",
-        "Last-Modified": "Fri, 03 Apr 2020 20:59:49 GMT",
-=======
-        "Date": "Thu, 26 Mar 2020 21:00:08 GMT",
-        "ETag": "\u00220x8D7D1C8AB32E9CA\u0022",
-        "Last-Modified": "Thu, 26 Mar 2020 21:00:09 GMT",
->>>>>>> bb257be6
-        "Server": [
-          "Windows-Azure-HDFS/1.0",
-          "Microsoft-HTTPAPI/2.0"
-        ],
-        "x-ms-client-request-id": "401bf4ce-61e3-c508-f2ce-6be1d9c95288",
-<<<<<<< HEAD
-        "x-ms-request-id": "fa43fff0-201f-0097-16fa-091bad000000",
-        "x-ms-version": "2019-12-12"
-=======
-        "x-ms-request-id": "814ecc50-e01f-0012-26b1-03048f000000",
-        "x-ms-version": "2019-07-07"
->>>>>>> bb257be6
-      },
-      "ResponseBody": []
-    },
-    {
-<<<<<<< HEAD
-      "RequestUri": "http://seannsecanary.dfs.core.windows.net/test-filesystem-73aa276d-a217-adbb-4601-3d96c3f5fb90/test-file-c2aa6529-1bc6-8a0b-a28e-5fa0532f2e47?action=append\u0026position=0",
-=======
-      "RequestUri": "http://seannse.dfs.core.windows.net/test-filesystem-73aa276d-a217-adbb-4601-3d96c3f5fb90/test-file-c2aa6529-1bc6-8a0b-a28e-5fa0532f2e47?action=append\u0026position=0",
->>>>>>> bb257be6
-      "RequestMethod": "PATCH",
-      "RequestHeaders": {
-        "Authorization": "Sanitized",
-        "Content-Length": "1024",
-        "User-Agent": [
-<<<<<<< HEAD
-          "azsdk-net-Storage.Files.DataLake/12.1.0-dev.20200403.1",
-          "(.NET Core 4.6.28325.01; Microsoft Windows 10.0.18362 )"
-        ],
-        "x-ms-client-request-id": "5fd200cc-ee13-be63-a7a3-8e97bdcae046",
-        "x-ms-date": "Fri, 03 Apr 2020 20:59:51 GMT",
-=======
-          "azsdk-net-Storage.Files.DataLake/12.1.0-dev.20200326.1",
-          "(.NET Core 4.6.28325.01; Microsoft Windows 10.0.18362 )"
-        ],
-        "x-ms-client-request-id": "5fd200cc-ee13-be63-a7a3-8e97bdcae046",
-        "x-ms-date": "Thu, 26 Mar 2020 21:00:08 GMT",
->>>>>>> bb257be6
-        "x-ms-return-client-request-id": "true",
-        "x-ms-version": "2019-12-12"
-      },
-      "RequestBody": "LuoShT0iDblEo7lQUr5t3wX9wz87Ok0lSI4hxIW2Ui9Ays5UVHcCr3YBfZ8NH8cAj08mt8ZFSvSd7TyvAEgzjVGKEIfwGIuN\u002BxTJOb2tFynGITU1j5po\u002BoDZt2c7Uq8tze9Ngw8/D3bEmLyyfBA379US6d4T/v23IRUHFmEkUqhlm2zOYJQahhK\u002BcffetX1voseRKGnQGs7xlmH5OPgVoEYTTeGjaY9B\u002BGPMVY0G2WuYmHSZkio/lICd3MkyIE0ZqdCwymibzDk4UC8FBMVB6r31YaCEew4c1LlgBYzFDtcVsqu8VQ4D/Ms6YUH6OZC7XPEMPL\u002BtlS7ClPWvO8atckJX8FEZhZSu8WXUSRnMIZsopamauNEYZxx9\u002BsEZVMEFje//okg\u002BotddXkpa2UwU9XNahpUcErlwP4k0nIrTlJ2kzrsqzX5S6gPSPVqGvo3QaQROv84r6Xs1jmO/CQZMicmttguR6ij0B5uSSdVe6YD7ZDKGhdXPeORA9D4ak\u002BH9hrSQ2QiCP3/cWbcymKCm16XjxKTTxQPz3j0mUfXp2XS6lcIgzRB4eSWzqSwenOBEmR2ZN888KcCwnfvLW\u002B6J8n9DdwPdhQmUakp/HxvX1UFc4rfYT6KlfmsCcDAVrR43Kres2iXdZxQUBcyEvAql2Me5bng2saPdnvmX2hTYf70sSPVkK/ocf3qixErVIMFhXJdpWz\u002BlAHkTzjwrRYz/O4UPV3QVQK3Mne7\u002BlOxYCH03Nn59byN\u002Bh0h8UFy98DnuoojExchNTBzpnL5Qp2uMu8W/9A8OgsxikdAsmO9RDqy0D/Fkk0O06uphk9NkLd/c8JWW/vwq3yC8YTT4ILMsmI0Sm5d6JyiCCgolrO74/mPwUKhauhCwii/QqDEPvMk2NPtGUZJIYchsFPPyBDIyw2PQB9AK0t18YhFnqX/3c05A7njysqzQqO7g7aYcvYX8nuTOPrX5LGIeye\u002BB4LhIdaGlsRa6QBC2/17hKeQ3X6SLaguaKDSZR8EV1Om8T8c2mHgFdwxvQl7UFz5WFwN\u002B52lL9nWsrUxsDGpUpWsn\u002BbCWq5FrMeiYGyitxhH2QjC\u002Bl\u002B1/cVlSiuormGqhG53yrB2Ov2xxErWBstpN/\u002BY7dsk6lQ1\u002Bp4dWRCGmQJh99gCLuxrzZ4PDTYQ3/r5/BYoD8CKhZ4aPcwWVN3pLytIcA7zawUTMRw5GdkeIR6nJ1z\u002BWo0913I96/EcVXTAIeIKyG/oCpENGN6gUWvE\u002BBixbzGA6tCeCpicsYMT8t\u002BndPv3F1iuuxjL7T2ymYIGeO/YbuZDQzcRbL3TT1UR\u002BSn\u002B\u002BNxzzeS8ArQYtP2S73EWljiTO4P5ZDXA5aaa32vDtfAXs5w==",
-      "StatusCode": 202,
-      "ResponseHeaders": {
-        "Content-Length": "0",
-<<<<<<< HEAD
-        "Date": "Fri, 03 Apr 2020 20:59:49 GMT",
-=======
-        "Date": "Thu, 26 Mar 2020 21:00:08 GMT",
->>>>>>> bb257be6
-        "Server": [
-          "Windows-Azure-HDFS/1.0",
-          "Microsoft-HTTPAPI/2.0"
-        ],
-        "x-ms-client-request-id": "5fd200cc-ee13-be63-a7a3-8e97bdcae046",
-<<<<<<< HEAD
-        "x-ms-request-id": "fa43fff2-201f-0097-18fa-091bad000000",
-=======
-        "x-ms-request-id": "814ecc52-e01f-0012-28b1-03048f000000",
->>>>>>> bb257be6
-        "x-ms-request-server-encrypted": "true",
-        "x-ms-version": "2019-12-12"
-      },
-      "ResponseBody": []
-    },
-    {
-<<<<<<< HEAD
-      "RequestUri": "http://seannsecanary.dfs.core.windows.net/test-filesystem-73aa276d-a217-adbb-4601-3d96c3f5fb90/test-file-c2aa6529-1bc6-8a0b-a28e-5fa0532f2e47?action=flush\u0026position=1024",
-=======
-      "RequestUri": "http://seannse.dfs.core.windows.net/test-filesystem-73aa276d-a217-adbb-4601-3d96c3f5fb90/test-file-c2aa6529-1bc6-8a0b-a28e-5fa0532f2e47?action=flush\u0026position=1024",
->>>>>>> bb257be6
-      "RequestMethod": "PATCH",
-      "RequestHeaders": {
-        "Authorization": "Sanitized",
-        "Content-Length": "0",
-        "User-Agent": [
-<<<<<<< HEAD
-          "azsdk-net-Storage.Files.DataLake/12.1.0-dev.20200403.1",
-          "(.NET Core 4.6.28325.01; Microsoft Windows 10.0.18362 )"
-        ],
-        "x-ms-client-request-id": "d815095a-f3f6-bd74-450e-24f9ddea42ef",
-        "x-ms-date": "Fri, 03 Apr 2020 20:59:51 GMT",
-=======
-          "azsdk-net-Storage.Files.DataLake/12.1.0-dev.20200326.1",
-          "(.NET Core 4.6.28325.01; Microsoft Windows 10.0.18362 )"
-        ],
-        "x-ms-client-request-id": "d815095a-f3f6-bd74-450e-24f9ddea42ef",
-        "x-ms-date": "Thu, 26 Mar 2020 21:00:08 GMT",
->>>>>>> bb257be6
-        "x-ms-return-client-request-id": "true",
-        "x-ms-version": "2019-12-12"
-      },
-      "RequestBody": null,
-      "StatusCode": 200,
-      "ResponseHeaders": {
-        "Content-Length": "0",
-<<<<<<< HEAD
-        "Date": "Fri, 03 Apr 2020 20:59:49 GMT",
-        "ETag": "\u00220x8D7D811F2FA15EF\u0022",
-        "Last-Modified": "Fri, 03 Apr 2020 20:59:49 GMT",
-=======
-        "Date": "Thu, 26 Mar 2020 21:00:08 GMT",
-        "ETag": "\u00220x8D7D1C8AB38BFD8\u0022",
-        "Last-Modified": "Thu, 26 Mar 2020 21:00:09 GMT",
->>>>>>> bb257be6
-        "Server": [
-          "Windows-Azure-HDFS/1.0",
-          "Microsoft-HTTPAPI/2.0"
-        ],
-        "x-ms-client-request-id": "d815095a-f3f6-bd74-450e-24f9ddea42ef",
-<<<<<<< HEAD
-        "x-ms-request-id": "fa43fff3-201f-0097-19fa-091bad000000",
-=======
-        "x-ms-request-id": "814ecc54-e01f-0012-2ab1-03048f000000",
->>>>>>> bb257be6
-        "x-ms-request-server-encrypted": "true",
-        "x-ms-version": "2019-12-12"
-      },
-      "ResponseBody": []
-    },
-    {
-<<<<<<< HEAD
-      "RequestUri": "http://seannsecanary.blob.core.windows.net/test-filesystem-73aa276d-a217-adbb-4601-3d96c3f5fb90/test-file-c2aa6529-1bc6-8a0b-a28e-5fa0532f2e47?comp=lease",
-      "RequestMethod": "PUT",
-      "RequestHeaders": {
-        "Authorization": "Sanitized",
-        "traceparent": "00-efe1bad2e1735e4fa75e6857cf59450a-439b54fabea09b43-00",
-        "User-Agent": [
-          "azsdk-net-Storage.Files.DataLake/12.1.0-dev.20200403.1",
-          "(.NET Core 4.6.28325.01; Microsoft Windows 10.0.18362 )"
-        ],
-        "x-ms-client-request-id": "42e397d8-e1c4-52a9-193e-9986077c55d4",
-        "x-ms-date": "Fri, 03 Apr 2020 20:59:51 GMT",
-=======
-      "RequestUri": "http://seannse.blob.core.windows.net/test-filesystem-73aa276d-a217-adbb-4601-3d96c3f5fb90/test-file-c2aa6529-1bc6-8a0b-a28e-5fa0532f2e47?comp=lease",
-      "RequestMethod": "PUT",
-      "RequestHeaders": {
-        "Authorization": "Sanitized",
-        "traceparent": "00-1b3c6c6dcc8b964aa82ab12b5ef3aabd-e1865b12b7a6da48-00",
-        "User-Agent": [
-          "azsdk-net-Storage.Files.DataLake/12.1.0-dev.20200326.1",
-          "(.NET Core 4.6.28325.01; Microsoft Windows 10.0.18362 )"
-        ],
-        "x-ms-client-request-id": "42e397d8-e1c4-52a9-193e-9986077c55d4",
-        "x-ms-date": "Thu, 26 Mar 2020 21:00:08 GMT",
->>>>>>> bb257be6
+        "traceparent": "00-92ff46ae55275e409d98cabaa3875a6e-b89897eed1511743-00",
+        "User-Agent": [
+          "azsdk-net-Storage.Files.DataLake/12.1.0-dev.20200403.1",
+          "(.NET Core 4.6.28325.01; Microsoft Windows 10.0.18362 )"
+        ],
+        "x-ms-client-request-id": "c71537f0-a87a-38ff-24ea-994fa6cf43a3",
+        "x-ms-date": "Sat, 04 Apr 2020 01:55:21 GMT",
         "x-ms-lease-action": "acquire",
         "x-ms-lease-duration": "-1",
-        "x-ms-proposed-lease-id": "11066c0f-0810-d7ef-3f6f-ecf867700fdc",
+        "x-ms-proposed-lease-id": "18eb4018-529a-a8eb-9788-3b233c288ea3",
         "x-ms-return-client-request-id": "true",
         "x-ms-version": "2019-12-12"
       },
@@ -2022,55 +1180,32 @@
       "StatusCode": 201,
       "ResponseHeaders": {
         "Content-Length": "0",
-<<<<<<< HEAD
-        "Date": "Fri, 03 Apr 2020 20:59:49 GMT",
-        "ETag": "\u00220x8D7D811F2FA15EF\u0022",
-        "Last-Modified": "Fri, 03 Apr 2020 20:59:49 GMT",
-=======
-        "Date": "Thu, 26 Mar 2020 21:00:09 GMT",
-        "ETag": "\u00220x8D7D1C8AB38BFD8\u0022",
-        "Last-Modified": "Thu, 26 Mar 2020 21:00:09 GMT",
->>>>>>> bb257be6
-        "Server": [
-          "Windows-Azure-Blob/1.0",
-          "Microsoft-HTTPAPI/2.0"
-        ],
-        "x-ms-client-request-id": "42e397d8-e1c4-52a9-193e-9986077c55d4",
-        "x-ms-lease-id": "11066c0f-0810-d7ef-3f6f-ecf867700fdc",
-<<<<<<< HEAD
-        "x-ms-request-id": "96221169-f01e-0012-21fa-093670000000",
-        "x-ms-version": "2019-12-12"
-=======
-        "x-ms-request-id": "828a5717-d01e-009f-31b1-03335d000000",
-        "x-ms-version": "2019-07-07"
->>>>>>> bb257be6
-      },
-      "ResponseBody": []
-    },
-    {
-<<<<<<< HEAD
-      "RequestUri": "http://seannsecanary.blob.core.windows.net/test-filesystem-73aa276d-a217-adbb-4601-3d96c3f5fb90/test-file-c2aa6529-1bc6-8a0b-a28e-5fa0532f2e47",
-=======
-      "RequestUri": "http://seannse.blob.core.windows.net/test-filesystem-73aa276d-a217-adbb-4601-3d96c3f5fb90/test-file-c2aa6529-1bc6-8a0b-a28e-5fa0532f2e47",
->>>>>>> bb257be6
+        "Date": "Sat, 04 Apr 2020 01:55:20 GMT",
+        "ETag": "\u00220x8D7D83B3BB21D84\u0022",
+        "Last-Modified": "Sat, 04 Apr 2020 01:55:21 GMT",
+        "Server": [
+          "Windows-Azure-Blob/1.0",
+          "Microsoft-HTTPAPI/2.0"
+        ],
+        "x-ms-client-request-id": "c71537f0-a87a-38ff-24ea-994fa6cf43a3",
+        "x-ms-lease-id": "18eb4018-529a-a8eb-9788-3b233c288ea3",
+        "x-ms-request-id": "42c9d955-901e-002b-1424-0acd6c000000",
+        "x-ms-version": "2019-12-12"
+      },
+      "ResponseBody": []
+    },
+    {
+      "RequestUri": "http://seannsecanary.blob.core.windows.net/test-filesystem-0ec310ab-9812-13a8-6f43-4225b3f7eccd/test-file-8f0a7ffd-ae39-0a29-ad42-b70204c81eac",
       "RequestMethod": "GET",
       "RequestHeaders": {
         "Authorization": "Sanitized",
         "User-Agent": [
-<<<<<<< HEAD
-          "azsdk-net-Storage.Files.DataLake/12.1.0-dev.20200403.1",
-          "(.NET Core 4.6.28325.01; Microsoft Windows 10.0.18362 )"
-        ],
-        "x-ms-client-request-id": "d01f64ea-cd8d-ce17-29ea-9a766ec83bcf",
-        "x-ms-date": "Fri, 03 Apr 2020 20:59:51 GMT",
-=======
-          "azsdk-net-Storage.Files.DataLake/12.1.0-dev.20200326.1",
-          "(.NET Core 4.6.28325.01; Microsoft Windows 10.0.18362 )"
-        ],
-        "x-ms-client-request-id": "d01f64ea-cd8d-ce17-29ea-9a766ec83bcf",
-        "x-ms-date": "Thu, 26 Mar 2020 21:00:08 GMT",
->>>>>>> bb257be6
-        "x-ms-lease-id": "11066c0f-0810-d7ef-3f6f-ecf867700fdc",
+          "azsdk-net-Storage.Files.DataLake/12.1.0-dev.20200403.1",
+          "(.NET Core 4.6.28325.01; Microsoft Windows 10.0.18362 )"
+        ],
+        "x-ms-client-request-id": "0533b481-c613-e529-2824-cf8b45847e8e",
+        "x-ms-date": "Sat, 04 Apr 2020 01:55:21 GMT",
+        "x-ms-lease-id": "18eb4018-529a-a8eb-9788-3b233c288ea3",
         "x-ms-return-client-request-id": "true",
         "x-ms-version": "2019-12-12"
       },
@@ -2080,65 +1215,37 @@
         "Accept-Ranges": "bytes",
         "Content-Length": "1024",
         "Content-Type": "application/octet-stream",
-<<<<<<< HEAD
-        "Date": "Fri, 03 Apr 2020 20:59:49 GMT",
-        "ETag": "\u00220x8D7D811F2FA15EF\u0022",
-        "Last-Modified": "Fri, 03 Apr 2020 20:59:49 GMT",
-=======
-        "Date": "Thu, 26 Mar 2020 21:00:09 GMT",
-        "ETag": "\u00220x8D7D1C8AB38BFD8\u0022",
-        "Last-Modified": "Thu, 26 Mar 2020 21:00:09 GMT",
->>>>>>> bb257be6
+        "Date": "Sat, 04 Apr 2020 01:55:20 GMT",
+        "ETag": "\u00220x8D7D83B3BB21D84\u0022",
+        "Last-Modified": "Sat, 04 Apr 2020 01:55:21 GMT",
         "Server": [
           "Windows-Azure-Blob/1.0",
           "Microsoft-HTTPAPI/2.0"
         ],
         "x-ms-blob-type": "BlockBlob",
-        "x-ms-client-request-id": "d01f64ea-cd8d-ce17-29ea-9a766ec83bcf",
-<<<<<<< HEAD
-        "x-ms-creation-time": "Fri, 03 Apr 2020 20:59:49 GMT",
+        "x-ms-client-request-id": "0533b481-c613-e529-2824-cf8b45847e8e",
+        "x-ms-creation-time": "Sat, 04 Apr 2020 01:55:21 GMT",
         "x-ms-lease-duration": "infinite",
         "x-ms-lease-state": "leased",
         "x-ms-lease-status": "locked",
-        "x-ms-request-id": "9622116b-f01e-0012-23fa-093670000000",
-=======
-        "x-ms-creation-time": "Thu, 26 Mar 2020 21:00:09 GMT",
-        "x-ms-lease-duration": "infinite",
-        "x-ms-lease-state": "leased",
-        "x-ms-lease-status": "locked",
-        "x-ms-request-id": "828a5732-d01e-009f-4bb1-03335d000000",
->>>>>>> bb257be6
+        "x-ms-request-id": "42c9d977-901e-002b-2b24-0acd6c000000",
         "x-ms-server-encrypted": "true",
         "x-ms-version": "2019-12-12"
       },
-      "ResponseBody": "LuoShT0iDblEo7lQUr5t3wX9wz87Ok0lSI4hxIW2Ui9Ays5UVHcCr3YBfZ8NH8cAj08mt8ZFSvSd7TyvAEgzjVGKEIfwGIuN\u002BxTJOb2tFynGITU1j5po\u002BoDZt2c7Uq8tze9Ngw8/D3bEmLyyfBA379US6d4T/v23IRUHFmEkUqhlm2zOYJQahhK\u002BcffetX1voseRKGnQGs7xlmH5OPgVoEYTTeGjaY9B\u002BGPMVY0G2WuYmHSZkio/lICd3MkyIE0ZqdCwymibzDk4UC8FBMVB6r31YaCEew4c1LlgBYzFDtcVsqu8VQ4D/Ms6YUH6OZC7XPEMPL\u002BtlS7ClPWvO8atckJX8FEZhZSu8WXUSRnMIZsopamauNEYZxx9\u002BsEZVMEFje//okg\u002BotddXkpa2UwU9XNahpUcErlwP4k0nIrTlJ2kzrsqzX5S6gPSPVqGvo3QaQROv84r6Xs1jmO/CQZMicmttguR6ij0B5uSSdVe6YD7ZDKGhdXPeORA9D4ak\u002BH9hrSQ2QiCP3/cWbcymKCm16XjxKTTxQPz3j0mUfXp2XS6lcIgzRB4eSWzqSwenOBEmR2ZN888KcCwnfvLW\u002B6J8n9DdwPdhQmUakp/HxvX1UFc4rfYT6KlfmsCcDAVrR43Kres2iXdZxQUBcyEvAql2Me5bng2saPdnvmX2hTYf70sSPVkK/ocf3qixErVIMFhXJdpWz\u002BlAHkTzjwrRYz/O4UPV3QVQK3Mne7\u002BlOxYCH03Nn59byN\u002Bh0h8UFy98DnuoojExchNTBzpnL5Qp2uMu8W/9A8OgsxikdAsmO9RDqy0D/Fkk0O06uphk9NkLd/c8JWW/vwq3yC8YTT4ILMsmI0Sm5d6JyiCCgolrO74/mPwUKhauhCwii/QqDEPvMk2NPtGUZJIYchsFPPyBDIyw2PQB9AK0t18YhFnqX/3c05A7njysqzQqO7g7aYcvYX8nuTOPrX5LGIeye\u002BB4LhIdaGlsRa6QBC2/17hKeQ3X6SLaguaKDSZR8EV1Om8T8c2mHgFdwxvQl7UFz5WFwN\u002B52lL9nWsrUxsDGpUpWsn\u002BbCWq5FrMeiYGyitxhH2QjC\u002Bl\u002B1/cVlSiuormGqhG53yrB2Ov2xxErWBstpN/\u002BY7dsk6lQ1\u002Bp4dWRCGmQJh99gCLuxrzZ4PDTYQ3/r5/BYoD8CKhZ4aPcwWVN3pLytIcA7zawUTMRw5GdkeIR6nJ1z\u002BWo0913I96/EcVXTAIeIKyG/oCpENGN6gUWvE\u002BBixbzGA6tCeCpicsYMT8t\u002BndPv3F1iuuxjL7T2ymYIGeO/YbuZDQzcRbL3TT1UR\u002BSn\u002B\u002BNxzzeS8ArQYtP2S73EWljiTO4P5ZDXA5aaa32vDtfAXs5w=="
-    },
-    {
-<<<<<<< HEAD
-      "RequestUri": "http://seannsecanary.blob.core.windows.net/test-filesystem-73aa276d-a217-adbb-4601-3d96c3f5fb90?restype=container",
+      "ResponseBody": "pda76F4jP0rphlMH55MbhCOeLPXTh0\u002Bzz69raIJXep2N3G8hLzdF1X7Ze/Z9UOepjVqrI/CIAB2GBxmuuNfHkQy2egoj\u002BVTrWVd2\u002BQxYNX7HwdoorFasBdxSmycdlh2nEunqx9bchpMFv8qZEQYRLdKb5vb8nuW2CXQu0V4szcI6z\u002Bcibm6o6ztHIuyLEvTVQG1Vgq8mq3MENL5hrbU02fIIX0Ef779j8/u6tHz5K/aAWJDx1ksSEyN0HTqvRj2GE0j6grOytlGt8Y\u002B0bPf3CwnI4VQlQwKm9kwdq9GFtKy9NKEz/qhDzaI\u002BQ\u002BS7XaYsfREx52XoYdBGU4xmlQt/KD3i9zhWwwxghBOy5v8e65il8C7AVMxH1NLQ7asb3DiWvxun2WZu1rkF0GJRNnvQKGj0wKTdv9RxmiJlhdZhRajbGyfkdhIyNxp0uoRp9p5XAMVDJxyUuf9GNT5DCFHjpIq6dhpU7LFWwomKaARQB6SEDoQQHR6LRmInnUHT7i7IkRb5rn\u002BDAxQU7WWSClD79i2Zv/rM0oZsLi\u002B4LE5vgtNbwdfuVlklAQtw/C\u002B5\u002BTwRLKYTOi4z\u002B76PjX9PytbFpGuRN0h4DKDUc77vXNVWszXzpgCoXEekJ8YYXsnZ1TY0q1jEJ8LzmR8GPsZwRJ/pONlKXCPVHUcj7A\u002BCX67W\u002B56HurF8kotz/w3hoh2BM\u002BMnLyXvj3kSX44QoDuycTlwL0Mo6YnubKZO11wV9HsqorgsWzCI52wkdFsia/FPwI3UcHLaWEpZOMJ/obcc/WoT5v6ChhYI6EjXA3QtywC0/hfPQYMIT0lt0iJtCUW0CHfxD4XzzDl3zIgqAlXVLG3CyqKgTbzmCpe0FbTzmt4CI/v9PLt7wTHdV3T73U30mKa0qz\u002BjE7q7CgTuPreEgzGpKN9a2O\u002ByRghww/VH6y1JwHwOP\u002B6fXw9AQjK2jYN5WNRCUbRtmsC2AmU3MlDEcx7XpH07dkRDCsnQGZW8\u002B7mE9mohBJp43Ca8VzyJaCy\u002Be84T3\u002BkFPuKP/0brnYAq\u002Bgersjvmo26EXshXfh4IuaKcEZ7GqBzQfriIkgVTjT6lkl003bXx2Nhfj4AgrsDDh0ajT4zhY1Hr2zODXRBpMNGJsezB09vtqzjGZxmbr9D3xAq\u002Brz2xwy4MSQGBbXvH9l6vl/zUArRqtqNUG/w4Tyxii5gGqoGT2O29tYnaaz29/3G67BjUI8JWVPmaXagy1PnVH\u002BLiwUvdG74OF0wrkEtllhyLfWMUjmjVsFaH\u002BXpFiuGPBUxb2z0l3dBZxgx1K8StNMaMp1eWwJB6DBD0VSJEyIxrm4v/CrveZZ\u002BTu8dbX4SR2sSzueOJ\u002BUS74c4tMYiuFA=="
+    },
+    {
+      "RequestUri": "http://seannsecanary.blob.core.windows.net/test-filesystem-0ec310ab-9812-13a8-6f43-4225b3f7eccd?restype=container",
       "RequestMethod": "DELETE",
       "RequestHeaders": {
         "Authorization": "Sanitized",
-        "traceparent": "00-13c1e6832e6711468d4c638f42c4b774-11af72d057170848-00",
-        "User-Agent": [
-          "azsdk-net-Storage.Files.DataLake/12.1.0-dev.20200403.1",
-          "(.NET Core 4.6.28325.01; Microsoft Windows 10.0.18362 )"
-        ],
-        "x-ms-client-request-id": "a29c2337-855c-3147-317a-e0c2f3c49853",
-        "x-ms-date": "Fri, 03 Apr 2020 20:59:51 GMT",
-=======
-      "RequestUri": "http://seannse.blob.core.windows.net/test-filesystem-73aa276d-a217-adbb-4601-3d96c3f5fb90?restype=container",
-      "RequestMethod": "DELETE",
-      "RequestHeaders": {
-        "Authorization": "Sanitized",
-        "traceparent": "00-78a87386fc4a174e843fca3c3615767c-b03fea6760e2a443-00",
-        "User-Agent": [
-          "azsdk-net-Storage.Files.DataLake/12.1.0-dev.20200326.1",
-          "(.NET Core 4.6.28325.01; Microsoft Windows 10.0.18362 )"
-        ],
-        "x-ms-client-request-id": "a29c2337-855c-3147-317a-e0c2f3c49853",
-        "x-ms-date": "Thu, 26 Mar 2020 21:00:08 GMT",
->>>>>>> bb257be6
+        "traceparent": "00-52a0bd81da0ce14aac373bc3e0fdfa1a-1236a973978ba548-00",
+        "User-Agent": [
+          "azsdk-net-Storage.Files.DataLake/12.1.0-dev.20200403.1",
+          "(.NET Core 4.6.28325.01; Microsoft Windows 10.0.18362 )"
+        ],
+        "x-ms-client-request-id": "f2cd4de3-3e9c-b58f-f64a-3c1b28cdf4e8",
+        "x-ms-date": "Sat, 04 Apr 2020 01:55:21 GMT",
         "x-ms-return-client-request-id": "true",
         "x-ms-version": "2019-12-12"
       },
@@ -2146,36 +1253,21 @@
       "StatusCode": 202,
       "ResponseHeaders": {
         "Content-Length": "0",
-<<<<<<< HEAD
-        "Date": "Fri, 03 Apr 2020 20:59:49 GMT",
-=======
-        "Date": "Thu, 26 Mar 2020 21:00:09 GMT",
->>>>>>> bb257be6
-        "Server": [
-          "Windows-Azure-Blob/1.0",
-          "Microsoft-HTTPAPI/2.0"
-        ],
-        "x-ms-client-request-id": "a29c2337-855c-3147-317a-e0c2f3c49853",
-<<<<<<< HEAD
-        "x-ms-request-id": "9622117b-f01e-0012-31fa-093670000000",
-        "x-ms-version": "2019-12-12"
-=======
-        "x-ms-request-id": "828a574c-d01e-009f-63b1-03335d000000",
-        "x-ms-version": "2019-07-07"
->>>>>>> bb257be6
+        "Date": "Sat, 04 Apr 2020 01:55:20 GMT",
+        "Server": [
+          "Windows-Azure-Blob/1.0",
+          "Microsoft-HTTPAPI/2.0"
+        ],
+        "x-ms-client-request-id": "f2cd4de3-3e9c-b58f-f64a-3c1b28cdf4e8",
+        "x-ms-request-id": "42c9d97d-901e-002b-3024-0acd6c000000",
+        "x-ms-version": "2019-12-12"
       },
       "ResponseBody": []
     }
   ],
   "Variables": {
-<<<<<<< HEAD
-    "DateTimeOffsetNow": "2020-04-03T13:59:48.2039697-07:00",
-    "RandomSeed": "1247691042",
+    "DateTimeOffsetNow": "2020-04-03T18:55:18.3169274-07:00",
+    "RandomSeed": "1936144382",
     "Storage_TestConfigHierarchicalNamespace": "NamespaceTenant\nseannsecanary\nU2FuaXRpemVk\nhttp://seannsecanary.blob.core.windows.net\nhttp://seannsecanary.file.core.windows.net\nhttp://seannsecanary.queue.core.windows.net\nhttp://seannsecanary.table.core.windows.net\n\n\n\n\nhttp://seannsecanary-secondary.blob.core.windows.net\nhttp://seannsecanary-secondary.file.core.windows.net\nhttp://seannsecanary-secondary.queue.core.windows.net\nhttp://seannsecanary-secondary.table.core.windows.net\n68390a19-a643-458b-b726-408abf67b4fc\nSanitized\n72f988bf-86f1-41af-91ab-2d7cd011db47\nhttps://login.microsoftonline.com/\nCloud\nBlobEndpoint=http://seannsecanary.blob.core.windows.net/;QueueEndpoint=http://seannsecanary.queue.core.windows.net/;FileEndpoint=http://seannsecanary.file.core.windows.net/;BlobSecondaryEndpoint=http://seannsecanary-secondary.blob.core.windows.net/;QueueSecondaryEndpoint=http://seannsecanary-secondary.queue.core.windows.net/;FileSecondaryEndpoint=http://seannsecanary-secondary.file.core.windows.net/;AccountName=seannsecanary;AccountKey=Sanitized\n"
-=======
-    "DateTimeOffsetNow": "2020-03-26T14:00:07.2078559-07:00",
-    "RandomSeed": "1247691042",
-    "Storage_TestConfigHierarchicalNamespace": "NamespaceTenant\nseannse\nU2FuaXRpemVk\nhttp://seannse.blob.core.windows.net\nhttp://seannse.file.core.windows.net\nhttp://seannse.queue.core.windows.net\nhttp://seannse.table.core.windows.net\n\n\n\n\nhttp://seannse-secondary.blob.core.windows.net\nhttp://seannse-secondary.file.core.windows.net\nhttp://seannse-secondary.queue.core.windows.net\nhttp://seannse-secondary.table.core.windows.net\n68390a19-a643-458b-b726-408abf67b4fc\nSanitized\n72f988bf-86f1-41af-91ab-2d7cd011db47\nhttps://login.microsoftonline.com/\nCloud\nBlobEndpoint=http://seannse.blob.core.windows.net/;QueueEndpoint=http://seannse.queue.core.windows.net/;FileEndpoint=http://seannse.file.core.windows.net/;BlobSecondaryEndpoint=http://seannse-secondary.blob.core.windows.net/;QueueSecondaryEndpoint=http://seannse-secondary.queue.core.windows.net/;FileSecondaryEndpoint=http://seannse-secondary.file.core.windows.net/;AccountName=seannse;AccountKey=Sanitized\n"
->>>>>>> bb257be6
   }
 }