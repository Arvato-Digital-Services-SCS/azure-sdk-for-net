{
  "Entries": [
    {
<<<<<<< HEAD
      "RequestUri": "https://seanstagehierarchical.blob.core.windows.net/test-filesystem-a3017f33-debf-404a-0c32-07fbaabdd18f?restype=container",
      "RequestMethod": "PUT",
      "RequestHeaders": {
        "Authorization": "Sanitized",
        "traceparent": "00-e049267568395f4faee5d864fa0242cf-38572a52f191de4a-00",
        "User-Agent": [
          "azsdk-net-Storage.Files.DataLake/12.0.0-dev.20200305.1",
          "(.NET Core 4.6.28325.01; Microsoft Windows 10.0.18363 )"
        ],
        "x-ms-blob-public-access": "container",
        "x-ms-client-request-id": "23ce94a7-fa24-47cb-c319-37fa98713957",
        "x-ms-date": "Thu, 05 Mar 2020 22:19:46 GMT",
        "x-ms-return-client-request-id": "true",
        "x-ms-version": "2019-10-10"
=======
      "RequestUri": "http://seannsecanary.blob.core.windows.net/test-filesystem-a3017f33-debf-404a-0c32-07fbaabdd18f?restype=container",
      "RequestMethod": "PUT",
      "RequestHeaders": {
        "Authorization": "Sanitized",
        "traceparent": "00-848e5ce22288fe4f9b2e4c778ad1f7e3-e1ba2091713be14c-00",
        "User-Agent": [
          "azsdk-net-Storage.Files.DataLake/12.1.0-dev.20200403.1",
          "(.NET Core 4.6.28325.01; Microsoft Windows 10.0.18362 )"
        ],
        "x-ms-blob-public-access": "container",
        "x-ms-client-request-id": "23ce94a7-fa24-47cb-c319-37fa98713957",
        "x-ms-date": "Fri, 03 Apr 2020 21:01:43 GMT",
        "x-ms-return-client-request-id": "true",
        "x-ms-version": "2019-12-12"
>>>>>>> 32e373e2
      },
      "RequestBody": null,
      "StatusCode": 201,
      "ResponseHeaders": {
        "Content-Length": "0",
<<<<<<< HEAD
        "Date": "Thu, 05 Mar 2020 22:19:46 GMT",
        "ETag": "\u00220x8D7C1534FDFDA33\u0022",
        "Last-Modified": "Thu, 05 Mar 2020 22:19:46 GMT",
=======
        "Date": "Fri, 03 Apr 2020 21:01:41 GMT",
        "ETag": "\u00220x8D7D81235C5E10C\u0022",
        "Last-Modified": "Fri, 03 Apr 2020 21:01:41 GMT",
>>>>>>> 32e373e2
        "Server": [
          "Windows-Azure-Blob/1.0",
          "Microsoft-HTTPAPI/2.0"
        ],
        "x-ms-client-request-id": "23ce94a7-fa24-47cb-c319-37fa98713957",
<<<<<<< HEAD
        "x-ms-request-id": "9d99d11c-f01e-0002-4b3c-f32c83000000",
        "x-ms-version": "2019-10-10"
=======
        "x-ms-request-id": "96223f94-f01e-0012-2bfb-093670000000",
        "x-ms-version": "2019-12-12"
>>>>>>> 32e373e2
      },
      "ResponseBody": []
    },
    {
<<<<<<< HEAD
      "RequestUri": "https://seanstagehierarchical.dfs.core.windows.net/test-filesystem-a3017f33-debf-404a-0c32-07fbaabdd18f/test-file-1fceb77e-6998-01c6-1417-13ce5118c046?resource=file",
      "RequestMethod": "PUT",
      "RequestHeaders": {
        "Authorization": "Sanitized",
        "traceparent": "00-a7e83878f970e943bc25ca644a17754d-a270575b8dc90548-00",
        "User-Agent": [
          "azsdk-net-Storage.Files.DataLake/12.0.0-dev.20200305.1",
          "(.NET Core 4.6.28325.01; Microsoft Windows 10.0.18363 )"
        ],
        "x-ms-client-request-id": "c8b335b8-8ef6-3e1b-cdcd-0f0ce7fdf6aa",
        "x-ms-date": "Thu, 05 Mar 2020 22:19:46 GMT",
        "x-ms-return-client-request-id": "true",
        "x-ms-version": "2019-10-10"
=======
      "RequestUri": "http://seannsecanary.dfs.core.windows.net/test-filesystem-a3017f33-debf-404a-0c32-07fbaabdd18f/test-file-1fceb77e-6998-01c6-1417-13ce5118c046?resource=file",
      "RequestMethod": "PUT",
      "RequestHeaders": {
        "Authorization": "Sanitized",
        "traceparent": "00-f581f4265ac27c4db57cd5bffa3c1dcd-93834c727ba4c946-00",
        "User-Agent": [
          "azsdk-net-Storage.Files.DataLake/12.1.0-dev.20200403.1",
          "(.NET Core 4.6.28325.01; Microsoft Windows 10.0.18362 )"
        ],
        "x-ms-client-request-id": "c8b335b8-8ef6-3e1b-cdcd-0f0ce7fdf6aa",
        "x-ms-date": "Fri, 03 Apr 2020 21:01:43 GMT",
        "x-ms-return-client-request-id": "true",
        "x-ms-version": "2019-12-12"
>>>>>>> 32e373e2
      },
      "RequestBody": null,
      "StatusCode": 201,
      "ResponseHeaders": {
        "Content-Length": "0",
<<<<<<< HEAD
        "Date": "Thu, 05 Mar 2020 22:19:46 GMT",
        "ETag": "\u00220x8D7C153501428EE\u0022",
        "Last-Modified": "Thu, 05 Mar 2020 22:19:46 GMT",
=======
        "Date": "Fri, 03 Apr 2020 21:01:42 GMT",
        "ETag": "\u00220x8D7D81235D537A4\u0022",
        "Last-Modified": "Fri, 03 Apr 2020 21:01:42 GMT",
>>>>>>> 32e373e2
        "Server": [
          "Windows-Azure-HDFS/1.0",
          "Microsoft-HTTPAPI/2.0"
        ],
        "x-ms-client-request-id": "c8b335b8-8ef6-3e1b-cdcd-0f0ce7fdf6aa",
<<<<<<< HEAD
        "x-ms-request-id": "22528e13-001f-0006-6f3c-f3a184000000",
        "x-ms-version": "2019-10-10"
=======
        "x-ms-request-id": "fa44015e-201f-0097-39fb-091bad000000",
        "x-ms-version": "2019-12-12"
>>>>>>> 32e373e2
      },
      "ResponseBody": []
    },
    {
<<<<<<< HEAD
      "RequestUri": "https://seanstagehierarchical.blob.core.windows.net/test-filesystem-a3017f33-debf-404a-0c32-07fbaabdd18f/test-file-1fceb77e-6998-01c6-1417-13ce5118c046?comp=lease",
      "RequestMethod": "PUT",
      "RequestHeaders": {
        "Authorization": "Sanitized",
        "traceparent": "00-fb3c8abd7813754f89e663c63344e8a1-ff329105251e2a49-00",
        "User-Agent": [
          "azsdk-net-Storage.Files.DataLake/12.0.0-dev.20200305.1",
          "(.NET Core 4.6.28325.01; Microsoft Windows 10.0.18363 )"
        ],
        "x-ms-client-request-id": "f2466bc7-d9e7-6145-a181-0d07db4731ee",
        "x-ms-date": "Thu, 05 Mar 2020 22:19:46 GMT",
=======
      "RequestUri": "http://seannsecanary.blob.core.windows.net/test-filesystem-a3017f33-debf-404a-0c32-07fbaabdd18f/test-file-1fceb77e-6998-01c6-1417-13ce5118c046?comp=lease",
      "RequestMethod": "PUT",
      "RequestHeaders": {
        "Authorization": "Sanitized",
        "traceparent": "00-67e27ef4c36b0048b569bd28504c8a88-5e403cf6c3fd6a46-00",
        "User-Agent": [
          "azsdk-net-Storage.Files.DataLake/12.1.0-dev.20200403.1",
          "(.NET Core 4.6.28325.01; Microsoft Windows 10.0.18362 )"
        ],
        "x-ms-client-request-id": "f2466bc7-d9e7-6145-a181-0d07db4731ee",
        "x-ms-date": "Fri, 03 Apr 2020 21:01:43 GMT",
>>>>>>> 32e373e2
        "x-ms-lease-action": "acquire",
        "x-ms-lease-duration": "15",
        "x-ms-proposed-lease-id": "4576f058-231d-d068-4c30-ea82023105a3",
        "x-ms-return-client-request-id": "true",
<<<<<<< HEAD
        "x-ms-version": "2019-10-10"
=======
        "x-ms-version": "2019-12-12"
>>>>>>> 32e373e2
      },
      "RequestBody": null,
      "StatusCode": 201,
      "ResponseHeaders": {
        "Content-Length": "0",
<<<<<<< HEAD
        "Date": "Thu, 05 Mar 2020 22:19:46 GMT",
        "ETag": "\u00220x8D7C153501428EE\u0022",
        "Last-Modified": "Thu, 05 Mar 2020 22:19:46 GMT",
=======
        "Date": "Fri, 03 Apr 2020 21:01:42 GMT",
        "ETag": "\u00220x8D7D81235D537A4\u0022",
        "Last-Modified": "Fri, 03 Apr 2020 21:01:42 GMT",
>>>>>>> 32e373e2
        "Server": [
          "Windows-Azure-Blob/1.0",
          "Microsoft-HTTPAPI/2.0"
        ],
        "x-ms-client-request-id": "f2466bc7-d9e7-6145-a181-0d07db4731ee",
        "x-ms-lease-id": "4576f058-231d-d068-4c30-ea82023105a3",
<<<<<<< HEAD
        "x-ms-request-id": "9d99d12d-f01e-0002-563c-f32c83000000",
        "x-ms-version": "2019-10-10"
=======
        "x-ms-request-id": "96223fb5-f01e-0012-45fb-093670000000",
        "x-ms-version": "2019-12-12"
>>>>>>> 32e373e2
      },
      "ResponseBody": []
    },
    {
<<<<<<< HEAD
      "RequestUri": "https://seanstagehierarchical.blob.core.windows.net/test-filesystem-a3017f33-debf-404a-0c32-07fbaabdd18f/test-file-1fceb77e-6998-01c6-1417-13ce5118c046?comp=lease",
      "RequestMethod": "PUT",
      "RequestHeaders": {
        "Authorization": "Sanitized",
        "If-Modified-Since": "Fri, 06 Mar 2020 22:19:46 GMT",
        "traceparent": "00-e9b04cad426e3447976f175e0d15fd9c-b22e859a9a20e94e-00",
        "User-Agent": [
          "azsdk-net-Storage.Files.DataLake/12.0.0-dev.20200305.1",
          "(.NET Core 4.6.28325.01; Microsoft Windows 10.0.18363 )"
        ],
        "x-ms-client-request-id": "325aabda-c417-4650-77db-6978fef9b985",
        "x-ms-date": "Thu, 05 Mar 2020 22:19:46 GMT",
=======
      "RequestUri": "http://seannsecanary.blob.core.windows.net/test-filesystem-a3017f33-debf-404a-0c32-07fbaabdd18f/test-file-1fceb77e-6998-01c6-1417-13ce5118c046?comp=lease",
      "RequestMethod": "PUT",
      "RequestHeaders": {
        "Authorization": "Sanitized",
        "If-Modified-Since": "Sat, 04 Apr 2020 21:01:43 GMT",
        "traceparent": "00-484505a575ef2e4da5b73db648481587-c9beb75e4acadc47-00",
        "User-Agent": [
          "azsdk-net-Storage.Files.DataLake/12.1.0-dev.20200403.1",
          "(.NET Core 4.6.28325.01; Microsoft Windows 10.0.18362 )"
        ],
        "x-ms-client-request-id": "325aabda-c417-4650-77db-6978fef9b985",
        "x-ms-date": "Fri, 03 Apr 2020 21:01:43 GMT",
>>>>>>> 32e373e2
        "x-ms-lease-action": "change",
        "x-ms-lease-id": "4576f058-231d-d068-4c30-ea82023105a3",
        "x-ms-proposed-lease-id": "1c15f4c6-f765-f54f-3716-47219e5db637",
        "x-ms-return-client-request-id": "true",
<<<<<<< HEAD
        "x-ms-version": "2019-10-10"
=======
        "x-ms-version": "2019-12-12"
>>>>>>> 32e373e2
      },
      "RequestBody": null,
      "StatusCode": 412,
      "ResponseHeaders": {
        "Content-Length": "252",
        "Content-Type": "application/xml",
<<<<<<< HEAD
        "Date": "Thu, 05 Mar 2020 22:19:46 GMT",
=======
        "Date": "Fri, 03 Apr 2020 21:01:42 GMT",
>>>>>>> 32e373e2
        "Server": [
          "Windows-Azure-Blob/1.0",
          "Microsoft-HTTPAPI/2.0"
        ],
        "x-ms-client-request-id": "325aabda-c417-4650-77db-6978fef9b985",
        "x-ms-error-code": "ConditionNotMet",
<<<<<<< HEAD
        "x-ms-request-id": "9d99d130-f01e-0002-593c-f32c83000000",
        "x-ms-version": "2019-10-10"
      },
      "ResponseBody": [
        "\uFEFF\u003C?xml version=\u00221.0\u0022 encoding=\u0022utf-8\u0022?\u003E\u003CError\u003E\u003CCode\u003EConditionNotMet\u003C/Code\u003E\u003CMessage\u003EThe condition specified using HTTP conditional header(s) is not met.\n",
        "RequestId:9d99d130-f01e-0002-593c-f32c83000000\n",
        "Time:2020-03-05T22:19:46.7771381Z\u003C/Message\u003E\u003C/Error\u003E"
      ]
    },
    {
      "RequestUri": "https://seanstagehierarchical.blob.core.windows.net/test-filesystem-a3017f33-debf-404a-0c32-07fbaabdd18f?restype=container",
      "RequestMethod": "DELETE",
      "RequestHeaders": {
        "Authorization": "Sanitized",
        "traceparent": "00-3c3f08a9c9cd9040850649c459fc760d-da05293b53a4444c-00",
        "User-Agent": [
          "azsdk-net-Storage.Files.DataLake/12.0.0-dev.20200305.1",
          "(.NET Core 4.6.28325.01; Microsoft Windows 10.0.18363 )"
        ],
        "x-ms-client-request-id": "302d6e30-feed-b5d6-621b-cd1a9231bbfb",
        "x-ms-date": "Thu, 05 Mar 2020 22:19:46 GMT",
        "x-ms-return-client-request-id": "true",
        "x-ms-version": "2019-10-10"
=======
        "x-ms-request-id": "96223fbd-f01e-0012-4cfb-093670000000",
        "x-ms-version": "2019-12-12"
      },
      "ResponseBody": [
        "\uFEFF\u003C?xml version=\u00221.0\u0022 encoding=\u0022utf-8\u0022?\u003E\u003CError\u003E\u003CCode\u003EConditionNotMet\u003C/Code\u003E\u003CMessage\u003EThe condition specified using HTTP conditional header(s) is not met.\n",
        "RequestId:96223fbd-f01e-0012-4cfb-093670000000\n",
        "Time:2020-04-03T21:01:42.2118080Z\u003C/Message\u003E\u003C/Error\u003E"
      ]
    },
    {
      "RequestUri": "http://seannsecanary.blob.core.windows.net/test-filesystem-a3017f33-debf-404a-0c32-07fbaabdd18f?restype=container",
      "RequestMethod": "DELETE",
      "RequestHeaders": {
        "Authorization": "Sanitized",
        "traceparent": "00-c3d5093e21a0b246a4a669c2d3a08cf8-b565d514d6884f49-00",
        "User-Agent": [
          "azsdk-net-Storage.Files.DataLake/12.1.0-dev.20200403.1",
          "(.NET Core 4.6.28325.01; Microsoft Windows 10.0.18362 )"
        ],
        "x-ms-client-request-id": "302d6e30-feed-b5d6-621b-cd1a9231bbfb",
        "x-ms-date": "Fri, 03 Apr 2020 21:01:43 GMT",
        "x-ms-return-client-request-id": "true",
        "x-ms-version": "2019-12-12"
>>>>>>> 32e373e2
      },
      "RequestBody": null,
      "StatusCode": 202,
      "ResponseHeaders": {
        "Content-Length": "0",
<<<<<<< HEAD
        "Date": "Thu, 05 Mar 2020 22:19:46 GMT",
=======
        "Date": "Fri, 03 Apr 2020 21:01:42 GMT",
>>>>>>> 32e373e2
        "Server": [
          "Windows-Azure-Blob/1.0",
          "Microsoft-HTTPAPI/2.0"
        ],
        "x-ms-client-request-id": "302d6e30-feed-b5d6-621b-cd1a9231bbfb",
<<<<<<< HEAD
        "x-ms-request-id": "9d99d136-f01e-0002-5d3c-f32c83000000",
        "x-ms-version": "2019-10-10"
=======
        "x-ms-request-id": "96223fcb-f01e-0012-58fb-093670000000",
        "x-ms-version": "2019-12-12"
>>>>>>> 32e373e2
      },
      "ResponseBody": []
    },
    {
<<<<<<< HEAD
      "RequestUri": "https://seanstagehierarchical.blob.core.windows.net/test-filesystem-eccfc9c6-5d3c-e466-038d-708bc6e8bbb4?restype=container",
      "RequestMethod": "PUT",
      "RequestHeaders": {
        "Authorization": "Sanitized",
        "traceparent": "00-e39eadaf98420d4abfbb17c1252339dd-72eaf9ecadc79045-00",
        "User-Agent": [
          "azsdk-net-Storage.Files.DataLake/12.0.0-dev.20200305.1",
          "(.NET Core 4.6.28325.01; Microsoft Windows 10.0.18363 )"
        ],
        "x-ms-blob-public-access": "container",
        "x-ms-client-request-id": "c0a103d0-f9f3-d2db-0848-2c5f8d4aef79",
        "x-ms-date": "Thu, 05 Mar 2020 22:19:46 GMT",
        "x-ms-return-client-request-id": "true",
        "x-ms-version": "2019-10-10"
=======
      "RequestUri": "http://seannsecanary.blob.core.windows.net/test-filesystem-eccfc9c6-5d3c-e466-038d-708bc6e8bbb4?restype=container",
      "RequestMethod": "PUT",
      "RequestHeaders": {
        "Authorization": "Sanitized",
        "traceparent": "00-d4efba924c243147974105cd01283bc9-5d9f80f5c62da54d-00",
        "User-Agent": [
          "azsdk-net-Storage.Files.DataLake/12.1.0-dev.20200403.1",
          "(.NET Core 4.6.28325.01; Microsoft Windows 10.0.18362 )"
        ],
        "x-ms-blob-public-access": "container",
        "x-ms-client-request-id": "c0a103d0-f9f3-d2db-0848-2c5f8d4aef79",
        "x-ms-date": "Fri, 03 Apr 2020 21:01:43 GMT",
        "x-ms-return-client-request-id": "true",
        "x-ms-version": "2019-12-12"
>>>>>>> 32e373e2
      },
      "RequestBody": null,
      "StatusCode": 201,
      "ResponseHeaders": {
        "Content-Length": "0",
<<<<<<< HEAD
        "Date": "Thu, 05 Mar 2020 22:19:46 GMT",
        "ETag": "\u00220x8D7C15350667F22\u0022",
        "Last-Modified": "Thu, 05 Mar 2020 22:19:47 GMT",
=======
        "Date": "Fri, 03 Apr 2020 21:01:42 GMT",
        "ETag": "\u00220x8D7D812360A227E\u0022",
        "Last-Modified": "Fri, 03 Apr 2020 21:01:42 GMT",
>>>>>>> 32e373e2
        "Server": [
          "Windows-Azure-Blob/1.0",
          "Microsoft-HTTPAPI/2.0"
        ],
        "x-ms-client-request-id": "c0a103d0-f9f3-d2db-0848-2c5f8d4aef79",
<<<<<<< HEAD
        "x-ms-request-id": "728c6150-801e-0018-0e3c-f34d5c000000",
        "x-ms-version": "2019-10-10"
=======
        "x-ms-request-id": "96223fd7-f01e-0012-62fb-093670000000",
        "x-ms-version": "2019-12-12"
>>>>>>> 32e373e2
      },
      "ResponseBody": []
    },
    {
<<<<<<< HEAD
      "RequestUri": "https://seanstagehierarchical.dfs.core.windows.net/test-filesystem-eccfc9c6-5d3c-e466-038d-708bc6e8bbb4/test-file-40251960-2be9-3d2f-311c-34a5cd4abb76?resource=file",
      "RequestMethod": "PUT",
      "RequestHeaders": {
        "Authorization": "Sanitized",
        "traceparent": "00-ce1589857c7c514e8a73c720e7baa579-a42ad31cbd27df4f-00",
        "User-Agent": [
          "azsdk-net-Storage.Files.DataLake/12.0.0-dev.20200305.1",
          "(.NET Core 4.6.28325.01; Microsoft Windows 10.0.18363 )"
        ],
        "x-ms-client-request-id": "0fbc16a7-f967-a4a7-d363-8fd7c43605be",
        "x-ms-date": "Thu, 05 Mar 2020 22:19:47 GMT",
        "x-ms-return-client-request-id": "true",
        "x-ms-version": "2019-10-10"
=======
      "RequestUri": "http://seannsecanary.dfs.core.windows.net/test-filesystem-eccfc9c6-5d3c-e466-038d-708bc6e8bbb4/test-file-40251960-2be9-3d2f-311c-34a5cd4abb76?resource=file",
      "RequestMethod": "PUT",
      "RequestHeaders": {
        "Authorization": "Sanitized",
        "traceparent": "00-e593518e1218e049941dabf4f4328165-4e7e77f96a52074f-00",
        "User-Agent": [
          "azsdk-net-Storage.Files.DataLake/12.1.0-dev.20200403.1",
          "(.NET Core 4.6.28325.01; Microsoft Windows 10.0.18362 )"
        ],
        "x-ms-client-request-id": "0fbc16a7-f967-a4a7-d363-8fd7c43605be",
        "x-ms-date": "Fri, 03 Apr 2020 21:01:43 GMT",
        "x-ms-return-client-request-id": "true",
        "x-ms-version": "2019-12-12"
>>>>>>> 32e373e2
      },
      "RequestBody": null,
      "StatusCode": 201,
      "ResponseHeaders": {
        "Content-Length": "0",
<<<<<<< HEAD
        "Date": "Thu, 05 Mar 2020 22:19:47 GMT",
        "ETag": "\u00220x8D7C1535097ECF6\u0022",
        "Last-Modified": "Thu, 05 Mar 2020 22:19:47 GMT",
=======
        "Date": "Fri, 03 Apr 2020 21:01:42 GMT",
        "ETag": "\u00220x8D7D8123618EEB9\u0022",
        "Last-Modified": "Fri, 03 Apr 2020 21:01:42 GMT",
>>>>>>> 32e373e2
        "Server": [
          "Windows-Azure-HDFS/1.0",
          "Microsoft-HTTPAPI/2.0"
        ],
        "x-ms-client-request-id": "0fbc16a7-f967-a4a7-d363-8fd7c43605be",
<<<<<<< HEAD
        "x-ms-request-id": "9ce3a63e-a01f-001f-513c-f3213f000000",
        "x-ms-version": "2019-10-10"
=======
        "x-ms-request-id": "fa44015f-201f-0097-3afb-091bad000000",
        "x-ms-version": "2019-12-12"
>>>>>>> 32e373e2
      },
      "ResponseBody": []
    },
    {
<<<<<<< HEAD
      "RequestUri": "https://seanstagehierarchical.blob.core.windows.net/test-filesystem-eccfc9c6-5d3c-e466-038d-708bc6e8bbb4/test-file-40251960-2be9-3d2f-311c-34a5cd4abb76?comp=lease",
      "RequestMethod": "PUT",
      "RequestHeaders": {
        "Authorization": "Sanitized",
        "traceparent": "00-6ee2351c13d4aa4486fec8df0b04f223-405cd7fc8ae16147-00",
        "User-Agent": [
          "azsdk-net-Storage.Files.DataLake/12.0.0-dev.20200305.1",
          "(.NET Core 4.6.28325.01; Microsoft Windows 10.0.18363 )"
        ],
        "x-ms-client-request-id": "fde09781-4e38-e030-a7b0-75773d4ff96f",
        "x-ms-date": "Thu, 05 Mar 2020 22:19:47 GMT",
=======
      "RequestUri": "http://seannsecanary.blob.core.windows.net/test-filesystem-eccfc9c6-5d3c-e466-038d-708bc6e8bbb4/test-file-40251960-2be9-3d2f-311c-34a5cd4abb76?comp=lease",
      "RequestMethod": "PUT",
      "RequestHeaders": {
        "Authorization": "Sanitized",
        "traceparent": "00-7f40e35ace6ac348ada7fea008997493-bf6af3c32440654c-00",
        "User-Agent": [
          "azsdk-net-Storage.Files.DataLake/12.1.0-dev.20200403.1",
          "(.NET Core 4.6.28325.01; Microsoft Windows 10.0.18362 )"
        ],
        "x-ms-client-request-id": "fde09781-4e38-e030-a7b0-75773d4ff96f",
        "x-ms-date": "Fri, 03 Apr 2020 21:01:44 GMT",
>>>>>>> 32e373e2
        "x-ms-lease-action": "acquire",
        "x-ms-lease-duration": "15",
        "x-ms-proposed-lease-id": "ad0bb68d-2c8e-6533-582a-cb73a4ace1f7",
        "x-ms-return-client-request-id": "true",
<<<<<<< HEAD
        "x-ms-version": "2019-10-10"
=======
        "x-ms-version": "2019-12-12"
>>>>>>> 32e373e2
      },
      "RequestBody": null,
      "StatusCode": 201,
      "ResponseHeaders": {
        "Content-Length": "0",
<<<<<<< HEAD
        "Date": "Thu, 05 Mar 2020 22:19:47 GMT",
        "ETag": "\u00220x8D7C1535097ECF6\u0022",
        "Last-Modified": "Thu, 05 Mar 2020 22:19:47 GMT",
=======
        "Date": "Fri, 03 Apr 2020 21:01:42 GMT",
        "ETag": "\u00220x8D7D8123618EEB9\u0022",
        "Last-Modified": "Fri, 03 Apr 2020 21:01:42 GMT",
>>>>>>> 32e373e2
        "Server": [
          "Windows-Azure-Blob/1.0",
          "Microsoft-HTTPAPI/2.0"
        ],
        "x-ms-client-request-id": "fde09781-4e38-e030-a7b0-75773d4ff96f",
        "x-ms-lease-id": "ad0bb68d-2c8e-6533-582a-cb73a4ace1f7",
<<<<<<< HEAD
        "x-ms-request-id": "728c6163-801e-0018-1d3c-f34d5c000000",
        "x-ms-version": "2019-10-10"
=======
        "x-ms-request-id": "96223fe5-f01e-0012-6ffb-093670000000",
        "x-ms-version": "2019-12-12"
>>>>>>> 32e373e2
      },
      "ResponseBody": []
    },
    {
<<<<<<< HEAD
      "RequestUri": "https://seanstagehierarchical.blob.core.windows.net/test-filesystem-eccfc9c6-5d3c-e466-038d-708bc6e8bbb4/test-file-40251960-2be9-3d2f-311c-34a5cd4abb76?comp=lease",
      "RequestMethod": "PUT",
      "RequestHeaders": {
        "Authorization": "Sanitized",
        "If-Unmodified-Since": "Wed, 04 Mar 2020 22:19:46 GMT",
        "traceparent": "00-a223af7f78ec8d40a4436e5f1b6e87b9-4e8f7632c8291342-00",
        "User-Agent": [
          "azsdk-net-Storage.Files.DataLake/12.0.0-dev.20200305.1",
          "(.NET Core 4.6.28325.01; Microsoft Windows 10.0.18363 )"
        ],
        "x-ms-client-request-id": "d361c717-3909-2107-9814-fe7d02663e93",
        "x-ms-date": "Thu, 05 Mar 2020 22:19:47 GMT",
=======
      "RequestUri": "http://seannsecanary.blob.core.windows.net/test-filesystem-eccfc9c6-5d3c-e466-038d-708bc6e8bbb4/test-file-40251960-2be9-3d2f-311c-34a5cd4abb76?comp=lease",
      "RequestMethod": "PUT",
      "RequestHeaders": {
        "Authorization": "Sanitized",
        "If-Unmodified-Since": "Thu, 02 Apr 2020 21:01:43 GMT",
        "traceparent": "00-cf6d4dea74ccca4490c909229b539f55-e2243fbb12f49248-00",
        "User-Agent": [
          "azsdk-net-Storage.Files.DataLake/12.1.0-dev.20200403.1",
          "(.NET Core 4.6.28325.01; Microsoft Windows 10.0.18362 )"
        ],
        "x-ms-client-request-id": "d361c717-3909-2107-9814-fe7d02663e93",
        "x-ms-date": "Fri, 03 Apr 2020 21:01:44 GMT",
>>>>>>> 32e373e2
        "x-ms-lease-action": "change",
        "x-ms-lease-id": "ad0bb68d-2c8e-6533-582a-cb73a4ace1f7",
        "x-ms-proposed-lease-id": "b7fdc7f6-ac8e-5a0e-3817-efe36be9363f",
        "x-ms-return-client-request-id": "true",
<<<<<<< HEAD
        "x-ms-version": "2019-10-10"
=======
        "x-ms-version": "2019-12-12"
>>>>>>> 32e373e2
      },
      "RequestBody": null,
      "StatusCode": 412,
      "ResponseHeaders": {
        "Content-Length": "252",
        "Content-Type": "application/xml",
<<<<<<< HEAD
        "Date": "Thu, 05 Mar 2020 22:19:47 GMT",
=======
        "Date": "Fri, 03 Apr 2020 21:01:42 GMT",
>>>>>>> 32e373e2
        "Server": [
          "Windows-Azure-Blob/1.0",
          "Microsoft-HTTPAPI/2.0"
        ],
        "x-ms-client-request-id": "d361c717-3909-2107-9814-fe7d02663e93",
        "x-ms-error-code": "ConditionNotMet",
<<<<<<< HEAD
        "x-ms-request-id": "728c6167-801e-0018-213c-f34d5c000000",
        "x-ms-version": "2019-10-10"
      },
      "ResponseBody": [
        "\uFEFF\u003C?xml version=\u00221.0\u0022 encoding=\u0022utf-8\u0022?\u003E\u003CError\u003E\u003CCode\u003EConditionNotMet\u003C/Code\u003E\u003CMessage\u003EThe condition specified using HTTP conditional header(s) is not met.\n",
        "RequestId:728c6167-801e-0018-213c-f34d5c000000\n",
        "Time:2020-03-05T22:19:47.6394938Z\u003C/Message\u003E\u003C/Error\u003E"
      ]
    },
    {
      "RequestUri": "https://seanstagehierarchical.blob.core.windows.net/test-filesystem-eccfc9c6-5d3c-e466-038d-708bc6e8bbb4?restype=container",
      "RequestMethod": "DELETE",
      "RequestHeaders": {
        "Authorization": "Sanitized",
        "traceparent": "00-6cf995317b39254283b5275d66acced3-dd90fe72696f3f43-00",
        "User-Agent": [
          "azsdk-net-Storage.Files.DataLake/12.0.0-dev.20200305.1",
          "(.NET Core 4.6.28325.01; Microsoft Windows 10.0.18363 )"
        ],
        "x-ms-client-request-id": "75607184-25ed-ba66-84e1-43a13e4c7c82",
        "x-ms-date": "Thu, 05 Mar 2020 22:19:47 GMT",
        "x-ms-return-client-request-id": "true",
        "x-ms-version": "2019-10-10"
=======
        "x-ms-request-id": "96223fe7-f01e-0012-71fb-093670000000",
        "x-ms-version": "2019-12-12"
      },
      "ResponseBody": [
        "\uFEFF\u003C?xml version=\u00221.0\u0022 encoding=\u0022utf-8\u0022?\u003E\u003CError\u003E\u003CCode\u003EConditionNotMet\u003C/Code\u003E\u003CMessage\u003EThe condition specified using HTTP conditional header(s) is not met.\n",
        "RequestId:96223fe7-f01e-0012-71fb-093670000000\n",
        "Time:2020-04-03T21:01:42.6491210Z\u003C/Message\u003E\u003C/Error\u003E"
      ]
    },
    {
      "RequestUri": "http://seannsecanary.blob.core.windows.net/test-filesystem-eccfc9c6-5d3c-e466-038d-708bc6e8bbb4?restype=container",
      "RequestMethod": "DELETE",
      "RequestHeaders": {
        "Authorization": "Sanitized",
        "traceparent": "00-7361a149f17fba40a4555ec8e21fb52e-eb36f8877fea564a-00",
        "User-Agent": [
          "azsdk-net-Storage.Files.DataLake/12.1.0-dev.20200403.1",
          "(.NET Core 4.6.28325.01; Microsoft Windows 10.0.18362 )"
        ],
        "x-ms-client-request-id": "75607184-25ed-ba66-84e1-43a13e4c7c82",
        "x-ms-date": "Fri, 03 Apr 2020 21:01:44 GMT",
        "x-ms-return-client-request-id": "true",
        "x-ms-version": "2019-12-12"
>>>>>>> 32e373e2
      },
      "RequestBody": null,
      "StatusCode": 202,
      "ResponseHeaders": {
        "Content-Length": "0",
<<<<<<< HEAD
        "Date": "Thu, 05 Mar 2020 22:19:47 GMT",
=======
        "Date": "Fri, 03 Apr 2020 21:01:42 GMT",
>>>>>>> 32e373e2
        "Server": [
          "Windows-Azure-Blob/1.0",
          "Microsoft-HTTPAPI/2.0"
        ],
        "x-ms-client-request-id": "75607184-25ed-ba66-84e1-43a13e4c7c82",
<<<<<<< HEAD
        "x-ms-request-id": "728c616e-801e-0018-273c-f34d5c000000",
        "x-ms-version": "2019-10-10"
=======
        "x-ms-request-id": "96223ff4-f01e-0012-7cfb-093670000000",
        "x-ms-version": "2019-12-12"
>>>>>>> 32e373e2
      },
      "ResponseBody": []
    },
    {
<<<<<<< HEAD
      "RequestUri": "https://seanstagehierarchical.blob.core.windows.net/test-filesystem-afd93f44-8a87-f3d3-561c-06a72552a79e?restype=container",
      "RequestMethod": "PUT",
      "RequestHeaders": {
        "Authorization": "Sanitized",
        "traceparent": "00-56b94d8409ad2b4a88cfbc6ed4ea1f74-902328ec2c379446-00",
        "User-Agent": [
          "azsdk-net-Storage.Files.DataLake/12.0.0-dev.20200305.1",
          "(.NET Core 4.6.28325.01; Microsoft Windows 10.0.18363 )"
        ],
        "x-ms-blob-public-access": "container",
        "x-ms-client-request-id": "3b7091e4-3b1f-fa4f-9d6d-1ed11fbe9531",
        "x-ms-date": "Thu, 05 Mar 2020 22:19:47 GMT",
        "x-ms-return-client-request-id": "true",
        "x-ms-version": "2019-10-10"
=======
      "RequestUri": "http://seannsecanary.blob.core.windows.net/test-filesystem-afd93f44-8a87-f3d3-561c-06a72552a79e?restype=container",
      "RequestMethod": "PUT",
      "RequestHeaders": {
        "Authorization": "Sanitized",
        "traceparent": "00-f01bacaf83c5c741bcaf5c669f5d437e-96e7a11cf54b4d48-00",
        "User-Agent": [
          "azsdk-net-Storage.Files.DataLake/12.1.0-dev.20200403.1",
          "(.NET Core 4.6.28325.01; Microsoft Windows 10.0.18362 )"
        ],
        "x-ms-blob-public-access": "container",
        "x-ms-client-request-id": "3b7091e4-3b1f-fa4f-9d6d-1ed11fbe9531",
        "x-ms-date": "Fri, 03 Apr 2020 21:01:44 GMT",
        "x-ms-return-client-request-id": "true",
        "x-ms-version": "2019-12-12"
>>>>>>> 32e373e2
      },
      "RequestBody": null,
      "StatusCode": 201,
      "ResponseHeaders": {
        "Content-Length": "0",
<<<<<<< HEAD
        "Date": "Thu, 05 Mar 2020 22:19:47 GMT",
        "ETag": "\u00220x8D7C15350EDB0BF\u0022",
        "Last-Modified": "Thu, 05 Mar 2020 22:19:48 GMT",
=======
        "Date": "Fri, 03 Apr 2020 21:01:42 GMT",
        "ETag": "\u00220x8D7D81236531FBE\u0022",
        "Last-Modified": "Fri, 03 Apr 2020 21:01:42 GMT",
>>>>>>> 32e373e2
        "Server": [
          "Windows-Azure-Blob/1.0",
          "Microsoft-HTTPAPI/2.0"
        ],
        "x-ms-client-request-id": "3b7091e4-3b1f-fa4f-9d6d-1ed11fbe9531",
<<<<<<< HEAD
        "x-ms-request-id": "589c2988-e01e-0021-093c-f3b640000000",
        "x-ms-version": "2019-10-10"
=======
        "x-ms-request-id": "96223ffd-f01e-0012-04fb-093670000000",
        "x-ms-version": "2019-12-12"
>>>>>>> 32e373e2
      },
      "ResponseBody": []
    },
    {
<<<<<<< HEAD
      "RequestUri": "https://seanstagehierarchical.dfs.core.windows.net/test-filesystem-afd93f44-8a87-f3d3-561c-06a72552a79e/test-file-1678a43a-eb54-7c7b-99a2-cef86c851287?resource=file",
      "RequestMethod": "PUT",
      "RequestHeaders": {
        "Authorization": "Sanitized",
        "traceparent": "00-cdc5052c71049c46b22035fc9a0bfaae-ff3310d56673bd42-00",
        "User-Agent": [
          "azsdk-net-Storage.Files.DataLake/12.0.0-dev.20200305.1",
          "(.NET Core 4.6.28325.01; Microsoft Windows 10.0.18363 )"
        ],
        "x-ms-client-request-id": "3b13ecf9-f057-f92c-16f4-a17c6c578e18",
        "x-ms-date": "Thu, 05 Mar 2020 22:19:48 GMT",
        "x-ms-return-client-request-id": "true",
        "x-ms-version": "2019-10-10"
=======
      "RequestUri": "http://seannsecanary.dfs.core.windows.net/test-filesystem-afd93f44-8a87-f3d3-561c-06a72552a79e/test-file-1678a43a-eb54-7c7b-99a2-cef86c851287?resource=file",
      "RequestMethod": "PUT",
      "RequestHeaders": {
        "Authorization": "Sanitized",
        "traceparent": "00-e1eaa60091eefd48bfa80a0a07493727-b7e1c793d07e1f4c-00",
        "User-Agent": [
          "azsdk-net-Storage.Files.DataLake/12.1.0-dev.20200403.1",
          "(.NET Core 4.6.28325.01; Microsoft Windows 10.0.18362 )"
        ],
        "x-ms-client-request-id": "3b13ecf9-f057-f92c-16f4-a17c6c578e18",
        "x-ms-date": "Fri, 03 Apr 2020 21:01:44 GMT",
        "x-ms-return-client-request-id": "true",
        "x-ms-version": "2019-12-12"
>>>>>>> 32e373e2
      },
      "RequestBody": null,
      "StatusCode": 201,
      "ResponseHeaders": {
        "Content-Length": "0",
<<<<<<< HEAD
        "Date": "Thu, 05 Mar 2020 22:19:48 GMT",
        "ETag": "\u00220x8D7C15351237F7D\u0022",
        "Last-Modified": "Thu, 05 Mar 2020 22:19:48 GMT",
=======
        "Date": "Fri, 03 Apr 2020 21:01:42 GMT",
        "ETag": "\u00220x8D7D81236621CE0\u0022",
        "Last-Modified": "Fri, 03 Apr 2020 21:01:42 GMT",
>>>>>>> 32e373e2
        "Server": [
          "Windows-Azure-HDFS/1.0",
          "Microsoft-HTTPAPI/2.0"
        ],
        "x-ms-client-request-id": "3b13ecf9-f057-f92c-16f4-a17c6c578e18",
<<<<<<< HEAD
        "x-ms-request-id": "4d3b97a4-201f-002e-223c-f3c02c000000",
        "x-ms-version": "2019-10-10"
=======
        "x-ms-request-id": "fa440161-201f-0097-3bfb-091bad000000",
        "x-ms-version": "2019-12-12"
>>>>>>> 32e373e2
      },
      "ResponseBody": []
    },
    {
<<<<<<< HEAD
      "RequestUri": "https://seanstagehierarchical.blob.core.windows.net/test-filesystem-afd93f44-8a87-f3d3-561c-06a72552a79e/test-file-1678a43a-eb54-7c7b-99a2-cef86c851287?comp=lease",
      "RequestMethod": "PUT",
      "RequestHeaders": {
        "Authorization": "Sanitized",
        "traceparent": "00-4bd21dd90f790b44ab12eff4ede0e1d3-048d00a44257a748-00",
        "User-Agent": [
          "azsdk-net-Storage.Files.DataLake/12.0.0-dev.20200305.1",
          "(.NET Core 4.6.28325.01; Microsoft Windows 10.0.18363 )"
        ],
        "x-ms-client-request-id": "bff2dd21-0e58-83a7-6797-403184610422",
        "x-ms-date": "Thu, 05 Mar 2020 22:19:48 GMT",
=======
      "RequestUri": "http://seannsecanary.blob.core.windows.net/test-filesystem-afd93f44-8a87-f3d3-561c-06a72552a79e/test-file-1678a43a-eb54-7c7b-99a2-cef86c851287?comp=lease",
      "RequestMethod": "PUT",
      "RequestHeaders": {
        "Authorization": "Sanitized",
        "traceparent": "00-b4b54cb11b072849a062e5c76f095d6a-119be3470c5c664b-00",
        "User-Agent": [
          "azsdk-net-Storage.Files.DataLake/12.1.0-dev.20200403.1",
          "(.NET Core 4.6.28325.01; Microsoft Windows 10.0.18362 )"
        ],
        "x-ms-client-request-id": "bff2dd21-0e58-83a7-6797-403184610422",
        "x-ms-date": "Fri, 03 Apr 2020 21:01:44 GMT",
>>>>>>> 32e373e2
        "x-ms-lease-action": "acquire",
        "x-ms-lease-duration": "15",
        "x-ms-proposed-lease-id": "99bc975a-01fb-ce4f-258a-3e55f8e2d2c4",
        "x-ms-return-client-request-id": "true",
<<<<<<< HEAD
        "x-ms-version": "2019-10-10"
=======
        "x-ms-version": "2019-12-12"
>>>>>>> 32e373e2
      },
      "RequestBody": null,
      "StatusCode": 201,
      "ResponseHeaders": {
        "Content-Length": "0",
<<<<<<< HEAD
        "Date": "Thu, 05 Mar 2020 22:19:48 GMT",
        "ETag": "\u00220x8D7C15351237F7D\u0022",
        "Last-Modified": "Thu, 05 Mar 2020 22:19:48 GMT",
=======
        "Date": "Fri, 03 Apr 2020 21:01:42 GMT",
        "ETag": "\u00220x8D7D81236621CE0\u0022",
        "Last-Modified": "Fri, 03 Apr 2020 21:01:42 GMT",
>>>>>>> 32e373e2
        "Server": [
          "Windows-Azure-Blob/1.0",
          "Microsoft-HTTPAPI/2.0"
        ],
        "x-ms-client-request-id": "bff2dd21-0e58-83a7-6797-403184610422",
        "x-ms-lease-id": "99bc975a-01fb-ce4f-258a-3e55f8e2d2c4",
<<<<<<< HEAD
        "x-ms-request-id": "589c2992-e01e-0021-0e3c-f3b640000000",
        "x-ms-version": "2019-10-10"
=======
        "x-ms-request-id": "96224013-f01e-0012-16fb-093670000000",
        "x-ms-version": "2019-12-12"
>>>>>>> 32e373e2
      },
      "ResponseBody": []
    },
    {
<<<<<<< HEAD
      "RequestUri": "https://seanstagehierarchical.blob.core.windows.net/test-filesystem-afd93f44-8a87-f3d3-561c-06a72552a79e/test-file-1678a43a-eb54-7c7b-99a2-cef86c851287?comp=lease",
=======
      "RequestUri": "http://seannsecanary.blob.core.windows.net/test-filesystem-afd93f44-8a87-f3d3-561c-06a72552a79e/test-file-1678a43a-eb54-7c7b-99a2-cef86c851287?comp=lease",
>>>>>>> 32e373e2
      "RequestMethod": "PUT",
      "RequestHeaders": {
        "Authorization": "Sanitized",
        "If-Match": "\u0022garbage\u0022",
<<<<<<< HEAD
        "traceparent": "00-001eea9852e2644bb38afeae49ae2f6a-be52d79eb12eca4b-00",
        "User-Agent": [
          "azsdk-net-Storage.Files.DataLake/12.0.0-dev.20200305.1",
          "(.NET Core 4.6.28325.01; Microsoft Windows 10.0.18363 )"
        ],
        "x-ms-client-request-id": "edcc49c8-c110-6128-33bb-aa813df5733b",
        "x-ms-date": "Thu, 05 Mar 2020 22:19:48 GMT",
=======
        "traceparent": "00-182daeede9b3b5458a320d0e5a656b31-422a46e9077fb349-00",
        "User-Agent": [
          "azsdk-net-Storage.Files.DataLake/12.1.0-dev.20200403.1",
          "(.NET Core 4.6.28325.01; Microsoft Windows 10.0.18362 )"
        ],
        "x-ms-client-request-id": "edcc49c8-c110-6128-33bb-aa813df5733b",
        "x-ms-date": "Fri, 03 Apr 2020 21:01:44 GMT",
>>>>>>> 32e373e2
        "x-ms-lease-action": "change",
        "x-ms-lease-id": "99bc975a-01fb-ce4f-258a-3e55f8e2d2c4",
        "x-ms-proposed-lease-id": "7ffeac8a-d771-242f-59c9-7dedca028181",
        "x-ms-return-client-request-id": "true",
<<<<<<< HEAD
        "x-ms-version": "2019-10-10"
=======
        "x-ms-version": "2019-12-12"
>>>>>>> 32e373e2
      },
      "RequestBody": null,
      "StatusCode": 412,
      "ResponseHeaders": {
        "Content-Length": "252",
        "Content-Type": "application/xml",
<<<<<<< HEAD
        "Date": "Thu, 05 Mar 2020 22:19:48 GMT",
=======
        "Date": "Fri, 03 Apr 2020 21:01:43 GMT",
>>>>>>> 32e373e2
        "Server": [
          "Windows-Azure-Blob/1.0",
          "Microsoft-HTTPAPI/2.0"
        ],
        "x-ms-client-request-id": "edcc49c8-c110-6128-33bb-aa813df5733b",
        "x-ms-error-code": "ConditionNotMet",
<<<<<<< HEAD
        "x-ms-request-id": "589c2995-e01e-0021-113c-f3b640000000",
        "x-ms-version": "2019-10-10"
      },
      "ResponseBody": [
        "\uFEFF\u003C?xml version=\u00221.0\u0022 encoding=\u0022utf-8\u0022?\u003E\u003CError\u003E\u003CCode\u003EConditionNotMet\u003C/Code\u003E\u003CMessage\u003EThe condition specified using HTTP conditional header(s) is not met.\n",
        "RequestId:589c2995-e01e-0021-113c-f3b640000000\n",
        "Time:2020-03-05T22:19:48.5555256Z\u003C/Message\u003E\u003C/Error\u003E"
      ]
    },
    {
      "RequestUri": "https://seanstagehierarchical.blob.core.windows.net/test-filesystem-afd93f44-8a87-f3d3-561c-06a72552a79e?restype=container",
      "RequestMethod": "DELETE",
      "RequestHeaders": {
        "Authorization": "Sanitized",
        "traceparent": "00-417a6edb1ff2584e8916c283ed0c8a30-ca8b1c59f8de1c45-00",
        "User-Agent": [
          "azsdk-net-Storage.Files.DataLake/12.0.0-dev.20200305.1",
          "(.NET Core 4.6.28325.01; Microsoft Windows 10.0.18363 )"
        ],
        "x-ms-client-request-id": "3a68be25-1795-4712-9483-eae7152acf91",
        "x-ms-date": "Thu, 05 Mar 2020 22:19:48 GMT",
        "x-ms-return-client-request-id": "true",
        "x-ms-version": "2019-10-10"
=======
        "x-ms-request-id": "96224022-f01e-0012-22fb-093670000000",
        "x-ms-version": "2019-12-12"
      },
      "ResponseBody": [
        "\uFEFF\u003C?xml version=\u00221.0\u0022 encoding=\u0022utf-8\u0022?\u003E\u003CError\u003E\u003CCode\u003EConditionNotMet\u003C/Code\u003E\u003CMessage\u003EThe condition specified using HTTP conditional header(s) is not met.\n",
        "RequestId:96224022-f01e-0012-22fb-093670000000\n",
        "Time:2020-04-03T21:01:43.1574853Z\u003C/Message\u003E\u003C/Error\u003E"
      ]
    },
    {
      "RequestUri": "http://seannsecanary.blob.core.windows.net/test-filesystem-afd93f44-8a87-f3d3-561c-06a72552a79e?restype=container",
      "RequestMethod": "DELETE",
      "RequestHeaders": {
        "Authorization": "Sanitized",
        "traceparent": "00-e2707bdfb0ee0349839e394784ec896f-8c2b7f548329944c-00",
        "User-Agent": [
          "azsdk-net-Storage.Files.DataLake/12.1.0-dev.20200403.1",
          "(.NET Core 4.6.28325.01; Microsoft Windows 10.0.18362 )"
        ],
        "x-ms-client-request-id": "3a68be25-1795-4712-9483-eae7152acf91",
        "x-ms-date": "Fri, 03 Apr 2020 21:01:44 GMT",
        "x-ms-return-client-request-id": "true",
        "x-ms-version": "2019-12-12"
>>>>>>> 32e373e2
      },
      "RequestBody": null,
      "StatusCode": 202,
      "ResponseHeaders": {
        "Content-Length": "0",
<<<<<<< HEAD
        "Date": "Thu, 05 Mar 2020 22:19:48 GMT",
=======
        "Date": "Fri, 03 Apr 2020 21:01:43 GMT",
>>>>>>> 32e373e2
        "Server": [
          "Windows-Azure-Blob/1.0",
          "Microsoft-HTTPAPI/2.0"
        ],
        "x-ms-client-request-id": "3a68be25-1795-4712-9483-eae7152acf91",
<<<<<<< HEAD
        "x-ms-request-id": "589c2997-e01e-0021-133c-f3b640000000",
        "x-ms-version": "2019-10-10"
=======
        "x-ms-request-id": "96224027-f01e-0012-26fb-093670000000",
        "x-ms-version": "2019-12-12"
>>>>>>> 32e373e2
      },
      "ResponseBody": []
    },
    {
<<<<<<< HEAD
      "RequestUri": "https://seanstagehierarchical.blob.core.windows.net/test-filesystem-ceeca792-7c9e-e591-b96b-bb2a87d535b8?restype=container",
      "RequestMethod": "PUT",
      "RequestHeaders": {
        "Authorization": "Sanitized",
        "traceparent": "00-77554f035fe83648bc5b0adb67456feb-d4c82bb60248af49-00",
        "User-Agent": [
          "azsdk-net-Storage.Files.DataLake/12.0.0-dev.20200305.1",
          "(.NET Core 4.6.28325.01; Microsoft Windows 10.0.18363 )"
        ],
        "x-ms-blob-public-access": "container",
        "x-ms-client-request-id": "84c0a716-f38e-a966-2c82-81295ce7c0be",
        "x-ms-date": "Thu, 05 Mar 2020 22:19:48 GMT",
        "x-ms-return-client-request-id": "true",
        "x-ms-version": "2019-10-10"
=======
      "RequestUri": "http://seannsecanary.blob.core.windows.net/test-filesystem-ceeca792-7c9e-e591-b96b-bb2a87d535b8?restype=container",
      "RequestMethod": "PUT",
      "RequestHeaders": {
        "Authorization": "Sanitized",
        "traceparent": "00-c444a2d73fc58e40832a4b71dbcc3d40-b23988d4f10ef349-00",
        "User-Agent": [
          "azsdk-net-Storage.Files.DataLake/12.1.0-dev.20200403.1",
          "(.NET Core 4.6.28325.01; Microsoft Windows 10.0.18362 )"
        ],
        "x-ms-blob-public-access": "container",
        "x-ms-client-request-id": "84c0a716-f38e-a966-2c82-81295ce7c0be",
        "x-ms-date": "Fri, 03 Apr 2020 21:01:44 GMT",
        "x-ms-return-client-request-id": "true",
        "x-ms-version": "2019-12-12"
>>>>>>> 32e373e2
      },
      "RequestBody": null,
      "StatusCode": 201,
      "ResponseHeaders": {
        "Content-Length": "0",
<<<<<<< HEAD
        "Date": "Thu, 05 Mar 2020 22:19:48 GMT",
        "ETag": "\u00220x8D7C15351785475\u0022",
        "Last-Modified": "Thu, 05 Mar 2020 22:19:48 GMT",
=======
        "Date": "Fri, 03 Apr 2020 21:01:43 GMT",
        "ETag": "\u00220x8D7D812369D2EA4\u0022",
        "Last-Modified": "Fri, 03 Apr 2020 21:01:43 GMT",
>>>>>>> 32e373e2
        "Server": [
          "Windows-Azure-Blob/1.0",
          "Microsoft-HTTPAPI/2.0"
        ],
        "x-ms-client-request-id": "84c0a716-f38e-a966-2c82-81295ce7c0be",
<<<<<<< HEAD
        "x-ms-request-id": "9d99d162-f01e-0002-023c-f32c83000000",
        "x-ms-version": "2019-10-10"
=======
        "x-ms-request-id": "9622402d-f01e-0012-2bfb-093670000000",
        "x-ms-version": "2019-12-12"
>>>>>>> 32e373e2
      },
      "ResponseBody": []
    },
    {
<<<<<<< HEAD
      "RequestUri": "https://seanstagehierarchical.dfs.core.windows.net/test-filesystem-ceeca792-7c9e-e591-b96b-bb2a87d535b8/test-file-70ed314e-4fcf-5804-01c3-ec221a24ed10?resource=file",
      "RequestMethod": "PUT",
      "RequestHeaders": {
        "Authorization": "Sanitized",
        "traceparent": "00-e7fc6b6b40c5704daf8268d732dbfd5f-0951aefd5e288a45-00",
        "User-Agent": [
          "azsdk-net-Storage.Files.DataLake/12.0.0-dev.20200305.1",
          "(.NET Core 4.6.28325.01; Microsoft Windows 10.0.18363 )"
        ],
        "x-ms-client-request-id": "c71ea2bc-dabc-c637-a367-83cb06448e07",
        "x-ms-date": "Thu, 05 Mar 2020 22:19:49 GMT",
        "x-ms-return-client-request-id": "true",
        "x-ms-version": "2019-10-10"
=======
      "RequestUri": "http://seannsecanary.dfs.core.windows.net/test-filesystem-ceeca792-7c9e-e591-b96b-bb2a87d535b8/test-file-70ed314e-4fcf-5804-01c3-ec221a24ed10?resource=file",
      "RequestMethod": "PUT",
      "RequestHeaders": {
        "Authorization": "Sanitized",
        "traceparent": "00-55e01ee66b86aa4783394d2c625ba65c-bbac8dc66828084e-00",
        "User-Agent": [
          "azsdk-net-Storage.Files.DataLake/12.1.0-dev.20200403.1",
          "(.NET Core 4.6.28325.01; Microsoft Windows 10.0.18362 )"
        ],
        "x-ms-client-request-id": "c71ea2bc-dabc-c637-a367-83cb06448e07",
        "x-ms-date": "Fri, 03 Apr 2020 21:01:44 GMT",
        "x-ms-return-client-request-id": "true",
        "x-ms-version": "2019-12-12"
>>>>>>> 32e373e2
      },
      "RequestBody": null,
      "StatusCode": 201,
      "ResponseHeaders": {
        "Content-Length": "0",
<<<<<<< HEAD
        "Date": "Thu, 05 Mar 2020 22:19:48 GMT",
        "ETag": "\u00220x8D7C15351AC31AD\u0022",
        "Last-Modified": "Thu, 05 Mar 2020 22:19:49 GMT",
=======
        "Date": "Fri, 03 Apr 2020 21:01:43 GMT",
        "ETag": "\u00220x8D7D81236B25E98\u0022",
        "Last-Modified": "Fri, 03 Apr 2020 21:01:43 GMT",
>>>>>>> 32e373e2
        "Server": [
          "Windows-Azure-HDFS/1.0",
          "Microsoft-HTTPAPI/2.0"
        ],
        "x-ms-client-request-id": "c71ea2bc-dabc-c637-a367-83cb06448e07",
<<<<<<< HEAD
        "x-ms-request-id": "6c255653-a01f-0020-5e3c-f3e99c000000",
        "x-ms-version": "2019-10-10"
=======
        "x-ms-request-id": "fa440162-201f-0097-3cfb-091bad000000",
        "x-ms-version": "2019-12-12"
>>>>>>> 32e373e2
      },
      "ResponseBody": []
    },
    {
<<<<<<< HEAD
      "RequestUri": "https://seanstagehierarchical.blob.core.windows.net/test-filesystem-ceeca792-7c9e-e591-b96b-bb2a87d535b8/test-file-70ed314e-4fcf-5804-01c3-ec221a24ed10",
=======
      "RequestUri": "http://seannsecanary.blob.core.windows.net/test-filesystem-ceeca792-7c9e-e591-b96b-bb2a87d535b8/test-file-70ed314e-4fcf-5804-01c3-ec221a24ed10",
>>>>>>> 32e373e2
      "RequestMethod": "HEAD",
      "RequestHeaders": {
        "Authorization": "Sanitized",
        "User-Agent": [
<<<<<<< HEAD
          "azsdk-net-Storage.Files.DataLake/12.0.0-dev.20200305.1",
          "(.NET Core 4.6.28325.01; Microsoft Windows 10.0.18363 )"
        ],
        "x-ms-client-request-id": "13d4fec6-16de-6f01-1dc3-2a84a4fb6fa6",
        "x-ms-date": "Thu, 05 Mar 2020 22:19:49 GMT",
        "x-ms-return-client-request-id": "true",
        "x-ms-version": "2019-10-10"
=======
          "azsdk-net-Storage.Files.DataLake/12.1.0-dev.20200403.1",
          "(.NET Core 4.6.28325.01; Microsoft Windows 10.0.18362 )"
        ],
        "x-ms-client-request-id": "13d4fec6-16de-6f01-1dc3-2a84a4fb6fa6",
        "x-ms-date": "Fri, 03 Apr 2020 21:01:45 GMT",
        "x-ms-return-client-request-id": "true",
        "x-ms-version": "2019-12-12"
>>>>>>> 32e373e2
      },
      "RequestBody": null,
      "StatusCode": 200,
      "ResponseHeaders": {
        "Accept-Ranges": "bytes",
        "Content-Length": "0",
        "Content-Type": "application/octet-stream",
<<<<<<< HEAD
        "Date": "Thu, 05 Mar 2020 22:19:49 GMT",
        "ETag": "\u00220x8D7C15351AC31AD\u0022",
        "Last-Modified": "Thu, 05 Mar 2020 22:19:49 GMT",
=======
        "Date": "Fri, 03 Apr 2020 21:01:43 GMT",
        "ETag": "\u00220x8D7D81236B25E98\u0022",
        "Last-Modified": "Fri, 03 Apr 2020 21:01:43 GMT",
>>>>>>> 32e373e2
        "Server": [
          "Windows-Azure-Blob/1.0",
          "Microsoft-HTTPAPI/2.0"
        ],
        "x-ms-access-tier": "Hot",
        "x-ms-access-tier-inferred": "true",
        "x-ms-blob-type": "BlockBlob",
        "x-ms-client-request-id": "13d4fec6-16de-6f01-1dc3-2a84a4fb6fa6",
<<<<<<< HEAD
        "x-ms-creation-time": "Thu, 05 Mar 2020 22:19:49 GMT",
        "x-ms-lease-state": "available",
        "x-ms-lease-status": "unlocked",
        "x-ms-request-id": "9d99d16b-f01e-0002-083c-f32c83000000",
        "x-ms-server-encrypted": "true",
        "x-ms-version": "2019-10-10"
=======
        "x-ms-creation-time": "Fri, 03 Apr 2020 21:01:43 GMT",
        "x-ms-lease-state": "available",
        "x-ms-lease-status": "unlocked",
        "x-ms-request-id": "96224041-f01e-0012-3afb-093670000000",
        "x-ms-server-encrypted": "true",
        "x-ms-version": "2019-12-12"
>>>>>>> 32e373e2
      },
      "ResponseBody": []
    },
    {
<<<<<<< HEAD
      "RequestUri": "https://seanstagehierarchical.blob.core.windows.net/test-filesystem-ceeca792-7c9e-e591-b96b-bb2a87d535b8/test-file-70ed314e-4fcf-5804-01c3-ec221a24ed10?comp=lease",
      "RequestMethod": "PUT",
      "RequestHeaders": {
        "Authorization": "Sanitized",
        "traceparent": "00-8cb641139882cc4db3431e6763d5cded-730b0905d4a91844-00",
        "User-Agent": [
          "azsdk-net-Storage.Files.DataLake/12.0.0-dev.20200305.1",
          "(.NET Core 4.6.28325.01; Microsoft Windows 10.0.18363 )"
        ],
        "x-ms-client-request-id": "2fe79484-eb8b-0c1c-4a04-2aaffba237fe",
        "x-ms-date": "Thu, 05 Mar 2020 22:19:49 GMT",
=======
      "RequestUri": "http://seannsecanary.blob.core.windows.net/test-filesystem-ceeca792-7c9e-e591-b96b-bb2a87d535b8/test-file-70ed314e-4fcf-5804-01c3-ec221a24ed10?comp=lease",
      "RequestMethod": "PUT",
      "RequestHeaders": {
        "Authorization": "Sanitized",
        "traceparent": "00-c809dca2b5305843b90ef404a822bdcb-50ede10cc4318045-00",
        "User-Agent": [
          "azsdk-net-Storage.Files.DataLake/12.1.0-dev.20200403.1",
          "(.NET Core 4.6.28325.01; Microsoft Windows 10.0.18362 )"
        ],
        "x-ms-client-request-id": "2fe79484-eb8b-0c1c-4a04-2aaffba237fe",
        "x-ms-date": "Fri, 03 Apr 2020 21:01:45 GMT",
>>>>>>> 32e373e2
        "x-ms-lease-action": "acquire",
        "x-ms-lease-duration": "15",
        "x-ms-proposed-lease-id": "a7097195-e0d2-9ca9-06e6-311dfcfaa084",
        "x-ms-return-client-request-id": "true",
<<<<<<< HEAD
        "x-ms-version": "2019-10-10"
=======
        "x-ms-version": "2019-12-12"
>>>>>>> 32e373e2
      },
      "RequestBody": null,
      "StatusCode": 201,
      "ResponseHeaders": {
        "Content-Length": "0",
<<<<<<< HEAD
        "Date": "Thu, 05 Mar 2020 22:19:49 GMT",
        "ETag": "\u00220x8D7C15351AC31AD\u0022",
        "Last-Modified": "Thu, 05 Mar 2020 22:19:49 GMT",
=======
        "Date": "Fri, 03 Apr 2020 21:01:43 GMT",
        "ETag": "\u00220x8D7D81236B25E98\u0022",
        "Last-Modified": "Fri, 03 Apr 2020 21:01:43 GMT",
>>>>>>> 32e373e2
        "Server": [
          "Windows-Azure-Blob/1.0",
          "Microsoft-HTTPAPI/2.0"
        ],
        "x-ms-client-request-id": "2fe79484-eb8b-0c1c-4a04-2aaffba237fe",
        "x-ms-lease-id": "a7097195-e0d2-9ca9-06e6-311dfcfaa084",
<<<<<<< HEAD
        "x-ms-request-id": "9d99d16d-f01e-0002-0a3c-f32c83000000",
        "x-ms-version": "2019-10-10"
=======
        "x-ms-request-id": "96224049-f01e-0012-40fb-093670000000",
        "x-ms-version": "2019-12-12"
>>>>>>> 32e373e2
      },
      "ResponseBody": []
    },
    {
<<<<<<< HEAD
      "RequestUri": "https://seanstagehierarchical.blob.core.windows.net/test-filesystem-ceeca792-7c9e-e591-b96b-bb2a87d535b8/test-file-70ed314e-4fcf-5804-01c3-ec221a24ed10?comp=lease",
      "RequestMethod": "PUT",
      "RequestHeaders": {
        "Authorization": "Sanitized",
        "If-None-Match": "\u00220x8D7C15351AC31AD\u0022",
        "traceparent": "00-da036b390304fd45a58f00e52880c3ec-4aeb9de290312143-00",
        "User-Agent": [
          "azsdk-net-Storage.Files.DataLake/12.0.0-dev.20200305.1",
          "(.NET Core 4.6.28325.01; Microsoft Windows 10.0.18363 )"
        ],
        "x-ms-client-request-id": "0f00c727-3f13-fb1b-19ec-66812f61d528",
        "x-ms-date": "Thu, 05 Mar 2020 22:19:49 GMT",
=======
      "RequestUri": "http://seannsecanary.blob.core.windows.net/test-filesystem-ceeca792-7c9e-e591-b96b-bb2a87d535b8/test-file-70ed314e-4fcf-5804-01c3-ec221a24ed10?comp=lease",
      "RequestMethod": "PUT",
      "RequestHeaders": {
        "Authorization": "Sanitized",
        "If-None-Match": "\u00220x8D7D81236B25E98\u0022",
        "traceparent": "00-fc982e7b745f9f4783789e89ca6e3cc2-4e0df52da25dee42-00",
        "User-Agent": [
          "azsdk-net-Storage.Files.DataLake/12.1.0-dev.20200403.1",
          "(.NET Core 4.6.28325.01; Microsoft Windows 10.0.18362 )"
        ],
        "x-ms-client-request-id": "0f00c727-3f13-fb1b-19ec-66812f61d528",
        "x-ms-date": "Fri, 03 Apr 2020 21:01:45 GMT",
>>>>>>> 32e373e2
        "x-ms-lease-action": "change",
        "x-ms-lease-id": "a7097195-e0d2-9ca9-06e6-311dfcfaa084",
        "x-ms-proposed-lease-id": "7766f2f6-2506-4553-7d4e-3cad2d5ffffa",
        "x-ms-return-client-request-id": "true",
<<<<<<< HEAD
        "x-ms-version": "2019-10-10"
=======
        "x-ms-version": "2019-12-12"
>>>>>>> 32e373e2
      },
      "RequestBody": null,
      "StatusCode": 412,
      "ResponseHeaders": {
        "Content-Length": "252",
        "Content-Type": "application/xml",
<<<<<<< HEAD
        "Date": "Thu, 05 Mar 2020 22:19:49 GMT",
=======
        "Date": "Fri, 03 Apr 2020 21:01:43 GMT",
>>>>>>> 32e373e2
        "Server": [
          "Windows-Azure-Blob/1.0",
          "Microsoft-HTTPAPI/2.0"
        ],
        "x-ms-client-request-id": "0f00c727-3f13-fb1b-19ec-66812f61d528",
        "x-ms-error-code": "ConditionNotMet",
<<<<<<< HEAD
        "x-ms-request-id": "9d99d16f-f01e-0002-0c3c-f32c83000000",
        "x-ms-version": "2019-10-10"
      },
      "ResponseBody": [
        "\uFEFF\u003C?xml version=\u00221.0\u0022 encoding=\u0022utf-8\u0022?\u003E\u003CError\u003E\u003CCode\u003EConditionNotMet\u003C/Code\u003E\u003CMessage\u003EThe condition specified using HTTP conditional header(s) is not met.\n",
        "RequestId:9d99d16f-f01e-0002-0c3c-f32c83000000\n",
        "Time:2020-03-05T22:19:49.5231347Z\u003C/Message\u003E\u003C/Error\u003E"
      ]
    },
    {
      "RequestUri": "https://seanstagehierarchical.blob.core.windows.net/test-filesystem-ceeca792-7c9e-e591-b96b-bb2a87d535b8?restype=container",
      "RequestMethod": "DELETE",
      "RequestHeaders": {
        "Authorization": "Sanitized",
        "traceparent": "00-d091b93c916e8c4caaeb2597793b2b90-4c19ba6a51951b43-00",
        "User-Agent": [
          "azsdk-net-Storage.Files.DataLake/12.0.0-dev.20200305.1",
          "(.NET Core 4.6.28325.01; Microsoft Windows 10.0.18363 )"
        ],
        "x-ms-client-request-id": "33878bf9-27a2-d3ea-fdf3-5933b29f3e8b",
        "x-ms-date": "Thu, 05 Mar 2020 22:19:49 GMT",
        "x-ms-return-client-request-id": "true",
        "x-ms-version": "2019-10-10"
=======
        "x-ms-request-id": "9622404f-f01e-0012-46fb-093670000000",
        "x-ms-version": "2019-12-12"
      },
      "ResponseBody": [
        "\uFEFF\u003C?xml version=\u00221.0\u0022 encoding=\u0022utf-8\u0022?\u003E\u003CError\u003E\u003CCode\u003EConditionNotMet\u003C/Code\u003E\u003CMessage\u003EThe condition specified using HTTP conditional header(s) is not met.\n",
        "RequestId:9622404f-f01e-0012-46fb-093670000000\n",
        "Time:2020-04-03T21:01:43.7659208Z\u003C/Message\u003E\u003C/Error\u003E"
      ]
    },
    {
      "RequestUri": "http://seannsecanary.blob.core.windows.net/test-filesystem-ceeca792-7c9e-e591-b96b-bb2a87d535b8?restype=container",
      "RequestMethod": "DELETE",
      "RequestHeaders": {
        "Authorization": "Sanitized",
        "traceparent": "00-e97cca5f0ae7994f8374c8f266bc68ae-87285eb658ac5a4f-00",
        "User-Agent": [
          "azsdk-net-Storage.Files.DataLake/12.1.0-dev.20200403.1",
          "(.NET Core 4.6.28325.01; Microsoft Windows 10.0.18362 )"
        ],
        "x-ms-client-request-id": "33878bf9-27a2-d3ea-fdf3-5933b29f3e8b",
        "x-ms-date": "Fri, 03 Apr 2020 21:01:45 GMT",
        "x-ms-return-client-request-id": "true",
        "x-ms-version": "2019-12-12"
>>>>>>> 32e373e2
      },
      "RequestBody": null,
      "StatusCode": 202,
      "ResponseHeaders": {
        "Content-Length": "0",
<<<<<<< HEAD
        "Date": "Thu, 05 Mar 2020 22:19:49 GMT",
=======
        "Date": "Fri, 03 Apr 2020 21:01:43 GMT",
>>>>>>> 32e373e2
        "Server": [
          "Windows-Azure-Blob/1.0",
          "Microsoft-HTTPAPI/2.0"
        ],
        "x-ms-client-request-id": "33878bf9-27a2-d3ea-fdf3-5933b29f3e8b",
<<<<<<< HEAD
        "x-ms-request-id": "9d99d171-f01e-0002-0e3c-f32c83000000",
        "x-ms-version": "2019-10-10"
=======
        "x-ms-request-id": "96224054-f01e-0012-4afb-093670000000",
        "x-ms-version": "2019-12-12"
>>>>>>> 32e373e2
      },
      "ResponseBody": []
    }
  ],
  "Variables": {
<<<<<<< HEAD
    "DateTimeOffsetNow": "2020-03-05T14:19:46.0885807-08:00",
    "RandomSeed": "377977654",
    "Storage_TestConfigHierarchicalNamespace": "NamespaceTenant\nseanstagehierarchical\nU2FuaXRpemVk\nhttps://seanstagehierarchical.blob.core.windows.net\nhttp://seanstagehierarchical.file.core.windows.net\nhttp://seanstagehierarchical.queue.core.windows.net\nhttp://seanstagehierarchical.table.core.windows.net\n\n\n\n\nhttp://seanstagehierarchical-secondary.blob.core.windows.net\nhttp://seanstagehierarchical-secondary.file.core.windows.net\nhttp://seanstagehierarchical-secondary.queue.core.windows.net\nhttp://seanstagehierarchical-secondary.table.core.windows.net\n68390a19-a643-458b-b726-408abf67b4fc\nSanitized\n72f988bf-86f1-41af-91ab-2d7cd011db47\nhttps://login.microsoftonline.com/\nCloud\nBlobEndpoint=https://seanstagehierarchical.blob.core.windows.net/;QueueEndpoint=http://seanstagehierarchical.queue.core.windows.net/;FileEndpoint=http://seanstagehierarchical.file.core.windows.net/;BlobSecondaryEndpoint=http://seanstagehierarchical-secondary.blob.core.windows.net/;QueueSecondaryEndpoint=http://seanstagehierarchical-secondary.queue.core.windows.net/;FileSecondaryEndpoint=http://seanstagehierarchical-secondary.file.core.windows.net/;AccountName=seanstagehierarchical;AccountKey=Sanitized\n"
=======
    "DateTimeOffsetNow": "2020-04-03T14:01:43.3782783-07:00",
    "RandomSeed": "377977654",
    "Storage_TestConfigHierarchicalNamespace": "NamespaceTenant\nseannsecanary\nU2FuaXRpemVk\nhttp://seannsecanary.blob.core.windows.net\nhttp://seannsecanary.file.core.windows.net\nhttp://seannsecanary.queue.core.windows.net\nhttp://seannsecanary.table.core.windows.net\n\n\n\n\nhttp://seannsecanary-secondary.blob.core.windows.net\nhttp://seannsecanary-secondary.file.core.windows.net\nhttp://seannsecanary-secondary.queue.core.windows.net\nhttp://seannsecanary-secondary.table.core.windows.net\n68390a19-a643-458b-b726-408abf67b4fc\nSanitized\n72f988bf-86f1-41af-91ab-2d7cd011db47\nhttps://login.microsoftonline.com/\nCloud\nBlobEndpoint=http://seannsecanary.blob.core.windows.net/;QueueEndpoint=http://seannsecanary.queue.core.windows.net/;FileEndpoint=http://seannsecanary.file.core.windows.net/;BlobSecondaryEndpoint=http://seannsecanary-secondary.blob.core.windows.net/;QueueSecondaryEndpoint=http://seannsecanary-secondary.queue.core.windows.net/;FileSecondaryEndpoint=http://seannsecanary-secondary.file.core.windows.net/;AccountName=seannsecanary;AccountKey=Sanitized\n"
>>>>>>> 32e373e2
  }
}<|MERGE_RESOLUTION|>--- conflicted
+++ resolved
@@ -1,22 +1,6 @@
 {
   "Entries": [
     {
-<<<<<<< HEAD
-      "RequestUri": "https://seanstagehierarchical.blob.core.windows.net/test-filesystem-a3017f33-debf-404a-0c32-07fbaabdd18f?restype=container",
-      "RequestMethod": "PUT",
-      "RequestHeaders": {
-        "Authorization": "Sanitized",
-        "traceparent": "00-e049267568395f4faee5d864fa0242cf-38572a52f191de4a-00",
-        "User-Agent": [
-          "azsdk-net-Storage.Files.DataLake/12.0.0-dev.20200305.1",
-          "(.NET Core 4.6.28325.01; Microsoft Windows 10.0.18363 )"
-        ],
-        "x-ms-blob-public-access": "container",
-        "x-ms-client-request-id": "23ce94a7-fa24-47cb-c319-37fa98713957",
-        "x-ms-date": "Thu, 05 Mar 2020 22:19:46 GMT",
-        "x-ms-return-client-request-id": "true",
-        "x-ms-version": "2019-10-10"
-=======
       "RequestUri": "http://seannsecanary.blob.core.windows.net/test-filesystem-a3017f33-debf-404a-0c32-07fbaabdd18f?restype=container",
       "RequestMethod": "PUT",
       "RequestHeaders": {
@@ -31,52 +15,25 @@
         "x-ms-date": "Fri, 03 Apr 2020 21:01:43 GMT",
         "x-ms-return-client-request-id": "true",
         "x-ms-version": "2019-12-12"
->>>>>>> 32e373e2
-      },
-      "RequestBody": null,
-      "StatusCode": 201,
-      "ResponseHeaders": {
-        "Content-Length": "0",
-<<<<<<< HEAD
-        "Date": "Thu, 05 Mar 2020 22:19:46 GMT",
-        "ETag": "\u00220x8D7C1534FDFDA33\u0022",
-        "Last-Modified": "Thu, 05 Mar 2020 22:19:46 GMT",
-=======
+      },
+      "RequestBody": null,
+      "StatusCode": 201,
+      "ResponseHeaders": {
+        "Content-Length": "0",
         "Date": "Fri, 03 Apr 2020 21:01:41 GMT",
         "ETag": "\u00220x8D7D81235C5E10C\u0022",
         "Last-Modified": "Fri, 03 Apr 2020 21:01:41 GMT",
->>>>>>> 32e373e2
         "Server": [
           "Windows-Azure-Blob/1.0",
           "Microsoft-HTTPAPI/2.0"
         ],
         "x-ms-client-request-id": "23ce94a7-fa24-47cb-c319-37fa98713957",
-<<<<<<< HEAD
-        "x-ms-request-id": "9d99d11c-f01e-0002-4b3c-f32c83000000",
-        "x-ms-version": "2019-10-10"
-=======
         "x-ms-request-id": "96223f94-f01e-0012-2bfb-093670000000",
         "x-ms-version": "2019-12-12"
->>>>>>> 32e373e2
-      },
-      "ResponseBody": []
-    },
-    {
-<<<<<<< HEAD
-      "RequestUri": "https://seanstagehierarchical.dfs.core.windows.net/test-filesystem-a3017f33-debf-404a-0c32-07fbaabdd18f/test-file-1fceb77e-6998-01c6-1417-13ce5118c046?resource=file",
-      "RequestMethod": "PUT",
-      "RequestHeaders": {
-        "Authorization": "Sanitized",
-        "traceparent": "00-a7e83878f970e943bc25ca644a17754d-a270575b8dc90548-00",
-        "User-Agent": [
-          "azsdk-net-Storage.Files.DataLake/12.0.0-dev.20200305.1",
-          "(.NET Core 4.6.28325.01; Microsoft Windows 10.0.18363 )"
-        ],
-        "x-ms-client-request-id": "c8b335b8-8ef6-3e1b-cdcd-0f0ce7fdf6aa",
-        "x-ms-date": "Thu, 05 Mar 2020 22:19:46 GMT",
-        "x-ms-return-client-request-id": "true",
-        "x-ms-version": "2019-10-10"
-=======
+      },
+      "ResponseBody": []
+    },
+    {
       "RequestUri": "http://seannsecanary.dfs.core.windows.net/test-filesystem-a3017f33-debf-404a-0c32-07fbaabdd18f/test-file-1fceb77e-6998-01c6-1417-13ce5118c046?resource=file",
       "RequestMethod": "PUT",
       "RequestHeaders": {
@@ -90,50 +47,25 @@
         "x-ms-date": "Fri, 03 Apr 2020 21:01:43 GMT",
         "x-ms-return-client-request-id": "true",
         "x-ms-version": "2019-12-12"
->>>>>>> 32e373e2
-      },
-      "RequestBody": null,
-      "StatusCode": 201,
-      "ResponseHeaders": {
-        "Content-Length": "0",
-<<<<<<< HEAD
-        "Date": "Thu, 05 Mar 2020 22:19:46 GMT",
-        "ETag": "\u00220x8D7C153501428EE\u0022",
-        "Last-Modified": "Thu, 05 Mar 2020 22:19:46 GMT",
-=======
+      },
+      "RequestBody": null,
+      "StatusCode": 201,
+      "ResponseHeaders": {
+        "Content-Length": "0",
         "Date": "Fri, 03 Apr 2020 21:01:42 GMT",
         "ETag": "\u00220x8D7D81235D537A4\u0022",
         "Last-Modified": "Fri, 03 Apr 2020 21:01:42 GMT",
->>>>>>> 32e373e2
         "Server": [
           "Windows-Azure-HDFS/1.0",
           "Microsoft-HTTPAPI/2.0"
         ],
         "x-ms-client-request-id": "c8b335b8-8ef6-3e1b-cdcd-0f0ce7fdf6aa",
-<<<<<<< HEAD
-        "x-ms-request-id": "22528e13-001f-0006-6f3c-f3a184000000",
-        "x-ms-version": "2019-10-10"
-=======
         "x-ms-request-id": "fa44015e-201f-0097-39fb-091bad000000",
         "x-ms-version": "2019-12-12"
->>>>>>> 32e373e2
-      },
-      "ResponseBody": []
-    },
-    {
-<<<<<<< HEAD
-      "RequestUri": "https://seanstagehierarchical.blob.core.windows.net/test-filesystem-a3017f33-debf-404a-0c32-07fbaabdd18f/test-file-1fceb77e-6998-01c6-1417-13ce5118c046?comp=lease",
-      "RequestMethod": "PUT",
-      "RequestHeaders": {
-        "Authorization": "Sanitized",
-        "traceparent": "00-fb3c8abd7813754f89e663c63344e8a1-ff329105251e2a49-00",
-        "User-Agent": [
-          "azsdk-net-Storage.Files.DataLake/12.0.0-dev.20200305.1",
-          "(.NET Core 4.6.28325.01; Microsoft Windows 10.0.18363 )"
-        ],
-        "x-ms-client-request-id": "f2466bc7-d9e7-6145-a181-0d07db4731ee",
-        "x-ms-date": "Thu, 05 Mar 2020 22:19:46 GMT",
-=======
+      },
+      "ResponseBody": []
+    },
+    {
       "RequestUri": "http://seannsecanary.blob.core.windows.net/test-filesystem-a3017f33-debf-404a-0c32-07fbaabdd18f/test-file-1fceb77e-6998-01c6-1417-13ce5118c046?comp=lease",
       "RequestMethod": "PUT",
       "RequestHeaders": {
@@ -145,61 +77,31 @@
         ],
         "x-ms-client-request-id": "f2466bc7-d9e7-6145-a181-0d07db4731ee",
         "x-ms-date": "Fri, 03 Apr 2020 21:01:43 GMT",
->>>>>>> 32e373e2
         "x-ms-lease-action": "acquire",
         "x-ms-lease-duration": "15",
         "x-ms-proposed-lease-id": "4576f058-231d-d068-4c30-ea82023105a3",
         "x-ms-return-client-request-id": "true",
-<<<<<<< HEAD
-        "x-ms-version": "2019-10-10"
-=======
-        "x-ms-version": "2019-12-12"
->>>>>>> 32e373e2
-      },
-      "RequestBody": null,
-      "StatusCode": 201,
-      "ResponseHeaders": {
-        "Content-Length": "0",
-<<<<<<< HEAD
-        "Date": "Thu, 05 Mar 2020 22:19:46 GMT",
-        "ETag": "\u00220x8D7C153501428EE\u0022",
-        "Last-Modified": "Thu, 05 Mar 2020 22:19:46 GMT",
-=======
+        "x-ms-version": "2019-12-12"
+      },
+      "RequestBody": null,
+      "StatusCode": 201,
+      "ResponseHeaders": {
+        "Content-Length": "0",
         "Date": "Fri, 03 Apr 2020 21:01:42 GMT",
         "ETag": "\u00220x8D7D81235D537A4\u0022",
         "Last-Modified": "Fri, 03 Apr 2020 21:01:42 GMT",
->>>>>>> 32e373e2
         "Server": [
           "Windows-Azure-Blob/1.0",
           "Microsoft-HTTPAPI/2.0"
         ],
         "x-ms-client-request-id": "f2466bc7-d9e7-6145-a181-0d07db4731ee",
         "x-ms-lease-id": "4576f058-231d-d068-4c30-ea82023105a3",
-<<<<<<< HEAD
-        "x-ms-request-id": "9d99d12d-f01e-0002-563c-f32c83000000",
-        "x-ms-version": "2019-10-10"
-=======
         "x-ms-request-id": "96223fb5-f01e-0012-45fb-093670000000",
         "x-ms-version": "2019-12-12"
->>>>>>> 32e373e2
-      },
-      "ResponseBody": []
-    },
-    {
-<<<<<<< HEAD
-      "RequestUri": "https://seanstagehierarchical.blob.core.windows.net/test-filesystem-a3017f33-debf-404a-0c32-07fbaabdd18f/test-file-1fceb77e-6998-01c6-1417-13ce5118c046?comp=lease",
-      "RequestMethod": "PUT",
-      "RequestHeaders": {
-        "Authorization": "Sanitized",
-        "If-Modified-Since": "Fri, 06 Mar 2020 22:19:46 GMT",
-        "traceparent": "00-e9b04cad426e3447976f175e0d15fd9c-b22e859a9a20e94e-00",
-        "User-Agent": [
-          "azsdk-net-Storage.Files.DataLake/12.0.0-dev.20200305.1",
-          "(.NET Core 4.6.28325.01; Microsoft Windows 10.0.18363 )"
-        ],
-        "x-ms-client-request-id": "325aabda-c417-4650-77db-6978fef9b985",
-        "x-ms-date": "Thu, 05 Mar 2020 22:19:46 GMT",
-=======
+      },
+      "ResponseBody": []
+    },
+    {
       "RequestUri": "http://seannsecanary.blob.core.windows.net/test-filesystem-a3017f33-debf-404a-0c32-07fbaabdd18f/test-file-1fceb77e-6998-01c6-1417-13ce5118c046?comp=lease",
       "RequestMethod": "PUT",
       "RequestHeaders": {
@@ -212,58 +114,24 @@
         ],
         "x-ms-client-request-id": "325aabda-c417-4650-77db-6978fef9b985",
         "x-ms-date": "Fri, 03 Apr 2020 21:01:43 GMT",
->>>>>>> 32e373e2
         "x-ms-lease-action": "change",
         "x-ms-lease-id": "4576f058-231d-d068-4c30-ea82023105a3",
         "x-ms-proposed-lease-id": "1c15f4c6-f765-f54f-3716-47219e5db637",
         "x-ms-return-client-request-id": "true",
-<<<<<<< HEAD
-        "x-ms-version": "2019-10-10"
-=======
-        "x-ms-version": "2019-12-12"
->>>>>>> 32e373e2
+        "x-ms-version": "2019-12-12"
       },
       "RequestBody": null,
       "StatusCode": 412,
       "ResponseHeaders": {
         "Content-Length": "252",
         "Content-Type": "application/xml",
-<<<<<<< HEAD
-        "Date": "Thu, 05 Mar 2020 22:19:46 GMT",
-=======
-        "Date": "Fri, 03 Apr 2020 21:01:42 GMT",
->>>>>>> 32e373e2
+        "Date": "Fri, 03 Apr 2020 21:01:42 GMT",
         "Server": [
           "Windows-Azure-Blob/1.0",
           "Microsoft-HTTPAPI/2.0"
         ],
         "x-ms-client-request-id": "325aabda-c417-4650-77db-6978fef9b985",
         "x-ms-error-code": "ConditionNotMet",
-<<<<<<< HEAD
-        "x-ms-request-id": "9d99d130-f01e-0002-593c-f32c83000000",
-        "x-ms-version": "2019-10-10"
-      },
-      "ResponseBody": [
-        "\uFEFF\u003C?xml version=\u00221.0\u0022 encoding=\u0022utf-8\u0022?\u003E\u003CError\u003E\u003CCode\u003EConditionNotMet\u003C/Code\u003E\u003CMessage\u003EThe condition specified using HTTP conditional header(s) is not met.\n",
-        "RequestId:9d99d130-f01e-0002-593c-f32c83000000\n",
-        "Time:2020-03-05T22:19:46.7771381Z\u003C/Message\u003E\u003C/Error\u003E"
-      ]
-    },
-    {
-      "RequestUri": "https://seanstagehierarchical.blob.core.windows.net/test-filesystem-a3017f33-debf-404a-0c32-07fbaabdd18f?restype=container",
-      "RequestMethod": "DELETE",
-      "RequestHeaders": {
-        "Authorization": "Sanitized",
-        "traceparent": "00-3c3f08a9c9cd9040850649c459fc760d-da05293b53a4444c-00",
-        "User-Agent": [
-          "azsdk-net-Storage.Files.DataLake/12.0.0-dev.20200305.1",
-          "(.NET Core 4.6.28325.01; Microsoft Windows 10.0.18363 )"
-        ],
-        "x-ms-client-request-id": "302d6e30-feed-b5d6-621b-cd1a9231bbfb",
-        "x-ms-date": "Thu, 05 Mar 2020 22:19:46 GMT",
-        "x-ms-return-client-request-id": "true",
-        "x-ms-version": "2019-10-10"
-=======
         "x-ms-request-id": "96223fbd-f01e-0012-4cfb-093670000000",
         "x-ms-version": "2019-12-12"
       },
@@ -287,49 +155,23 @@
         "x-ms-date": "Fri, 03 Apr 2020 21:01:43 GMT",
         "x-ms-return-client-request-id": "true",
         "x-ms-version": "2019-12-12"
->>>>>>> 32e373e2
       },
       "RequestBody": null,
       "StatusCode": 202,
       "ResponseHeaders": {
         "Content-Length": "0",
-<<<<<<< HEAD
-        "Date": "Thu, 05 Mar 2020 22:19:46 GMT",
-=======
-        "Date": "Fri, 03 Apr 2020 21:01:42 GMT",
->>>>>>> 32e373e2
+        "Date": "Fri, 03 Apr 2020 21:01:42 GMT",
         "Server": [
           "Windows-Azure-Blob/1.0",
           "Microsoft-HTTPAPI/2.0"
         ],
         "x-ms-client-request-id": "302d6e30-feed-b5d6-621b-cd1a9231bbfb",
-<<<<<<< HEAD
-        "x-ms-request-id": "9d99d136-f01e-0002-5d3c-f32c83000000",
-        "x-ms-version": "2019-10-10"
-=======
         "x-ms-request-id": "96223fcb-f01e-0012-58fb-093670000000",
         "x-ms-version": "2019-12-12"
->>>>>>> 32e373e2
-      },
-      "ResponseBody": []
-    },
-    {
-<<<<<<< HEAD
-      "RequestUri": "https://seanstagehierarchical.blob.core.windows.net/test-filesystem-eccfc9c6-5d3c-e466-038d-708bc6e8bbb4?restype=container",
-      "RequestMethod": "PUT",
-      "RequestHeaders": {
-        "Authorization": "Sanitized",
-        "traceparent": "00-e39eadaf98420d4abfbb17c1252339dd-72eaf9ecadc79045-00",
-        "User-Agent": [
-          "azsdk-net-Storage.Files.DataLake/12.0.0-dev.20200305.1",
-          "(.NET Core 4.6.28325.01; Microsoft Windows 10.0.18363 )"
-        ],
-        "x-ms-blob-public-access": "container",
-        "x-ms-client-request-id": "c0a103d0-f9f3-d2db-0848-2c5f8d4aef79",
-        "x-ms-date": "Thu, 05 Mar 2020 22:19:46 GMT",
-        "x-ms-return-client-request-id": "true",
-        "x-ms-version": "2019-10-10"
-=======
+      },
+      "ResponseBody": []
+    },
+    {
       "RequestUri": "http://seannsecanary.blob.core.windows.net/test-filesystem-eccfc9c6-5d3c-e466-038d-708bc6e8bbb4?restype=container",
       "RequestMethod": "PUT",
       "RequestHeaders": {
@@ -344,52 +186,25 @@
         "x-ms-date": "Fri, 03 Apr 2020 21:01:43 GMT",
         "x-ms-return-client-request-id": "true",
         "x-ms-version": "2019-12-12"
->>>>>>> 32e373e2
-      },
-      "RequestBody": null,
-      "StatusCode": 201,
-      "ResponseHeaders": {
-        "Content-Length": "0",
-<<<<<<< HEAD
-        "Date": "Thu, 05 Mar 2020 22:19:46 GMT",
-        "ETag": "\u00220x8D7C15350667F22\u0022",
-        "Last-Modified": "Thu, 05 Mar 2020 22:19:47 GMT",
-=======
+      },
+      "RequestBody": null,
+      "StatusCode": 201,
+      "ResponseHeaders": {
+        "Content-Length": "0",
         "Date": "Fri, 03 Apr 2020 21:01:42 GMT",
         "ETag": "\u00220x8D7D812360A227E\u0022",
         "Last-Modified": "Fri, 03 Apr 2020 21:01:42 GMT",
->>>>>>> 32e373e2
         "Server": [
           "Windows-Azure-Blob/1.0",
           "Microsoft-HTTPAPI/2.0"
         ],
         "x-ms-client-request-id": "c0a103d0-f9f3-d2db-0848-2c5f8d4aef79",
-<<<<<<< HEAD
-        "x-ms-request-id": "728c6150-801e-0018-0e3c-f34d5c000000",
-        "x-ms-version": "2019-10-10"
-=======
         "x-ms-request-id": "96223fd7-f01e-0012-62fb-093670000000",
         "x-ms-version": "2019-12-12"
->>>>>>> 32e373e2
-      },
-      "ResponseBody": []
-    },
-    {
-<<<<<<< HEAD
-      "RequestUri": "https://seanstagehierarchical.dfs.core.windows.net/test-filesystem-eccfc9c6-5d3c-e466-038d-708bc6e8bbb4/test-file-40251960-2be9-3d2f-311c-34a5cd4abb76?resource=file",
-      "RequestMethod": "PUT",
-      "RequestHeaders": {
-        "Authorization": "Sanitized",
-        "traceparent": "00-ce1589857c7c514e8a73c720e7baa579-a42ad31cbd27df4f-00",
-        "User-Agent": [
-          "azsdk-net-Storage.Files.DataLake/12.0.0-dev.20200305.1",
-          "(.NET Core 4.6.28325.01; Microsoft Windows 10.0.18363 )"
-        ],
-        "x-ms-client-request-id": "0fbc16a7-f967-a4a7-d363-8fd7c43605be",
-        "x-ms-date": "Thu, 05 Mar 2020 22:19:47 GMT",
-        "x-ms-return-client-request-id": "true",
-        "x-ms-version": "2019-10-10"
-=======
+      },
+      "ResponseBody": []
+    },
+    {
       "RequestUri": "http://seannsecanary.dfs.core.windows.net/test-filesystem-eccfc9c6-5d3c-e466-038d-708bc6e8bbb4/test-file-40251960-2be9-3d2f-311c-34a5cd4abb76?resource=file",
       "RequestMethod": "PUT",
       "RequestHeaders": {
@@ -403,116 +218,61 @@
         "x-ms-date": "Fri, 03 Apr 2020 21:01:43 GMT",
         "x-ms-return-client-request-id": "true",
         "x-ms-version": "2019-12-12"
->>>>>>> 32e373e2
-      },
-      "RequestBody": null,
-      "StatusCode": 201,
-      "ResponseHeaders": {
-        "Content-Length": "0",
-<<<<<<< HEAD
-        "Date": "Thu, 05 Mar 2020 22:19:47 GMT",
-        "ETag": "\u00220x8D7C1535097ECF6\u0022",
-        "Last-Modified": "Thu, 05 Mar 2020 22:19:47 GMT",
-=======
+      },
+      "RequestBody": null,
+      "StatusCode": 201,
+      "ResponseHeaders": {
+        "Content-Length": "0",
         "Date": "Fri, 03 Apr 2020 21:01:42 GMT",
         "ETag": "\u00220x8D7D8123618EEB9\u0022",
         "Last-Modified": "Fri, 03 Apr 2020 21:01:42 GMT",
->>>>>>> 32e373e2
         "Server": [
           "Windows-Azure-HDFS/1.0",
           "Microsoft-HTTPAPI/2.0"
         ],
         "x-ms-client-request-id": "0fbc16a7-f967-a4a7-d363-8fd7c43605be",
-<<<<<<< HEAD
-        "x-ms-request-id": "9ce3a63e-a01f-001f-513c-f3213f000000",
-        "x-ms-version": "2019-10-10"
-=======
         "x-ms-request-id": "fa44015f-201f-0097-3afb-091bad000000",
         "x-ms-version": "2019-12-12"
->>>>>>> 32e373e2
-      },
-      "ResponseBody": []
-    },
-    {
-<<<<<<< HEAD
-      "RequestUri": "https://seanstagehierarchical.blob.core.windows.net/test-filesystem-eccfc9c6-5d3c-e466-038d-708bc6e8bbb4/test-file-40251960-2be9-3d2f-311c-34a5cd4abb76?comp=lease",
-      "RequestMethod": "PUT",
-      "RequestHeaders": {
-        "Authorization": "Sanitized",
-        "traceparent": "00-6ee2351c13d4aa4486fec8df0b04f223-405cd7fc8ae16147-00",
-        "User-Agent": [
-          "azsdk-net-Storage.Files.DataLake/12.0.0-dev.20200305.1",
-          "(.NET Core 4.6.28325.01; Microsoft Windows 10.0.18363 )"
+      },
+      "ResponseBody": []
+    },
+    {
+      "RequestUri": "http://seannsecanary.blob.core.windows.net/test-filesystem-eccfc9c6-5d3c-e466-038d-708bc6e8bbb4/test-file-40251960-2be9-3d2f-311c-34a5cd4abb76?comp=lease",
+      "RequestMethod": "PUT",
+      "RequestHeaders": {
+        "Authorization": "Sanitized",
+        "traceparent": "00-7f40e35ace6ac348ada7fea008997493-bf6af3c32440654c-00",
+        "User-Agent": [
+          "azsdk-net-Storage.Files.DataLake/12.1.0-dev.20200403.1",
+          "(.NET Core 4.6.28325.01; Microsoft Windows 10.0.18362 )"
         ],
         "x-ms-client-request-id": "fde09781-4e38-e030-a7b0-75773d4ff96f",
-        "x-ms-date": "Thu, 05 Mar 2020 22:19:47 GMT",
-=======
-      "RequestUri": "http://seannsecanary.blob.core.windows.net/test-filesystem-eccfc9c6-5d3c-e466-038d-708bc6e8bbb4/test-file-40251960-2be9-3d2f-311c-34a5cd4abb76?comp=lease",
-      "RequestMethod": "PUT",
-      "RequestHeaders": {
-        "Authorization": "Sanitized",
-        "traceparent": "00-7f40e35ace6ac348ada7fea008997493-bf6af3c32440654c-00",
-        "User-Agent": [
-          "azsdk-net-Storage.Files.DataLake/12.1.0-dev.20200403.1",
-          "(.NET Core 4.6.28325.01; Microsoft Windows 10.0.18362 )"
-        ],
-        "x-ms-client-request-id": "fde09781-4e38-e030-a7b0-75773d4ff96f",
-        "x-ms-date": "Fri, 03 Apr 2020 21:01:44 GMT",
->>>>>>> 32e373e2
+        "x-ms-date": "Fri, 03 Apr 2020 21:01:44 GMT",
         "x-ms-lease-action": "acquire",
         "x-ms-lease-duration": "15",
         "x-ms-proposed-lease-id": "ad0bb68d-2c8e-6533-582a-cb73a4ace1f7",
         "x-ms-return-client-request-id": "true",
-<<<<<<< HEAD
-        "x-ms-version": "2019-10-10"
-=======
-        "x-ms-version": "2019-12-12"
->>>>>>> 32e373e2
-      },
-      "RequestBody": null,
-      "StatusCode": 201,
-      "ResponseHeaders": {
-        "Content-Length": "0",
-<<<<<<< HEAD
-        "Date": "Thu, 05 Mar 2020 22:19:47 GMT",
-        "ETag": "\u00220x8D7C1535097ECF6\u0022",
-        "Last-Modified": "Thu, 05 Mar 2020 22:19:47 GMT",
-=======
+        "x-ms-version": "2019-12-12"
+      },
+      "RequestBody": null,
+      "StatusCode": 201,
+      "ResponseHeaders": {
+        "Content-Length": "0",
         "Date": "Fri, 03 Apr 2020 21:01:42 GMT",
         "ETag": "\u00220x8D7D8123618EEB9\u0022",
         "Last-Modified": "Fri, 03 Apr 2020 21:01:42 GMT",
->>>>>>> 32e373e2
         "Server": [
           "Windows-Azure-Blob/1.0",
           "Microsoft-HTTPAPI/2.0"
         ],
         "x-ms-client-request-id": "fde09781-4e38-e030-a7b0-75773d4ff96f",
         "x-ms-lease-id": "ad0bb68d-2c8e-6533-582a-cb73a4ace1f7",
-<<<<<<< HEAD
-        "x-ms-request-id": "728c6163-801e-0018-1d3c-f34d5c000000",
-        "x-ms-version": "2019-10-10"
-=======
         "x-ms-request-id": "96223fe5-f01e-0012-6ffb-093670000000",
         "x-ms-version": "2019-12-12"
->>>>>>> 32e373e2
-      },
-      "ResponseBody": []
-    },
-    {
-<<<<<<< HEAD
-      "RequestUri": "https://seanstagehierarchical.blob.core.windows.net/test-filesystem-eccfc9c6-5d3c-e466-038d-708bc6e8bbb4/test-file-40251960-2be9-3d2f-311c-34a5cd4abb76?comp=lease",
-      "RequestMethod": "PUT",
-      "RequestHeaders": {
-        "Authorization": "Sanitized",
-        "If-Unmodified-Since": "Wed, 04 Mar 2020 22:19:46 GMT",
-        "traceparent": "00-a223af7f78ec8d40a4436e5f1b6e87b9-4e8f7632c8291342-00",
-        "User-Agent": [
-          "azsdk-net-Storage.Files.DataLake/12.0.0-dev.20200305.1",
-          "(.NET Core 4.6.28325.01; Microsoft Windows 10.0.18363 )"
-        ],
-        "x-ms-client-request-id": "d361c717-3909-2107-9814-fe7d02663e93",
-        "x-ms-date": "Thu, 05 Mar 2020 22:19:47 GMT",
-=======
+      },
+      "ResponseBody": []
+    },
+    {
       "RequestUri": "http://seannsecanary.blob.core.windows.net/test-filesystem-eccfc9c6-5d3c-e466-038d-708bc6e8bbb4/test-file-40251960-2be9-3d2f-311c-34a5cd4abb76?comp=lease",
       "RequestMethod": "PUT",
       "RequestHeaders": {
@@ -525,58 +285,24 @@
         ],
         "x-ms-client-request-id": "d361c717-3909-2107-9814-fe7d02663e93",
         "x-ms-date": "Fri, 03 Apr 2020 21:01:44 GMT",
->>>>>>> 32e373e2
         "x-ms-lease-action": "change",
         "x-ms-lease-id": "ad0bb68d-2c8e-6533-582a-cb73a4ace1f7",
         "x-ms-proposed-lease-id": "b7fdc7f6-ac8e-5a0e-3817-efe36be9363f",
         "x-ms-return-client-request-id": "true",
-<<<<<<< HEAD
-        "x-ms-version": "2019-10-10"
-=======
-        "x-ms-version": "2019-12-12"
->>>>>>> 32e373e2
+        "x-ms-version": "2019-12-12"
       },
       "RequestBody": null,
       "StatusCode": 412,
       "ResponseHeaders": {
         "Content-Length": "252",
         "Content-Type": "application/xml",
-<<<<<<< HEAD
-        "Date": "Thu, 05 Mar 2020 22:19:47 GMT",
-=======
-        "Date": "Fri, 03 Apr 2020 21:01:42 GMT",
->>>>>>> 32e373e2
+        "Date": "Fri, 03 Apr 2020 21:01:42 GMT",
         "Server": [
           "Windows-Azure-Blob/1.0",
           "Microsoft-HTTPAPI/2.0"
         ],
         "x-ms-client-request-id": "d361c717-3909-2107-9814-fe7d02663e93",
         "x-ms-error-code": "ConditionNotMet",
-<<<<<<< HEAD
-        "x-ms-request-id": "728c6167-801e-0018-213c-f34d5c000000",
-        "x-ms-version": "2019-10-10"
-      },
-      "ResponseBody": [
-        "\uFEFF\u003C?xml version=\u00221.0\u0022 encoding=\u0022utf-8\u0022?\u003E\u003CError\u003E\u003CCode\u003EConditionNotMet\u003C/Code\u003E\u003CMessage\u003EThe condition specified using HTTP conditional header(s) is not met.\n",
-        "RequestId:728c6167-801e-0018-213c-f34d5c000000\n",
-        "Time:2020-03-05T22:19:47.6394938Z\u003C/Message\u003E\u003C/Error\u003E"
-      ]
-    },
-    {
-      "RequestUri": "https://seanstagehierarchical.blob.core.windows.net/test-filesystem-eccfc9c6-5d3c-e466-038d-708bc6e8bbb4?restype=container",
-      "RequestMethod": "DELETE",
-      "RequestHeaders": {
-        "Authorization": "Sanitized",
-        "traceparent": "00-6cf995317b39254283b5275d66acced3-dd90fe72696f3f43-00",
-        "User-Agent": [
-          "azsdk-net-Storage.Files.DataLake/12.0.0-dev.20200305.1",
-          "(.NET Core 4.6.28325.01; Microsoft Windows 10.0.18363 )"
-        ],
-        "x-ms-client-request-id": "75607184-25ed-ba66-84e1-43a13e4c7c82",
-        "x-ms-date": "Thu, 05 Mar 2020 22:19:47 GMT",
-        "x-ms-return-client-request-id": "true",
-        "x-ms-version": "2019-10-10"
-=======
         "x-ms-request-id": "96223fe7-f01e-0012-71fb-093670000000",
         "x-ms-version": "2019-12-12"
       },
@@ -600,295 +326,154 @@
         "x-ms-date": "Fri, 03 Apr 2020 21:01:44 GMT",
         "x-ms-return-client-request-id": "true",
         "x-ms-version": "2019-12-12"
->>>>>>> 32e373e2
       },
       "RequestBody": null,
       "StatusCode": 202,
       "ResponseHeaders": {
         "Content-Length": "0",
-<<<<<<< HEAD
-        "Date": "Thu, 05 Mar 2020 22:19:47 GMT",
-=======
-        "Date": "Fri, 03 Apr 2020 21:01:42 GMT",
->>>>>>> 32e373e2
+        "Date": "Fri, 03 Apr 2020 21:01:42 GMT",
         "Server": [
           "Windows-Azure-Blob/1.0",
           "Microsoft-HTTPAPI/2.0"
         ],
         "x-ms-client-request-id": "75607184-25ed-ba66-84e1-43a13e4c7c82",
-<<<<<<< HEAD
-        "x-ms-request-id": "728c616e-801e-0018-273c-f34d5c000000",
-        "x-ms-version": "2019-10-10"
-=======
         "x-ms-request-id": "96223ff4-f01e-0012-7cfb-093670000000",
         "x-ms-version": "2019-12-12"
->>>>>>> 32e373e2
-      },
-      "ResponseBody": []
-    },
-    {
-<<<<<<< HEAD
-      "RequestUri": "https://seanstagehierarchical.blob.core.windows.net/test-filesystem-afd93f44-8a87-f3d3-561c-06a72552a79e?restype=container",
-      "RequestMethod": "PUT",
-      "RequestHeaders": {
-        "Authorization": "Sanitized",
-        "traceparent": "00-56b94d8409ad2b4a88cfbc6ed4ea1f74-902328ec2c379446-00",
-        "User-Agent": [
-          "azsdk-net-Storage.Files.DataLake/12.0.0-dev.20200305.1",
-          "(.NET Core 4.6.28325.01; Microsoft Windows 10.0.18363 )"
+      },
+      "ResponseBody": []
+    },
+    {
+      "RequestUri": "http://seannsecanary.blob.core.windows.net/test-filesystem-afd93f44-8a87-f3d3-561c-06a72552a79e?restype=container",
+      "RequestMethod": "PUT",
+      "RequestHeaders": {
+        "Authorization": "Sanitized",
+        "traceparent": "00-f01bacaf83c5c741bcaf5c669f5d437e-96e7a11cf54b4d48-00",
+        "User-Agent": [
+          "azsdk-net-Storage.Files.DataLake/12.1.0-dev.20200403.1",
+          "(.NET Core 4.6.28325.01; Microsoft Windows 10.0.18362 )"
         ],
         "x-ms-blob-public-access": "container",
         "x-ms-client-request-id": "3b7091e4-3b1f-fa4f-9d6d-1ed11fbe9531",
-        "x-ms-date": "Thu, 05 Mar 2020 22:19:47 GMT",
-        "x-ms-return-client-request-id": "true",
-        "x-ms-version": "2019-10-10"
-=======
-      "RequestUri": "http://seannsecanary.blob.core.windows.net/test-filesystem-afd93f44-8a87-f3d3-561c-06a72552a79e?restype=container",
-      "RequestMethod": "PUT",
-      "RequestHeaders": {
-        "Authorization": "Sanitized",
-        "traceparent": "00-f01bacaf83c5c741bcaf5c669f5d437e-96e7a11cf54b4d48-00",
-        "User-Agent": [
-          "azsdk-net-Storage.Files.DataLake/12.1.0-dev.20200403.1",
-          "(.NET Core 4.6.28325.01; Microsoft Windows 10.0.18362 )"
-        ],
-        "x-ms-blob-public-access": "container",
-        "x-ms-client-request-id": "3b7091e4-3b1f-fa4f-9d6d-1ed11fbe9531",
-        "x-ms-date": "Fri, 03 Apr 2020 21:01:44 GMT",
-        "x-ms-return-client-request-id": "true",
-        "x-ms-version": "2019-12-12"
->>>>>>> 32e373e2
-      },
-      "RequestBody": null,
-      "StatusCode": 201,
-      "ResponseHeaders": {
-        "Content-Length": "0",
-<<<<<<< HEAD
-        "Date": "Thu, 05 Mar 2020 22:19:47 GMT",
-        "ETag": "\u00220x8D7C15350EDB0BF\u0022",
-        "Last-Modified": "Thu, 05 Mar 2020 22:19:48 GMT",
-=======
+        "x-ms-date": "Fri, 03 Apr 2020 21:01:44 GMT",
+        "x-ms-return-client-request-id": "true",
+        "x-ms-version": "2019-12-12"
+      },
+      "RequestBody": null,
+      "StatusCode": 201,
+      "ResponseHeaders": {
+        "Content-Length": "0",
         "Date": "Fri, 03 Apr 2020 21:01:42 GMT",
         "ETag": "\u00220x8D7D81236531FBE\u0022",
         "Last-Modified": "Fri, 03 Apr 2020 21:01:42 GMT",
->>>>>>> 32e373e2
         "Server": [
           "Windows-Azure-Blob/1.0",
           "Microsoft-HTTPAPI/2.0"
         ],
         "x-ms-client-request-id": "3b7091e4-3b1f-fa4f-9d6d-1ed11fbe9531",
-<<<<<<< HEAD
-        "x-ms-request-id": "589c2988-e01e-0021-093c-f3b640000000",
-        "x-ms-version": "2019-10-10"
-=======
         "x-ms-request-id": "96223ffd-f01e-0012-04fb-093670000000",
         "x-ms-version": "2019-12-12"
->>>>>>> 32e373e2
-      },
-      "ResponseBody": []
-    },
-    {
-<<<<<<< HEAD
-      "RequestUri": "https://seanstagehierarchical.dfs.core.windows.net/test-filesystem-afd93f44-8a87-f3d3-561c-06a72552a79e/test-file-1678a43a-eb54-7c7b-99a2-cef86c851287?resource=file",
-      "RequestMethod": "PUT",
-      "RequestHeaders": {
-        "Authorization": "Sanitized",
-        "traceparent": "00-cdc5052c71049c46b22035fc9a0bfaae-ff3310d56673bd42-00",
-        "User-Agent": [
-          "azsdk-net-Storage.Files.DataLake/12.0.0-dev.20200305.1",
-          "(.NET Core 4.6.28325.01; Microsoft Windows 10.0.18363 )"
+      },
+      "ResponseBody": []
+    },
+    {
+      "RequestUri": "http://seannsecanary.dfs.core.windows.net/test-filesystem-afd93f44-8a87-f3d3-561c-06a72552a79e/test-file-1678a43a-eb54-7c7b-99a2-cef86c851287?resource=file",
+      "RequestMethod": "PUT",
+      "RequestHeaders": {
+        "Authorization": "Sanitized",
+        "traceparent": "00-e1eaa60091eefd48bfa80a0a07493727-b7e1c793d07e1f4c-00",
+        "User-Agent": [
+          "azsdk-net-Storage.Files.DataLake/12.1.0-dev.20200403.1",
+          "(.NET Core 4.6.28325.01; Microsoft Windows 10.0.18362 )"
         ],
         "x-ms-client-request-id": "3b13ecf9-f057-f92c-16f4-a17c6c578e18",
-        "x-ms-date": "Thu, 05 Mar 2020 22:19:48 GMT",
-        "x-ms-return-client-request-id": "true",
-        "x-ms-version": "2019-10-10"
-=======
-      "RequestUri": "http://seannsecanary.dfs.core.windows.net/test-filesystem-afd93f44-8a87-f3d3-561c-06a72552a79e/test-file-1678a43a-eb54-7c7b-99a2-cef86c851287?resource=file",
-      "RequestMethod": "PUT",
-      "RequestHeaders": {
-        "Authorization": "Sanitized",
-        "traceparent": "00-e1eaa60091eefd48bfa80a0a07493727-b7e1c793d07e1f4c-00",
-        "User-Agent": [
-          "azsdk-net-Storage.Files.DataLake/12.1.0-dev.20200403.1",
-          "(.NET Core 4.6.28325.01; Microsoft Windows 10.0.18362 )"
-        ],
-        "x-ms-client-request-id": "3b13ecf9-f057-f92c-16f4-a17c6c578e18",
-        "x-ms-date": "Fri, 03 Apr 2020 21:01:44 GMT",
-        "x-ms-return-client-request-id": "true",
-        "x-ms-version": "2019-12-12"
->>>>>>> 32e373e2
-      },
-      "RequestBody": null,
-      "StatusCode": 201,
-      "ResponseHeaders": {
-        "Content-Length": "0",
-<<<<<<< HEAD
-        "Date": "Thu, 05 Mar 2020 22:19:48 GMT",
-        "ETag": "\u00220x8D7C15351237F7D\u0022",
-        "Last-Modified": "Thu, 05 Mar 2020 22:19:48 GMT",
-=======
+        "x-ms-date": "Fri, 03 Apr 2020 21:01:44 GMT",
+        "x-ms-return-client-request-id": "true",
+        "x-ms-version": "2019-12-12"
+      },
+      "RequestBody": null,
+      "StatusCode": 201,
+      "ResponseHeaders": {
+        "Content-Length": "0",
         "Date": "Fri, 03 Apr 2020 21:01:42 GMT",
         "ETag": "\u00220x8D7D81236621CE0\u0022",
         "Last-Modified": "Fri, 03 Apr 2020 21:01:42 GMT",
->>>>>>> 32e373e2
         "Server": [
           "Windows-Azure-HDFS/1.0",
           "Microsoft-HTTPAPI/2.0"
         ],
         "x-ms-client-request-id": "3b13ecf9-f057-f92c-16f4-a17c6c578e18",
-<<<<<<< HEAD
-        "x-ms-request-id": "4d3b97a4-201f-002e-223c-f3c02c000000",
-        "x-ms-version": "2019-10-10"
-=======
         "x-ms-request-id": "fa440161-201f-0097-3bfb-091bad000000",
         "x-ms-version": "2019-12-12"
->>>>>>> 32e373e2
-      },
-      "ResponseBody": []
-    },
-    {
-<<<<<<< HEAD
-      "RequestUri": "https://seanstagehierarchical.blob.core.windows.net/test-filesystem-afd93f44-8a87-f3d3-561c-06a72552a79e/test-file-1678a43a-eb54-7c7b-99a2-cef86c851287?comp=lease",
-      "RequestMethod": "PUT",
-      "RequestHeaders": {
-        "Authorization": "Sanitized",
-        "traceparent": "00-4bd21dd90f790b44ab12eff4ede0e1d3-048d00a44257a748-00",
-        "User-Agent": [
-          "azsdk-net-Storage.Files.DataLake/12.0.0-dev.20200305.1",
-          "(.NET Core 4.6.28325.01; Microsoft Windows 10.0.18363 )"
+      },
+      "ResponseBody": []
+    },
+    {
+      "RequestUri": "http://seannsecanary.blob.core.windows.net/test-filesystem-afd93f44-8a87-f3d3-561c-06a72552a79e/test-file-1678a43a-eb54-7c7b-99a2-cef86c851287?comp=lease",
+      "RequestMethod": "PUT",
+      "RequestHeaders": {
+        "Authorization": "Sanitized",
+        "traceparent": "00-b4b54cb11b072849a062e5c76f095d6a-119be3470c5c664b-00",
+        "User-Agent": [
+          "azsdk-net-Storage.Files.DataLake/12.1.0-dev.20200403.1",
+          "(.NET Core 4.6.28325.01; Microsoft Windows 10.0.18362 )"
         ],
         "x-ms-client-request-id": "bff2dd21-0e58-83a7-6797-403184610422",
-        "x-ms-date": "Thu, 05 Mar 2020 22:19:48 GMT",
-=======
-      "RequestUri": "http://seannsecanary.blob.core.windows.net/test-filesystem-afd93f44-8a87-f3d3-561c-06a72552a79e/test-file-1678a43a-eb54-7c7b-99a2-cef86c851287?comp=lease",
-      "RequestMethod": "PUT",
-      "RequestHeaders": {
-        "Authorization": "Sanitized",
-        "traceparent": "00-b4b54cb11b072849a062e5c76f095d6a-119be3470c5c664b-00",
-        "User-Agent": [
-          "azsdk-net-Storage.Files.DataLake/12.1.0-dev.20200403.1",
-          "(.NET Core 4.6.28325.01; Microsoft Windows 10.0.18362 )"
-        ],
-        "x-ms-client-request-id": "bff2dd21-0e58-83a7-6797-403184610422",
-        "x-ms-date": "Fri, 03 Apr 2020 21:01:44 GMT",
->>>>>>> 32e373e2
+        "x-ms-date": "Fri, 03 Apr 2020 21:01:44 GMT",
         "x-ms-lease-action": "acquire",
         "x-ms-lease-duration": "15",
         "x-ms-proposed-lease-id": "99bc975a-01fb-ce4f-258a-3e55f8e2d2c4",
         "x-ms-return-client-request-id": "true",
-<<<<<<< HEAD
-        "x-ms-version": "2019-10-10"
-=======
-        "x-ms-version": "2019-12-12"
->>>>>>> 32e373e2
-      },
-      "RequestBody": null,
-      "StatusCode": 201,
-      "ResponseHeaders": {
-        "Content-Length": "0",
-<<<<<<< HEAD
-        "Date": "Thu, 05 Mar 2020 22:19:48 GMT",
-        "ETag": "\u00220x8D7C15351237F7D\u0022",
-        "Last-Modified": "Thu, 05 Mar 2020 22:19:48 GMT",
-=======
+        "x-ms-version": "2019-12-12"
+      },
+      "RequestBody": null,
+      "StatusCode": 201,
+      "ResponseHeaders": {
+        "Content-Length": "0",
         "Date": "Fri, 03 Apr 2020 21:01:42 GMT",
         "ETag": "\u00220x8D7D81236621CE0\u0022",
         "Last-Modified": "Fri, 03 Apr 2020 21:01:42 GMT",
->>>>>>> 32e373e2
         "Server": [
           "Windows-Azure-Blob/1.0",
           "Microsoft-HTTPAPI/2.0"
         ],
         "x-ms-client-request-id": "bff2dd21-0e58-83a7-6797-403184610422",
         "x-ms-lease-id": "99bc975a-01fb-ce4f-258a-3e55f8e2d2c4",
-<<<<<<< HEAD
-        "x-ms-request-id": "589c2992-e01e-0021-0e3c-f3b640000000",
-        "x-ms-version": "2019-10-10"
-=======
         "x-ms-request-id": "96224013-f01e-0012-16fb-093670000000",
         "x-ms-version": "2019-12-12"
->>>>>>> 32e373e2
-      },
-      "ResponseBody": []
-    },
-    {
-<<<<<<< HEAD
-      "RequestUri": "https://seanstagehierarchical.blob.core.windows.net/test-filesystem-afd93f44-8a87-f3d3-561c-06a72552a79e/test-file-1678a43a-eb54-7c7b-99a2-cef86c851287?comp=lease",
-=======
+      },
+      "ResponseBody": []
+    },
+    {
       "RequestUri": "http://seannsecanary.blob.core.windows.net/test-filesystem-afd93f44-8a87-f3d3-561c-06a72552a79e/test-file-1678a43a-eb54-7c7b-99a2-cef86c851287?comp=lease",
->>>>>>> 32e373e2
       "RequestMethod": "PUT",
       "RequestHeaders": {
         "Authorization": "Sanitized",
         "If-Match": "\u0022garbage\u0022",
-<<<<<<< HEAD
-        "traceparent": "00-001eea9852e2644bb38afeae49ae2f6a-be52d79eb12eca4b-00",
-        "User-Agent": [
-          "azsdk-net-Storage.Files.DataLake/12.0.0-dev.20200305.1",
-          "(.NET Core 4.6.28325.01; Microsoft Windows 10.0.18363 )"
+        "traceparent": "00-182daeede9b3b5458a320d0e5a656b31-422a46e9077fb349-00",
+        "User-Agent": [
+          "azsdk-net-Storage.Files.DataLake/12.1.0-dev.20200403.1",
+          "(.NET Core 4.6.28325.01; Microsoft Windows 10.0.18362 )"
         ],
         "x-ms-client-request-id": "edcc49c8-c110-6128-33bb-aa813df5733b",
-        "x-ms-date": "Thu, 05 Mar 2020 22:19:48 GMT",
-=======
-        "traceparent": "00-182daeede9b3b5458a320d0e5a656b31-422a46e9077fb349-00",
-        "User-Agent": [
-          "azsdk-net-Storage.Files.DataLake/12.1.0-dev.20200403.1",
-          "(.NET Core 4.6.28325.01; Microsoft Windows 10.0.18362 )"
-        ],
-        "x-ms-client-request-id": "edcc49c8-c110-6128-33bb-aa813df5733b",
-        "x-ms-date": "Fri, 03 Apr 2020 21:01:44 GMT",
->>>>>>> 32e373e2
+        "x-ms-date": "Fri, 03 Apr 2020 21:01:44 GMT",
         "x-ms-lease-action": "change",
         "x-ms-lease-id": "99bc975a-01fb-ce4f-258a-3e55f8e2d2c4",
         "x-ms-proposed-lease-id": "7ffeac8a-d771-242f-59c9-7dedca028181",
         "x-ms-return-client-request-id": "true",
-<<<<<<< HEAD
-        "x-ms-version": "2019-10-10"
-=======
-        "x-ms-version": "2019-12-12"
->>>>>>> 32e373e2
+        "x-ms-version": "2019-12-12"
       },
       "RequestBody": null,
       "StatusCode": 412,
       "ResponseHeaders": {
         "Content-Length": "252",
         "Content-Type": "application/xml",
-<<<<<<< HEAD
-        "Date": "Thu, 05 Mar 2020 22:19:48 GMT",
-=======
         "Date": "Fri, 03 Apr 2020 21:01:43 GMT",
->>>>>>> 32e373e2
         "Server": [
           "Windows-Azure-Blob/1.0",
           "Microsoft-HTTPAPI/2.0"
         ],
         "x-ms-client-request-id": "edcc49c8-c110-6128-33bb-aa813df5733b",
         "x-ms-error-code": "ConditionNotMet",
-<<<<<<< HEAD
-        "x-ms-request-id": "589c2995-e01e-0021-113c-f3b640000000",
-        "x-ms-version": "2019-10-10"
-      },
-      "ResponseBody": [
-        "\uFEFF\u003C?xml version=\u00221.0\u0022 encoding=\u0022utf-8\u0022?\u003E\u003CError\u003E\u003CCode\u003EConditionNotMet\u003C/Code\u003E\u003CMessage\u003EThe condition specified using HTTP conditional header(s) is not met.\n",
-        "RequestId:589c2995-e01e-0021-113c-f3b640000000\n",
-        "Time:2020-03-05T22:19:48.5555256Z\u003C/Message\u003E\u003C/Error\u003E"
-      ]
-    },
-    {
-      "RequestUri": "https://seanstagehierarchical.blob.core.windows.net/test-filesystem-afd93f44-8a87-f3d3-561c-06a72552a79e?restype=container",
-      "RequestMethod": "DELETE",
-      "RequestHeaders": {
-        "Authorization": "Sanitized",
-        "traceparent": "00-417a6edb1ff2584e8916c283ed0c8a30-ca8b1c59f8de1c45-00",
-        "User-Agent": [
-          "azsdk-net-Storage.Files.DataLake/12.0.0-dev.20200305.1",
-          "(.NET Core 4.6.28325.01; Microsoft Windows 10.0.18363 )"
-        ],
-        "x-ms-client-request-id": "3a68be25-1795-4712-9483-eae7152acf91",
-        "x-ms-date": "Thu, 05 Mar 2020 22:19:48 GMT",
-        "x-ms-return-client-request-id": "true",
-        "x-ms-version": "2019-10-10"
-=======
         "x-ms-request-id": "96224022-f01e-0012-22fb-093670000000",
         "x-ms-version": "2019-12-12"
       },
@@ -912,171 +497,93 @@
         "x-ms-date": "Fri, 03 Apr 2020 21:01:44 GMT",
         "x-ms-return-client-request-id": "true",
         "x-ms-version": "2019-12-12"
->>>>>>> 32e373e2
       },
       "RequestBody": null,
       "StatusCode": 202,
       "ResponseHeaders": {
         "Content-Length": "0",
-<<<<<<< HEAD
-        "Date": "Thu, 05 Mar 2020 22:19:48 GMT",
-=======
         "Date": "Fri, 03 Apr 2020 21:01:43 GMT",
->>>>>>> 32e373e2
         "Server": [
           "Windows-Azure-Blob/1.0",
           "Microsoft-HTTPAPI/2.0"
         ],
         "x-ms-client-request-id": "3a68be25-1795-4712-9483-eae7152acf91",
-<<<<<<< HEAD
-        "x-ms-request-id": "589c2997-e01e-0021-133c-f3b640000000",
-        "x-ms-version": "2019-10-10"
-=======
         "x-ms-request-id": "96224027-f01e-0012-26fb-093670000000",
         "x-ms-version": "2019-12-12"
->>>>>>> 32e373e2
-      },
-      "ResponseBody": []
-    },
-    {
-<<<<<<< HEAD
-      "RequestUri": "https://seanstagehierarchical.blob.core.windows.net/test-filesystem-ceeca792-7c9e-e591-b96b-bb2a87d535b8?restype=container",
-      "RequestMethod": "PUT",
-      "RequestHeaders": {
-        "Authorization": "Sanitized",
-        "traceparent": "00-77554f035fe83648bc5b0adb67456feb-d4c82bb60248af49-00",
-        "User-Agent": [
-          "azsdk-net-Storage.Files.DataLake/12.0.0-dev.20200305.1",
-          "(.NET Core 4.6.28325.01; Microsoft Windows 10.0.18363 )"
+      },
+      "ResponseBody": []
+    },
+    {
+      "RequestUri": "http://seannsecanary.blob.core.windows.net/test-filesystem-ceeca792-7c9e-e591-b96b-bb2a87d535b8?restype=container",
+      "RequestMethod": "PUT",
+      "RequestHeaders": {
+        "Authorization": "Sanitized",
+        "traceparent": "00-c444a2d73fc58e40832a4b71dbcc3d40-b23988d4f10ef349-00",
+        "User-Agent": [
+          "azsdk-net-Storage.Files.DataLake/12.1.0-dev.20200403.1",
+          "(.NET Core 4.6.28325.01; Microsoft Windows 10.0.18362 )"
         ],
         "x-ms-blob-public-access": "container",
         "x-ms-client-request-id": "84c0a716-f38e-a966-2c82-81295ce7c0be",
-        "x-ms-date": "Thu, 05 Mar 2020 22:19:48 GMT",
-        "x-ms-return-client-request-id": "true",
-        "x-ms-version": "2019-10-10"
-=======
-      "RequestUri": "http://seannsecanary.blob.core.windows.net/test-filesystem-ceeca792-7c9e-e591-b96b-bb2a87d535b8?restype=container",
-      "RequestMethod": "PUT",
-      "RequestHeaders": {
-        "Authorization": "Sanitized",
-        "traceparent": "00-c444a2d73fc58e40832a4b71dbcc3d40-b23988d4f10ef349-00",
-        "User-Agent": [
-          "azsdk-net-Storage.Files.DataLake/12.1.0-dev.20200403.1",
-          "(.NET Core 4.6.28325.01; Microsoft Windows 10.0.18362 )"
-        ],
-        "x-ms-blob-public-access": "container",
-        "x-ms-client-request-id": "84c0a716-f38e-a966-2c82-81295ce7c0be",
-        "x-ms-date": "Fri, 03 Apr 2020 21:01:44 GMT",
-        "x-ms-return-client-request-id": "true",
-        "x-ms-version": "2019-12-12"
->>>>>>> 32e373e2
-      },
-      "RequestBody": null,
-      "StatusCode": 201,
-      "ResponseHeaders": {
-        "Content-Length": "0",
-<<<<<<< HEAD
-        "Date": "Thu, 05 Mar 2020 22:19:48 GMT",
-        "ETag": "\u00220x8D7C15351785475\u0022",
-        "Last-Modified": "Thu, 05 Mar 2020 22:19:48 GMT",
-=======
+        "x-ms-date": "Fri, 03 Apr 2020 21:01:44 GMT",
+        "x-ms-return-client-request-id": "true",
+        "x-ms-version": "2019-12-12"
+      },
+      "RequestBody": null,
+      "StatusCode": 201,
+      "ResponseHeaders": {
+        "Content-Length": "0",
         "Date": "Fri, 03 Apr 2020 21:01:43 GMT",
         "ETag": "\u00220x8D7D812369D2EA4\u0022",
         "Last-Modified": "Fri, 03 Apr 2020 21:01:43 GMT",
->>>>>>> 32e373e2
         "Server": [
           "Windows-Azure-Blob/1.0",
           "Microsoft-HTTPAPI/2.0"
         ],
         "x-ms-client-request-id": "84c0a716-f38e-a966-2c82-81295ce7c0be",
-<<<<<<< HEAD
-        "x-ms-request-id": "9d99d162-f01e-0002-023c-f32c83000000",
-        "x-ms-version": "2019-10-10"
-=======
         "x-ms-request-id": "9622402d-f01e-0012-2bfb-093670000000",
         "x-ms-version": "2019-12-12"
->>>>>>> 32e373e2
-      },
-      "ResponseBody": []
-    },
-    {
-<<<<<<< HEAD
-      "RequestUri": "https://seanstagehierarchical.dfs.core.windows.net/test-filesystem-ceeca792-7c9e-e591-b96b-bb2a87d535b8/test-file-70ed314e-4fcf-5804-01c3-ec221a24ed10?resource=file",
-      "RequestMethod": "PUT",
-      "RequestHeaders": {
-        "Authorization": "Sanitized",
-        "traceparent": "00-e7fc6b6b40c5704daf8268d732dbfd5f-0951aefd5e288a45-00",
-        "User-Agent": [
-          "azsdk-net-Storage.Files.DataLake/12.0.0-dev.20200305.1",
-          "(.NET Core 4.6.28325.01; Microsoft Windows 10.0.18363 )"
+      },
+      "ResponseBody": []
+    },
+    {
+      "RequestUri": "http://seannsecanary.dfs.core.windows.net/test-filesystem-ceeca792-7c9e-e591-b96b-bb2a87d535b8/test-file-70ed314e-4fcf-5804-01c3-ec221a24ed10?resource=file",
+      "RequestMethod": "PUT",
+      "RequestHeaders": {
+        "Authorization": "Sanitized",
+        "traceparent": "00-55e01ee66b86aa4783394d2c625ba65c-bbac8dc66828084e-00",
+        "User-Agent": [
+          "azsdk-net-Storage.Files.DataLake/12.1.0-dev.20200403.1",
+          "(.NET Core 4.6.28325.01; Microsoft Windows 10.0.18362 )"
         ],
         "x-ms-client-request-id": "c71ea2bc-dabc-c637-a367-83cb06448e07",
-        "x-ms-date": "Thu, 05 Mar 2020 22:19:49 GMT",
-        "x-ms-return-client-request-id": "true",
-        "x-ms-version": "2019-10-10"
-=======
-      "RequestUri": "http://seannsecanary.dfs.core.windows.net/test-filesystem-ceeca792-7c9e-e591-b96b-bb2a87d535b8/test-file-70ed314e-4fcf-5804-01c3-ec221a24ed10?resource=file",
-      "RequestMethod": "PUT",
-      "RequestHeaders": {
-        "Authorization": "Sanitized",
-        "traceparent": "00-55e01ee66b86aa4783394d2c625ba65c-bbac8dc66828084e-00",
-        "User-Agent": [
-          "azsdk-net-Storage.Files.DataLake/12.1.0-dev.20200403.1",
-          "(.NET Core 4.6.28325.01; Microsoft Windows 10.0.18362 )"
-        ],
-        "x-ms-client-request-id": "c71ea2bc-dabc-c637-a367-83cb06448e07",
-        "x-ms-date": "Fri, 03 Apr 2020 21:01:44 GMT",
-        "x-ms-return-client-request-id": "true",
-        "x-ms-version": "2019-12-12"
->>>>>>> 32e373e2
-      },
-      "RequestBody": null,
-      "StatusCode": 201,
-      "ResponseHeaders": {
-        "Content-Length": "0",
-<<<<<<< HEAD
-        "Date": "Thu, 05 Mar 2020 22:19:48 GMT",
-        "ETag": "\u00220x8D7C15351AC31AD\u0022",
-        "Last-Modified": "Thu, 05 Mar 2020 22:19:49 GMT",
-=======
+        "x-ms-date": "Fri, 03 Apr 2020 21:01:44 GMT",
+        "x-ms-return-client-request-id": "true",
+        "x-ms-version": "2019-12-12"
+      },
+      "RequestBody": null,
+      "StatusCode": 201,
+      "ResponseHeaders": {
+        "Content-Length": "0",
         "Date": "Fri, 03 Apr 2020 21:01:43 GMT",
         "ETag": "\u00220x8D7D81236B25E98\u0022",
         "Last-Modified": "Fri, 03 Apr 2020 21:01:43 GMT",
->>>>>>> 32e373e2
         "Server": [
           "Windows-Azure-HDFS/1.0",
           "Microsoft-HTTPAPI/2.0"
         ],
         "x-ms-client-request-id": "c71ea2bc-dabc-c637-a367-83cb06448e07",
-<<<<<<< HEAD
-        "x-ms-request-id": "6c255653-a01f-0020-5e3c-f3e99c000000",
-        "x-ms-version": "2019-10-10"
-=======
         "x-ms-request-id": "fa440162-201f-0097-3cfb-091bad000000",
         "x-ms-version": "2019-12-12"
->>>>>>> 32e373e2
-      },
-      "ResponseBody": []
-    },
-    {
-<<<<<<< HEAD
-      "RequestUri": "https://seanstagehierarchical.blob.core.windows.net/test-filesystem-ceeca792-7c9e-e591-b96b-bb2a87d535b8/test-file-70ed314e-4fcf-5804-01c3-ec221a24ed10",
-=======
+      },
+      "ResponseBody": []
+    },
+    {
       "RequestUri": "http://seannsecanary.blob.core.windows.net/test-filesystem-ceeca792-7c9e-e591-b96b-bb2a87d535b8/test-file-70ed314e-4fcf-5804-01c3-ec221a24ed10",
->>>>>>> 32e373e2
       "RequestMethod": "HEAD",
       "RequestHeaders": {
         "Authorization": "Sanitized",
         "User-Agent": [
-<<<<<<< HEAD
-          "azsdk-net-Storage.Files.DataLake/12.0.0-dev.20200305.1",
-          "(.NET Core 4.6.28325.01; Microsoft Windows 10.0.18363 )"
-        ],
-        "x-ms-client-request-id": "13d4fec6-16de-6f01-1dc3-2a84a4fb6fa6",
-        "x-ms-date": "Thu, 05 Mar 2020 22:19:49 GMT",
-        "x-ms-return-client-request-id": "true",
-        "x-ms-version": "2019-10-10"
-=======
           "azsdk-net-Storage.Files.DataLake/12.1.0-dev.20200403.1",
           "(.NET Core 4.6.28325.01; Microsoft Windows 10.0.18362 )"
         ],
@@ -1084,7 +591,6 @@
         "x-ms-date": "Fri, 03 Apr 2020 21:01:45 GMT",
         "x-ms-return-client-request-id": "true",
         "x-ms-version": "2019-12-12"
->>>>>>> 32e373e2
       },
       "RequestBody": null,
       "StatusCode": 200,
@@ -1092,15 +598,9 @@
         "Accept-Ranges": "bytes",
         "Content-Length": "0",
         "Content-Type": "application/octet-stream",
-<<<<<<< HEAD
-        "Date": "Thu, 05 Mar 2020 22:19:49 GMT",
-        "ETag": "\u00220x8D7C15351AC31AD\u0022",
-        "Last-Modified": "Thu, 05 Mar 2020 22:19:49 GMT",
-=======
         "Date": "Fri, 03 Apr 2020 21:01:43 GMT",
         "ETag": "\u00220x8D7D81236B25E98\u0022",
         "Last-Modified": "Fri, 03 Apr 2020 21:01:43 GMT",
->>>>>>> 32e373e2
         "Server": [
           "Windows-Azure-Blob/1.0",
           "Microsoft-HTTPAPI/2.0"
@@ -1109,38 +609,16 @@
         "x-ms-access-tier-inferred": "true",
         "x-ms-blob-type": "BlockBlob",
         "x-ms-client-request-id": "13d4fec6-16de-6f01-1dc3-2a84a4fb6fa6",
-<<<<<<< HEAD
-        "x-ms-creation-time": "Thu, 05 Mar 2020 22:19:49 GMT",
-        "x-ms-lease-state": "available",
-        "x-ms-lease-status": "unlocked",
-        "x-ms-request-id": "9d99d16b-f01e-0002-083c-f32c83000000",
-        "x-ms-server-encrypted": "true",
-        "x-ms-version": "2019-10-10"
-=======
         "x-ms-creation-time": "Fri, 03 Apr 2020 21:01:43 GMT",
         "x-ms-lease-state": "available",
         "x-ms-lease-status": "unlocked",
         "x-ms-request-id": "96224041-f01e-0012-3afb-093670000000",
         "x-ms-server-encrypted": "true",
         "x-ms-version": "2019-12-12"
->>>>>>> 32e373e2
-      },
-      "ResponseBody": []
-    },
-    {
-<<<<<<< HEAD
-      "RequestUri": "https://seanstagehierarchical.blob.core.windows.net/test-filesystem-ceeca792-7c9e-e591-b96b-bb2a87d535b8/test-file-70ed314e-4fcf-5804-01c3-ec221a24ed10?comp=lease",
-      "RequestMethod": "PUT",
-      "RequestHeaders": {
-        "Authorization": "Sanitized",
-        "traceparent": "00-8cb641139882cc4db3431e6763d5cded-730b0905d4a91844-00",
-        "User-Agent": [
-          "azsdk-net-Storage.Files.DataLake/12.0.0-dev.20200305.1",
-          "(.NET Core 4.6.28325.01; Microsoft Windows 10.0.18363 )"
-        ],
-        "x-ms-client-request-id": "2fe79484-eb8b-0c1c-4a04-2aaffba237fe",
-        "x-ms-date": "Thu, 05 Mar 2020 22:19:49 GMT",
-=======
+      },
+      "ResponseBody": []
+    },
+    {
       "RequestUri": "http://seannsecanary.blob.core.windows.net/test-filesystem-ceeca792-7c9e-e591-b96b-bb2a87d535b8/test-file-70ed314e-4fcf-5804-01c3-ec221a24ed10?comp=lease",
       "RequestMethod": "PUT",
       "RequestHeaders": {
@@ -1152,61 +630,31 @@
         ],
         "x-ms-client-request-id": "2fe79484-eb8b-0c1c-4a04-2aaffba237fe",
         "x-ms-date": "Fri, 03 Apr 2020 21:01:45 GMT",
->>>>>>> 32e373e2
         "x-ms-lease-action": "acquire",
         "x-ms-lease-duration": "15",
         "x-ms-proposed-lease-id": "a7097195-e0d2-9ca9-06e6-311dfcfaa084",
         "x-ms-return-client-request-id": "true",
-<<<<<<< HEAD
-        "x-ms-version": "2019-10-10"
-=======
-        "x-ms-version": "2019-12-12"
->>>>>>> 32e373e2
-      },
-      "RequestBody": null,
-      "StatusCode": 201,
-      "ResponseHeaders": {
-        "Content-Length": "0",
-<<<<<<< HEAD
-        "Date": "Thu, 05 Mar 2020 22:19:49 GMT",
-        "ETag": "\u00220x8D7C15351AC31AD\u0022",
-        "Last-Modified": "Thu, 05 Mar 2020 22:19:49 GMT",
-=======
+        "x-ms-version": "2019-12-12"
+      },
+      "RequestBody": null,
+      "StatusCode": 201,
+      "ResponseHeaders": {
+        "Content-Length": "0",
         "Date": "Fri, 03 Apr 2020 21:01:43 GMT",
         "ETag": "\u00220x8D7D81236B25E98\u0022",
         "Last-Modified": "Fri, 03 Apr 2020 21:01:43 GMT",
->>>>>>> 32e373e2
         "Server": [
           "Windows-Azure-Blob/1.0",
           "Microsoft-HTTPAPI/2.0"
         ],
         "x-ms-client-request-id": "2fe79484-eb8b-0c1c-4a04-2aaffba237fe",
         "x-ms-lease-id": "a7097195-e0d2-9ca9-06e6-311dfcfaa084",
-<<<<<<< HEAD
-        "x-ms-request-id": "9d99d16d-f01e-0002-0a3c-f32c83000000",
-        "x-ms-version": "2019-10-10"
-=======
         "x-ms-request-id": "96224049-f01e-0012-40fb-093670000000",
         "x-ms-version": "2019-12-12"
->>>>>>> 32e373e2
-      },
-      "ResponseBody": []
-    },
-    {
-<<<<<<< HEAD
-      "RequestUri": "https://seanstagehierarchical.blob.core.windows.net/test-filesystem-ceeca792-7c9e-e591-b96b-bb2a87d535b8/test-file-70ed314e-4fcf-5804-01c3-ec221a24ed10?comp=lease",
-      "RequestMethod": "PUT",
-      "RequestHeaders": {
-        "Authorization": "Sanitized",
-        "If-None-Match": "\u00220x8D7C15351AC31AD\u0022",
-        "traceparent": "00-da036b390304fd45a58f00e52880c3ec-4aeb9de290312143-00",
-        "User-Agent": [
-          "azsdk-net-Storage.Files.DataLake/12.0.0-dev.20200305.1",
-          "(.NET Core 4.6.28325.01; Microsoft Windows 10.0.18363 )"
-        ],
-        "x-ms-client-request-id": "0f00c727-3f13-fb1b-19ec-66812f61d528",
-        "x-ms-date": "Thu, 05 Mar 2020 22:19:49 GMT",
-=======
+      },
+      "ResponseBody": []
+    },
+    {
       "RequestUri": "http://seannsecanary.blob.core.windows.net/test-filesystem-ceeca792-7c9e-e591-b96b-bb2a87d535b8/test-file-70ed314e-4fcf-5804-01c3-ec221a24ed10?comp=lease",
       "RequestMethod": "PUT",
       "RequestHeaders": {
@@ -1219,58 +667,24 @@
         ],
         "x-ms-client-request-id": "0f00c727-3f13-fb1b-19ec-66812f61d528",
         "x-ms-date": "Fri, 03 Apr 2020 21:01:45 GMT",
->>>>>>> 32e373e2
         "x-ms-lease-action": "change",
         "x-ms-lease-id": "a7097195-e0d2-9ca9-06e6-311dfcfaa084",
         "x-ms-proposed-lease-id": "7766f2f6-2506-4553-7d4e-3cad2d5ffffa",
         "x-ms-return-client-request-id": "true",
-<<<<<<< HEAD
-        "x-ms-version": "2019-10-10"
-=======
-        "x-ms-version": "2019-12-12"
->>>>>>> 32e373e2
+        "x-ms-version": "2019-12-12"
       },
       "RequestBody": null,
       "StatusCode": 412,
       "ResponseHeaders": {
         "Content-Length": "252",
         "Content-Type": "application/xml",
-<<<<<<< HEAD
-        "Date": "Thu, 05 Mar 2020 22:19:49 GMT",
-=======
         "Date": "Fri, 03 Apr 2020 21:01:43 GMT",
->>>>>>> 32e373e2
         "Server": [
           "Windows-Azure-Blob/1.0",
           "Microsoft-HTTPAPI/2.0"
         ],
         "x-ms-client-request-id": "0f00c727-3f13-fb1b-19ec-66812f61d528",
         "x-ms-error-code": "ConditionNotMet",
-<<<<<<< HEAD
-        "x-ms-request-id": "9d99d16f-f01e-0002-0c3c-f32c83000000",
-        "x-ms-version": "2019-10-10"
-      },
-      "ResponseBody": [
-        "\uFEFF\u003C?xml version=\u00221.0\u0022 encoding=\u0022utf-8\u0022?\u003E\u003CError\u003E\u003CCode\u003EConditionNotMet\u003C/Code\u003E\u003CMessage\u003EThe condition specified using HTTP conditional header(s) is not met.\n",
-        "RequestId:9d99d16f-f01e-0002-0c3c-f32c83000000\n",
-        "Time:2020-03-05T22:19:49.5231347Z\u003C/Message\u003E\u003C/Error\u003E"
-      ]
-    },
-    {
-      "RequestUri": "https://seanstagehierarchical.blob.core.windows.net/test-filesystem-ceeca792-7c9e-e591-b96b-bb2a87d535b8?restype=container",
-      "RequestMethod": "DELETE",
-      "RequestHeaders": {
-        "Authorization": "Sanitized",
-        "traceparent": "00-d091b93c916e8c4caaeb2597793b2b90-4c19ba6a51951b43-00",
-        "User-Agent": [
-          "azsdk-net-Storage.Files.DataLake/12.0.0-dev.20200305.1",
-          "(.NET Core 4.6.28325.01; Microsoft Windows 10.0.18363 )"
-        ],
-        "x-ms-client-request-id": "33878bf9-27a2-d3ea-fdf3-5933b29f3e8b",
-        "x-ms-date": "Thu, 05 Mar 2020 22:19:49 GMT",
-        "x-ms-return-client-request-id": "true",
-        "x-ms-version": "2019-10-10"
-=======
         "x-ms-request-id": "9622404f-f01e-0012-46fb-093670000000",
         "x-ms-version": "2019-12-12"
       },
@@ -1294,42 +708,26 @@
         "x-ms-date": "Fri, 03 Apr 2020 21:01:45 GMT",
         "x-ms-return-client-request-id": "true",
         "x-ms-version": "2019-12-12"
->>>>>>> 32e373e2
       },
       "RequestBody": null,
       "StatusCode": 202,
       "ResponseHeaders": {
         "Content-Length": "0",
-<<<<<<< HEAD
-        "Date": "Thu, 05 Mar 2020 22:19:49 GMT",
-=======
         "Date": "Fri, 03 Apr 2020 21:01:43 GMT",
->>>>>>> 32e373e2
         "Server": [
           "Windows-Azure-Blob/1.0",
           "Microsoft-HTTPAPI/2.0"
         ],
         "x-ms-client-request-id": "33878bf9-27a2-d3ea-fdf3-5933b29f3e8b",
-<<<<<<< HEAD
-        "x-ms-request-id": "9d99d171-f01e-0002-0e3c-f32c83000000",
-        "x-ms-version": "2019-10-10"
-=======
         "x-ms-request-id": "96224054-f01e-0012-4afb-093670000000",
         "x-ms-version": "2019-12-12"
->>>>>>> 32e373e2
       },
       "ResponseBody": []
     }
   ],
   "Variables": {
-<<<<<<< HEAD
-    "DateTimeOffsetNow": "2020-03-05T14:19:46.0885807-08:00",
-    "RandomSeed": "377977654",
-    "Storage_TestConfigHierarchicalNamespace": "NamespaceTenant\nseanstagehierarchical\nU2FuaXRpemVk\nhttps://seanstagehierarchical.blob.core.windows.net\nhttp://seanstagehierarchical.file.core.windows.net\nhttp://seanstagehierarchical.queue.core.windows.net\nhttp://seanstagehierarchical.table.core.windows.net\n\n\n\n\nhttp://seanstagehierarchical-secondary.blob.core.windows.net\nhttp://seanstagehierarchical-secondary.file.core.windows.net\nhttp://seanstagehierarchical-secondary.queue.core.windows.net\nhttp://seanstagehierarchical-secondary.table.core.windows.net\n68390a19-a643-458b-b726-408abf67b4fc\nSanitized\n72f988bf-86f1-41af-91ab-2d7cd011db47\nhttps://login.microsoftonline.com/\nCloud\nBlobEndpoint=https://seanstagehierarchical.blob.core.windows.net/;QueueEndpoint=http://seanstagehierarchical.queue.core.windows.net/;FileEndpoint=http://seanstagehierarchical.file.core.windows.net/;BlobSecondaryEndpoint=http://seanstagehierarchical-secondary.blob.core.windows.net/;QueueSecondaryEndpoint=http://seanstagehierarchical-secondary.queue.core.windows.net/;FileSecondaryEndpoint=http://seanstagehierarchical-secondary.file.core.windows.net/;AccountName=seanstagehierarchical;AccountKey=Sanitized\n"
-=======
     "DateTimeOffsetNow": "2020-04-03T14:01:43.3782783-07:00",
     "RandomSeed": "377977654",
     "Storage_TestConfigHierarchicalNamespace": "NamespaceTenant\nseannsecanary\nU2FuaXRpemVk\nhttp://seannsecanary.blob.core.windows.net\nhttp://seannsecanary.file.core.windows.net\nhttp://seannsecanary.queue.core.windows.net\nhttp://seannsecanary.table.core.windows.net\n\n\n\n\nhttp://seannsecanary-secondary.blob.core.windows.net\nhttp://seannsecanary-secondary.file.core.windows.net\nhttp://seannsecanary-secondary.queue.core.windows.net\nhttp://seannsecanary-secondary.table.core.windows.net\n68390a19-a643-458b-b726-408abf67b4fc\nSanitized\n72f988bf-86f1-41af-91ab-2d7cd011db47\nhttps://login.microsoftonline.com/\nCloud\nBlobEndpoint=http://seannsecanary.blob.core.windows.net/;QueueEndpoint=http://seannsecanary.queue.core.windows.net/;FileEndpoint=http://seannsecanary.file.core.windows.net/;BlobSecondaryEndpoint=http://seannsecanary-secondary.blob.core.windows.net/;QueueSecondaryEndpoint=http://seannsecanary-secondary.queue.core.windows.net/;FileSecondaryEndpoint=http://seannsecanary-secondary.file.core.windows.net/;AccountName=seannsecanary;AccountKey=Sanitized\n"
->>>>>>> 32e373e2
   }
 }