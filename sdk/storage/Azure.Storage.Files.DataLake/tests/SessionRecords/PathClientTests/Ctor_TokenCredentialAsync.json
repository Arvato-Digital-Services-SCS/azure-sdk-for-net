{
  "Entries": [
    {
<<<<<<< HEAD
      "RequestUri": "https://seanstagehierarchical.blob.core.windows.net/test-filesystem-1d3953bd-6421-fae3-73fb-37a5d62521db?restype=container",
      "RequestMethod": "PUT",
      "RequestHeaders": {
        "Authorization": "Sanitized",
        "traceparent": "00-76bcf6d7eef2aa40b41af61160eae5c6-3c1b4ff81789224a-00",
        "User-Agent": [
          "azsdk-net-Storage.Files.DataLake/12.0.0-dev.20200305.1",
          "(.NET Core 4.6.28325.01; Microsoft Windows 10.0.18363 )"
        ],
        "x-ms-blob-public-access": "container",
        "x-ms-client-request-id": "9056e0cd-188a-adfc-5d4b-715268f64bf3",
        "x-ms-date": "Thu, 05 Mar 2020 21:57:07 GMT",
        "x-ms-return-client-request-id": "true",
        "x-ms-version": "2019-10-10"
=======
      "RequestUri": "http://seannsecanary.blob.core.windows.net/test-filesystem-1d3953bd-6421-fae3-73fb-37a5d62521db?restype=container",
      "RequestMethod": "PUT",
      "RequestHeaders": {
        "Authorization": "Sanitized",
        "traceparent": "00-8f511d6601cb7a438b7d1e248871eb77-7b116e64270a3c4c-00",
        "User-Agent": [
          "azsdk-net-Storage.Files.DataLake/12.1.0-dev.20200403.1",
          "(.NET Core 4.6.28325.01; Microsoft Windows 10.0.18362 )"
        ],
        "x-ms-blob-public-access": "container",
        "x-ms-client-request-id": "9056e0cd-188a-adfc-5d4b-715268f64bf3",
        "x-ms-date": "Fri, 03 Apr 2020 21:05:49 GMT",
        "x-ms-return-client-request-id": "true",
        "x-ms-version": "2019-12-12"
>>>>>>> 32e373e2
      },
      "RequestBody": null,
      "StatusCode": 201,
      "ResponseHeaders": {
        "Content-Length": "0",
<<<<<<< HEAD
        "Date": "Thu, 05 Mar 2020 21:57:09 GMT",
        "ETag": "\u00220x8D7C150264B14C5\u0022",
        "Last-Modified": "Thu, 05 Mar 2020 21:57:08 GMT",
=======
        "Date": "Fri, 03 Apr 2020 21:05:47 GMT",
        "ETag": "\u00220x8D7D812C8732698\u0022",
        "Last-Modified": "Fri, 03 Apr 2020 21:05:48 GMT",
>>>>>>> 32e373e2
        "Server": [
          "Windows-Azure-Blob/1.0",
          "Microsoft-HTTPAPI/2.0"
        ],
        "x-ms-client-request-id": "9056e0cd-188a-adfc-5d4b-715268f64bf3",
<<<<<<< HEAD
        "x-ms-request-id": "05090ff6-b01e-002c-6539-f37e94000000",
        "x-ms-version": "2019-10-10"
=======
        "x-ms-request-id": "9622bc97-f01e-0012-6ffb-093670000000",
        "x-ms-version": "2019-12-12"
>>>>>>> 32e373e2
      },
      "ResponseBody": []
    },
    {
<<<<<<< HEAD
      "RequestUri": "https://seanstagehierarchical.dfs.core.windows.net/test-filesystem-1d3953bd-6421-fae3-73fb-37a5d62521db/test-directory-a06311b1-4aeb-b046-2a86-b7528e7f93c3?resource=directory",
      "RequestMethod": "PUT",
      "RequestHeaders": {
        "Authorization": "Sanitized",
        "traceparent": "00-f2f837079edb9141822cbb6887eb1491-e2de1e3535ef6745-00",
        "User-Agent": [
          "azsdk-net-Storage.Files.DataLake/12.0.0-dev.20200305.1",
          "(.NET Core 4.6.28325.01; Microsoft Windows 10.0.18363 )"
        ],
        "x-ms-client-request-id": "55b2e282-df4c-83db-99a6-650360a91fdd",
        "x-ms-date": "Thu, 05 Mar 2020 21:57:09 GMT",
        "x-ms-return-client-request-id": "true",
        "x-ms-version": "2019-10-10"
=======
      "RequestUri": "http://seannsecanary.dfs.core.windows.net/test-filesystem-1d3953bd-6421-fae3-73fb-37a5d62521db/test-directory-a06311b1-4aeb-b046-2a86-b7528e7f93c3?resource=directory",
      "RequestMethod": "PUT",
      "RequestHeaders": {
        "Authorization": "Sanitized",
        "traceparent": "00-d7db964827ec324b99b42e96c27342ff-da47dd405108b141-00",
        "User-Agent": [
          "azsdk-net-Storage.Files.DataLake/12.1.0-dev.20200403.1",
          "(.NET Core 4.6.28325.01; Microsoft Windows 10.0.18362 )"
        ],
        "x-ms-client-request-id": "55b2e282-df4c-83db-99a6-650360a91fdd",
        "x-ms-date": "Fri, 03 Apr 2020 21:05:49 GMT",
        "x-ms-return-client-request-id": "true",
        "x-ms-version": "2019-12-12"
>>>>>>> 32e373e2
      },
      "RequestBody": null,
      "StatusCode": 201,
      "ResponseHeaders": {
        "Content-Length": "0",
<<<<<<< HEAD
        "Date": "Thu, 05 Mar 2020 21:57:09 GMT",
        "ETag": "\u00220x8D7C15027A166D9\u0022",
        "Last-Modified": "Thu, 05 Mar 2020 21:57:10 GMT",
=======
        "Date": "Fri, 03 Apr 2020 21:05:47 GMT",
        "ETag": "\u00220x8D7D812C883ED6B\u0022",
        "Last-Modified": "Fri, 03 Apr 2020 21:05:48 GMT",
>>>>>>> 32e373e2
        "Server": [
          "Windows-Azure-HDFS/1.0",
          "Microsoft-HTTPAPI/2.0"
        ],
        "x-ms-client-request-id": "55b2e282-df4c-83db-99a6-650360a91fdd",
<<<<<<< HEAD
        "x-ms-request-id": "eca3bf31-b01f-003c-3d39-f3bbfc000000",
        "x-ms-version": "2019-10-10"
=======
        "x-ms-request-id": "fa440478-201f-0097-26fb-091bad000000",
        "x-ms-version": "2019-12-12"
>>>>>>> 32e373e2
      },
      "ResponseBody": []
    },
    {
      "RequestUri": "https://login.microsoftonline.com/72f988bf-86f1-41af-91ab-2d7cd011db47/oauth2/v2.0/token",
      "RequestMethod": "POST",
      "RequestHeaders": {
        "Content-Length": "169",
        "Content-Type": "application/x-www-form-urlencoded",
<<<<<<< HEAD
        "traceparent": "00-4e8df5521c647d4ca48ff18720f7c224-bb4142a2c59a344d-00",
        "User-Agent": [
          "azsdk-net-Identity/1.1.1",
          "(.NET Core 4.6.28325.01; Microsoft Windows 10.0.18363 )"
=======
        "traceparent": "00-495f7d3d287e704cb40128fdbba0c50b-99a7558d94a54c47-00",
        "User-Agent": [
          "azsdk-net-Identity/1.1.1",
          "(.NET Core 4.6.28325.01; Microsoft Windows 10.0.18362 )"
>>>>>>> 32e373e2
        ],
        "x-ms-client-request-id": "ed0d865a52002e4fbd929648616b9d17",
        "x-ms-return-client-request-id": "true"
      },
      "RequestBody": "response_type=token\u0026grant_type=client_credentials\u0026client_id=68390a19-a643-458b-b726-408abf67b4fc\u0026client_secret=Sanitized\u0026scope=https%3A%2F%2Fstorage.azure.com%2F.default",
      "StatusCode": 200,
      "ResponseHeaders": {
        "Cache-Control": "no-store, no-cache",
        "Content-Length": "92",
        "Content-Type": "application/json; charset=utf-8",
<<<<<<< HEAD
        "Date": "Thu, 05 Mar 2020 21:57:10 GMT",
=======
        "Date": "Fri, 03 Apr 2020 21:05:47 GMT",
>>>>>>> 32e373e2
        "Expires": "-1",
        "P3P": "CP=\u0022DSP CUR OTPi IND OTRi ONL FIN\u0022",
        "Pragma": "no-cache",
        "Set-Cookie": [
<<<<<<< HEAD
          "fpc=Aronv88qVttOgthijNvmIhXeSEc1AgAAAK1s89UOAAAA; expires=Sat, 04-Apr-2020 21:57:10 GMT; path=/; secure; HttpOnly; SameSite=None",
          "x-ms-gateway-slice=corp; path=/; SameSite=None; secure; HttpOnly",
          "stsservicecookie=estscorp; path=/; secure; HttpOnly; SameSite=None"
        ],
        "Strict-Transport-Security": "max-age=31536000; includeSubDomains",
        "X-Content-Type-Options": "nosniff",
        "x-ms-ests-server": "2.1.10155.16 - WST ProdSlices",
        "x-ms-request-id": "d2aeb711-4c2a-4deb-a41f-75e120af0800"
=======
          "fpc=AvvNWtdun_5GgtQOPebEkLHeSEc1AgAAACqcGdYOAAAA; expires=Sun, 03-May-2020 21:05:48 GMT; path=/; secure; HttpOnly; SameSite=None",
          "x-ms-gateway-slice=prod; path=/; SameSite=None; secure; HttpOnly",
          "stsservicecookie=ests; path=/; secure; HttpOnly; SameSite=None"
        ],
        "Strict-Transport-Security": "max-age=31536000; includeSubDomains",
        "X-Content-Type-Options": "nosniff",
        "x-ms-ests-server": "2.1.10321.6 - SAN ProdSlices",
        "x-ms-request-id": "dad6d06e-be60-4404-9682-69acd3000b00"
>>>>>>> 32e373e2
      },
      "ResponseBody": {
        "token_type": "Bearer",
        "expires_in": 86399,
        "ext_expires_in": 86399,
        "access_token": "Sanitized"
      }
    },
    {
      "RequestUri": "https://seannsecanary.blob.core.windows.net/test-filesystem-1d3953bd-6421-fae3-73fb-37a5d62521db/test-directory-a06311b1-4aeb-b046-2a86-b7528e7f93c3",
      "RequestMethod": "HEAD",
      "RequestHeaders": {
        "Authorization": "Sanitized",
<<<<<<< HEAD
        "traceparent": "00-4e8df5521c647d4ca48ff18720f7c224-06974fd4da777847-00",
        "User-Agent": [
          "azsdk-net-Storage.Files.DataLake/12.0.0-dev.20200305.1",
          "(.NET Core 4.6.28325.01; Microsoft Windows 10.0.18363 )"
        ],
        "x-ms-client-request-id": "abcf493b-3ecd-9c76-9455-5d272b4dfe78",
        "x-ms-return-client-request-id": "true",
        "x-ms-version": "2019-10-10"
=======
        "traceparent": "00-495f7d3d287e704cb40128fdbba0c50b-f4d2b88e0561ca45-00",
        "User-Agent": [
          "azsdk-net-Storage.Files.DataLake/12.1.0-dev.20200403.1",
          "(.NET Core 4.6.28325.01; Microsoft Windows 10.0.18362 )"
        ],
        "x-ms-client-request-id": "abcf493b-3ecd-9c76-9455-5d272b4dfe78",
        "x-ms-return-client-request-id": "true",
        "x-ms-version": "2019-12-12"
>>>>>>> 32e373e2
      },
      "RequestBody": null,
      "StatusCode": 200,
      "ResponseHeaders": {
        "Accept-Ranges": "bytes",
        "Content-Length": "0",
        "Content-Type": "application/octet-stream",
<<<<<<< HEAD
        "Date": "Thu, 05 Mar 2020 21:57:10 GMT",
        "ETag": "\u00220x8D7C15027A166D9\u0022",
        "Last-Modified": "Thu, 05 Mar 2020 21:57:10 GMT",
=======
        "Date": "Fri, 03 Apr 2020 21:05:49 GMT",
        "ETag": "\u00220x8D7D812C883ED6B\u0022",
        "Last-Modified": "Fri, 03 Apr 2020 21:05:48 GMT",
>>>>>>> 32e373e2
        "Server": [
          "Windows-Azure-Blob/1.0",
          "Microsoft-HTTPAPI/2.0"
        ],
        "x-ms-access-tier": "Hot",
        "x-ms-access-tier-inferred": "true",
        "x-ms-blob-type": "BlockBlob",
        "x-ms-client-request-id": "abcf493b-3ecd-9c76-9455-5d272b4dfe78",
<<<<<<< HEAD
        "x-ms-creation-time": "Thu, 05 Mar 2020 21:57:10 GMT",
        "x-ms-lease-state": "available",
        "x-ms-lease-status": "unlocked",
        "x-ms-meta-hdi_isfolder": "true",
        "x-ms-request-id": "09b598c1-a01e-0030-3d39-f32cf4000000",
        "x-ms-server-encrypted": "true",
        "x-ms-version": "2019-10-10"
=======
        "x-ms-creation-time": "Fri, 03 Apr 2020 21:05:48 GMT",
        "x-ms-lease-state": "available",
        "x-ms-lease-status": "unlocked",
        "x-ms-meta-hdi_isfolder": "true",
        "x-ms-request-id": "f41340ff-b01e-002c-7bfb-09a10f000000",
        "x-ms-server-encrypted": "true",
        "x-ms-version": "2019-12-12"
>>>>>>> 32e373e2
      },
      "ResponseBody": []
    },
    {
<<<<<<< HEAD
      "RequestUri": "https://seanstagehierarchical.blob.core.windows.net/test-filesystem-1d3953bd-6421-fae3-73fb-37a5d62521db?restype=container",
      "RequestMethod": "DELETE",
      "RequestHeaders": {
        "Authorization": "Sanitized",
        "traceparent": "00-561f23083591f64dae66afd06573212c-d6276f92a9967d4c-00",
        "User-Agent": [
          "azsdk-net-Storage.Files.DataLake/12.0.0-dev.20200305.1",
          "(.NET Core 4.6.28325.01; Microsoft Windows 10.0.18363 )"
        ],
        "x-ms-client-request-id": "5f150606-2774-e853-f9a1-ee3ba72e3b29",
        "x-ms-date": "Thu, 05 Mar 2020 21:57:11 GMT",
        "x-ms-return-client-request-id": "true",
        "x-ms-version": "2019-10-10"
=======
      "RequestUri": "http://seannsecanary.blob.core.windows.net/test-filesystem-1d3953bd-6421-fae3-73fb-37a5d62521db?restype=container",
      "RequestMethod": "DELETE",
      "RequestHeaders": {
        "Authorization": "Sanitized",
        "traceparent": "00-2865c829c26b0749b35278f54e3eab86-865886d021d98644-00",
        "User-Agent": [
          "azsdk-net-Storage.Files.DataLake/12.1.0-dev.20200403.1",
          "(.NET Core 4.6.28325.01; Microsoft Windows 10.0.18362 )"
        ],
        "x-ms-client-request-id": "5f150606-2774-e853-f9a1-ee3ba72e3b29",
        "x-ms-date": "Fri, 03 Apr 2020 21:05:50 GMT",
        "x-ms-return-client-request-id": "true",
        "x-ms-version": "2019-12-12"
>>>>>>> 32e373e2
      },
      "RequestBody": null,
      "StatusCode": 202,
      "ResponseHeaders": {
        "Content-Length": "0",
<<<<<<< HEAD
        "Date": "Thu, 05 Mar 2020 21:57:10 GMT",
=======
        "Date": "Fri, 03 Apr 2020 21:05:48 GMT",
>>>>>>> 32e373e2
        "Server": [
          "Windows-Azure-Blob/1.0",
          "Microsoft-HTTPAPI/2.0"
        ],
        "x-ms-client-request-id": "5f150606-2774-e853-f9a1-ee3ba72e3b29",
<<<<<<< HEAD
        "x-ms-request-id": "09b598cd-a01e-0030-4739-f32cf4000000",
        "x-ms-version": "2019-10-10"
=======
        "x-ms-request-id": "9622bd75-f01e-0012-31fb-093670000000",
        "x-ms-version": "2019-12-12"
>>>>>>> 32e373e2
      },
      "ResponseBody": []
    }
  ],
  "Variables": {
    "RandomSeed": "258677935",
<<<<<<< HEAD
    "Storage_TestConfigHierarchicalNamespace": "NamespaceTenant\nseanstagehierarchical\nU2FuaXRpemVk\nhttps://seanstagehierarchical.blob.core.windows.net\nhttp://seanstagehierarchical.file.core.windows.net\nhttp://seanstagehierarchical.queue.core.windows.net\nhttp://seanstagehierarchical.table.core.windows.net\n\n\n\n\nhttp://seanstagehierarchical-secondary.blob.core.windows.net\nhttp://seanstagehierarchical-secondary.file.core.windows.net\nhttp://seanstagehierarchical-secondary.queue.core.windows.net\nhttp://seanstagehierarchical-secondary.table.core.windows.net\n68390a19-a643-458b-b726-408abf67b4fc\nSanitized\n72f988bf-86f1-41af-91ab-2d7cd011db47\nhttps://login.microsoftonline.com/\nCloud\nBlobEndpoint=https://seanstagehierarchical.blob.core.windows.net/;QueueEndpoint=http://seanstagehierarchical.queue.core.windows.net/;FileEndpoint=http://seanstagehierarchical.file.core.windows.net/;BlobSecondaryEndpoint=http://seanstagehierarchical-secondary.blob.core.windows.net/;QueueSecondaryEndpoint=http://seanstagehierarchical-secondary.queue.core.windows.net/;FileSecondaryEndpoint=http://seanstagehierarchical-secondary.file.core.windows.net/;AccountName=seanstagehierarchical;AccountKey=Sanitized\n"
=======
    "Storage_TestConfigHierarchicalNamespace": "NamespaceTenant\nseannsecanary\nU2FuaXRpemVk\nhttp://seannsecanary.blob.core.windows.net\nhttp://seannsecanary.file.core.windows.net\nhttp://seannsecanary.queue.core.windows.net\nhttp://seannsecanary.table.core.windows.net\n\n\n\n\nhttp://seannsecanary-secondary.blob.core.windows.net\nhttp://seannsecanary-secondary.file.core.windows.net\nhttp://seannsecanary-secondary.queue.core.windows.net\nhttp://seannsecanary-secondary.table.core.windows.net\n68390a19-a643-458b-b726-408abf67b4fc\nSanitized\n72f988bf-86f1-41af-91ab-2d7cd011db47\nhttps://login.microsoftonline.com/\nCloud\nBlobEndpoint=http://seannsecanary.blob.core.windows.net/;QueueEndpoint=http://seannsecanary.queue.core.windows.net/;FileEndpoint=http://seannsecanary.file.core.windows.net/;BlobSecondaryEndpoint=http://seannsecanary-secondary.blob.core.windows.net/;QueueSecondaryEndpoint=http://seannsecanary-secondary.queue.core.windows.net/;FileSecondaryEndpoint=http://seannsecanary-secondary.file.core.windows.net/;AccountName=seannsecanary;AccountKey=Sanitized\n"
>>>>>>> 32e373e2
  }
}<|MERGE_RESOLUTION|>--- conflicted
+++ resolved
@@ -1,22 +1,6 @@
 {
   "Entries": [
     {
-<<<<<<< HEAD
-      "RequestUri": "https://seanstagehierarchical.blob.core.windows.net/test-filesystem-1d3953bd-6421-fae3-73fb-37a5d62521db?restype=container",
-      "RequestMethod": "PUT",
-      "RequestHeaders": {
-        "Authorization": "Sanitized",
-        "traceparent": "00-76bcf6d7eef2aa40b41af61160eae5c6-3c1b4ff81789224a-00",
-        "User-Agent": [
-          "azsdk-net-Storage.Files.DataLake/12.0.0-dev.20200305.1",
-          "(.NET Core 4.6.28325.01; Microsoft Windows 10.0.18363 )"
-        ],
-        "x-ms-blob-public-access": "container",
-        "x-ms-client-request-id": "9056e0cd-188a-adfc-5d4b-715268f64bf3",
-        "x-ms-date": "Thu, 05 Mar 2020 21:57:07 GMT",
-        "x-ms-return-client-request-id": "true",
-        "x-ms-version": "2019-10-10"
-=======
       "RequestUri": "http://seannsecanary.blob.core.windows.net/test-filesystem-1d3953bd-6421-fae3-73fb-37a5d62521db?restype=container",
       "RequestMethod": "PUT",
       "RequestHeaders": {
@@ -31,52 +15,25 @@
         "x-ms-date": "Fri, 03 Apr 2020 21:05:49 GMT",
         "x-ms-return-client-request-id": "true",
         "x-ms-version": "2019-12-12"
->>>>>>> 32e373e2
       },
       "RequestBody": null,
       "StatusCode": 201,
       "ResponseHeaders": {
         "Content-Length": "0",
-<<<<<<< HEAD
-        "Date": "Thu, 05 Mar 2020 21:57:09 GMT",
-        "ETag": "\u00220x8D7C150264B14C5\u0022",
-        "Last-Modified": "Thu, 05 Mar 2020 21:57:08 GMT",
-=======
         "Date": "Fri, 03 Apr 2020 21:05:47 GMT",
         "ETag": "\u00220x8D7D812C8732698\u0022",
         "Last-Modified": "Fri, 03 Apr 2020 21:05:48 GMT",
->>>>>>> 32e373e2
         "Server": [
           "Windows-Azure-Blob/1.0",
           "Microsoft-HTTPAPI/2.0"
         ],
         "x-ms-client-request-id": "9056e0cd-188a-adfc-5d4b-715268f64bf3",
-<<<<<<< HEAD
-        "x-ms-request-id": "05090ff6-b01e-002c-6539-f37e94000000",
-        "x-ms-version": "2019-10-10"
-=======
         "x-ms-request-id": "9622bc97-f01e-0012-6ffb-093670000000",
         "x-ms-version": "2019-12-12"
->>>>>>> 32e373e2
       },
       "ResponseBody": []
     },
     {
-<<<<<<< HEAD
-      "RequestUri": "https://seanstagehierarchical.dfs.core.windows.net/test-filesystem-1d3953bd-6421-fae3-73fb-37a5d62521db/test-directory-a06311b1-4aeb-b046-2a86-b7528e7f93c3?resource=directory",
-      "RequestMethod": "PUT",
-      "RequestHeaders": {
-        "Authorization": "Sanitized",
-        "traceparent": "00-f2f837079edb9141822cbb6887eb1491-e2de1e3535ef6745-00",
-        "User-Agent": [
-          "azsdk-net-Storage.Files.DataLake/12.0.0-dev.20200305.1",
-          "(.NET Core 4.6.28325.01; Microsoft Windows 10.0.18363 )"
-        ],
-        "x-ms-client-request-id": "55b2e282-df4c-83db-99a6-650360a91fdd",
-        "x-ms-date": "Thu, 05 Mar 2020 21:57:09 GMT",
-        "x-ms-return-client-request-id": "true",
-        "x-ms-version": "2019-10-10"
-=======
       "RequestUri": "http://seannsecanary.dfs.core.windows.net/test-filesystem-1d3953bd-6421-fae3-73fb-37a5d62521db/test-directory-a06311b1-4aeb-b046-2a86-b7528e7f93c3?resource=directory",
       "RequestMethod": "PUT",
       "RequestHeaders": {
@@ -90,33 +47,21 @@
         "x-ms-date": "Fri, 03 Apr 2020 21:05:49 GMT",
         "x-ms-return-client-request-id": "true",
         "x-ms-version": "2019-12-12"
->>>>>>> 32e373e2
       },
       "RequestBody": null,
       "StatusCode": 201,
       "ResponseHeaders": {
         "Content-Length": "0",
-<<<<<<< HEAD
-        "Date": "Thu, 05 Mar 2020 21:57:09 GMT",
-        "ETag": "\u00220x8D7C15027A166D9\u0022",
-        "Last-Modified": "Thu, 05 Mar 2020 21:57:10 GMT",
-=======
         "Date": "Fri, 03 Apr 2020 21:05:47 GMT",
         "ETag": "\u00220x8D7D812C883ED6B\u0022",
         "Last-Modified": "Fri, 03 Apr 2020 21:05:48 GMT",
->>>>>>> 32e373e2
         "Server": [
           "Windows-Azure-HDFS/1.0",
           "Microsoft-HTTPAPI/2.0"
         ],
         "x-ms-client-request-id": "55b2e282-df4c-83db-99a6-650360a91fdd",
-<<<<<<< HEAD
-        "x-ms-request-id": "eca3bf31-b01f-003c-3d39-f3bbfc000000",
-        "x-ms-version": "2019-10-10"
-=======
         "x-ms-request-id": "fa440478-201f-0097-26fb-091bad000000",
         "x-ms-version": "2019-12-12"
->>>>>>> 32e373e2
       },
       "ResponseBody": []
     },
@@ -126,17 +71,10 @@
       "RequestHeaders": {
         "Content-Length": "169",
         "Content-Type": "application/x-www-form-urlencoded",
-<<<<<<< HEAD
-        "traceparent": "00-4e8df5521c647d4ca48ff18720f7c224-bb4142a2c59a344d-00",
-        "User-Agent": [
-          "azsdk-net-Identity/1.1.1",
-          "(.NET Core 4.6.28325.01; Microsoft Windows 10.0.18363 )"
-=======
         "traceparent": "00-495f7d3d287e704cb40128fdbba0c50b-99a7558d94a54c47-00",
         "User-Agent": [
           "azsdk-net-Identity/1.1.1",
           "(.NET Core 4.6.28325.01; Microsoft Windows 10.0.18362 )"
->>>>>>> 32e373e2
         ],
         "x-ms-client-request-id": "ed0d865a52002e4fbd929648616b9d17",
         "x-ms-return-client-request-id": "true"
@@ -147,25 +85,11 @@
         "Cache-Control": "no-store, no-cache",
         "Content-Length": "92",
         "Content-Type": "application/json; charset=utf-8",
-<<<<<<< HEAD
-        "Date": "Thu, 05 Mar 2020 21:57:10 GMT",
-=======
         "Date": "Fri, 03 Apr 2020 21:05:47 GMT",
->>>>>>> 32e373e2
         "Expires": "-1",
         "P3P": "CP=\u0022DSP CUR OTPi IND OTRi ONL FIN\u0022",
         "Pragma": "no-cache",
         "Set-Cookie": [
-<<<<<<< HEAD
-          "fpc=Aronv88qVttOgthijNvmIhXeSEc1AgAAAK1s89UOAAAA; expires=Sat, 04-Apr-2020 21:57:10 GMT; path=/; secure; HttpOnly; SameSite=None",
-          "x-ms-gateway-slice=corp; path=/; SameSite=None; secure; HttpOnly",
-          "stsservicecookie=estscorp; path=/; secure; HttpOnly; SameSite=None"
-        ],
-        "Strict-Transport-Security": "max-age=31536000; includeSubDomains",
-        "X-Content-Type-Options": "nosniff",
-        "x-ms-ests-server": "2.1.10155.16 - WST ProdSlices",
-        "x-ms-request-id": "d2aeb711-4c2a-4deb-a41f-75e120af0800"
-=======
           "fpc=AvvNWtdun_5GgtQOPebEkLHeSEc1AgAAACqcGdYOAAAA; expires=Sun, 03-May-2020 21:05:48 GMT; path=/; secure; HttpOnly; SameSite=None",
           "x-ms-gateway-slice=prod; path=/; SameSite=None; secure; HttpOnly",
           "stsservicecookie=ests; path=/; secure; HttpOnly; SameSite=None"
@@ -174,7 +98,6 @@
         "X-Content-Type-Options": "nosniff",
         "x-ms-ests-server": "2.1.10321.6 - SAN ProdSlices",
         "x-ms-request-id": "dad6d06e-be60-4404-9682-69acd3000b00"
->>>>>>> 32e373e2
       },
       "ResponseBody": {
         "token_type": "Bearer",
@@ -188,16 +111,6 @@
       "RequestMethod": "HEAD",
       "RequestHeaders": {
         "Authorization": "Sanitized",
-<<<<<<< HEAD
-        "traceparent": "00-4e8df5521c647d4ca48ff18720f7c224-06974fd4da777847-00",
-        "User-Agent": [
-          "azsdk-net-Storage.Files.DataLake/12.0.0-dev.20200305.1",
-          "(.NET Core 4.6.28325.01; Microsoft Windows 10.0.18363 )"
-        ],
-        "x-ms-client-request-id": "abcf493b-3ecd-9c76-9455-5d272b4dfe78",
-        "x-ms-return-client-request-id": "true",
-        "x-ms-version": "2019-10-10"
-=======
         "traceparent": "00-495f7d3d287e704cb40128fdbba0c50b-f4d2b88e0561ca45-00",
         "User-Agent": [
           "azsdk-net-Storage.Files.DataLake/12.1.0-dev.20200403.1",
@@ -206,7 +119,6 @@
         "x-ms-client-request-id": "abcf493b-3ecd-9c76-9455-5d272b4dfe78",
         "x-ms-return-client-request-id": "true",
         "x-ms-version": "2019-12-12"
->>>>>>> 32e373e2
       },
       "RequestBody": null,
       "StatusCode": 200,
@@ -214,15 +126,9 @@
         "Accept-Ranges": "bytes",
         "Content-Length": "0",
         "Content-Type": "application/octet-stream",
-<<<<<<< HEAD
-        "Date": "Thu, 05 Mar 2020 21:57:10 GMT",
-        "ETag": "\u00220x8D7C15027A166D9\u0022",
-        "Last-Modified": "Thu, 05 Mar 2020 21:57:10 GMT",
-=======
         "Date": "Fri, 03 Apr 2020 21:05:49 GMT",
         "ETag": "\u00220x8D7D812C883ED6B\u0022",
         "Last-Modified": "Fri, 03 Apr 2020 21:05:48 GMT",
->>>>>>> 32e373e2
         "Server": [
           "Windows-Azure-Blob/1.0",
           "Microsoft-HTTPAPI/2.0"
@@ -231,15 +137,6 @@
         "x-ms-access-tier-inferred": "true",
         "x-ms-blob-type": "BlockBlob",
         "x-ms-client-request-id": "abcf493b-3ecd-9c76-9455-5d272b4dfe78",
-<<<<<<< HEAD
-        "x-ms-creation-time": "Thu, 05 Mar 2020 21:57:10 GMT",
-        "x-ms-lease-state": "available",
-        "x-ms-lease-status": "unlocked",
-        "x-ms-meta-hdi_isfolder": "true",
-        "x-ms-request-id": "09b598c1-a01e-0030-3d39-f32cf4000000",
-        "x-ms-server-encrypted": "true",
-        "x-ms-version": "2019-10-10"
-=======
         "x-ms-creation-time": "Fri, 03 Apr 2020 21:05:48 GMT",
         "x-ms-lease-state": "available",
         "x-ms-lease-status": "unlocked",
@@ -247,26 +144,10 @@
         "x-ms-request-id": "f41340ff-b01e-002c-7bfb-09a10f000000",
         "x-ms-server-encrypted": "true",
         "x-ms-version": "2019-12-12"
->>>>>>> 32e373e2
       },
       "ResponseBody": []
     },
     {
-<<<<<<< HEAD
-      "RequestUri": "https://seanstagehierarchical.blob.core.windows.net/test-filesystem-1d3953bd-6421-fae3-73fb-37a5d62521db?restype=container",
-      "RequestMethod": "DELETE",
-      "RequestHeaders": {
-        "Authorization": "Sanitized",
-        "traceparent": "00-561f23083591f64dae66afd06573212c-d6276f92a9967d4c-00",
-        "User-Agent": [
-          "azsdk-net-Storage.Files.DataLake/12.0.0-dev.20200305.1",
-          "(.NET Core 4.6.28325.01; Microsoft Windows 10.0.18363 )"
-        ],
-        "x-ms-client-request-id": "5f150606-2774-e853-f9a1-ee3ba72e3b29",
-        "x-ms-date": "Thu, 05 Mar 2020 21:57:11 GMT",
-        "x-ms-return-client-request-id": "true",
-        "x-ms-version": "2019-10-10"
-=======
       "RequestUri": "http://seannsecanary.blob.core.windows.net/test-filesystem-1d3953bd-6421-fae3-73fb-37a5d62521db?restype=container",
       "RequestMethod": "DELETE",
       "RequestHeaders": {
@@ -280,39 +161,25 @@
         "x-ms-date": "Fri, 03 Apr 2020 21:05:50 GMT",
         "x-ms-return-client-request-id": "true",
         "x-ms-version": "2019-12-12"
->>>>>>> 32e373e2
       },
       "RequestBody": null,
       "StatusCode": 202,
       "ResponseHeaders": {
         "Content-Length": "0",
-<<<<<<< HEAD
-        "Date": "Thu, 05 Mar 2020 21:57:10 GMT",
-=======
         "Date": "Fri, 03 Apr 2020 21:05:48 GMT",
->>>>>>> 32e373e2
         "Server": [
           "Windows-Azure-Blob/1.0",
           "Microsoft-HTTPAPI/2.0"
         ],
         "x-ms-client-request-id": "5f150606-2774-e853-f9a1-ee3ba72e3b29",
-<<<<<<< HEAD
-        "x-ms-request-id": "09b598cd-a01e-0030-4739-f32cf4000000",
-        "x-ms-version": "2019-10-10"
-=======
         "x-ms-request-id": "9622bd75-f01e-0012-31fb-093670000000",
         "x-ms-version": "2019-12-12"
->>>>>>> 32e373e2
       },
       "ResponseBody": []
     }
   ],
   "Variables": {
     "RandomSeed": "258677935",
-<<<<<<< HEAD
-    "Storage_TestConfigHierarchicalNamespace": "NamespaceTenant\nseanstagehierarchical\nU2FuaXRpemVk\nhttps://seanstagehierarchical.blob.core.windows.net\nhttp://seanstagehierarchical.file.core.windows.net\nhttp://seanstagehierarchical.queue.core.windows.net\nhttp://seanstagehierarchical.table.core.windows.net\n\n\n\n\nhttp://seanstagehierarchical-secondary.blob.core.windows.net\nhttp://seanstagehierarchical-secondary.file.core.windows.net\nhttp://seanstagehierarchical-secondary.queue.core.windows.net\nhttp://seanstagehierarchical-secondary.table.core.windows.net\n68390a19-a643-458b-b726-408abf67b4fc\nSanitized\n72f988bf-86f1-41af-91ab-2d7cd011db47\nhttps://login.microsoftonline.com/\nCloud\nBlobEndpoint=https://seanstagehierarchical.blob.core.windows.net/;QueueEndpoint=http://seanstagehierarchical.queue.core.windows.net/;FileEndpoint=http://seanstagehierarchical.file.core.windows.net/;BlobSecondaryEndpoint=http://seanstagehierarchical-secondary.blob.core.windows.net/;QueueSecondaryEndpoint=http://seanstagehierarchical-secondary.queue.core.windows.net/;FileSecondaryEndpoint=http://seanstagehierarchical-secondary.file.core.windows.net/;AccountName=seanstagehierarchical;AccountKey=Sanitized\n"
-=======
     "Storage_TestConfigHierarchicalNamespace": "NamespaceTenant\nseannsecanary\nU2FuaXRpemVk\nhttp://seannsecanary.blob.core.windows.net\nhttp://seannsecanary.file.core.windows.net\nhttp://seannsecanary.queue.core.windows.net\nhttp://seannsecanary.table.core.windows.net\n\n\n\n\nhttp://seannsecanary-secondary.blob.core.windows.net\nhttp://seannsecanary-secondary.file.core.windows.net\nhttp://seannsecanary-secondary.queue.core.windows.net\nhttp://seannsecanary-secondary.table.core.windows.net\n68390a19-a643-458b-b726-408abf67b4fc\nSanitized\n72f988bf-86f1-41af-91ab-2d7cd011db47\nhttps://login.microsoftonline.com/\nCloud\nBlobEndpoint=http://seannsecanary.blob.core.windows.net/;QueueEndpoint=http://seannsecanary.queue.core.windows.net/;FileEndpoint=http://seannsecanary.file.core.windows.net/;BlobSecondaryEndpoint=http://seannsecanary-secondary.blob.core.windows.net/;QueueSecondaryEndpoint=http://seannsecanary-secondary.queue.core.windows.net/;FileSecondaryEndpoint=http://seannsecanary-secondary.file.core.windows.net/;AccountName=seannsecanary;AccountKey=Sanitized\n"
->>>>>>> 32e373e2
   }
 }