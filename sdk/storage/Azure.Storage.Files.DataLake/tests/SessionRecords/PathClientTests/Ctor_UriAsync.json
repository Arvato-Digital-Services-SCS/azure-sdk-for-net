{
  "Entries": [
    {
<<<<<<< HEAD
      "RequestUri": "https://seanstagehierarchical.blob.core.windows.net/test-filesystem-7a194551-0d37-218e-cacc-7c9d61b8ce70?restype=container",
      "RequestMethod": "PUT",
      "RequestHeaders": {
        "Authorization": "Sanitized",
        "traceparent": "00-6b83954e7aaef24daa1982afe1961bd9-6a46f65f1b52bf4b-00",
        "User-Agent": [
          "azsdk-net-Storage.Files.DataLake/12.0.0-dev.20200305.1",
          "(.NET Core 4.6.28325.01; Microsoft Windows 10.0.18363 )"
        ],
        "x-ms-blob-public-access": "container",
        "x-ms-client-request-id": "c83d3a48-3acf-b0f3-cfb7-bf5ce1959d59",
        "x-ms-date": "Thu, 05 Mar 2020 22:43:49 GMT",
        "x-ms-return-client-request-id": "true",
        "x-ms-version": "2019-10-10"
=======
      "RequestUri": "http://seannsecanary.blob.core.windows.net/test-filesystem-7a194551-0d37-218e-cacc-7c9d61b8ce70?restype=container",
      "RequestMethod": "PUT",
      "RequestHeaders": {
        "Authorization": "Sanitized",
        "traceparent": "00-ec9c12fdf66338429a773957e19b9209-8a616e14bf0b6a42-00",
        "User-Agent": [
          "azsdk-net-Storage.Files.DataLake/12.1.0-dev.20200403.1",
          "(.NET Core 4.6.28325.01; Microsoft Windows 10.0.18362 )"
        ],
        "x-ms-blob-public-access": "container",
        "x-ms-client-request-id": "c83d3a48-3acf-b0f3-cfb7-bf5ce1959d59",
        "x-ms-date": "Fri, 03 Apr 2020 21:18:56 GMT",
        "x-ms-return-client-request-id": "true",
        "x-ms-version": "2019-12-12"
>>>>>>> 32e373e2
      },
      "RequestBody": null,
      "StatusCode": 201,
      "ResponseHeaders": {
        "Content-Length": "0",
<<<<<<< HEAD
        "Date": "Thu, 05 Mar 2020 22:43:49 GMT",
        "ETag": "\u00220x8D7C156AC47BFCB\u0022",
        "Last-Modified": "Thu, 05 Mar 2020 22:43:49 GMT",
=======
        "Date": "Fri, 03 Apr 2020 21:18:54 GMT",
        "ETag": "\u00220x8D7D8149D878438\u0022",
        "Last-Modified": "Fri, 03 Apr 2020 21:18:55 GMT",
>>>>>>> 32e373e2
        "Server": [
          "Windows-Azure-Blob/1.0",
          "Microsoft-HTTPAPI/2.0"
        ],
        "x-ms-client-request-id": "c83d3a48-3acf-b0f3-cfb7-bf5ce1959d59",
<<<<<<< HEAD
        "x-ms-request-id": "a8f538ce-c01e-0019-5c3f-f31280000000",
        "x-ms-version": "2019-10-10"
=======
        "x-ms-request-id": "172a6274-d01e-0005-32fd-099f7b000000",
        "x-ms-version": "2019-12-12"
>>>>>>> 32e373e2
      },
      "ResponseBody": []
    },
    {
<<<<<<< HEAD
      "RequestUri": "https://seanstagehierarchical.dfs.core.windows.net/test-filesystem-7a194551-0d37-218e-cacc-7c9d61b8ce70/test-directory-5850204b-5449-0dcf-a78b-ea3c686d4f1b?resource=directory",
      "RequestMethod": "PUT",
      "RequestHeaders": {
        "Authorization": "Sanitized",
        "traceparent": "00-2e928518551ede49b0b47f6f86b82a75-827199d3721f9d4c-00",
        "User-Agent": [
          "azsdk-net-Storage.Files.DataLake/12.0.0-dev.20200305.1",
          "(.NET Core 4.6.28325.01; Microsoft Windows 10.0.18363 )"
        ],
        "x-ms-client-request-id": "b0d54a5d-9d5e-f3b6-6b2f-204450b74762",
        "x-ms-date": "Thu, 05 Mar 2020 22:43:50 GMT",
        "x-ms-return-client-request-id": "true",
        "x-ms-version": "2019-10-10"
=======
      "RequestUri": "http://seannsecanary.dfs.core.windows.net/test-filesystem-7a194551-0d37-218e-cacc-7c9d61b8ce70/test-directory-5850204b-5449-0dcf-a78b-ea3c686d4f1b?resource=directory",
      "RequestMethod": "PUT",
      "RequestHeaders": {
        "Authorization": "Sanitized",
        "traceparent": "00-0c29720d694925478bdceeee0815d0de-2b99087514fdf44e-00",
        "User-Agent": [
          "azsdk-net-Storage.Files.DataLake/12.1.0-dev.20200403.1",
          "(.NET Core 4.6.28325.01; Microsoft Windows 10.0.18362 )"
        ],
        "x-ms-client-request-id": "b0d54a5d-9d5e-f3b6-6b2f-204450b74762",
        "x-ms-date": "Fri, 03 Apr 2020 21:18:56 GMT",
        "x-ms-return-client-request-id": "true",
        "x-ms-version": "2019-12-12"
>>>>>>> 32e373e2
      },
      "RequestBody": null,
      "StatusCode": 201,
      "ResponseHeaders": {
        "Content-Length": "0",
<<<<<<< HEAD
        "Date": "Thu, 05 Mar 2020 22:43:49 GMT",
        "ETag": "\u00220x8D7C156AC964DA7\u0022",
        "Last-Modified": "Thu, 05 Mar 2020 22:43:50 GMT",
=======
        "Date": "Fri, 03 Apr 2020 21:18:54 GMT",
        "ETag": "\u00220x8D7D8149D97B13A\u0022",
        "Last-Modified": "Fri, 03 Apr 2020 21:18:55 GMT",
>>>>>>> 32e373e2
        "Server": [
          "Windows-Azure-HDFS/1.0",
          "Microsoft-HTTPAPI/2.0"
        ],
        "x-ms-client-request-id": "b0d54a5d-9d5e-f3b6-6b2f-204450b74762",
<<<<<<< HEAD
        "x-ms-request-id": "923c0b2a-001f-0029-423f-f3ac4f000000",
        "x-ms-version": "2019-10-10"
=======
        "x-ms-request-id": "16ec6328-901f-003b-16fd-090804000000",
        "x-ms-version": "2019-12-12"
>>>>>>> 32e373e2
      },
      "ResponseBody": []
    },
    {
<<<<<<< HEAD
      "RequestUri": "https://seanstagehierarchical.blob.core.windows.net/test-filesystem-7a194551-0d37-218e-cacc-7c9d61b8ce70/test-directory-5850204b-5449-0dcf-a78b-ea3c686d4f1b?sv=2019-10-10\u0026ss=b\u0026srt=sco\u0026st=2020-03-05T21%3A43%3A50Z\u0026se=2020-03-05T23%3A43%3A50Z\u0026sp=rwdlac\u0026sig=Sanitized",
      "RequestMethod": "HEAD",
      "RequestHeaders": {
        "traceparent": "00-13f6af3b336bcf4080444bad4c91bc83-8fe915a0b4129a48-00",
        "User-Agent": [
          "azsdk-net-Storage.Files.DataLake/12.0.0-dev.20200305.1",
          "(.NET Core 4.6.28325.01; Microsoft Windows 10.0.18363 )"
        ],
        "x-ms-client-request-id": "1ddeefdf-9e97-39bd-c561-bb4be65b6ac8",
        "x-ms-return-client-request-id": "true",
        "x-ms-version": "2019-10-10"
=======
      "RequestUri": "http://seannsecanary.blob.core.windows.net/test-filesystem-7a194551-0d37-218e-cacc-7c9d61b8ce70/test-directory-5850204b-5449-0dcf-a78b-ea3c686d4f1b?sv=2019-07-07\u0026ss=b\u0026srt=sco\u0026st=2020-04-03T20%3A18%3A56Z\u0026se=2020-04-03T22%3A18%3A56Z\u0026sp=rwdlac\u0026sig=Sanitized",
      "RequestMethod": "HEAD",
      "RequestHeaders": {
        "traceparent": "00-cc5e7e2c8e769e4a9d16614f5e16fb0f-6e0c6b346fe90743-00",
        "User-Agent": [
          "azsdk-net-Storage.Files.DataLake/12.1.0-dev.20200403.1",
          "(.NET Core 4.6.28325.01; Microsoft Windows 10.0.18362 )"
        ],
        "x-ms-client-request-id": "1ddeefdf-9e97-39bd-c561-bb4be65b6ac8",
        "x-ms-return-client-request-id": "true",
        "x-ms-version": "2019-12-12"
>>>>>>> 32e373e2
      },
      "RequestBody": null,
      "StatusCode": 200,
      "ResponseHeaders": {
        "Accept-Ranges": "bytes",
        "Content-Length": "0",
        "Content-Type": "application/octet-stream",
<<<<<<< HEAD
        "Date": "Thu, 05 Mar 2020 22:43:50 GMT",
        "ETag": "\u00220x8D7C156AC964DA7\u0022",
        "Last-Modified": "Thu, 05 Mar 2020 22:43:50 GMT",
=======
        "Date": "Fri, 03 Apr 2020 21:18:54 GMT",
        "ETag": "\u00220x8D7D8149D97B13A\u0022",
        "Last-Modified": "Fri, 03 Apr 2020 21:18:55 GMT",
>>>>>>> 32e373e2
        "Server": [
          "Windows-Azure-Blob/1.0",
          "Microsoft-HTTPAPI/2.0"
        ],
        "x-ms-access-tier": "Hot",
        "x-ms-access-tier-inferred": "true",
        "x-ms-blob-type": "BlockBlob",
        "x-ms-client-request-id": "1ddeefdf-9e97-39bd-c561-bb4be65b6ac8",
<<<<<<< HEAD
        "x-ms-creation-time": "Thu, 05 Mar 2020 22:43:50 GMT",
        "x-ms-lease-state": "available",
        "x-ms-lease-status": "unlocked",
        "x-ms-meta-hdi_isfolder": "true",
        "x-ms-request-id": "5f1b9b3e-901e-003b-4e3f-f3d79f000000",
        "x-ms-server-encrypted": "true",
        "x-ms-version": "2019-10-10"
=======
        "x-ms-creation-time": "Fri, 03 Apr 2020 21:18:55 GMT",
        "x-ms-lease-state": "available",
        "x-ms-lease-status": "unlocked",
        "x-ms-meta-hdi_isfolder": "true",
        "x-ms-request-id": "172a62ab-d01e-0005-5ffd-099f7b000000",
        "x-ms-server-encrypted": "true",
        "x-ms-version": "2019-12-12"
>>>>>>> 32e373e2
      },
      "ResponseBody": []
    },
    {
<<<<<<< HEAD
      "RequestUri": "https://seanstagehierarchical.blob.core.windows.net/test-filesystem-7a194551-0d37-218e-cacc-7c9d61b8ce70?restype=container",
      "RequestMethod": "DELETE",
      "RequestHeaders": {
        "Authorization": "Sanitized",
        "traceparent": "00-31dccc832ad6b34b8fc7ad9f0d6daac7-fc13c004bfc85a42-00",
        "User-Agent": [
          "azsdk-net-Storage.Files.DataLake/12.0.0-dev.20200305.1",
          "(.NET Core 4.6.28325.01; Microsoft Windows 10.0.18363 )"
        ],
        "x-ms-client-request-id": "6065b9a7-29d8-c8ca-e64b-9fdebb935e24",
        "x-ms-date": "Thu, 05 Mar 2020 22:43:50 GMT",
        "x-ms-return-client-request-id": "true",
        "x-ms-version": "2019-10-10"
=======
      "RequestUri": "http://seannsecanary.blob.core.windows.net/test-filesystem-7a194551-0d37-218e-cacc-7c9d61b8ce70?restype=container",
      "RequestMethod": "DELETE",
      "RequestHeaders": {
        "Authorization": "Sanitized",
        "traceparent": "00-da28f4202cdbfa41b9468545de699e1c-b5e6f2b5bf724641-00",
        "User-Agent": [
          "azsdk-net-Storage.Files.DataLake/12.1.0-dev.20200403.1",
          "(.NET Core 4.6.28325.01; Microsoft Windows 10.0.18362 )"
        ],
        "x-ms-client-request-id": "6065b9a7-29d8-c8ca-e64b-9fdebb935e24",
        "x-ms-date": "Fri, 03 Apr 2020 21:18:56 GMT",
        "x-ms-return-client-request-id": "true",
        "x-ms-version": "2019-12-12"
>>>>>>> 32e373e2
      },
      "RequestBody": null,
      "StatusCode": 202,
      "ResponseHeaders": {
        "Content-Length": "0",
<<<<<<< HEAD
        "Date": "Thu, 05 Mar 2020 22:43:50 GMT",
=======
        "Date": "Fri, 03 Apr 2020 21:18:54 GMT",
>>>>>>> 32e373e2
        "Server": [
          "Windows-Azure-Blob/1.0",
          "Microsoft-HTTPAPI/2.0"
        ],
        "x-ms-client-request-id": "6065b9a7-29d8-c8ca-e64b-9fdebb935e24",
<<<<<<< HEAD
        "x-ms-request-id": "a8f538d9-c01e-0019-633f-f31280000000",
        "x-ms-version": "2019-10-10"
=======
        "x-ms-request-id": "172a62b3-d01e-0005-67fd-099f7b000000",
        "x-ms-version": "2019-12-12"
>>>>>>> 32e373e2
      },
      "ResponseBody": []
    }
  ],
  "Variables": {
<<<<<<< HEAD
    "DateTimeOffsetNow": "2020-03-05T14:43:50.4190063-08:00",
    "RandomSeed": "232525837",
    "Storage_TestConfigHierarchicalNamespace": "NamespaceTenant\nseanstagehierarchical\nU2FuaXRpemVk\nhttps://seanstagehierarchical.blob.core.windows.net\nhttp://seanstagehierarchical.file.core.windows.net\nhttp://seanstagehierarchical.queue.core.windows.net\nhttp://seanstagehierarchical.table.core.windows.net\n\n\n\n\nhttp://seanstagehierarchical-secondary.blob.core.windows.net\nhttp://seanstagehierarchical-secondary.file.core.windows.net\nhttp://seanstagehierarchical-secondary.queue.core.windows.net\nhttp://seanstagehierarchical-secondary.table.core.windows.net\n68390a19-a643-458b-b726-408abf67b4fc\nSanitized\n72f988bf-86f1-41af-91ab-2d7cd011db47\nhttps://login.microsoftonline.com/\nCloud\nBlobEndpoint=https://seanstagehierarchical.blob.core.windows.net/;QueueEndpoint=http://seanstagehierarchical.queue.core.windows.net/;FileEndpoint=http://seanstagehierarchical.file.core.windows.net/;BlobSecondaryEndpoint=http://seanstagehierarchical-secondary.blob.core.windows.net/;QueueSecondaryEndpoint=http://seanstagehierarchical-secondary.queue.core.windows.net/;FileSecondaryEndpoint=http://seanstagehierarchical-secondary.file.core.windows.net/;AccountName=seanstagehierarchical;AccountKey=Sanitized\n"
=======
    "DateTimeOffsetNow": "2020-04-03T14:18:56.6472784-07:00",
    "RandomSeed": "232525837",
    "Storage_TestConfigHierarchicalNamespace": "NamespaceTenant\nseannsecanary\nU2FuaXRpemVk\nhttp://seannsecanary.blob.core.windows.net\nhttp://seannsecanary.file.core.windows.net\nhttp://seannsecanary.queue.core.windows.net\nhttp://seannsecanary.table.core.windows.net\n\n\n\n\nhttp://seannsecanary-secondary.blob.core.windows.net\nhttp://seannsecanary-secondary.file.core.windows.net\nhttp://seannsecanary-secondary.queue.core.windows.net\nhttp://seannsecanary-secondary.table.core.windows.net\n68390a19-a643-458b-b726-408abf67b4fc\nSanitized\n72f988bf-86f1-41af-91ab-2d7cd011db47\nhttps://login.microsoftonline.com/\nCloud\nBlobEndpoint=http://seannsecanary.blob.core.windows.net/;QueueEndpoint=http://seannsecanary.queue.core.windows.net/;FileEndpoint=http://seannsecanary.file.core.windows.net/;BlobSecondaryEndpoint=http://seannsecanary-secondary.blob.core.windows.net/;QueueSecondaryEndpoint=http://seannsecanary-secondary.queue.core.windows.net/;FileSecondaryEndpoint=http://seannsecanary-secondary.file.core.windows.net/;AccountName=seannsecanary;AccountKey=Sanitized\n"
>>>>>>> 32e373e2
  }
}<|MERGE_RESOLUTION|>--- conflicted
+++ resolved
@@ -1,22 +1,6 @@
 {
   "Entries": [
     {
-<<<<<<< HEAD
-      "RequestUri": "https://seanstagehierarchical.blob.core.windows.net/test-filesystem-7a194551-0d37-218e-cacc-7c9d61b8ce70?restype=container",
-      "RequestMethod": "PUT",
-      "RequestHeaders": {
-        "Authorization": "Sanitized",
-        "traceparent": "00-6b83954e7aaef24daa1982afe1961bd9-6a46f65f1b52bf4b-00",
-        "User-Agent": [
-          "azsdk-net-Storage.Files.DataLake/12.0.0-dev.20200305.1",
-          "(.NET Core 4.6.28325.01; Microsoft Windows 10.0.18363 )"
-        ],
-        "x-ms-blob-public-access": "container",
-        "x-ms-client-request-id": "c83d3a48-3acf-b0f3-cfb7-bf5ce1959d59",
-        "x-ms-date": "Thu, 05 Mar 2020 22:43:49 GMT",
-        "x-ms-return-client-request-id": "true",
-        "x-ms-version": "2019-10-10"
-=======
       "RequestUri": "http://seannsecanary.blob.core.windows.net/test-filesystem-7a194551-0d37-218e-cacc-7c9d61b8ce70?restype=container",
       "RequestMethod": "PUT",
       "RequestHeaders": {
@@ -31,52 +15,25 @@
         "x-ms-date": "Fri, 03 Apr 2020 21:18:56 GMT",
         "x-ms-return-client-request-id": "true",
         "x-ms-version": "2019-12-12"
->>>>>>> 32e373e2
       },
       "RequestBody": null,
       "StatusCode": 201,
       "ResponseHeaders": {
         "Content-Length": "0",
-<<<<<<< HEAD
-        "Date": "Thu, 05 Mar 2020 22:43:49 GMT",
-        "ETag": "\u00220x8D7C156AC47BFCB\u0022",
-        "Last-Modified": "Thu, 05 Mar 2020 22:43:49 GMT",
-=======
         "Date": "Fri, 03 Apr 2020 21:18:54 GMT",
         "ETag": "\u00220x8D7D8149D878438\u0022",
         "Last-Modified": "Fri, 03 Apr 2020 21:18:55 GMT",
->>>>>>> 32e373e2
         "Server": [
           "Windows-Azure-Blob/1.0",
           "Microsoft-HTTPAPI/2.0"
         ],
         "x-ms-client-request-id": "c83d3a48-3acf-b0f3-cfb7-bf5ce1959d59",
-<<<<<<< HEAD
-        "x-ms-request-id": "a8f538ce-c01e-0019-5c3f-f31280000000",
-        "x-ms-version": "2019-10-10"
-=======
         "x-ms-request-id": "172a6274-d01e-0005-32fd-099f7b000000",
         "x-ms-version": "2019-12-12"
->>>>>>> 32e373e2
       },
       "ResponseBody": []
     },
     {
-<<<<<<< HEAD
-      "RequestUri": "https://seanstagehierarchical.dfs.core.windows.net/test-filesystem-7a194551-0d37-218e-cacc-7c9d61b8ce70/test-directory-5850204b-5449-0dcf-a78b-ea3c686d4f1b?resource=directory",
-      "RequestMethod": "PUT",
-      "RequestHeaders": {
-        "Authorization": "Sanitized",
-        "traceparent": "00-2e928518551ede49b0b47f6f86b82a75-827199d3721f9d4c-00",
-        "User-Agent": [
-          "azsdk-net-Storage.Files.DataLake/12.0.0-dev.20200305.1",
-          "(.NET Core 4.6.28325.01; Microsoft Windows 10.0.18363 )"
-        ],
-        "x-ms-client-request-id": "b0d54a5d-9d5e-f3b6-6b2f-204450b74762",
-        "x-ms-date": "Thu, 05 Mar 2020 22:43:50 GMT",
-        "x-ms-return-client-request-id": "true",
-        "x-ms-version": "2019-10-10"
-=======
       "RequestUri": "http://seannsecanary.dfs.core.windows.net/test-filesystem-7a194551-0d37-218e-cacc-7c9d61b8ce70/test-directory-5850204b-5449-0dcf-a78b-ea3c686d4f1b?resource=directory",
       "RequestMethod": "PUT",
       "RequestHeaders": {
@@ -90,50 +47,25 @@
         "x-ms-date": "Fri, 03 Apr 2020 21:18:56 GMT",
         "x-ms-return-client-request-id": "true",
         "x-ms-version": "2019-12-12"
->>>>>>> 32e373e2
       },
       "RequestBody": null,
       "StatusCode": 201,
       "ResponseHeaders": {
         "Content-Length": "0",
-<<<<<<< HEAD
-        "Date": "Thu, 05 Mar 2020 22:43:49 GMT",
-        "ETag": "\u00220x8D7C156AC964DA7\u0022",
-        "Last-Modified": "Thu, 05 Mar 2020 22:43:50 GMT",
-=======
         "Date": "Fri, 03 Apr 2020 21:18:54 GMT",
         "ETag": "\u00220x8D7D8149D97B13A\u0022",
         "Last-Modified": "Fri, 03 Apr 2020 21:18:55 GMT",
->>>>>>> 32e373e2
         "Server": [
           "Windows-Azure-HDFS/1.0",
           "Microsoft-HTTPAPI/2.0"
         ],
         "x-ms-client-request-id": "b0d54a5d-9d5e-f3b6-6b2f-204450b74762",
-<<<<<<< HEAD
-        "x-ms-request-id": "923c0b2a-001f-0029-423f-f3ac4f000000",
-        "x-ms-version": "2019-10-10"
-=======
         "x-ms-request-id": "16ec6328-901f-003b-16fd-090804000000",
         "x-ms-version": "2019-12-12"
->>>>>>> 32e373e2
       },
       "ResponseBody": []
     },
     {
-<<<<<<< HEAD
-      "RequestUri": "https://seanstagehierarchical.blob.core.windows.net/test-filesystem-7a194551-0d37-218e-cacc-7c9d61b8ce70/test-directory-5850204b-5449-0dcf-a78b-ea3c686d4f1b?sv=2019-10-10\u0026ss=b\u0026srt=sco\u0026st=2020-03-05T21%3A43%3A50Z\u0026se=2020-03-05T23%3A43%3A50Z\u0026sp=rwdlac\u0026sig=Sanitized",
-      "RequestMethod": "HEAD",
-      "RequestHeaders": {
-        "traceparent": "00-13f6af3b336bcf4080444bad4c91bc83-8fe915a0b4129a48-00",
-        "User-Agent": [
-          "azsdk-net-Storage.Files.DataLake/12.0.0-dev.20200305.1",
-          "(.NET Core 4.6.28325.01; Microsoft Windows 10.0.18363 )"
-        ],
-        "x-ms-client-request-id": "1ddeefdf-9e97-39bd-c561-bb4be65b6ac8",
-        "x-ms-return-client-request-id": "true",
-        "x-ms-version": "2019-10-10"
-=======
       "RequestUri": "http://seannsecanary.blob.core.windows.net/test-filesystem-7a194551-0d37-218e-cacc-7c9d61b8ce70/test-directory-5850204b-5449-0dcf-a78b-ea3c686d4f1b?sv=2019-07-07\u0026ss=b\u0026srt=sco\u0026st=2020-04-03T20%3A18%3A56Z\u0026se=2020-04-03T22%3A18%3A56Z\u0026sp=rwdlac\u0026sig=Sanitized",
       "RequestMethod": "HEAD",
       "RequestHeaders": {
@@ -145,7 +77,6 @@
         "x-ms-client-request-id": "1ddeefdf-9e97-39bd-c561-bb4be65b6ac8",
         "x-ms-return-client-request-id": "true",
         "x-ms-version": "2019-12-12"
->>>>>>> 32e373e2
       },
       "RequestBody": null,
       "StatusCode": 200,
@@ -153,15 +84,9 @@
         "Accept-Ranges": "bytes",
         "Content-Length": "0",
         "Content-Type": "application/octet-stream",
-<<<<<<< HEAD
-        "Date": "Thu, 05 Mar 2020 22:43:50 GMT",
-        "ETag": "\u00220x8D7C156AC964DA7\u0022",
-        "Last-Modified": "Thu, 05 Mar 2020 22:43:50 GMT",
-=======
         "Date": "Fri, 03 Apr 2020 21:18:54 GMT",
         "ETag": "\u00220x8D7D8149D97B13A\u0022",
         "Last-Modified": "Fri, 03 Apr 2020 21:18:55 GMT",
->>>>>>> 32e373e2
         "Server": [
           "Windows-Azure-Blob/1.0",
           "Microsoft-HTTPAPI/2.0"
@@ -170,15 +95,6 @@
         "x-ms-access-tier-inferred": "true",
         "x-ms-blob-type": "BlockBlob",
         "x-ms-client-request-id": "1ddeefdf-9e97-39bd-c561-bb4be65b6ac8",
-<<<<<<< HEAD
-        "x-ms-creation-time": "Thu, 05 Mar 2020 22:43:50 GMT",
-        "x-ms-lease-state": "available",
-        "x-ms-lease-status": "unlocked",
-        "x-ms-meta-hdi_isfolder": "true",
-        "x-ms-request-id": "5f1b9b3e-901e-003b-4e3f-f3d79f000000",
-        "x-ms-server-encrypted": "true",
-        "x-ms-version": "2019-10-10"
-=======
         "x-ms-creation-time": "Fri, 03 Apr 2020 21:18:55 GMT",
         "x-ms-lease-state": "available",
         "x-ms-lease-status": "unlocked",
@@ -186,26 +102,10 @@
         "x-ms-request-id": "172a62ab-d01e-0005-5ffd-099f7b000000",
         "x-ms-server-encrypted": "true",
         "x-ms-version": "2019-12-12"
->>>>>>> 32e373e2
       },
       "ResponseBody": []
     },
     {
-<<<<<<< HEAD
-      "RequestUri": "https://seanstagehierarchical.blob.core.windows.net/test-filesystem-7a194551-0d37-218e-cacc-7c9d61b8ce70?restype=container",
-      "RequestMethod": "DELETE",
-      "RequestHeaders": {
-        "Authorization": "Sanitized",
-        "traceparent": "00-31dccc832ad6b34b8fc7ad9f0d6daac7-fc13c004bfc85a42-00",
-        "User-Agent": [
-          "azsdk-net-Storage.Files.DataLake/12.0.0-dev.20200305.1",
-          "(.NET Core 4.6.28325.01; Microsoft Windows 10.0.18363 )"
-        ],
-        "x-ms-client-request-id": "6065b9a7-29d8-c8ca-e64b-9fdebb935e24",
-        "x-ms-date": "Thu, 05 Mar 2020 22:43:50 GMT",
-        "x-ms-return-client-request-id": "true",
-        "x-ms-version": "2019-10-10"
-=======
       "RequestUri": "http://seannsecanary.blob.core.windows.net/test-filesystem-7a194551-0d37-218e-cacc-7c9d61b8ce70?restype=container",
       "RequestMethod": "DELETE",
       "RequestHeaders": {
@@ -219,42 +119,26 @@
         "x-ms-date": "Fri, 03 Apr 2020 21:18:56 GMT",
         "x-ms-return-client-request-id": "true",
         "x-ms-version": "2019-12-12"
->>>>>>> 32e373e2
       },
       "RequestBody": null,
       "StatusCode": 202,
       "ResponseHeaders": {
         "Content-Length": "0",
-<<<<<<< HEAD
-        "Date": "Thu, 05 Mar 2020 22:43:50 GMT",
-=======
         "Date": "Fri, 03 Apr 2020 21:18:54 GMT",
->>>>>>> 32e373e2
         "Server": [
           "Windows-Azure-Blob/1.0",
           "Microsoft-HTTPAPI/2.0"
         ],
         "x-ms-client-request-id": "6065b9a7-29d8-c8ca-e64b-9fdebb935e24",
-<<<<<<< HEAD
-        "x-ms-request-id": "a8f538d9-c01e-0019-633f-f31280000000",
-        "x-ms-version": "2019-10-10"
-=======
         "x-ms-request-id": "172a62b3-d01e-0005-67fd-099f7b000000",
         "x-ms-version": "2019-12-12"
->>>>>>> 32e373e2
       },
       "ResponseBody": []
     }
   ],
   "Variables": {
-<<<<<<< HEAD
-    "DateTimeOffsetNow": "2020-03-05T14:43:50.4190063-08:00",
-    "RandomSeed": "232525837",
-    "Storage_TestConfigHierarchicalNamespace": "NamespaceTenant\nseanstagehierarchical\nU2FuaXRpemVk\nhttps://seanstagehierarchical.blob.core.windows.net\nhttp://seanstagehierarchical.file.core.windows.net\nhttp://seanstagehierarchical.queue.core.windows.net\nhttp://seanstagehierarchical.table.core.windows.net\n\n\n\n\nhttp://seanstagehierarchical-secondary.blob.core.windows.net\nhttp://seanstagehierarchical-secondary.file.core.windows.net\nhttp://seanstagehierarchical-secondary.queue.core.windows.net\nhttp://seanstagehierarchical-secondary.table.core.windows.net\n68390a19-a643-458b-b726-408abf67b4fc\nSanitized\n72f988bf-86f1-41af-91ab-2d7cd011db47\nhttps://login.microsoftonline.com/\nCloud\nBlobEndpoint=https://seanstagehierarchical.blob.core.windows.net/;QueueEndpoint=http://seanstagehierarchical.queue.core.windows.net/;FileEndpoint=http://seanstagehierarchical.file.core.windows.net/;BlobSecondaryEndpoint=http://seanstagehierarchical-secondary.blob.core.windows.net/;QueueSecondaryEndpoint=http://seanstagehierarchical-secondary.queue.core.windows.net/;FileSecondaryEndpoint=http://seanstagehierarchical-secondary.file.core.windows.net/;AccountName=seanstagehierarchical;AccountKey=Sanitized\n"
-=======
     "DateTimeOffsetNow": "2020-04-03T14:18:56.6472784-07:00",
     "RandomSeed": "232525837",
     "Storage_TestConfigHierarchicalNamespace": "NamespaceTenant\nseannsecanary\nU2FuaXRpemVk\nhttp://seannsecanary.blob.core.windows.net\nhttp://seannsecanary.file.core.windows.net\nhttp://seannsecanary.queue.core.windows.net\nhttp://seannsecanary.table.core.windows.net\n\n\n\n\nhttp://seannsecanary-secondary.blob.core.windows.net\nhttp://seannsecanary-secondary.file.core.windows.net\nhttp://seannsecanary-secondary.queue.core.windows.net\nhttp://seannsecanary-secondary.table.core.windows.net\n68390a19-a643-458b-b726-408abf67b4fc\nSanitized\n72f988bf-86f1-41af-91ab-2d7cd011db47\nhttps://login.microsoftonline.com/\nCloud\nBlobEndpoint=http://seannsecanary.blob.core.windows.net/;QueueEndpoint=http://seannsecanary.queue.core.windows.net/;FileEndpoint=http://seannsecanary.file.core.windows.net/;BlobSecondaryEndpoint=http://seannsecanary-secondary.blob.core.windows.net/;QueueSecondaryEndpoint=http://seannsecanary-secondary.queue.core.windows.net/;FileSecondaryEndpoint=http://seannsecanary-secondary.file.core.windows.net/;AccountName=seannsecanary;AccountKey=Sanitized\n"
->>>>>>> 32e373e2
   }
 }