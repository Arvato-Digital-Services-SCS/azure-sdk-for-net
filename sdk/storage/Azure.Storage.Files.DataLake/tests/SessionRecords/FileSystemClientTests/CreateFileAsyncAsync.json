{
  "Entries": [
    {
      "RequestUri": "http://seannsecanary.blob.core.windows.net/test-filesystem-ce8bfe5b-66a5-aa35-f262-ddba687ac044?restype=container",
      "RequestMethod": "PUT",
      "RequestHeaders": {
        "Authorization": "Sanitized",
        "traceparent": "00-970673346960af429b299b768706f7a4-1974121ba2a6d442-00",
        "User-Agent": [
          "azsdk-net-Storage.Files.DataLake/12.1.0-dev.20200403.1",
          "(.NET Core 4.6.28325.01; Microsoft Windows 10.0.18362 )"
        ],
        "x-ms-blob-public-access": "container",
        "x-ms-client-request-id": "f1561d3e-d76a-7397-0cc7-1fdab6fcbe60",
        "x-ms-date": "Fri, 03 Apr 2020 21:04:59 GMT",
        "x-ms-return-client-request-id": "true",
        "x-ms-version": "2019-12-12"
      },
      "RequestBody": null,
      "StatusCode": 201,
      "ResponseHeaders": {
        "Content-Length": "0",
        "Date": "Fri, 03 Apr 2020 21:04:57 GMT",
        "ETag": "\u00220x8D7D812AAAEA034\u0022",
        "Last-Modified": "Fri, 03 Apr 2020 21:04:58 GMT",
        "Server": [
          "Windows-Azure-Blob/1.0",
          "Microsoft-HTTPAPI/2.0"
        ],
        "x-ms-client-request-id": "f1561d3e-d76a-7397-0cc7-1fdab6fcbe60",
<<<<<<< HEAD
        "x-ms-request-id": "f7bf3053-001e-0029-6639-f3ac4f000000",
=======
        "x-ms-request-id": "9622a160-f01e-0012-0dfb-093670000000",
>>>>>>> 8d420312
        "x-ms-version": "2019-12-12"
      },
      "ResponseBody": []
    },
    {
      "RequestUri": "http://seannsecanary.dfs.core.windows.net/test-filesystem-ce8bfe5b-66a5-aa35-f262-ddba687ac044/test-file-11eb1cf0-a194-ada6-1608-9e86467bdea3?resource=file",
      "RequestMethod": "PUT",
      "RequestHeaders": {
        "Authorization": "Sanitized",
        "traceparent": "00-355fc296fc8853428234d85afb4cd1a9-91e903496125fc47-00",
        "User-Agent": [
          "azsdk-net-Storage.Files.DataLake/12.1.0-dev.20200403.1",
          "(.NET Core 4.6.28325.01; Microsoft Windows 10.0.18362 )"
        ],
        "x-ms-client-request-id": "afc9bf60-9c63-9c6d-76a8-da6138102d90",
        "x-ms-date": "Fri, 03 Apr 2020 21:04:59 GMT",
        "x-ms-return-client-request-id": "true",
        "x-ms-version": "2019-12-12"
      },
      "RequestBody": null,
      "StatusCode": 201,
      "ResponseHeaders": {
        "Content-Length": "0",
        "Date": "Fri, 03 Apr 2020 21:04:57 GMT",
        "ETag": "\u00220x8D7D812AAC35424\u0022",
        "Last-Modified": "Fri, 03 Apr 2020 21:04:58 GMT",
        "Server": [
          "Windows-Azure-HDFS/1.0",
          "Microsoft-HTTPAPI/2.0"
        ],
        "x-ms-client-request-id": "afc9bf60-9c63-9c6d-76a8-da6138102d90",
<<<<<<< HEAD
        "x-ms-request-id": "cd6e40fe-001f-0016-1d39-f364ec000000",
=======
        "x-ms-request-id": "fa440402-201f-0097-55fb-091bad000000",
>>>>>>> 8d420312
        "x-ms-version": "2019-12-12"
      },
      "ResponseBody": []
    },
    {
      "RequestUri": "http://seannsecanary.blob.core.windows.net/test-filesystem-ce8bfe5b-66a5-aa35-f262-ddba687ac044?restype=container",
      "RequestMethod": "DELETE",
      "RequestHeaders": {
        "Authorization": "Sanitized",
        "traceparent": "00-dc08d1376fc06a4c90a5c53ab4376ac8-f076611bcf82be40-00",
        "User-Agent": [
          "azsdk-net-Storage.Files.DataLake/12.1.0-dev.20200403.1",
          "(.NET Core 4.6.28325.01; Microsoft Windows 10.0.18362 )"
        ],
        "x-ms-client-request-id": "87256a3c-2eb2-1840-6de0-d57af3784e9e",
        "x-ms-date": "Fri, 03 Apr 2020 21:04:59 GMT",
        "x-ms-return-client-request-id": "true",
        "x-ms-version": "2019-12-12"
      },
      "RequestBody": null,
      "StatusCode": 202,
      "ResponseHeaders": {
        "Content-Length": "0",
        "Date": "Fri, 03 Apr 2020 21:04:57 GMT",
        "Server": [
          "Windows-Azure-Blob/1.0",
          "Microsoft-HTTPAPI/2.0"
        ],
        "x-ms-client-request-id": "87256a3c-2eb2-1840-6de0-d57af3784e9e",
<<<<<<< HEAD
        "x-ms-request-id": "f7bf3071-001e-0029-0139-f3ac4f000000",
=======
        "x-ms-request-id": "9622a186-f01e-0012-2cfb-093670000000",
>>>>>>> 8d420312
        "x-ms-version": "2019-12-12"
      },
      "ResponseBody": []
    }
  ],
  "Variables": {
    "RandomSeed": "2112947779",
    "Storage_TestConfigHierarchicalNamespace": "NamespaceTenant\nseannsecanary\nU2FuaXRpemVk\nhttp://seannsecanary.blob.core.windows.net\nhttp://seannsecanary.file.core.windows.net\nhttp://seannsecanary.queue.core.windows.net\nhttp://seannsecanary.table.core.windows.net\n\n\n\n\nhttp://seannsecanary-secondary.blob.core.windows.net\nhttp://seannsecanary-secondary.file.core.windows.net\nhttp://seannsecanary-secondary.queue.core.windows.net\nhttp://seannsecanary-secondary.table.core.windows.net\n68390a19-a643-458b-b726-408abf67b4fc\nSanitized\n72f988bf-86f1-41af-91ab-2d7cd011db47\nhttps://login.microsoftonline.com/\nCloud\nBlobEndpoint=http://seannsecanary.blob.core.windows.net/;QueueEndpoint=http://seannsecanary.queue.core.windows.net/;FileEndpoint=http://seannsecanary.file.core.windows.net/;BlobSecondaryEndpoint=http://seannsecanary-secondary.blob.core.windows.net/;QueueSecondaryEndpoint=http://seannsecanary-secondary.queue.core.windows.net/;FileSecondaryEndpoint=http://seannsecanary-secondary.file.core.windows.net/;AccountName=seannsecanary;AccountKey=Sanitized\n"
  }
}<|MERGE_RESOLUTION|>--- conflicted
+++ resolved
@@ -28,11 +28,7 @@
           "Microsoft-HTTPAPI/2.0"
         ],
         "x-ms-client-request-id": "f1561d3e-d76a-7397-0cc7-1fdab6fcbe60",
-<<<<<<< HEAD
-        "x-ms-request-id": "f7bf3053-001e-0029-6639-f3ac4f000000",
-=======
         "x-ms-request-id": "9622a160-f01e-0012-0dfb-093670000000",
->>>>>>> 8d420312
         "x-ms-version": "2019-12-12"
       },
       "ResponseBody": []
@@ -64,11 +60,7 @@
           "Microsoft-HTTPAPI/2.0"
         ],
         "x-ms-client-request-id": "afc9bf60-9c63-9c6d-76a8-da6138102d90",
-<<<<<<< HEAD
-        "x-ms-request-id": "cd6e40fe-001f-0016-1d39-f364ec000000",
-=======
         "x-ms-request-id": "fa440402-201f-0097-55fb-091bad000000",
->>>>>>> 8d420312
         "x-ms-version": "2019-12-12"
       },
       "ResponseBody": []
@@ -98,11 +90,7 @@
           "Microsoft-HTTPAPI/2.0"
         ],
         "x-ms-client-request-id": "87256a3c-2eb2-1840-6de0-d57af3784e9e",
-<<<<<<< HEAD
-        "x-ms-request-id": "f7bf3071-001e-0029-0139-f3ac4f000000",
-=======
         "x-ms-request-id": "9622a186-f01e-0012-2cfb-093670000000",
->>>>>>> 8d420312
         "x-ms-version": "2019-12-12"
       },
       "ResponseBody": []
