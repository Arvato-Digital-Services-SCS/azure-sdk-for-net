{
  "Entries": [
    {
<<<<<<< HEAD
      "RequestUri": "https://seanstagehierarchical.blob.core.windows.net/test-filesystem-3235f656-7ab8-10d4-65fa-0bec0d27a802?restype=container",
      "RequestMethod": "PUT",
      "RequestHeaders": {
        "Authorization": "Sanitized",
        "traceparent": "00-9eab93abb4bb3c4dabbf15c0f2bae3d0-1ccab2ca98511945-00",
        "User-Agent": [
          "azsdk-net-Storage.Files.DataLake/12.0.0-dev.20200305.1",
          "(.NET Core 4.6.28325.01; Microsoft Windows 10.0.18363 )"
        ],
        "x-ms-blob-public-access": "container",
        "x-ms-client-request-id": "512a4864-72c9-3903-e011-d852b1d99d6c",
        "x-ms-date": "Thu, 05 Mar 2020 21:59:29 GMT",
        "x-ms-return-client-request-id": "true",
        "x-ms-version": "2019-10-10"
=======
      "RequestUri": "http://seannsecanary.blob.core.windows.net/test-filesystem-3235f656-7ab8-10d4-65fa-0bec0d27a802?restype=container",
      "RequestMethod": "PUT",
      "RequestHeaders": {
        "Authorization": "Sanitized",
        "traceparent": "00-a53c2297f277bf40a15c33ec0c7be1de-7b37c38d848e7045-00",
        "User-Agent": [
          "azsdk-net-Storage.Files.DataLake/12.1.0-dev.20200403.1",
          "(.NET Core 4.6.28325.01; Microsoft Windows 10.0.18362 )"
        ],
        "x-ms-blob-public-access": "container",
        "x-ms-client-request-id": "512a4864-72c9-3903-e011-d852b1d99d6c",
        "x-ms-date": "Fri, 03 Apr 2020 21:05:05 GMT",
        "x-ms-return-client-request-id": "true",
        "x-ms-version": "2019-12-12"
>>>>>>> 32e373e2
      },
      "RequestBody": null,
      "StatusCode": 201,
      "ResponseHeaders": {
        "Content-Length": "0",
<<<<<<< HEAD
        "Date": "Thu, 05 Mar 2020 21:59:29 GMT",
        "ETag": "\u00220x8D7C1507AC186B6\u0022",
        "Last-Modified": "Thu, 05 Mar 2020 21:59:29 GMT",
=======
        "Date": "Fri, 03 Apr 2020 21:05:03 GMT",
        "ETag": "\u00220x8D7D812AE71B174\u0022",
        "Last-Modified": "Fri, 03 Apr 2020 21:05:04 GMT",
>>>>>>> 32e373e2
        "Server": [
          "Windows-Azure-Blob/1.0",
          "Microsoft-HTTPAPI/2.0"
        ],
        "x-ms-client-request-id": "512a4864-72c9-3903-e011-d852b1d99d6c",
<<<<<<< HEAD
        "x-ms-request-id": "d714f5cb-d01e-003a-4e39-f38843000000",
        "x-ms-version": "2019-10-10"
=======
        "x-ms-request-id": "9622a4c5-f01e-0012-5dfb-093670000000",
        "x-ms-version": "2019-12-12"
>>>>>>> 32e373e2
      },
      "ResponseBody": []
    },
    {
<<<<<<< HEAD
      "RequestUri": "https://seanstagehierarchical.dfs.core.windows.net/test-filesystem-3235f656-7ab8-10d4-65fa-0bec0d27a802/test-file-0cab13d8-9704-89b2-c76d-d1a709d6808c?resource=file",
      "RequestMethod": "PUT",
      "RequestHeaders": {
        "Authorization": "Sanitized",
        "traceparent": "00-3ddc5a743f5d2345b01e677782ed70c6-14066dff36b94f41-00",
        "User-Agent": [
          "azsdk-net-Storage.Files.DataLake/12.0.0-dev.20200305.1",
          "(.NET Core 4.6.28325.01; Microsoft Windows 10.0.18363 )"
        ],
        "x-ms-client-request-id": "7d250473-2e2d-cc4f-95a1-895ba15c2f0a",
        "x-ms-date": "Thu, 05 Mar 2020 21:59:29 GMT",
        "x-ms-return-client-request-id": "true",
        "x-ms-version": "2019-10-10"
=======
      "RequestUri": "http://seannsecanary.dfs.core.windows.net/test-filesystem-3235f656-7ab8-10d4-65fa-0bec0d27a802/test-file-0cab13d8-9704-89b2-c76d-d1a709d6808c?resource=file",
      "RequestMethod": "PUT",
      "RequestHeaders": {
        "Authorization": "Sanitized",
        "traceparent": "00-7a21fb9e03246d41bb1cbef0aa6ca392-0072cb60be467f44-00",
        "User-Agent": [
          "azsdk-net-Storage.Files.DataLake/12.1.0-dev.20200403.1",
          "(.NET Core 4.6.28325.01; Microsoft Windows 10.0.18362 )"
        ],
        "x-ms-client-request-id": "7d250473-2e2d-cc4f-95a1-895ba15c2f0a",
        "x-ms-date": "Fri, 03 Apr 2020 21:05:05 GMT",
        "x-ms-return-client-request-id": "true",
        "x-ms-version": "2019-12-12"
>>>>>>> 32e373e2
      },
      "RequestBody": null,
      "StatusCode": 201,
      "ResponseHeaders": {
        "Content-Length": "0",
<<<<<<< HEAD
        "Date": "Thu, 05 Mar 2020 21:59:29 GMT",
        "ETag": "\u00220x8D7C1507B125C04\u0022",
        "Last-Modified": "Thu, 05 Mar 2020 21:59:30 GMT",
=======
        "Date": "Fri, 03 Apr 2020 21:05:04 GMT",
        "ETag": "\u00220x8D7D812AE86A0CF\u0022",
        "Last-Modified": "Fri, 03 Apr 2020 21:05:04 GMT",
>>>>>>> 32e373e2
        "Server": [
          "Windows-Azure-HDFS/1.0",
          "Microsoft-HTTPAPI/2.0"
        ],
        "x-ms-client-request-id": "7d250473-2e2d-cc4f-95a1-895ba15c2f0a",
<<<<<<< HEAD
        "x-ms-request-id": "3054896b-501f-000b-0c39-f36950000000",
        "x-ms-version": "2019-10-10"
=======
        "x-ms-request-id": "fa440412-201f-0097-5ffb-091bad000000",
        "x-ms-version": "2019-12-12"
>>>>>>> 32e373e2
      },
      "ResponseBody": []
    },
    {
<<<<<<< HEAD
      "RequestUri": "https://seanstagehierarchical.dfs.core.windows.net/test-filesystem-3235f656-7ab8-10d4-65fa-0bec0d27a802/test-file-0cab13d8-9704-89b2-c76d-d1a709d6808c",
      "RequestMethod": "DELETE",
      "RequestHeaders": {
        "Authorization": "Sanitized",
        "traceparent": "00-7dbc6f5bd430874b81a2497af75266ad-5b8b3bde47719541-00",
        "User-Agent": [
          "azsdk-net-Storage.Files.DataLake/12.0.0-dev.20200305.1",
          "(.NET Core 4.6.28325.01; Microsoft Windows 10.0.18363 )"
        ],
        "x-ms-client-request-id": "05334a57-02b0-915e-67bb-2f5acddd26bd",
        "x-ms-date": "Thu, 05 Mar 2020 21:59:30 GMT",
        "x-ms-return-client-request-id": "true",
        "x-ms-version": "2019-10-10"
=======
      "RequestUri": "http://seannsecanary.dfs.core.windows.net/test-filesystem-3235f656-7ab8-10d4-65fa-0bec0d27a802/test-file-0cab13d8-9704-89b2-c76d-d1a709d6808c",
      "RequestMethod": "DELETE",
      "RequestHeaders": {
        "Authorization": "Sanitized",
        "traceparent": "00-5df20bbd0d39ab47904f4ebed6795d39-9de49adddb213e49-00",
        "User-Agent": [
          "azsdk-net-Storage.Files.DataLake/12.1.0-dev.20200403.1",
          "(.NET Core 4.6.28325.01; Microsoft Windows 10.0.18362 )"
        ],
        "x-ms-client-request-id": "05334a57-02b0-915e-67bb-2f5acddd26bd",
        "x-ms-date": "Fri, 03 Apr 2020 21:05:06 GMT",
        "x-ms-return-client-request-id": "true",
        "x-ms-version": "2019-12-12"
>>>>>>> 32e373e2
      },
      "RequestBody": null,
      "StatusCode": 200,
      "ResponseHeaders": {
        "Content-Length": "0",
<<<<<<< HEAD
        "Date": "Thu, 05 Mar 2020 21:59:29 GMT",
=======
        "Date": "Fri, 03 Apr 2020 21:05:04 GMT",
>>>>>>> 32e373e2
        "Server": [
          "Windows-Azure-HDFS/1.0",
          "Microsoft-HTTPAPI/2.0"
        ],
        "x-ms-client-request-id": "05334a57-02b0-915e-67bb-2f5acddd26bd",
<<<<<<< HEAD
        "x-ms-request-id": "3054896c-501f-000b-0d39-f36950000000",
        "x-ms-version": "2019-10-10"
=======
        "x-ms-request-id": "fa440414-201f-0097-61fb-091bad000000",
        "x-ms-version": "2019-12-12"
>>>>>>> 32e373e2
      },
      "ResponseBody": []
    },
    {
<<<<<<< HEAD
      "RequestUri": "https://seanstagehierarchical.blob.core.windows.net/test-filesystem-3235f656-7ab8-10d4-65fa-0bec0d27a802?restype=container",
      "RequestMethod": "DELETE",
      "RequestHeaders": {
        "Authorization": "Sanitized",
        "traceparent": "00-0ed168617968284b9b845652e9749500-0b8ad40306165a42-00",
        "User-Agent": [
          "azsdk-net-Storage.Files.DataLake/12.0.0-dev.20200305.1",
          "(.NET Core 4.6.28325.01; Microsoft Windows 10.0.18363 )"
        ],
        "x-ms-client-request-id": "56049d0c-2a29-8e5a-ed01-9296a915b4fd",
        "x-ms-date": "Thu, 05 Mar 2020 21:59:30 GMT",
        "x-ms-return-client-request-id": "true",
        "x-ms-version": "2019-10-10"
=======
      "RequestUri": "http://seannsecanary.blob.core.windows.net/test-filesystem-3235f656-7ab8-10d4-65fa-0bec0d27a802?restype=container",
      "RequestMethod": "DELETE",
      "RequestHeaders": {
        "Authorization": "Sanitized",
        "traceparent": "00-7262a6952fea804f8fc3140fba889ebb-8122a7e1d9b3f340-00",
        "User-Agent": [
          "azsdk-net-Storage.Files.DataLake/12.1.0-dev.20200403.1",
          "(.NET Core 4.6.28325.01; Microsoft Windows 10.0.18362 )"
        ],
        "x-ms-client-request-id": "56049d0c-2a29-8e5a-ed01-9296a915b4fd",
        "x-ms-date": "Fri, 03 Apr 2020 21:05:06 GMT",
        "x-ms-return-client-request-id": "true",
        "x-ms-version": "2019-12-12"
>>>>>>> 32e373e2
      },
      "RequestBody": null,
      "StatusCode": 202,
      "ResponseHeaders": {
        "Content-Length": "0",
<<<<<<< HEAD
        "Date": "Thu, 05 Mar 2020 21:59:30 GMT",
=======
        "Date": "Fri, 03 Apr 2020 21:05:04 GMT",
>>>>>>> 32e373e2
        "Server": [
          "Windows-Azure-Blob/1.0",
          "Microsoft-HTTPAPI/2.0"
        ],
        "x-ms-client-request-id": "56049d0c-2a29-8e5a-ed01-9296a915b4fd",
<<<<<<< HEAD
        "x-ms-request-id": "d714f5da-d01e-003a-5939-f38843000000",
        "x-ms-version": "2019-10-10"
=======
        "x-ms-request-id": "9622a4e5-f01e-0012-79fb-093670000000",
        "x-ms-version": "2019-12-12"
>>>>>>> 32e373e2
      },
      "ResponseBody": []
    }
  ],
  "Variables": {
    "RandomSeed": "45052773",
<<<<<<< HEAD
    "Storage_TestConfigHierarchicalNamespace": "NamespaceTenant\nseanstagehierarchical\nU2FuaXRpemVk\nhttps://seanstagehierarchical.blob.core.windows.net\nhttp://seanstagehierarchical.file.core.windows.net\nhttp://seanstagehierarchical.queue.core.windows.net\nhttp://seanstagehierarchical.table.core.windows.net\n\n\n\n\nhttp://seanstagehierarchical-secondary.blob.core.windows.net\nhttp://seanstagehierarchical-secondary.file.core.windows.net\nhttp://seanstagehierarchical-secondary.queue.core.windows.net\nhttp://seanstagehierarchical-secondary.table.core.windows.net\n68390a19-a643-458b-b726-408abf67b4fc\nSanitized\n72f988bf-86f1-41af-91ab-2d7cd011db47\nhttps://login.microsoftonline.com/\nCloud\nBlobEndpoint=https://seanstagehierarchical.blob.core.windows.net/;QueueEndpoint=http://seanstagehierarchical.queue.core.windows.net/;FileEndpoint=http://seanstagehierarchical.file.core.windows.net/;BlobSecondaryEndpoint=http://seanstagehierarchical-secondary.blob.core.windows.net/;QueueSecondaryEndpoint=http://seanstagehierarchical-secondary.queue.core.windows.net/;FileSecondaryEndpoint=http://seanstagehierarchical-secondary.file.core.windows.net/;AccountName=seanstagehierarchical;AccountKey=Sanitized\n"
=======
    "Storage_TestConfigHierarchicalNamespace": "NamespaceTenant\nseannsecanary\nU2FuaXRpemVk\nhttp://seannsecanary.blob.core.windows.net\nhttp://seannsecanary.file.core.windows.net\nhttp://seannsecanary.queue.core.windows.net\nhttp://seannsecanary.table.core.windows.net\n\n\n\n\nhttp://seannsecanary-secondary.blob.core.windows.net\nhttp://seannsecanary-secondary.file.core.windows.net\nhttp://seannsecanary-secondary.queue.core.windows.net\nhttp://seannsecanary-secondary.table.core.windows.net\n68390a19-a643-458b-b726-408abf67b4fc\nSanitized\n72f988bf-86f1-41af-91ab-2d7cd011db47\nhttps://login.microsoftonline.com/\nCloud\nBlobEndpoint=http://seannsecanary.blob.core.windows.net/;QueueEndpoint=http://seannsecanary.queue.core.windows.net/;FileEndpoint=http://seannsecanary.file.core.windows.net/;BlobSecondaryEndpoint=http://seannsecanary-secondary.blob.core.windows.net/;QueueSecondaryEndpoint=http://seannsecanary-secondary.queue.core.windows.net/;FileSecondaryEndpoint=http://seannsecanary-secondary.file.core.windows.net/;AccountName=seannsecanary;AccountKey=Sanitized\n"
>>>>>>> 32e373e2
  }
}<|MERGE_RESOLUTION|>--- conflicted
+++ resolved
@@ -1,22 +1,6 @@
 {
   "Entries": [
     {
-<<<<<<< HEAD
-      "RequestUri": "https://seanstagehierarchical.blob.core.windows.net/test-filesystem-3235f656-7ab8-10d4-65fa-0bec0d27a802?restype=container",
-      "RequestMethod": "PUT",
-      "RequestHeaders": {
-        "Authorization": "Sanitized",
-        "traceparent": "00-9eab93abb4bb3c4dabbf15c0f2bae3d0-1ccab2ca98511945-00",
-        "User-Agent": [
-          "azsdk-net-Storage.Files.DataLake/12.0.0-dev.20200305.1",
-          "(.NET Core 4.6.28325.01; Microsoft Windows 10.0.18363 )"
-        ],
-        "x-ms-blob-public-access": "container",
-        "x-ms-client-request-id": "512a4864-72c9-3903-e011-d852b1d99d6c",
-        "x-ms-date": "Thu, 05 Mar 2020 21:59:29 GMT",
-        "x-ms-return-client-request-id": "true",
-        "x-ms-version": "2019-10-10"
-=======
       "RequestUri": "http://seannsecanary.blob.core.windows.net/test-filesystem-3235f656-7ab8-10d4-65fa-0bec0d27a802?restype=container",
       "RequestMethod": "PUT",
       "RequestHeaders": {
@@ -31,52 +15,25 @@
         "x-ms-date": "Fri, 03 Apr 2020 21:05:05 GMT",
         "x-ms-return-client-request-id": "true",
         "x-ms-version": "2019-12-12"
->>>>>>> 32e373e2
       },
       "RequestBody": null,
       "StatusCode": 201,
       "ResponseHeaders": {
         "Content-Length": "0",
-<<<<<<< HEAD
-        "Date": "Thu, 05 Mar 2020 21:59:29 GMT",
-        "ETag": "\u00220x8D7C1507AC186B6\u0022",
-        "Last-Modified": "Thu, 05 Mar 2020 21:59:29 GMT",
-=======
         "Date": "Fri, 03 Apr 2020 21:05:03 GMT",
         "ETag": "\u00220x8D7D812AE71B174\u0022",
         "Last-Modified": "Fri, 03 Apr 2020 21:05:04 GMT",
->>>>>>> 32e373e2
         "Server": [
           "Windows-Azure-Blob/1.0",
           "Microsoft-HTTPAPI/2.0"
         ],
         "x-ms-client-request-id": "512a4864-72c9-3903-e011-d852b1d99d6c",
-<<<<<<< HEAD
-        "x-ms-request-id": "d714f5cb-d01e-003a-4e39-f38843000000",
-        "x-ms-version": "2019-10-10"
-=======
         "x-ms-request-id": "9622a4c5-f01e-0012-5dfb-093670000000",
         "x-ms-version": "2019-12-12"
->>>>>>> 32e373e2
       },
       "ResponseBody": []
     },
     {
-<<<<<<< HEAD
-      "RequestUri": "https://seanstagehierarchical.dfs.core.windows.net/test-filesystem-3235f656-7ab8-10d4-65fa-0bec0d27a802/test-file-0cab13d8-9704-89b2-c76d-d1a709d6808c?resource=file",
-      "RequestMethod": "PUT",
-      "RequestHeaders": {
-        "Authorization": "Sanitized",
-        "traceparent": "00-3ddc5a743f5d2345b01e677782ed70c6-14066dff36b94f41-00",
-        "User-Agent": [
-          "azsdk-net-Storage.Files.DataLake/12.0.0-dev.20200305.1",
-          "(.NET Core 4.6.28325.01; Microsoft Windows 10.0.18363 )"
-        ],
-        "x-ms-client-request-id": "7d250473-2e2d-cc4f-95a1-895ba15c2f0a",
-        "x-ms-date": "Thu, 05 Mar 2020 21:59:29 GMT",
-        "x-ms-return-client-request-id": "true",
-        "x-ms-version": "2019-10-10"
-=======
       "RequestUri": "http://seannsecanary.dfs.core.windows.net/test-filesystem-3235f656-7ab8-10d4-65fa-0bec0d27a802/test-file-0cab13d8-9704-89b2-c76d-d1a709d6808c?resource=file",
       "RequestMethod": "PUT",
       "RequestHeaders": {
@@ -90,52 +47,25 @@
         "x-ms-date": "Fri, 03 Apr 2020 21:05:05 GMT",
         "x-ms-return-client-request-id": "true",
         "x-ms-version": "2019-12-12"
->>>>>>> 32e373e2
       },
       "RequestBody": null,
       "StatusCode": 201,
       "ResponseHeaders": {
         "Content-Length": "0",
-<<<<<<< HEAD
-        "Date": "Thu, 05 Mar 2020 21:59:29 GMT",
-        "ETag": "\u00220x8D7C1507B125C04\u0022",
-        "Last-Modified": "Thu, 05 Mar 2020 21:59:30 GMT",
-=======
         "Date": "Fri, 03 Apr 2020 21:05:04 GMT",
         "ETag": "\u00220x8D7D812AE86A0CF\u0022",
         "Last-Modified": "Fri, 03 Apr 2020 21:05:04 GMT",
->>>>>>> 32e373e2
         "Server": [
           "Windows-Azure-HDFS/1.0",
           "Microsoft-HTTPAPI/2.0"
         ],
         "x-ms-client-request-id": "7d250473-2e2d-cc4f-95a1-895ba15c2f0a",
-<<<<<<< HEAD
-        "x-ms-request-id": "3054896b-501f-000b-0c39-f36950000000",
-        "x-ms-version": "2019-10-10"
-=======
         "x-ms-request-id": "fa440412-201f-0097-5ffb-091bad000000",
         "x-ms-version": "2019-12-12"
->>>>>>> 32e373e2
       },
       "ResponseBody": []
     },
     {
-<<<<<<< HEAD
-      "RequestUri": "https://seanstagehierarchical.dfs.core.windows.net/test-filesystem-3235f656-7ab8-10d4-65fa-0bec0d27a802/test-file-0cab13d8-9704-89b2-c76d-d1a709d6808c",
-      "RequestMethod": "DELETE",
-      "RequestHeaders": {
-        "Authorization": "Sanitized",
-        "traceparent": "00-7dbc6f5bd430874b81a2497af75266ad-5b8b3bde47719541-00",
-        "User-Agent": [
-          "azsdk-net-Storage.Files.DataLake/12.0.0-dev.20200305.1",
-          "(.NET Core 4.6.28325.01; Microsoft Windows 10.0.18363 )"
-        ],
-        "x-ms-client-request-id": "05334a57-02b0-915e-67bb-2f5acddd26bd",
-        "x-ms-date": "Thu, 05 Mar 2020 21:59:30 GMT",
-        "x-ms-return-client-request-id": "true",
-        "x-ms-version": "2019-10-10"
-=======
       "RequestUri": "http://seannsecanary.dfs.core.windows.net/test-filesystem-3235f656-7ab8-10d4-65fa-0bec0d27a802/test-file-0cab13d8-9704-89b2-c76d-d1a709d6808c",
       "RequestMethod": "DELETE",
       "RequestHeaders": {
@@ -149,48 +79,23 @@
         "x-ms-date": "Fri, 03 Apr 2020 21:05:06 GMT",
         "x-ms-return-client-request-id": "true",
         "x-ms-version": "2019-12-12"
->>>>>>> 32e373e2
       },
       "RequestBody": null,
       "StatusCode": 200,
       "ResponseHeaders": {
         "Content-Length": "0",
-<<<<<<< HEAD
-        "Date": "Thu, 05 Mar 2020 21:59:29 GMT",
-=======
         "Date": "Fri, 03 Apr 2020 21:05:04 GMT",
->>>>>>> 32e373e2
         "Server": [
           "Windows-Azure-HDFS/1.0",
           "Microsoft-HTTPAPI/2.0"
         ],
         "x-ms-client-request-id": "05334a57-02b0-915e-67bb-2f5acddd26bd",
-<<<<<<< HEAD
-        "x-ms-request-id": "3054896c-501f-000b-0d39-f36950000000",
-        "x-ms-version": "2019-10-10"
-=======
         "x-ms-request-id": "fa440414-201f-0097-61fb-091bad000000",
         "x-ms-version": "2019-12-12"
->>>>>>> 32e373e2
       },
       "ResponseBody": []
     },
     {
-<<<<<<< HEAD
-      "RequestUri": "https://seanstagehierarchical.blob.core.windows.net/test-filesystem-3235f656-7ab8-10d4-65fa-0bec0d27a802?restype=container",
-      "RequestMethod": "DELETE",
-      "RequestHeaders": {
-        "Authorization": "Sanitized",
-        "traceparent": "00-0ed168617968284b9b845652e9749500-0b8ad40306165a42-00",
-        "User-Agent": [
-          "azsdk-net-Storage.Files.DataLake/12.0.0-dev.20200305.1",
-          "(.NET Core 4.6.28325.01; Microsoft Windows 10.0.18363 )"
-        ],
-        "x-ms-client-request-id": "56049d0c-2a29-8e5a-ed01-9296a915b4fd",
-        "x-ms-date": "Thu, 05 Mar 2020 21:59:30 GMT",
-        "x-ms-return-client-request-id": "true",
-        "x-ms-version": "2019-10-10"
-=======
       "RequestUri": "http://seannsecanary.blob.core.windows.net/test-filesystem-3235f656-7ab8-10d4-65fa-0bec0d27a802?restype=container",
       "RequestMethod": "DELETE",
       "RequestHeaders": {
@@ -204,39 +109,25 @@
         "x-ms-date": "Fri, 03 Apr 2020 21:05:06 GMT",
         "x-ms-return-client-request-id": "true",
         "x-ms-version": "2019-12-12"
->>>>>>> 32e373e2
       },
       "RequestBody": null,
       "StatusCode": 202,
       "ResponseHeaders": {
         "Content-Length": "0",
-<<<<<<< HEAD
-        "Date": "Thu, 05 Mar 2020 21:59:30 GMT",
-=======
         "Date": "Fri, 03 Apr 2020 21:05:04 GMT",
->>>>>>> 32e373e2
         "Server": [
           "Windows-Azure-Blob/1.0",
           "Microsoft-HTTPAPI/2.0"
         ],
         "x-ms-client-request-id": "56049d0c-2a29-8e5a-ed01-9296a915b4fd",
-<<<<<<< HEAD
-        "x-ms-request-id": "d714f5da-d01e-003a-5939-f38843000000",
-        "x-ms-version": "2019-10-10"
-=======
         "x-ms-request-id": "9622a4e5-f01e-0012-79fb-093670000000",
         "x-ms-version": "2019-12-12"
->>>>>>> 32e373e2
       },
       "ResponseBody": []
     }
   ],
   "Variables": {
     "RandomSeed": "45052773",
-<<<<<<< HEAD
-    "Storage_TestConfigHierarchicalNamespace": "NamespaceTenant\nseanstagehierarchical\nU2FuaXRpemVk\nhttps://seanstagehierarchical.blob.core.windows.net\nhttp://seanstagehierarchical.file.core.windows.net\nhttp://seanstagehierarchical.queue.core.windows.net\nhttp://seanstagehierarchical.table.core.windows.net\n\n\n\n\nhttp://seanstagehierarchical-secondary.blob.core.windows.net\nhttp://seanstagehierarchical-secondary.file.core.windows.net\nhttp://seanstagehierarchical-secondary.queue.core.windows.net\nhttp://seanstagehierarchical-secondary.table.core.windows.net\n68390a19-a643-458b-b726-408abf67b4fc\nSanitized\n72f988bf-86f1-41af-91ab-2d7cd011db47\nhttps://login.microsoftonline.com/\nCloud\nBlobEndpoint=https://seanstagehierarchical.blob.core.windows.net/;QueueEndpoint=http://seanstagehierarchical.queue.core.windows.net/;FileEndpoint=http://seanstagehierarchical.file.core.windows.net/;BlobSecondaryEndpoint=http://seanstagehierarchical-secondary.blob.core.windows.net/;QueueSecondaryEndpoint=http://seanstagehierarchical-secondary.queue.core.windows.net/;FileSecondaryEndpoint=http://seanstagehierarchical-secondary.file.core.windows.net/;AccountName=seanstagehierarchical;AccountKey=Sanitized\n"
-=======
     "Storage_TestConfigHierarchicalNamespace": "NamespaceTenant\nseannsecanary\nU2FuaXRpemVk\nhttp://seannsecanary.blob.core.windows.net\nhttp://seannsecanary.file.core.windows.net\nhttp://seannsecanary.queue.core.windows.net\nhttp://seannsecanary.table.core.windows.net\n\n\n\n\nhttp://seannsecanary-secondary.blob.core.windows.net\nhttp://seannsecanary-secondary.file.core.windows.net\nhttp://seannsecanary-secondary.queue.core.windows.net\nhttp://seannsecanary-secondary.table.core.windows.net\n68390a19-a643-458b-b726-408abf67b4fc\nSanitized\n72f988bf-86f1-41af-91ab-2d7cd011db47\nhttps://login.microsoftonline.com/\nCloud\nBlobEndpoint=http://seannsecanary.blob.core.windows.net/;QueueEndpoint=http://seannsecanary.queue.core.windows.net/;FileEndpoint=http://seannsecanary.file.core.windows.net/;BlobSecondaryEndpoint=http://seannsecanary-secondary.blob.core.windows.net/;QueueSecondaryEndpoint=http://seannsecanary-secondary.queue.core.windows.net/;FileSecondaryEndpoint=http://seannsecanary-secondary.file.core.windows.net/;AccountName=seannsecanary;AccountKey=Sanitized\n"
->>>>>>> 32e373e2
   }
 }