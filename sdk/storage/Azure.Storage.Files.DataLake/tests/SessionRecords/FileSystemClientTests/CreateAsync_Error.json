--- conflicted
+++ resolved
@@ -1,21 +1,6 @@
 {
   "Entries": [
     {
-<<<<<<< HEAD
-      "RequestUri": "https://seanstagehierarchical.blob.core.windows.net/test-filesystem-21aa33b0-ba07-f00f-6a4f-ba938679e853?restype=container",
-      "RequestMethod": "PUT",
-      "RequestHeaders": {
-        "Authorization": "Sanitized",
-        "traceparent": "00-cfe999bf9302fb428d9fa643999ea569-bdac26e072533542-00",
-        "User-Agent": [
-          "azsdk-net-Storage.Files.DataLake/12.0.0-dev.20200305.1",
-          "(.NET Core 4.6.28325.01; Microsoft Windows 10.0.18363 )"
-        ],
-        "x-ms-client-request-id": "23f3a68f-2c39-10f0-d95b-5e0b4065f5cd",
-        "x-ms-date": "Thu, 05 Mar 2020 21:57:48 GMT",
-        "x-ms-return-client-request-id": "true",
-        "x-ms-version": "2019-10-10"
-=======
       "RequestUri": "http://seannsecanary.blob.core.windows.net/test-filesystem-21aa33b0-ba07-f00f-6a4f-ba938679e853?restype=container",
       "RequestMethod": "PUT",
       "RequestHeaders": {
@@ -29,52 +14,25 @@
         "x-ms-date": "Fri, 03 Apr 2020 21:04:15 GMT",
         "x-ms-return-client-request-id": "true",
         "x-ms-version": "2019-12-12"
->>>>>>> 32e373e2
       },
       "RequestBody": null,
       "StatusCode": 201,
       "ResponseHeaders": {
         "Content-Length": "0",
-<<<<<<< HEAD
-        "Date": "Thu, 05 Mar 2020 21:57:48 GMT",
-        "ETag": "\u00220x8D7C1503EB76FC8\u0022",
-        "Last-Modified": "Thu, 05 Mar 2020 21:57:48 GMT",
-=======
         "Date": "Fri, 03 Apr 2020 21:04:14 GMT",
         "ETag": "\u00220x8D7D81290BB864E\u0022",
         "Last-Modified": "Fri, 03 Apr 2020 21:04:14 GMT",
->>>>>>> 32e373e2
         "Server": [
           "Windows-Azure-Blob/1.0",
           "Microsoft-HTTPAPI/2.0"
         ],
         "x-ms-client-request-id": "23f3a68f-2c39-10f0-d95b-5e0b4065f5cd",
-<<<<<<< HEAD
-        "x-ms-request-id": "09b59bc6-a01e-0030-2e39-f32cf4000000",
-        "x-ms-version": "2019-10-10"
-=======
         "x-ms-request-id": "962289df-f01e-0012-51fb-093670000000",
         "x-ms-version": "2019-12-12"
->>>>>>> 32e373e2
       },
       "ResponseBody": []
     },
     {
-<<<<<<< HEAD
-      "RequestUri": "https://seanstagehierarchical.blob.core.windows.net/test-filesystem-21aa33b0-ba07-f00f-6a4f-ba938679e853?restype=container",
-      "RequestMethod": "PUT",
-      "RequestHeaders": {
-        "Authorization": "Sanitized",
-        "traceparent": "00-b3ef65f9a7f8704f945c5eeddc7c943b-7c90bc3ad4e89c47-00",
-        "User-Agent": [
-          "azsdk-net-Storage.Files.DataLake/12.0.0-dev.20200305.1",
-          "(.NET Core 4.6.28325.01; Microsoft Windows 10.0.18363 )"
-        ],
-        "x-ms-client-request-id": "df0402d0-c486-801a-e3df-6ba079d84982",
-        "x-ms-date": "Thu, 05 Mar 2020 21:57:49 GMT",
-        "x-ms-return-client-request-id": "true",
-        "x-ms-version": "2019-10-10"
-=======
       "RequestUri": "http://seannsecanary.blob.core.windows.net/test-filesystem-21aa33b0-ba07-f00f-6a4f-ba938679e853?restype=container",
       "RequestMethod": "PUT",
       "RequestHeaders": {
@@ -88,49 +46,19 @@
         "x-ms-date": "Fri, 03 Apr 2020 21:04:16 GMT",
         "x-ms-return-client-request-id": "true",
         "x-ms-version": "2019-12-12"
->>>>>>> 32e373e2
       },
       "RequestBody": null,
       "StatusCode": 409,
       "ResponseHeaders": {
         "Content-Length": "230",
         "Content-Type": "application/xml",
-<<<<<<< HEAD
-        "Date": "Thu, 05 Mar 2020 21:57:48 GMT",
-=======
         "Date": "Fri, 03 Apr 2020 21:04:14 GMT",
->>>>>>> 32e373e2
         "Server": [
           "Windows-Azure-Blob/1.0",
           "Microsoft-HTTPAPI/2.0"
         ],
         "x-ms-client-request-id": "df0402d0-c486-801a-e3df-6ba079d84982",
         "x-ms-error-code": "ContainerAlreadyExists",
-<<<<<<< HEAD
-        "x-ms-request-id": "09b59bd4-a01e-0030-3739-f32cf4000000",
-        "x-ms-version": "2019-10-10"
-      },
-      "ResponseBody": [
-        "\uFEFF\u003C?xml version=\u00221.0\u0022 encoding=\u0022utf-8\u0022?\u003E\u003CError\u003E\u003CCode\u003EContainerAlreadyExists\u003C/Code\u003E\u003CMessage\u003EThe specified container already exists.\n",
-        "RequestId:09b59bd4-a01e-0030-3739-f32cf4000000\n",
-        "Time:2020-03-05T21:57:49.1288078Z\u003C/Message\u003E\u003C/Error\u003E"
-      ]
-    },
-    {
-      "RequestUri": "https://seanstagehierarchical.blob.core.windows.net/test-filesystem-21aa33b0-ba07-f00f-6a4f-ba938679e853?restype=container",
-      "RequestMethod": "DELETE",
-      "RequestHeaders": {
-        "Authorization": "Sanitized",
-        "traceparent": "00-8aac38b44cd15a47bdb58b2880191283-0618c480d71eb742-00",
-        "User-Agent": [
-          "azsdk-net-Storage.Files.DataLake/12.0.0-dev.20200305.1",
-          "(.NET Core 4.6.28325.01; Microsoft Windows 10.0.18363 )"
-        ],
-        "x-ms-client-request-id": "3d3a844e-1661-e646-0579-5222cf945e77",
-        "x-ms-date": "Thu, 05 Mar 2020 21:57:49 GMT",
-        "x-ms-return-client-request-id": "true",
-        "x-ms-version": "2019-10-10"
-=======
         "x-ms-request-id": "962289ec-f01e-0012-5bfb-093670000000",
         "x-ms-version": "2019-12-12"
       },
@@ -154,39 +82,25 @@
         "x-ms-date": "Fri, 03 Apr 2020 21:04:16 GMT",
         "x-ms-return-client-request-id": "true",
         "x-ms-version": "2019-12-12"
->>>>>>> 32e373e2
       },
       "RequestBody": null,
       "StatusCode": 202,
       "ResponseHeaders": {
         "Content-Length": "0",
-<<<<<<< HEAD
-        "Date": "Thu, 05 Mar 2020 21:57:48 GMT",
-=======
         "Date": "Fri, 03 Apr 2020 21:04:14 GMT",
->>>>>>> 32e373e2
         "Server": [
           "Windows-Azure-Blob/1.0",
           "Microsoft-HTTPAPI/2.0"
         ],
         "x-ms-client-request-id": "3d3a844e-1661-e646-0579-5222cf945e77",
-<<<<<<< HEAD
-        "x-ms-request-id": "09b59bdd-a01e-0030-3e39-f32cf4000000",
-        "x-ms-version": "2019-10-10"
-=======
         "x-ms-request-id": "962289f5-f01e-0012-62fb-093670000000",
         "x-ms-version": "2019-12-12"
->>>>>>> 32e373e2
       },
       "ResponseBody": []
     }
   ],
   "Variables": {
     "RandomSeed": "1883351629",
-<<<<<<< HEAD
-    "Storage_TestConfigHierarchicalNamespace": "NamespaceTenant\nseanstagehierarchical\nU2FuaXRpemVk\nhttps://seanstagehierarchical.blob.core.windows.net\nhttp://seanstagehierarchical.file.core.windows.net\nhttp://seanstagehierarchical.queue.core.windows.net\nhttp://seanstagehierarchical.table.core.windows.net\n\n\n\n\nhttp://seanstagehierarchical-secondary.blob.core.windows.net\nhttp://seanstagehierarchical-secondary.file.core.windows.net\nhttp://seanstagehierarchical-secondary.queue.core.windows.net\nhttp://seanstagehierarchical-secondary.table.core.windows.net\n68390a19-a643-458b-b726-408abf67b4fc\nSanitized\n72f988bf-86f1-41af-91ab-2d7cd011db47\nhttps://login.microsoftonline.com/\nCloud\nBlobEndpoint=https://seanstagehierarchical.blob.core.windows.net/;QueueEndpoint=http://seanstagehierarchical.queue.core.windows.net/;FileEndpoint=http://seanstagehierarchical.file.core.windows.net/;BlobSecondaryEndpoint=http://seanstagehierarchical-secondary.blob.core.windows.net/;QueueSecondaryEndpoint=http://seanstagehierarchical-secondary.queue.core.windows.net/;FileSecondaryEndpoint=http://seanstagehierarchical-secondary.file.core.windows.net/;AccountName=seanstagehierarchical;AccountKey=Sanitized\n"
-=======
     "Storage_TestConfigHierarchicalNamespace": "NamespaceTenant\nseannsecanary\nU2FuaXRpemVk\nhttp://seannsecanary.blob.core.windows.net\nhttp://seannsecanary.file.core.windows.net\nhttp://seannsecanary.queue.core.windows.net\nhttp://seannsecanary.table.core.windows.net\n\n\n\n\nhttp://seannsecanary-secondary.blob.core.windows.net\nhttp://seannsecanary-secondary.file.core.windows.net\nhttp://seannsecanary-secondary.queue.core.windows.net\nhttp://seannsecanary-secondary.table.core.windows.net\n68390a19-a643-458b-b726-408abf67b4fc\nSanitized\n72f988bf-86f1-41af-91ab-2d7cd011db47\nhttps://login.microsoftonline.com/\nCloud\nBlobEndpoint=http://seannsecanary.blob.core.windows.net/;QueueEndpoint=http://seannsecanary.queue.core.windows.net/;FileEndpoint=http://seannsecanary.file.core.windows.net/;BlobSecondaryEndpoint=http://seannsecanary-secondary.blob.core.windows.net/;QueueSecondaryEndpoint=http://seannsecanary-secondary.queue.core.windows.net/;FileSecondaryEndpoint=http://seannsecanary-secondary.file.core.windows.net/;AccountName=seannsecanary;AccountKey=Sanitized\n"
->>>>>>> 32e373e2
   }
 }