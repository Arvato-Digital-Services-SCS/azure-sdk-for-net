{
  "Entries": [
    {
      "RequestUri": "http://seannsecanary.blob.core.windows.net/test-filesystem-115fc368-3a8d-f97b-13d0-7aa217656940?restype=container",
      "RequestMethod": "DELETE",
      "RequestHeaders": {
        "Authorization": "Sanitized",
        "traceparent": "00-2d6c80fc5c40544388cbfdaeb8bfaeb7-0492376a8f14a049-00",
        "User-Agent": [
          "azsdk-net-Storage.Files.DataLake/12.1.0-dev.20200403.1",
          "(.NET Core 4.6.28325.01; Microsoft Windows 10.0.18362 )"
        ],
        "x-ms-client-request-id": "cb7dadfc-8b2b-ee0f-9d04-a4cc59cf9cbb",
        "x-ms-date": "Fri, 03 Apr 2020 21:04:28 GMT",
        "x-ms-return-client-request-id": "true",
        "x-ms-version": "2019-12-12"
      },
      "RequestBody": null,
      "StatusCode": 404,
      "ResponseHeaders": {
        "Content-Length": "225",
        "Content-Type": "application/xml",
        "Date": "Fri, 03 Apr 2020 21:04:26 GMT",
        "Server": [
          "Windows-Azure-Blob/1.0",
          "Microsoft-HTTPAPI/2.0"
        ],
        "x-ms-client-request-id": "cb7dadfc-8b2b-ee0f-9d04-a4cc59cf9cbb",
        "x-ms-error-code": "ContainerNotFound",
<<<<<<< HEAD
        "x-ms-request-id": "c8d7c4d0-701e-000c-0639-f30533000000",
=======
        "x-ms-request-id": "96229156-f01e-0012-30fb-093670000000",
>>>>>>> 8d420312
        "x-ms-version": "2019-12-12"
      },
      "ResponseBody": [
        "\uFEFF\u003C?xml version=\u00221.0\u0022 encoding=\u0022utf-8\u0022?\u003E\u003CError\u003E\u003CCode\u003EContainerNotFound\u003C/Code\u003E\u003CMessage\u003EThe specified container does not exist.\n",
        "RequestId:96229156-f01e-0012-30fb-093670000000\n",
        "Time:2020-04-03T21:04:26.6586841Z\u003C/Message\u003E\u003C/Error\u003E"
      ]
    }
  ],
  "Variables": {
    "RandomSeed": "2017488805",
    "Storage_TestConfigHierarchicalNamespace": "NamespaceTenant\nseannsecanary\nU2FuaXRpemVk\nhttp://seannsecanary.blob.core.windows.net\nhttp://seannsecanary.file.core.windows.net\nhttp://seannsecanary.queue.core.windows.net\nhttp://seannsecanary.table.core.windows.net\n\n\n\n\nhttp://seannsecanary-secondary.blob.core.windows.net\nhttp://seannsecanary-secondary.file.core.windows.net\nhttp://seannsecanary-secondary.queue.core.windows.net\nhttp://seannsecanary-secondary.table.core.windows.net\n68390a19-a643-458b-b726-408abf67b4fc\nSanitized\n72f988bf-86f1-41af-91ab-2d7cd011db47\nhttps://login.microsoftonline.com/\nCloud\nBlobEndpoint=http://seannsecanary.blob.core.windows.net/;QueueEndpoint=http://seannsecanary.queue.core.windows.net/;FileEndpoint=http://seannsecanary.file.core.windows.net/;BlobSecondaryEndpoint=http://seannsecanary-secondary.blob.core.windows.net/;QueueSecondaryEndpoint=http://seannsecanary-secondary.queue.core.windows.net/;FileSecondaryEndpoint=http://seannsecanary-secondary.file.core.windows.net/;AccountName=seannsecanary;AccountKey=Sanitized\n"
  }
}<|MERGE_RESOLUTION|>--- conflicted
+++ resolved
@@ -27,11 +27,7 @@
         ],
         "x-ms-client-request-id": "cb7dadfc-8b2b-ee0f-9d04-a4cc59cf9cbb",
         "x-ms-error-code": "ContainerNotFound",
-<<<<<<< HEAD
-        "x-ms-request-id": "c8d7c4d0-701e-000c-0639-f30533000000",
-=======
         "x-ms-request-id": "96229156-f01e-0012-30fb-093670000000",
->>>>>>> 8d420312
         "x-ms-version": "2019-12-12"
       },
       "ResponseBody": [
