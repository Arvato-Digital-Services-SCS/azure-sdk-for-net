{
  "Entries": [
    {
<<<<<<< HEAD
      "RequestUri": "https://seanstagehierarchical.blob.core.windows.net/test-filesystem-a33f3040-a781-59c5-606b-d98d4b091930?restype=container",
      "RequestMethod": "PUT",
      "RequestHeaders": {
        "Authorization": "Sanitized",
        "traceparent": "00-e17f1a23aa27dc4fb2af8dc478142229-5357f305ff77764d-00",
        "User-Agent": [
          "azsdk-net-Storage.Files.DataLake/12.0.0-dev.20200305.1",
          "(.NET Core 4.6.28325.01; Microsoft Windows 10.0.18363 )"
        ],
        "x-ms-blob-public-access": "blob",
        "x-ms-client-request-id": "ce972a9d-7c0f-653a-673c-fe3809b1e12b",
        "x-ms-date": "Thu, 05 Mar 2020 21:57:51 GMT",
        "x-ms-return-client-request-id": "true",
        "x-ms-version": "2019-10-10"
=======
      "RequestUri": "http://seannsecanary.blob.core.windows.net/test-filesystem-a33f3040-a781-59c5-606b-d98d4b091930?restype=container",
      "RequestMethod": "PUT",
      "RequestHeaders": {
        "Authorization": "Sanitized",
        "traceparent": "00-00265f9f1affd745ae3b6f4325bdc10f-554333cbd1d1e44b-00",
        "User-Agent": [
          "azsdk-net-Storage.Files.DataLake/12.1.0-dev.20200403.1",
          "(.NET Core 4.6.28325.01; Microsoft Windows 10.0.18362 )"
        ],
        "x-ms-blob-public-access": "blob",
        "x-ms-client-request-id": "ce972a9d-7c0f-653a-673c-fe3809b1e12b",
        "x-ms-date": "Fri, 03 Apr 2020 21:04:18 GMT",
        "x-ms-return-client-request-id": "true",
        "x-ms-version": "2019-12-12"
>>>>>>> 32e373e2
      },
      "RequestBody": null,
      "StatusCode": 201,
      "ResponseHeaders": {
        "Content-Length": "0",
<<<<<<< HEAD
        "Date": "Thu, 05 Mar 2020 21:57:51 GMT",
        "ETag": "\u00220x8D7C15040467B6A\u0022",
        "Last-Modified": "Thu, 05 Mar 2020 21:57:51 GMT",
=======
        "Date": "Fri, 03 Apr 2020 21:04:16 GMT",
        "ETag": "\u00220x8D7D81292320303\u0022",
        "Last-Modified": "Fri, 03 Apr 2020 21:04:16 GMT",
>>>>>>> 32e373e2
        "Server": [
          "Windows-Azure-Blob/1.0",
          "Microsoft-HTTPAPI/2.0"
        ],
        "x-ms-client-request-id": "ce972a9d-7c0f-653a-673c-fe3809b1e12b",
<<<<<<< HEAD
        "x-ms-request-id": "f7bf1376-001e-0029-3339-f3ac4f000000",
        "x-ms-version": "2019-10-10"
=======
        "x-ms-request-id": "96228b1a-f01e-0012-47fb-093670000000",
        "x-ms-version": "2019-12-12"
>>>>>>> 32e373e2
      },
      "ResponseBody": []
    },
    {
<<<<<<< HEAD
      "RequestUri": "https://seanstagehierarchical.blob.core.windows.net/test-filesystem-a33f3040-a781-59c5-606b-d98d4b091930?restype=container",
      "RequestMethod": "GET",
      "RequestHeaders": {
        "Authorization": "Sanitized",
        "traceparent": "00-2e5aa9f721886a46b9572fe890cad66d-fbfdf192760b9b45-00",
        "User-Agent": [
          "azsdk-net-Storage.Files.DataLake/12.0.0-dev.20200305.1",
          "(.NET Core 4.6.28325.01; Microsoft Windows 10.0.18363 )"
        ],
        "x-ms-client-request-id": "21f08460-4b72-4621-bcb4-c4c4c7220448",
        "x-ms-date": "Thu, 05 Mar 2020 21:57:51 GMT",
        "x-ms-return-client-request-id": "true",
        "x-ms-version": "2019-10-10"
=======
      "RequestUri": "http://seannsecanary.blob.core.windows.net/test-filesystem-a33f3040-a781-59c5-606b-d98d4b091930?restype=container",
      "RequestMethod": "GET",
      "RequestHeaders": {
        "Authorization": "Sanitized",
        "traceparent": "00-9343762b9c795f4593b27d8a76f504f3-de9d097be8da8c45-00",
        "User-Agent": [
          "azsdk-net-Storage.Files.DataLake/12.1.0-dev.20200403.1",
          "(.NET Core 4.6.28325.01; Microsoft Windows 10.0.18362 )"
        ],
        "x-ms-client-request-id": "21f08460-4b72-4621-bcb4-c4c4c7220448",
        "x-ms-date": "Fri, 03 Apr 2020 21:04:18 GMT",
        "x-ms-return-client-request-id": "true",
        "x-ms-version": "2019-12-12"
>>>>>>> 32e373e2
      },
      "RequestBody": null,
      "StatusCode": 200,
      "ResponseHeaders": {
        "Content-Length": "0",
<<<<<<< HEAD
        "Date": "Thu, 05 Mar 2020 21:57:51 GMT",
        "ETag": "\u00220x8D7C15040467B6A\u0022",
        "Last-Modified": "Thu, 05 Mar 2020 21:57:51 GMT",
=======
        "Date": "Fri, 03 Apr 2020 21:04:16 GMT",
        "ETag": "\u00220x8D7D81292320303\u0022",
        "Last-Modified": "Fri, 03 Apr 2020 21:04:16 GMT",
>>>>>>> 32e373e2
        "Server": [
          "Windows-Azure-Blob/1.0",
          "Microsoft-HTTPAPI/2.0"
        ],
        "x-ms-blob-public-access": "blob",
        "x-ms-client-request-id": "21f08460-4b72-4621-bcb4-c4c4c7220448",
        "x-ms-default-encryption-scope": "$account-encryption-key",
        "x-ms-deny-encryption-scope-override": "false",
        "x-ms-has-immutability-policy": "false",
        "x-ms-has-legal-hold": "false",
        "x-ms-lease-state": "available",
        "x-ms-lease-status": "unlocked",
<<<<<<< HEAD
        "x-ms-request-id": "f7bf137e-001e-0029-3939-f3ac4f000000",
        "x-ms-version": "2019-10-10"
=======
        "x-ms-request-id": "96228b35-f01e-0012-5afb-093670000000",
        "x-ms-version": "2019-12-12"
>>>>>>> 32e373e2
      },
      "ResponseBody": []
    },
    {
<<<<<<< HEAD
      "RequestUri": "https://seanstagehierarchical.blob.core.windows.net/test-filesystem-a33f3040-a781-59c5-606b-d98d4b091930?restype=container",
      "RequestMethod": "DELETE",
      "RequestHeaders": {
        "Authorization": "Sanitized",
        "traceparent": "00-8af57a26bc10bd42b95946cd818eb978-29525e78d0dce747-00",
        "User-Agent": [
          "azsdk-net-Storage.Files.DataLake/12.0.0-dev.20200305.1",
          "(.NET Core 4.6.28325.01; Microsoft Windows 10.0.18363 )"
        ],
        "x-ms-client-request-id": "85d897f9-c0c1-15b9-3d01-f4cc1ca0b3b2",
        "x-ms-date": "Thu, 05 Mar 2020 21:57:51 GMT",
        "x-ms-return-client-request-id": "true",
        "x-ms-version": "2019-10-10"
=======
      "RequestUri": "http://seannsecanary.blob.core.windows.net/test-filesystem-a33f3040-a781-59c5-606b-d98d4b091930?restype=container",
      "RequestMethod": "DELETE",
      "RequestHeaders": {
        "Authorization": "Sanitized",
        "traceparent": "00-58bb4df59d90074ebc7b9c790eff0345-a6d118ae1a351045-00",
        "User-Agent": [
          "azsdk-net-Storage.Files.DataLake/12.1.0-dev.20200403.1",
          "(.NET Core 4.6.28325.01; Microsoft Windows 10.0.18362 )"
        ],
        "x-ms-client-request-id": "85d897f9-c0c1-15b9-3d01-f4cc1ca0b3b2",
        "x-ms-date": "Fri, 03 Apr 2020 21:04:18 GMT",
        "x-ms-return-client-request-id": "true",
        "x-ms-version": "2019-12-12"
>>>>>>> 32e373e2
      },
      "RequestBody": null,
      "StatusCode": 202,
      "ResponseHeaders": {
        "Content-Length": "0",
<<<<<<< HEAD
        "Date": "Thu, 05 Mar 2020 21:57:51 GMT",
=======
        "Date": "Fri, 03 Apr 2020 21:04:16 GMT",
>>>>>>> 32e373e2
        "Server": [
          "Windows-Azure-Blob/1.0",
          "Microsoft-HTTPAPI/2.0"
        ],
        "x-ms-client-request-id": "85d897f9-c0c1-15b9-3d01-f4cc1ca0b3b2",
<<<<<<< HEAD
        "x-ms-request-id": "f7bf1383-001e-0029-3d39-f3ac4f000000",
        "x-ms-version": "2019-10-10"
=======
        "x-ms-request-id": "96228b4a-f01e-0012-6bfb-093670000000",
        "x-ms-version": "2019-12-12"
>>>>>>> 32e373e2
      },
      "ResponseBody": []
    }
  ],
  "Variables": {
    "RandomSeed": "1329910569",
<<<<<<< HEAD
    "Storage_TestConfigHierarchicalNamespace": "NamespaceTenant\nseanstagehierarchical\nU2FuaXRpemVk\nhttps://seanstagehierarchical.blob.core.windows.net\nhttp://seanstagehierarchical.file.core.windows.net\nhttp://seanstagehierarchical.queue.core.windows.net\nhttp://seanstagehierarchical.table.core.windows.net\n\n\n\n\nhttp://seanstagehierarchical-secondary.blob.core.windows.net\nhttp://seanstagehierarchical-secondary.file.core.windows.net\nhttp://seanstagehierarchical-secondary.queue.core.windows.net\nhttp://seanstagehierarchical-secondary.table.core.windows.net\n68390a19-a643-458b-b726-408abf67b4fc\nSanitized\n72f988bf-86f1-41af-91ab-2d7cd011db47\nhttps://login.microsoftonline.com/\nCloud\nBlobEndpoint=https://seanstagehierarchical.blob.core.windows.net/;QueueEndpoint=http://seanstagehierarchical.queue.core.windows.net/;FileEndpoint=http://seanstagehierarchical.file.core.windows.net/;BlobSecondaryEndpoint=http://seanstagehierarchical-secondary.blob.core.windows.net/;QueueSecondaryEndpoint=http://seanstagehierarchical-secondary.queue.core.windows.net/;FileSecondaryEndpoint=http://seanstagehierarchical-secondary.file.core.windows.net/;AccountName=seanstagehierarchical;AccountKey=Sanitized\n"
=======
    "Storage_TestConfigHierarchicalNamespace": "NamespaceTenant\nseannsecanary\nU2FuaXRpemVk\nhttp://seannsecanary.blob.core.windows.net\nhttp://seannsecanary.file.core.windows.net\nhttp://seannsecanary.queue.core.windows.net\nhttp://seannsecanary.table.core.windows.net\n\n\n\n\nhttp://seannsecanary-secondary.blob.core.windows.net\nhttp://seannsecanary-secondary.file.core.windows.net\nhttp://seannsecanary-secondary.queue.core.windows.net\nhttp://seannsecanary-secondary.table.core.windows.net\n68390a19-a643-458b-b726-408abf67b4fc\nSanitized\n72f988bf-86f1-41af-91ab-2d7cd011db47\nhttps://login.microsoftonline.com/\nCloud\nBlobEndpoint=http://seannsecanary.blob.core.windows.net/;QueueEndpoint=http://seannsecanary.queue.core.windows.net/;FileEndpoint=http://seannsecanary.file.core.windows.net/;BlobSecondaryEndpoint=http://seannsecanary-secondary.blob.core.windows.net/;QueueSecondaryEndpoint=http://seannsecanary-secondary.queue.core.windows.net/;FileSecondaryEndpoint=http://seannsecanary-secondary.file.core.windows.net/;AccountName=seannsecanary;AccountKey=Sanitized\n"
>>>>>>> 32e373e2
  }
}<|MERGE_RESOLUTION|>--- conflicted
+++ resolved
@@ -1,22 +1,6 @@
 {
   "Entries": [
     {
-<<<<<<< HEAD
-      "RequestUri": "https://seanstagehierarchical.blob.core.windows.net/test-filesystem-a33f3040-a781-59c5-606b-d98d4b091930?restype=container",
-      "RequestMethod": "PUT",
-      "RequestHeaders": {
-        "Authorization": "Sanitized",
-        "traceparent": "00-e17f1a23aa27dc4fb2af8dc478142229-5357f305ff77764d-00",
-        "User-Agent": [
-          "azsdk-net-Storage.Files.DataLake/12.0.0-dev.20200305.1",
-          "(.NET Core 4.6.28325.01; Microsoft Windows 10.0.18363 )"
-        ],
-        "x-ms-blob-public-access": "blob",
-        "x-ms-client-request-id": "ce972a9d-7c0f-653a-673c-fe3809b1e12b",
-        "x-ms-date": "Thu, 05 Mar 2020 21:57:51 GMT",
-        "x-ms-return-client-request-id": "true",
-        "x-ms-version": "2019-10-10"
-=======
       "RequestUri": "http://seannsecanary.blob.core.windows.net/test-filesystem-a33f3040-a781-59c5-606b-d98d4b091930?restype=container",
       "RequestMethod": "PUT",
       "RequestHeaders": {
@@ -31,52 +15,25 @@
         "x-ms-date": "Fri, 03 Apr 2020 21:04:18 GMT",
         "x-ms-return-client-request-id": "true",
         "x-ms-version": "2019-12-12"
->>>>>>> 32e373e2
       },
       "RequestBody": null,
       "StatusCode": 201,
       "ResponseHeaders": {
         "Content-Length": "0",
-<<<<<<< HEAD
-        "Date": "Thu, 05 Mar 2020 21:57:51 GMT",
-        "ETag": "\u00220x8D7C15040467B6A\u0022",
-        "Last-Modified": "Thu, 05 Mar 2020 21:57:51 GMT",
-=======
         "Date": "Fri, 03 Apr 2020 21:04:16 GMT",
         "ETag": "\u00220x8D7D81292320303\u0022",
         "Last-Modified": "Fri, 03 Apr 2020 21:04:16 GMT",
->>>>>>> 32e373e2
         "Server": [
           "Windows-Azure-Blob/1.0",
           "Microsoft-HTTPAPI/2.0"
         ],
         "x-ms-client-request-id": "ce972a9d-7c0f-653a-673c-fe3809b1e12b",
-<<<<<<< HEAD
-        "x-ms-request-id": "f7bf1376-001e-0029-3339-f3ac4f000000",
-        "x-ms-version": "2019-10-10"
-=======
         "x-ms-request-id": "96228b1a-f01e-0012-47fb-093670000000",
         "x-ms-version": "2019-12-12"
->>>>>>> 32e373e2
       },
       "ResponseBody": []
     },
     {
-<<<<<<< HEAD
-      "RequestUri": "https://seanstagehierarchical.blob.core.windows.net/test-filesystem-a33f3040-a781-59c5-606b-d98d4b091930?restype=container",
-      "RequestMethod": "GET",
-      "RequestHeaders": {
-        "Authorization": "Sanitized",
-        "traceparent": "00-2e5aa9f721886a46b9572fe890cad66d-fbfdf192760b9b45-00",
-        "User-Agent": [
-          "azsdk-net-Storage.Files.DataLake/12.0.0-dev.20200305.1",
-          "(.NET Core 4.6.28325.01; Microsoft Windows 10.0.18363 )"
-        ],
-        "x-ms-client-request-id": "21f08460-4b72-4621-bcb4-c4c4c7220448",
-        "x-ms-date": "Thu, 05 Mar 2020 21:57:51 GMT",
-        "x-ms-return-client-request-id": "true",
-        "x-ms-version": "2019-10-10"
-=======
       "RequestUri": "http://seannsecanary.blob.core.windows.net/test-filesystem-a33f3040-a781-59c5-606b-d98d4b091930?restype=container",
       "RequestMethod": "GET",
       "RequestHeaders": {
@@ -90,21 +47,14 @@
         "x-ms-date": "Fri, 03 Apr 2020 21:04:18 GMT",
         "x-ms-return-client-request-id": "true",
         "x-ms-version": "2019-12-12"
->>>>>>> 32e373e2
       },
       "RequestBody": null,
       "StatusCode": 200,
       "ResponseHeaders": {
         "Content-Length": "0",
-<<<<<<< HEAD
-        "Date": "Thu, 05 Mar 2020 21:57:51 GMT",
-        "ETag": "\u00220x8D7C15040467B6A\u0022",
-        "Last-Modified": "Thu, 05 Mar 2020 21:57:51 GMT",
-=======
         "Date": "Fri, 03 Apr 2020 21:04:16 GMT",
         "ETag": "\u00220x8D7D81292320303\u0022",
         "Last-Modified": "Fri, 03 Apr 2020 21:04:16 GMT",
->>>>>>> 32e373e2
         "Server": [
           "Windows-Azure-Blob/1.0",
           "Microsoft-HTTPAPI/2.0"
@@ -117,32 +67,12 @@
         "x-ms-has-legal-hold": "false",
         "x-ms-lease-state": "available",
         "x-ms-lease-status": "unlocked",
-<<<<<<< HEAD
-        "x-ms-request-id": "f7bf137e-001e-0029-3939-f3ac4f000000",
-        "x-ms-version": "2019-10-10"
-=======
         "x-ms-request-id": "96228b35-f01e-0012-5afb-093670000000",
         "x-ms-version": "2019-12-12"
->>>>>>> 32e373e2
       },
       "ResponseBody": []
     },
     {
-<<<<<<< HEAD
-      "RequestUri": "https://seanstagehierarchical.blob.core.windows.net/test-filesystem-a33f3040-a781-59c5-606b-d98d4b091930?restype=container",
-      "RequestMethod": "DELETE",
-      "RequestHeaders": {
-        "Authorization": "Sanitized",
-        "traceparent": "00-8af57a26bc10bd42b95946cd818eb978-29525e78d0dce747-00",
-        "User-Agent": [
-          "azsdk-net-Storage.Files.DataLake/12.0.0-dev.20200305.1",
-          "(.NET Core 4.6.28325.01; Microsoft Windows 10.0.18363 )"
-        ],
-        "x-ms-client-request-id": "85d897f9-c0c1-15b9-3d01-f4cc1ca0b3b2",
-        "x-ms-date": "Thu, 05 Mar 2020 21:57:51 GMT",
-        "x-ms-return-client-request-id": "true",
-        "x-ms-version": "2019-10-10"
-=======
       "RequestUri": "http://seannsecanary.blob.core.windows.net/test-filesystem-a33f3040-a781-59c5-606b-d98d4b091930?restype=container",
       "RequestMethod": "DELETE",
       "RequestHeaders": {
@@ -156,39 +86,25 @@
         "x-ms-date": "Fri, 03 Apr 2020 21:04:18 GMT",
         "x-ms-return-client-request-id": "true",
         "x-ms-version": "2019-12-12"
->>>>>>> 32e373e2
       },
       "RequestBody": null,
       "StatusCode": 202,
       "ResponseHeaders": {
         "Content-Length": "0",
-<<<<<<< HEAD
-        "Date": "Thu, 05 Mar 2020 21:57:51 GMT",
-=======
         "Date": "Fri, 03 Apr 2020 21:04:16 GMT",
->>>>>>> 32e373e2
         "Server": [
           "Windows-Azure-Blob/1.0",
           "Microsoft-HTTPAPI/2.0"
         ],
         "x-ms-client-request-id": "85d897f9-c0c1-15b9-3d01-f4cc1ca0b3b2",
-<<<<<<< HEAD
-        "x-ms-request-id": "f7bf1383-001e-0029-3d39-f3ac4f000000",
-        "x-ms-version": "2019-10-10"
-=======
         "x-ms-request-id": "96228b4a-f01e-0012-6bfb-093670000000",
         "x-ms-version": "2019-12-12"
->>>>>>> 32e373e2
       },
       "ResponseBody": []
     }
   ],
   "Variables": {
     "RandomSeed": "1329910569",
-<<<<<<< HEAD
-    "Storage_TestConfigHierarchicalNamespace": "NamespaceTenant\nseanstagehierarchical\nU2FuaXRpemVk\nhttps://seanstagehierarchical.blob.core.windows.net\nhttp://seanstagehierarchical.file.core.windows.net\nhttp://seanstagehierarchical.queue.core.windows.net\nhttp://seanstagehierarchical.table.core.windows.net\n\n\n\n\nhttp://seanstagehierarchical-secondary.blob.core.windows.net\nhttp://seanstagehierarchical-secondary.file.core.windows.net\nhttp://seanstagehierarchical-secondary.queue.core.windows.net\nhttp://seanstagehierarchical-secondary.table.core.windows.net\n68390a19-a643-458b-b726-408abf67b4fc\nSanitized\n72f988bf-86f1-41af-91ab-2d7cd011db47\nhttps://login.microsoftonline.com/\nCloud\nBlobEndpoint=https://seanstagehierarchical.blob.core.windows.net/;QueueEndpoint=http://seanstagehierarchical.queue.core.windows.net/;FileEndpoint=http://seanstagehierarchical.file.core.windows.net/;BlobSecondaryEndpoint=http://seanstagehierarchical-secondary.blob.core.windows.net/;QueueSecondaryEndpoint=http://seanstagehierarchical-secondary.queue.core.windows.net/;FileSecondaryEndpoint=http://seanstagehierarchical-secondary.file.core.windows.net/;AccountName=seanstagehierarchical;AccountKey=Sanitized\n"
-=======
     "Storage_TestConfigHierarchicalNamespace": "NamespaceTenant\nseannsecanary\nU2FuaXRpemVk\nhttp://seannsecanary.blob.core.windows.net\nhttp://seannsecanary.file.core.windows.net\nhttp://seannsecanary.queue.core.windows.net\nhttp://seannsecanary.table.core.windows.net\n\n\n\n\nhttp://seannsecanary-secondary.blob.core.windows.net\nhttp://seannsecanary-secondary.file.core.windows.net\nhttp://seannsecanary-secondary.queue.core.windows.net\nhttp://seannsecanary-secondary.table.core.windows.net\n68390a19-a643-458b-b726-408abf67b4fc\nSanitized\n72f988bf-86f1-41af-91ab-2d7cd011db47\nhttps://login.microsoftonline.com/\nCloud\nBlobEndpoint=http://seannsecanary.blob.core.windows.net/;QueueEndpoint=http://seannsecanary.queue.core.windows.net/;FileEndpoint=http://seannsecanary.file.core.windows.net/;BlobSecondaryEndpoint=http://seannsecanary-secondary.blob.core.windows.net/;QueueSecondaryEndpoint=http://seannsecanary-secondary.queue.core.windows.net/;FileSecondaryEndpoint=http://seannsecanary-secondary.file.core.windows.net/;AccountName=seannsecanary;AccountKey=Sanitized\n"
->>>>>>> 32e373e2
   }
 }