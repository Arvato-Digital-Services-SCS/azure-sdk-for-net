--- conflicted
+++ resolved
@@ -28,11 +28,7 @@
           "Microsoft-HTTPAPI/2.0"
         ],
         "x-ms-client-request-id": "b1ebb97a-6f62-1574-2a16-a636552ddccd",
-<<<<<<< HEAD
-        "x-ms-request-id": "608fff05-901e-0049-3439-f3d0d0000000",
-=======
         "x-ms-request-id": "96228b86-f01e-0012-21fb-093670000000",
->>>>>>> 8d420312
         "x-ms-version": "2019-12-12"
       },
       "ResponseBody": []
@@ -64,11 +60,7 @@
           "Microsoft-HTTPAPI/2.0"
         ],
         "x-ms-client-request-id": "1cd8ee0c-89a8-a7c9-b403-9d8796678d5e",
-<<<<<<< HEAD
-        "x-ms-request-id": "1ea16b3f-701f-000c-7d39-f30533000000",
-=======
         "x-ms-request-id": "fa440398-201f-0097-09fb-091bad000000",
->>>>>>> 8d420312
         "x-ms-version": "2019-12-12"
       },
       "ResponseBody": []
@@ -98,11 +90,7 @@
           "Microsoft-HTTPAPI/2.0"
         ],
         "x-ms-client-request-id": "9a00c308-a3f2-69f7-fb25-53093e71a5ee",
-<<<<<<< HEAD
-        "x-ms-request-id": "608fff2f-901e-0049-5739-f3d0d0000000",
-=======
         "x-ms-request-id": "96228baf-f01e-0012-42fb-093670000000",
->>>>>>> 8d420312
         "x-ms-version": "2019-12-12"
       },
       "ResponseBody": []
