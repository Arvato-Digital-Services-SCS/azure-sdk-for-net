{
  "Entries": [
    {
      "RequestUri": "http://seannsecanary.blob.core.windows.net/test-filesystem-adcaae51-ef98-2c0c-d0a7-8b5252e2d057?restype=container",
      "RequestMethod": "PUT",
      "RequestHeaders": {
        "Authorization": "Sanitized",
        "traceparent": "00-cdaa315f2511d64994d9d8493aa9e525-5857265979bc4b42-00",
        "User-Agent": [
          "azsdk-net-Storage.Files.DataLake/12.1.0-dev.20200403.1",
          "(.NET Core 4.6.28325.01; Microsoft Windows 10.0.18362 )"
        ],
        "x-ms-blob-public-access": "container",
        "x-ms-client-request-id": "87e17059-dfea-0c55-efed-8fb9c28fe969",
        "x-ms-date": "Fri, 03 Apr 2020 21:04:57 GMT",
        "x-ms-return-client-request-id": "true",
        "x-ms-version": "2019-12-12"
      },
      "RequestBody": null,
      "StatusCode": 201,
      "ResponseHeaders": {
        "Content-Length": "0",
        "Date": "Fri, 03 Apr 2020 21:04:55 GMT",
        "ETag": "\u00220x8D7D812A9B8A109\u0022",
        "Last-Modified": "Fri, 03 Apr 2020 21:04:56 GMT",
        "Server": [
          "Windows-Azure-Blob/1.0",
          "Microsoft-HTTPAPI/2.0"
        ],
        "x-ms-client-request-id": "87e17059-dfea-0c55-efed-8fb9c28fe969",
<<<<<<< HEAD
        "x-ms-request-id": "6ed30fad-401e-0038-3c39-f336fb000000",
=======
        "x-ms-request-id": "9622a0ad-f01e-0012-76fb-093670000000",
>>>>>>> 8d420312
        "x-ms-version": "2019-12-12"
      },
      "ResponseBody": []
    },
    {
      "RequestUri": "http://seannsecanary.dfs.core.windows.net/test-filesystem-adcaae51-ef98-2c0c-d0a7-8b5252e2d057/test-directory-c5a179e1-ef24-3de5-90d6-f4ba43b8f4ee?resource=directory",
      "RequestMethod": "PUT",
      "RequestHeaders": {
        "Authorization": "Sanitized",
        "traceparent": "00-83600db08d768d42aea6c4c4e9c2befc-b542b4f395f21a45-00",
        "User-Agent": [
          "azsdk-net-Storage.Files.DataLake/12.1.0-dev.20200403.1",
          "(.NET Core 4.6.28325.01; Microsoft Windows 10.0.18362 )"
        ],
        "x-ms-client-request-id": "be7242f4-fe40-6aec-8ba3-f614ea9ac937",
        "x-ms-date": "Fri, 03 Apr 2020 21:04:58 GMT",
        "x-ms-return-client-request-id": "true",
        "x-ms-version": "2019-12-12"
      },
      "RequestBody": null,
      "StatusCode": 201,
      "ResponseHeaders": {
        "Content-Length": "0",
        "Date": "Fri, 03 Apr 2020 21:04:56 GMT",
        "ETag": "\u00220x8D7D812A9CFAC9C\u0022",
        "Last-Modified": "Fri, 03 Apr 2020 21:04:56 GMT",
        "Server": [
          "Windows-Azure-HDFS/1.0",
          "Microsoft-HTTPAPI/2.0"
        ],
        "x-ms-client-request-id": "be7242f4-fe40-6aec-8ba3-f614ea9ac937",
<<<<<<< HEAD
        "x-ms-request-id": "923c063b-001f-0029-2e39-f3ac4f000000",
=======
        "x-ms-request-id": "fa4403fc-201f-0097-4ffb-091bad000000",
>>>>>>> 8d420312
        "x-ms-version": "2019-12-12"
      },
      "ResponseBody": []
    },
    {
      "RequestUri": "http://seannsecanary.blob.core.windows.net/test-filesystem-adcaae51-ef98-2c0c-d0a7-8b5252e2d057?restype=container",
      "RequestMethod": "DELETE",
      "RequestHeaders": {
        "Authorization": "Sanitized",
        "traceparent": "00-d9be72e89fb8984db7bf114ceed3b635-a805f00238b05a4f-00",
        "User-Agent": [
          "azsdk-net-Storage.Files.DataLake/12.1.0-dev.20200403.1",
          "(.NET Core 4.6.28325.01; Microsoft Windows 10.0.18362 )"
        ],
        "x-ms-client-request-id": "00c6cba5-3645-e5ad-8d8d-575d5258629a",
        "x-ms-date": "Fri, 03 Apr 2020 21:04:58 GMT",
        "x-ms-return-client-request-id": "true",
        "x-ms-version": "2019-12-12"
      },
      "RequestBody": null,
      "StatusCode": 202,
      "ResponseHeaders": {
        "Content-Length": "0",
        "Date": "Fri, 03 Apr 2020 21:04:56 GMT",
        "Server": [
          "Windows-Azure-Blob/1.0",
          "Microsoft-HTTPAPI/2.0"
        ],
        "x-ms-client-request-id": "00c6cba5-3645-e5ad-8d8d-575d5258629a",
<<<<<<< HEAD
        "x-ms-request-id": "6ed30fb0-401e-0038-3e39-f336fb000000",
=======
        "x-ms-request-id": "9622a0c1-f01e-0012-06fb-093670000000",
>>>>>>> 8d420312
        "x-ms-version": "2019-12-12"
      },
      "ResponseBody": []
    }
  ],
  "Variables": {
    "RandomSeed": "1203804503",
    "Storage_TestConfigHierarchicalNamespace": "NamespaceTenant\nseannsecanary\nU2FuaXRpemVk\nhttp://seannsecanary.blob.core.windows.net\nhttp://seannsecanary.file.core.windows.net\nhttp://seannsecanary.queue.core.windows.net\nhttp://seannsecanary.table.core.windows.net\n\n\n\n\nhttp://seannsecanary-secondary.blob.core.windows.net\nhttp://seannsecanary-secondary.file.core.windows.net\nhttp://seannsecanary-secondary.queue.core.windows.net\nhttp://seannsecanary-secondary.table.core.windows.net\n68390a19-a643-458b-b726-408abf67b4fc\nSanitized\n72f988bf-86f1-41af-91ab-2d7cd011db47\nhttps://login.microsoftonline.com/\nCloud\nBlobEndpoint=http://seannsecanary.blob.core.windows.net/;QueueEndpoint=http://seannsecanary.queue.core.windows.net/;FileEndpoint=http://seannsecanary.file.core.windows.net/;BlobSecondaryEndpoint=http://seannsecanary-secondary.blob.core.windows.net/;QueueSecondaryEndpoint=http://seannsecanary-secondary.queue.core.windows.net/;FileSecondaryEndpoint=http://seannsecanary-secondary.file.core.windows.net/;AccountName=seannsecanary;AccountKey=Sanitized\n"
  }
}<|MERGE_RESOLUTION|>--- conflicted
+++ resolved
@@ -28,11 +28,7 @@
           "Microsoft-HTTPAPI/2.0"
         ],
         "x-ms-client-request-id": "87e17059-dfea-0c55-efed-8fb9c28fe969",
-<<<<<<< HEAD
-        "x-ms-request-id": "6ed30fad-401e-0038-3c39-f336fb000000",
-=======
         "x-ms-request-id": "9622a0ad-f01e-0012-76fb-093670000000",
->>>>>>> 8d420312
         "x-ms-version": "2019-12-12"
       },
       "ResponseBody": []
@@ -64,11 +60,7 @@
           "Microsoft-HTTPAPI/2.0"
         ],
         "x-ms-client-request-id": "be7242f4-fe40-6aec-8ba3-f614ea9ac937",
-<<<<<<< HEAD
-        "x-ms-request-id": "923c063b-001f-0029-2e39-f3ac4f000000",
-=======
         "x-ms-request-id": "fa4403fc-201f-0097-4ffb-091bad000000",
->>>>>>> 8d420312
         "x-ms-version": "2019-12-12"
       },
       "ResponseBody": []
@@ -98,11 +90,7 @@
           "Microsoft-HTTPAPI/2.0"
         ],
         "x-ms-client-request-id": "00c6cba5-3645-e5ad-8d8d-575d5258629a",
-<<<<<<< HEAD
-        "x-ms-request-id": "6ed30fb0-401e-0038-3e39-f336fb000000",
-=======
         "x-ms-request-id": "9622a0c1-f01e-0012-06fb-093670000000",
->>>>>>> 8d420312
         "x-ms-version": "2019-12-12"
       },
       "ResponseBody": []
