--- conflicted
+++ resolved
@@ -1,147 +1,74 @@
 {
   "Entries": [
     {
-<<<<<<< HEAD
-      "RequestUri": "https://seanstagehierarchical.blob.core.windows.net/test-filesystem-bfb7a4b6-2118-519b-da1d-332588cfed47?restype=container",
-      "RequestMethod": "PUT",
-      "RequestHeaders": {
-        "Authorization": "Sanitized",
-        "traceparent": "00-ebe8eeb7147b604abf0157b4a91da182-38c255baf5ade04a-00",
-        "User-Agent": [
-          "azsdk-net-Storage.Files.DataLake/12.0.0-dev.20200305.1",
-          "(.NET Core 4.6.28325.01; Microsoft Windows 10.0.18363 )"
+      "RequestUri": "http://seannsecanary.blob.core.windows.net/test-filesystem-bfb7a4b6-2118-519b-da1d-332588cfed47?restype=container",
+      "RequestMethod": "PUT",
+      "RequestHeaders": {
+        "Authorization": "Sanitized",
+        "traceparent": "00-6a3efeafab8ed14090a5ae06aaff3484-fa6a89385dd4034f-00",
+        "User-Agent": [
+          "azsdk-net-Storage.Files.DataLake/12.1.0-dev.20200403.1",
+          "(.NET Core 4.6.28325.01; Microsoft Windows 10.0.18362 )"
         ],
         "x-ms-client-request-id": "6366479a-1afe-2f10-a397-f7470cad5a0d",
-        "x-ms-date": "Thu, 05 Mar 2020 21:58:58 GMT",
-        "x-ms-return-client-request-id": "true",
-        "x-ms-version": "2019-10-10"
-=======
-      "RequestUri": "http://seannsecanary.blob.core.windows.net/test-filesystem-bfb7a4b6-2118-519b-da1d-332588cfed47?restype=container",
-      "RequestMethod": "PUT",
-      "RequestHeaders": {
-        "Authorization": "Sanitized",
-        "traceparent": "00-6a3efeafab8ed14090a5ae06aaff3484-fa6a89385dd4034f-00",
-        "User-Agent": [
-          "azsdk-net-Storage.Files.DataLake/12.1.0-dev.20200403.1",
-          "(.NET Core 4.6.28325.01; Microsoft Windows 10.0.18362 )"
+        "x-ms-date": "Fri, 03 Apr 2020 21:04:52 GMT",
+        "x-ms-return-client-request-id": "true",
+        "x-ms-version": "2019-12-12"
+      },
+      "RequestBody": null,
+      "StatusCode": 201,
+      "ResponseHeaders": {
+        "Content-Length": "0",
+        "Date": "Fri, 03 Apr 2020 21:04:50 GMT",
+        "ETag": "\u00220x8D7D812A637AD9B\u0022",
+        "Last-Modified": "Fri, 03 Apr 2020 21:04:50 GMT",
+        "Server": [
+          "Windows-Azure-Blob/1.0",
+          "Microsoft-HTTPAPI/2.0"
         ],
         "x-ms-client-request-id": "6366479a-1afe-2f10-a397-f7470cad5a0d",
-        "x-ms-date": "Fri, 03 Apr 2020 21:04:52 GMT",
-        "x-ms-return-client-request-id": "true",
-        "x-ms-version": "2019-12-12"
->>>>>>> 32e373e2
-      },
-      "RequestBody": null,
-      "StatusCode": 201,
-      "ResponseHeaders": {
-        "Content-Length": "0",
-<<<<<<< HEAD
-        "Date": "Thu, 05 Mar 2020 21:58:57 GMT",
-        "ETag": "\u00220x8D7C150685CF699\u0022",
-        "Last-Modified": "Thu, 05 Mar 2020 21:58:58 GMT",
-=======
-        "Date": "Fri, 03 Apr 2020 21:04:50 GMT",
-        "ETag": "\u00220x8D7D812A637AD9B\u0022",
-        "Last-Modified": "Fri, 03 Apr 2020 21:04:50 GMT",
->>>>>>> 32e373e2
-        "Server": [
-          "Windows-Azure-Blob/1.0",
-          "Microsoft-HTTPAPI/2.0"
-        ],
-        "x-ms-client-request-id": "6366479a-1afe-2f10-a397-f7470cad5a0d",
-<<<<<<< HEAD
-        "x-ms-request-id": "e0bcb10a-301e-000d-1539-f35aef000000",
-        "x-ms-version": "2019-10-10"
-=======
         "x-ms-request-id": "96229dcd-f01e-0012-21fb-093670000000",
         "x-ms-version": "2019-12-12"
->>>>>>> 32e373e2
-      },
-      "ResponseBody": []
-    },
-    {
-<<<<<<< HEAD
-      "RequestUri": "https://seanstagehierarchical.blob.core.windows.net/test-filesystem-bfb7a4b6-2118-519b-da1d-332588cfed47?comp=lease\u0026restype=container",
-      "RequestMethod": "PUT",
-      "RequestHeaders": {
-        "Authorization": "Sanitized",
-        "traceparent": "00-83d468ae08db9240b0e8758caea814f8-2d5dbe4f133aac4e-00",
-        "User-Agent": [
-          "azsdk-net-Storage.Files.DataLake/12.0.0-dev.20200305.1",
-          "(.NET Core 4.6.28325.01; Microsoft Windows 10.0.18363 )"
+      },
+      "ResponseBody": []
+    },
+    {
+      "RequestUri": "http://seannsecanary.blob.core.windows.net/test-filesystem-bfb7a4b6-2118-519b-da1d-332588cfed47?comp=lease\u0026restype=container",
+      "RequestMethod": "PUT",
+      "RequestHeaders": {
+        "Authorization": "Sanitized",
+        "traceparent": "00-b61d251ccaee8c4aa7da877b1b8098a3-6b85701d875c004f-00",
+        "User-Agent": [
+          "azsdk-net-Storage.Files.DataLake/12.1.0-dev.20200403.1",
+          "(.NET Core 4.6.28325.01; Microsoft Windows 10.0.18362 )"
         ],
         "x-ms-client-request-id": "a006f4d2-f41d-56ec-b829-ebd92a250e32",
-        "x-ms-date": "Thu, 05 Mar 2020 21:58:59 GMT",
-=======
-      "RequestUri": "http://seannsecanary.blob.core.windows.net/test-filesystem-bfb7a4b6-2118-519b-da1d-332588cfed47?comp=lease\u0026restype=container",
-      "RequestMethod": "PUT",
-      "RequestHeaders": {
-        "Authorization": "Sanitized",
-        "traceparent": "00-b61d251ccaee8c4aa7da877b1b8098a3-6b85701d875c004f-00",
-        "User-Agent": [
-          "azsdk-net-Storage.Files.DataLake/12.1.0-dev.20200403.1",
-          "(.NET Core 4.6.28325.01; Microsoft Windows 10.0.18362 )"
-        ],
-        "x-ms-client-request-id": "a006f4d2-f41d-56ec-b829-ebd92a250e32",
-        "x-ms-date": "Fri, 03 Apr 2020 21:04:52 GMT",
->>>>>>> 32e373e2
+        "x-ms-date": "Fri, 03 Apr 2020 21:04:52 GMT",
         "x-ms-lease-action": "acquire",
         "x-ms-lease-duration": "15",
         "x-ms-proposed-lease-id": "9befb123-431d-3c8f-7724-f0eb207100cd",
         "x-ms-return-client-request-id": "true",
-<<<<<<< HEAD
-        "x-ms-version": "2019-10-10"
-=======
-        "x-ms-version": "2019-12-12"
->>>>>>> 32e373e2
-      },
-      "RequestBody": null,
-      "StatusCode": 201,
-      "ResponseHeaders": {
-        "Content-Length": "0",
-<<<<<<< HEAD
-        "Date": "Thu, 05 Mar 2020 21:58:58 GMT",
-        "ETag": "\u00220x8D7C150685CF699\u0022",
-        "Last-Modified": "Thu, 05 Mar 2020 21:58:58 GMT",
-=======
+        "x-ms-version": "2019-12-12"
+      },
+      "RequestBody": null,
+      "StatusCode": 201,
+      "ResponseHeaders": {
+        "Content-Length": "0",
         "Date": "Fri, 03 Apr 2020 21:04:50 GMT",
         "ETag": "\u00220x8D7D812A637AD9B\u0022",
         "Last-Modified": "Fri, 03 Apr 2020 21:04:50 GMT",
->>>>>>> 32e373e2
         "Server": [
           "Windows-Azure-Blob/1.0",
           "Microsoft-HTTPAPI/2.0"
         ],
         "x-ms-client-request-id": "a006f4d2-f41d-56ec-b829-ebd92a250e32",
         "x-ms-lease-id": "9befb123-431d-3c8f-7724-f0eb207100cd",
-<<<<<<< HEAD
-        "x-ms-request-id": "e0bcb10e-301e-000d-1839-f35aef000000",
-        "x-ms-version": "2019-10-10"
-=======
         "x-ms-request-id": "96229dd7-f01e-0012-2afb-093670000000",
         "x-ms-version": "2019-12-12"
->>>>>>> 32e373e2
-      },
-      "ResponseBody": []
-    },
-    {
-<<<<<<< HEAD
-      "RequestUri": "https://seanstagehierarchical.blob.core.windows.net/test-filesystem-bfb7a4b6-2118-519b-da1d-332588cfed47?comp=lease\u0026restype=container",
-      "RequestMethod": "PUT",
-      "RequestHeaders": {
-        "Authorization": "Sanitized",
-        "If-Modified-Since": "Fri, 06 Mar 2020 21:58:58 GMT",
-        "traceparent": "00-5523d570936e4c4fb1b19d278dddbf6d-161ee6464567d649-00",
-        "User-Agent": [
-          "azsdk-net-Storage.Files.DataLake/12.0.0-dev.20200305.1",
-          "(.NET Core 4.6.28325.01; Microsoft Windows 10.0.18363 )"
-        ],
-        "x-ms-client-request-id": "2c18cf9e-606a-98af-3d34-883f9e703b05",
-        "x-ms-date": "Thu, 05 Mar 2020 21:58:59 GMT",
-        "x-ms-lease-action": "break",
-        "x-ms-return-client-request-id": "true",
-        "x-ms-version": "2019-10-10"
-=======
+      },
+      "ResponseBody": []
+    },
+    {
       "RequestUri": "http://seannsecanary.blob.core.windows.net/test-filesystem-bfb7a4b6-2118-519b-da1d-332588cfed47?comp=lease\u0026restype=container",
       "RequestMethod": "PUT",
       "RequestHeaders": {
@@ -157,50 +84,19 @@
         "x-ms-lease-action": "break",
         "x-ms-return-client-request-id": "true",
         "x-ms-version": "2019-12-12"
->>>>>>> 32e373e2
       },
       "RequestBody": null,
       "StatusCode": 412,
       "ResponseHeaders": {
         "Content-Length": "252",
         "Content-Type": "application/xml",
-<<<<<<< HEAD
-        "Date": "Thu, 05 Mar 2020 21:58:58 GMT",
-=======
-        "Date": "Fri, 03 Apr 2020 21:04:50 GMT",
->>>>>>> 32e373e2
+        "Date": "Fri, 03 Apr 2020 21:04:50 GMT",
         "Server": [
           "Windows-Azure-Blob/1.0",
           "Microsoft-HTTPAPI/2.0"
         ],
         "x-ms-client-request-id": "2c18cf9e-606a-98af-3d34-883f9e703b05",
         "x-ms-error-code": "ConditionNotMet",
-<<<<<<< HEAD
-        "x-ms-request-id": "e0bcb113-301e-000d-1d39-f35aef000000",
-        "x-ms-version": "2019-10-10"
-      },
-      "ResponseBody": [
-        "\uFEFF\u003C?xml version=\u00221.0\u0022 encoding=\u0022utf-8\u0022?\u003E\u003CError\u003E\u003CCode\u003EConditionNotMet\u003C/Code\u003E\u003CMessage\u003EThe condition specified using HTTP conditional header(s) is not met.\n",
-        "RequestId:e0bcb113-301e-000d-1d39-f35aef000000\n",
-        "Time:2020-03-05T21:58:59.0502482Z\u003C/Message\u003E\u003C/Error\u003E"
-      ]
-    },
-    {
-      "RequestUri": "https://seanstagehierarchical.blob.core.windows.net/test-filesystem-bfb7a4b6-2118-519b-da1d-332588cfed47?restype=container",
-      "RequestMethod": "DELETE",
-      "RequestHeaders": {
-        "Authorization": "Sanitized",
-        "traceparent": "00-2e548a04bf7af24cbb1f1e5baf0dc6ee-adfde1c24a6fe340-00",
-        "User-Agent": [
-          "azsdk-net-Storage.Files.DataLake/12.0.0-dev.20200305.1",
-          "(.NET Core 4.6.28325.01; Microsoft Windows 10.0.18363 )"
-        ],
-        "x-ms-client-request-id": "5a3a586f-e10c-36c7-7a21-a4ed9163fbf7",
-        "x-ms-date": "Thu, 05 Mar 2020 21:58:59 GMT",
-        "x-ms-lease-id": "9befb123-431d-3c8f-7724-f0eb207100cd",
-        "x-ms-return-client-request-id": "true",
-        "x-ms-version": "2019-10-10"
-=======
         "x-ms-request-id": "96229de5-f01e-0012-36fb-093670000000",
         "x-ms-version": "2019-12-12"
       },
@@ -225,174 +121,91 @@
         "x-ms-lease-id": "9befb123-431d-3c8f-7724-f0eb207100cd",
         "x-ms-return-client-request-id": "true",
         "x-ms-version": "2019-12-12"
->>>>>>> 32e373e2
       },
       "RequestBody": null,
       "StatusCode": 202,
       "ResponseHeaders": {
         "Content-Length": "0",
-<<<<<<< HEAD
-        "Date": "Thu, 05 Mar 2020 21:58:58 GMT",
-=======
-        "Date": "Fri, 03 Apr 2020 21:04:50 GMT",
->>>>>>> 32e373e2
+        "Date": "Fri, 03 Apr 2020 21:04:50 GMT",
         "Server": [
           "Windows-Azure-Blob/1.0",
           "Microsoft-HTTPAPI/2.0"
         ],
         "x-ms-client-request-id": "5a3a586f-e10c-36c7-7a21-a4ed9163fbf7",
-<<<<<<< HEAD
-        "x-ms-request-id": "e0bcb117-301e-000d-2139-f35aef000000",
-        "x-ms-version": "2019-10-10"
-=======
         "x-ms-request-id": "96229df9-f01e-0012-3afb-093670000000",
         "x-ms-version": "2019-12-12"
->>>>>>> 32e373e2
-      },
-      "ResponseBody": []
-    },
-    {
-<<<<<<< HEAD
-      "RequestUri": "https://seanstagehierarchical.blob.core.windows.net/test-filesystem-03836a4e-6131-fa67-d15f-dcfe281c151a?restype=container",
-      "RequestMethod": "PUT",
-      "RequestHeaders": {
-        "Authorization": "Sanitized",
-        "traceparent": "00-e9ba93160f286e408834a572d79f7306-604bec98b9ca2244-00",
-        "User-Agent": [
-          "azsdk-net-Storage.Files.DataLake/12.0.0-dev.20200305.1",
-          "(.NET Core 4.6.28325.01; Microsoft Windows 10.0.18363 )"
+      },
+      "ResponseBody": []
+    },
+    {
+      "RequestUri": "http://seannsecanary.blob.core.windows.net/test-filesystem-03836a4e-6131-fa67-d15f-dcfe281c151a?restype=container",
+      "RequestMethod": "PUT",
+      "RequestHeaders": {
+        "Authorization": "Sanitized",
+        "traceparent": "00-7cf2254820149a448ed466947aba3ff6-5c4d72cdb8df0f45-00",
+        "User-Agent": [
+          "azsdk-net-Storage.Files.DataLake/12.1.0-dev.20200403.1",
+          "(.NET Core 4.6.28325.01; Microsoft Windows 10.0.18362 )"
         ],
         "x-ms-client-request-id": "19444071-c89f-0ef2-f140-89ad05c90e5d",
-        "x-ms-date": "Thu, 05 Mar 2020 21:58:59 GMT",
-        "x-ms-return-client-request-id": "true",
-        "x-ms-version": "2019-10-10"
-=======
-      "RequestUri": "http://seannsecanary.blob.core.windows.net/test-filesystem-03836a4e-6131-fa67-d15f-dcfe281c151a?restype=container",
-      "RequestMethod": "PUT",
-      "RequestHeaders": {
-        "Authorization": "Sanitized",
-        "traceparent": "00-7cf2254820149a448ed466947aba3ff6-5c4d72cdb8df0f45-00",
-        "User-Agent": [
-          "azsdk-net-Storage.Files.DataLake/12.1.0-dev.20200403.1",
-          "(.NET Core 4.6.28325.01; Microsoft Windows 10.0.18362 )"
+        "x-ms-date": "Fri, 03 Apr 2020 21:04:52 GMT",
+        "x-ms-return-client-request-id": "true",
+        "x-ms-version": "2019-12-12"
+      },
+      "RequestBody": null,
+      "StatusCode": 201,
+      "ResponseHeaders": {
+        "Content-Length": "0",
+        "Date": "Fri, 03 Apr 2020 21:04:50 GMT",
+        "ETag": "\u00220x8D7D812A66F90E8\u0022",
+        "Last-Modified": "Fri, 03 Apr 2020 21:04:50 GMT",
+        "Server": [
+          "Windows-Azure-Blob/1.0",
+          "Microsoft-HTTPAPI/2.0"
         ],
         "x-ms-client-request-id": "19444071-c89f-0ef2-f140-89ad05c90e5d",
-        "x-ms-date": "Fri, 03 Apr 2020 21:04:52 GMT",
-        "x-ms-return-client-request-id": "true",
-        "x-ms-version": "2019-12-12"
->>>>>>> 32e373e2
-      },
-      "RequestBody": null,
-      "StatusCode": 201,
-      "ResponseHeaders": {
-        "Content-Length": "0",
-<<<<<<< HEAD
-        "Date": "Thu, 05 Mar 2020 21:58:59 GMT",
-        "ETag": "\u00220x8D7C15068B5C2E4\u0022",
-        "Last-Modified": "Thu, 05 Mar 2020 21:58:59 GMT",
-=======
-        "Date": "Fri, 03 Apr 2020 21:04:50 GMT",
-        "ETag": "\u00220x8D7D812A66F90E8\u0022",
-        "Last-Modified": "Fri, 03 Apr 2020 21:04:50 GMT",
->>>>>>> 32e373e2
-        "Server": [
-          "Windows-Azure-Blob/1.0",
-          "Microsoft-HTTPAPI/2.0"
-        ],
-        "x-ms-client-request-id": "19444071-c89f-0ef2-f140-89ad05c90e5d",
-<<<<<<< HEAD
-        "x-ms-request-id": "b2d56afe-501e-0034-5d39-f3a1f3000000",
-        "x-ms-version": "2019-10-10"
-=======
         "x-ms-request-id": "96229e06-f01e-0012-44fb-093670000000",
         "x-ms-version": "2019-12-12"
->>>>>>> 32e373e2
-      },
-      "ResponseBody": []
-    },
-    {
-<<<<<<< HEAD
-      "RequestUri": "https://seanstagehierarchical.blob.core.windows.net/test-filesystem-03836a4e-6131-fa67-d15f-dcfe281c151a?comp=lease\u0026restype=container",
-      "RequestMethod": "PUT",
-      "RequestHeaders": {
-        "Authorization": "Sanitized",
-        "traceparent": "00-3450c57bdfaec940ac62fc0d51d34d50-821167f6113f8a46-00",
-        "User-Agent": [
-          "azsdk-net-Storage.Files.DataLake/12.0.0-dev.20200305.1",
-          "(.NET Core 4.6.28325.01; Microsoft Windows 10.0.18363 )"
+      },
+      "ResponseBody": []
+    },
+    {
+      "RequestUri": "http://seannsecanary.blob.core.windows.net/test-filesystem-03836a4e-6131-fa67-d15f-dcfe281c151a?comp=lease\u0026restype=container",
+      "RequestMethod": "PUT",
+      "RequestHeaders": {
+        "Authorization": "Sanitized",
+        "traceparent": "00-ff0f1564b500984cb2c8b8342049c7b0-0fd6155f4c16fa48-00",
+        "User-Agent": [
+          "azsdk-net-Storage.Files.DataLake/12.1.0-dev.20200403.1",
+          "(.NET Core 4.6.28325.01; Microsoft Windows 10.0.18362 )"
         ],
         "x-ms-client-request-id": "75fd811e-fb8b-ba58-7dd7-a78184ee8c93",
-        "x-ms-date": "Thu, 05 Mar 2020 21:58:59 GMT",
-=======
-      "RequestUri": "http://seannsecanary.blob.core.windows.net/test-filesystem-03836a4e-6131-fa67-d15f-dcfe281c151a?comp=lease\u0026restype=container",
-      "RequestMethod": "PUT",
-      "RequestHeaders": {
-        "Authorization": "Sanitized",
-        "traceparent": "00-ff0f1564b500984cb2c8b8342049c7b0-0fd6155f4c16fa48-00",
-        "User-Agent": [
-          "azsdk-net-Storage.Files.DataLake/12.1.0-dev.20200403.1",
-          "(.NET Core 4.6.28325.01; Microsoft Windows 10.0.18362 )"
-        ],
-        "x-ms-client-request-id": "75fd811e-fb8b-ba58-7dd7-a78184ee8c93",
-        "x-ms-date": "Fri, 03 Apr 2020 21:04:52 GMT",
->>>>>>> 32e373e2
+        "x-ms-date": "Fri, 03 Apr 2020 21:04:52 GMT",
         "x-ms-lease-action": "acquire",
         "x-ms-lease-duration": "15",
         "x-ms-proposed-lease-id": "2b858a0c-b693-6dc2-711e-4403825efac0",
         "x-ms-return-client-request-id": "true",
-<<<<<<< HEAD
-        "x-ms-version": "2019-10-10"
-=======
-        "x-ms-version": "2019-12-12"
->>>>>>> 32e373e2
-      },
-      "RequestBody": null,
-      "StatusCode": 201,
-      "ResponseHeaders": {
-        "Content-Length": "0",
-<<<<<<< HEAD
-        "Date": "Thu, 05 Mar 2020 21:58:59 GMT",
-        "ETag": "\u00220x8D7C15068B5C2E4\u0022",
-        "Last-Modified": "Thu, 05 Mar 2020 21:58:59 GMT",
-=======
+        "x-ms-version": "2019-12-12"
+      },
+      "RequestBody": null,
+      "StatusCode": 201,
+      "ResponseHeaders": {
+        "Content-Length": "0",
         "Date": "Fri, 03 Apr 2020 21:04:50 GMT",
         "ETag": "\u00220x8D7D812A66F90E8\u0022",
         "Last-Modified": "Fri, 03 Apr 2020 21:04:50 GMT",
->>>>>>> 32e373e2
         "Server": [
           "Windows-Azure-Blob/1.0",
           "Microsoft-HTTPAPI/2.0"
         ],
         "x-ms-client-request-id": "75fd811e-fb8b-ba58-7dd7-a78184ee8c93",
         "x-ms-lease-id": "2b858a0c-b693-6dc2-711e-4403825efac0",
-<<<<<<< HEAD
-        "x-ms-request-id": "b2d56b02-501e-0034-6039-f3a1f3000000",
-        "x-ms-version": "2019-10-10"
-=======
         "x-ms-request-id": "96229e11-f01e-0012-4cfb-093670000000",
         "x-ms-version": "2019-12-12"
->>>>>>> 32e373e2
-      },
-      "ResponseBody": []
-    },
-    {
-<<<<<<< HEAD
-      "RequestUri": "https://seanstagehierarchical.blob.core.windows.net/test-filesystem-03836a4e-6131-fa67-d15f-dcfe281c151a?comp=lease\u0026restype=container",
-      "RequestMethod": "PUT",
-      "RequestHeaders": {
-        "Authorization": "Sanitized",
-        "If-Unmodified-Since": "Wed, 04 Mar 2020 21:58:58 GMT",
-        "traceparent": "00-39e29901a0718e4f9f2ce40547a0cb21-ec3191d7f6b8e840-00",
-        "User-Agent": [
-          "azsdk-net-Storage.Files.DataLake/12.0.0-dev.20200305.1",
-          "(.NET Core 4.6.28325.01; Microsoft Windows 10.0.18363 )"
-        ],
-        "x-ms-client-request-id": "01e54dbf-8560-3b35-97d1-6a0054f91b84",
-        "x-ms-date": "Thu, 05 Mar 2020 21:58:59 GMT",
-        "x-ms-lease-action": "break",
-        "x-ms-return-client-request-id": "true",
-        "x-ms-version": "2019-10-10"
-=======
+      },
+      "ResponseBody": []
+    },
+    {
       "RequestUri": "http://seannsecanary.blob.core.windows.net/test-filesystem-03836a4e-6131-fa67-d15f-dcfe281c151a?comp=lease\u0026restype=container",
       "RequestMethod": "PUT",
       "RequestHeaders": {
@@ -408,50 +221,19 @@
         "x-ms-lease-action": "break",
         "x-ms-return-client-request-id": "true",
         "x-ms-version": "2019-12-12"
->>>>>>> 32e373e2
       },
       "RequestBody": null,
       "StatusCode": 412,
       "ResponseHeaders": {
         "Content-Length": "252",
         "Content-Type": "application/xml",
-<<<<<<< HEAD
-        "Date": "Thu, 05 Mar 2020 21:58:59 GMT",
-=======
-        "Date": "Fri, 03 Apr 2020 21:04:50 GMT",
->>>>>>> 32e373e2
+        "Date": "Fri, 03 Apr 2020 21:04:50 GMT",
         "Server": [
           "Windows-Azure-Blob/1.0",
           "Microsoft-HTTPAPI/2.0"
         ],
         "x-ms-client-request-id": "01e54dbf-8560-3b35-97d1-6a0054f91b84",
         "x-ms-error-code": "ConditionNotMet",
-<<<<<<< HEAD
-        "x-ms-request-id": "b2d56b08-501e-0034-6439-f3a1f3000000",
-        "x-ms-version": "2019-10-10"
-      },
-      "ResponseBody": [
-        "\uFEFF\u003C?xml version=\u00221.0\u0022 encoding=\u0022utf-8\u0022?\u003E\u003CError\u003E\u003CCode\u003EConditionNotMet\u003C/Code\u003E\u003CMessage\u003EThe condition specified using HTTP conditional header(s) is not met.\n",
-        "RequestId:b2d56b08-501e-0034-6439-f3a1f3000000\n",
-        "Time:2020-03-05T21:58:59.8261345Z\u003C/Message\u003E\u003C/Error\u003E"
-      ]
-    },
-    {
-      "RequestUri": "https://seanstagehierarchical.blob.core.windows.net/test-filesystem-03836a4e-6131-fa67-d15f-dcfe281c151a?restype=container",
-      "RequestMethod": "DELETE",
-      "RequestHeaders": {
-        "Authorization": "Sanitized",
-        "traceparent": "00-1c5be56cc2641741a818d48d4e9eb87b-0dcdfa270baca742-00",
-        "User-Agent": [
-          "azsdk-net-Storage.Files.DataLake/12.0.0-dev.20200305.1",
-          "(.NET Core 4.6.28325.01; Microsoft Windows 10.0.18363 )"
-        ],
-        "x-ms-client-request-id": "36c181c2-8a08-c032-923a-7e6abc85bb16",
-        "x-ms-date": "Thu, 05 Mar 2020 21:58:59 GMT",
-        "x-ms-lease-id": "2b858a0c-b693-6dc2-711e-4403825efac0",
-        "x-ms-return-client-request-id": "true",
-        "x-ms-version": "2019-10-10"
-=======
         "x-ms-request-id": "96229e2c-f01e-0012-62fb-093670000000",
         "x-ms-version": "2019-12-12"
       },
@@ -476,42 +258,26 @@
         "x-ms-lease-id": "2b858a0c-b693-6dc2-711e-4403825efac0",
         "x-ms-return-client-request-id": "true",
         "x-ms-version": "2019-12-12"
->>>>>>> 32e373e2
       },
       "RequestBody": null,
       "StatusCode": 202,
       "ResponseHeaders": {
         "Content-Length": "0",
-<<<<<<< HEAD
-        "Date": "Thu, 05 Mar 2020 21:58:59 GMT",
-=======
-        "Date": "Fri, 03 Apr 2020 21:04:50 GMT",
->>>>>>> 32e373e2
+        "Date": "Fri, 03 Apr 2020 21:04:50 GMT",
         "Server": [
           "Windows-Azure-Blob/1.0",
           "Microsoft-HTTPAPI/2.0"
         ],
         "x-ms-client-request-id": "36c181c2-8a08-c032-923a-7e6abc85bb16",
-<<<<<<< HEAD
-        "x-ms-request-id": "b2d56b11-501e-0034-6d39-f3a1f3000000",
-        "x-ms-version": "2019-10-10"
-=======
         "x-ms-request-id": "96229e36-f01e-0012-69fb-093670000000",
         "x-ms-version": "2019-12-12"
->>>>>>> 32e373e2
       },
       "ResponseBody": []
     }
   ],
   "Variables": {
-<<<<<<< HEAD
-    "DateTimeOffsetNow": "2020-03-05T13:58:58.7528273-08:00",
-    "RandomSeed": "1426992385",
-    "Storage_TestConfigHierarchicalNamespace": "NamespaceTenant\nseanstagehierarchical\nU2FuaXRpemVk\nhttps://seanstagehierarchical.blob.core.windows.net\nhttp://seanstagehierarchical.file.core.windows.net\nhttp://seanstagehierarchical.queue.core.windows.net\nhttp://seanstagehierarchical.table.core.windows.net\n\n\n\n\nhttp://seanstagehierarchical-secondary.blob.core.windows.net\nhttp://seanstagehierarchical-secondary.file.core.windows.net\nhttp://seanstagehierarchical-secondary.queue.core.windows.net\nhttp://seanstagehierarchical-secondary.table.core.windows.net\n68390a19-a643-458b-b726-408abf67b4fc\nSanitized\n72f988bf-86f1-41af-91ab-2d7cd011db47\nhttps://login.microsoftonline.com/\nCloud\nBlobEndpoint=https://seanstagehierarchical.blob.core.windows.net/;QueueEndpoint=http://seanstagehierarchical.queue.core.windows.net/;FileEndpoint=http://seanstagehierarchical.file.core.windows.net/;BlobSecondaryEndpoint=http://seanstagehierarchical-secondary.blob.core.windows.net/;QueueSecondaryEndpoint=http://seanstagehierarchical-secondary.queue.core.windows.net/;FileSecondaryEndpoint=http://seanstagehierarchical-secondary.file.core.windows.net/;AccountName=seanstagehierarchical;AccountKey=Sanitized\n"
-=======
     "DateTimeOffsetNow": "2020-04-03T14:04:52.0343423-07:00",
     "RandomSeed": "1426992385",
     "Storage_TestConfigHierarchicalNamespace": "NamespaceTenant\nseannsecanary\nU2FuaXRpemVk\nhttp://seannsecanary.blob.core.windows.net\nhttp://seannsecanary.file.core.windows.net\nhttp://seannsecanary.queue.core.windows.net\nhttp://seannsecanary.table.core.windows.net\n\n\n\n\nhttp://seannsecanary-secondary.blob.core.windows.net\nhttp://seannsecanary-secondary.file.core.windows.net\nhttp://seannsecanary-secondary.queue.core.windows.net\nhttp://seannsecanary-secondary.table.core.windows.net\n68390a19-a643-458b-b726-408abf67b4fc\nSanitized\n72f988bf-86f1-41af-91ab-2d7cd011db47\nhttps://login.microsoftonline.com/\nCloud\nBlobEndpoint=http://seannsecanary.blob.core.windows.net/;QueueEndpoint=http://seannsecanary.queue.core.windows.net/;FileEndpoint=http://seannsecanary.file.core.windows.net/;BlobSecondaryEndpoint=http://seannsecanary-secondary.blob.core.windows.net/;QueueSecondaryEndpoint=http://seannsecanary-secondary.queue.core.windows.net/;FileSecondaryEndpoint=http://seannsecanary-secondary.file.core.windows.net/;AccountName=seannsecanary;AccountKey=Sanitized\n"
->>>>>>> 32e373e2
   }
 }