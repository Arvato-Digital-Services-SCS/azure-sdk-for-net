--- conflicted
+++ resolved
@@ -1,616 +1,332 @@
 {
   "Entries": [
     {
-<<<<<<< HEAD
-      "RequestUri": "https://seanstagehierarchical.blob.core.windows.net/test-filesystem-fe4bc34e-5a9b-4f38-0217-ebd3470dbff1?restype=container",
-      "RequestMethod": "PUT",
-      "RequestHeaders": {
-        "Authorization": "Sanitized",
-        "traceparent": "00-2e537d322c225241a6d7858c38c1783a-3ac67acf37507d41-00",
-        "User-Agent": [
-          "azsdk-net-Storage.Files.DataLake/12.0.0-dev.20200305.1",
-          "(.NET Core 4.6.28325.01; Microsoft Windows 10.0.18363 )"
+      "RequestUri": "http://seannsecanary.blob.core.windows.net/test-filesystem-fe4bc34e-5a9b-4f38-0217-ebd3470dbff1?restype=container",
+      "RequestMethod": "PUT",
+      "RequestHeaders": {
+        "Authorization": "Sanitized",
+        "traceparent": "00-1429fad12ae24a4aacc20115d5e83000-b94cdbcc42b24b49-00",
+        "User-Agent": [
+          "azsdk-net-Storage.Files.DataLake/12.1.0-dev.20200403.1",
+          "(.NET Core 4.6.28325.01; Microsoft Windows 10.0.18362 )"
         ],
         "x-ms-blob-public-access": "container",
         "x-ms-client-request-id": "ab7fbaf9-a640-2095-c48a-c6aaea2f90f5",
-        "x-ms-date": "Thu, 05 Mar 2020 21:59:41 GMT",
-        "x-ms-return-client-request-id": "true",
-        "x-ms-version": "2019-10-10"
-=======
-      "RequestUri": "http://seannsecanary.blob.core.windows.net/test-filesystem-fe4bc34e-5a9b-4f38-0217-ebd3470dbff1?restype=container",
-      "RequestMethod": "PUT",
-      "RequestHeaders": {
-        "Authorization": "Sanitized",
-        "traceparent": "00-1429fad12ae24a4aacc20115d5e83000-b94cdbcc42b24b49-00",
-        "User-Agent": [
-          "azsdk-net-Storage.Files.DataLake/12.1.0-dev.20200403.1",
-          "(.NET Core 4.6.28325.01; Microsoft Windows 10.0.18362 )"
-        ],
-        "x-ms-blob-public-access": "container",
-        "x-ms-client-request-id": "ab7fbaf9-a640-2095-c48a-c6aaea2f90f5",
-        "x-ms-date": "Fri, 03 Apr 2020 21:05:12 GMT",
-        "x-ms-return-client-request-id": "true",
-        "x-ms-version": "2019-12-12"
->>>>>>> 32e373e2
-      },
-      "RequestBody": null,
-      "StatusCode": 201,
-      "ResponseHeaders": {
-        "Content-Length": "0",
-<<<<<<< HEAD
-        "Date": "Thu, 05 Mar 2020 21:59:41 GMT",
-        "ETag": "\u00220x8D7C15081C91570\u0022",
-        "Last-Modified": "Thu, 05 Mar 2020 21:59:41 GMT",
-=======
+        "x-ms-date": "Fri, 03 Apr 2020 21:05:12 GMT",
+        "x-ms-return-client-request-id": "true",
+        "x-ms-version": "2019-12-12"
+      },
+      "RequestBody": null,
+      "StatusCode": 201,
+      "ResponseHeaders": {
+        "Content-Length": "0",
         "Date": "Fri, 03 Apr 2020 21:05:10 GMT",
         "ETag": "\u00220x8D7D812B23D7A5E\u0022",
         "Last-Modified": "Fri, 03 Apr 2020 21:05:10 GMT",
->>>>>>> 32e373e2
         "Server": [
           "Windows-Azure-Blob/1.0",
           "Microsoft-HTTPAPI/2.0"
         ],
         "x-ms-client-request-id": "ab7fbaf9-a640-2095-c48a-c6aaea2f90f5",
-<<<<<<< HEAD
-        "x-ms-request-id": "c74ecdb0-a01e-000f-1d39-f3e457000000",
-        "x-ms-version": "2019-10-10"
-=======
         "x-ms-request-id": "9622a874-f01e-0012-24fb-093670000000",
         "x-ms-version": "2019-12-12"
->>>>>>> 32e373e2
-      },
-      "ResponseBody": []
-    },
-    {
-<<<<<<< HEAD
-      "RequestUri": "https://seanstagehierarchical.dfs.core.windows.net/test-filesystem-fe4bc34e-5a9b-4f38-0217-ebd3470dbff1/foo?resource=directory",
-      "RequestMethod": "PUT",
-      "RequestHeaders": {
-        "Authorization": "Sanitized",
-        "traceparent": "00-b7e1c5f51e163c4fae1478ce7d16328c-251e84285600a540-00",
-        "User-Agent": [
-          "azsdk-net-Storage.Files.DataLake/12.0.0-dev.20200305.1",
-          "(.NET Core 4.6.28325.01; Microsoft Windows 10.0.18363 )"
+      },
+      "ResponseBody": []
+    },
+    {
+      "RequestUri": "http://seannsecanary.dfs.core.windows.net/test-filesystem-fe4bc34e-5a9b-4f38-0217-ebd3470dbff1/foo?resource=directory",
+      "RequestMethod": "PUT",
+      "RequestHeaders": {
+        "Authorization": "Sanitized",
+        "traceparent": "00-c686b3e9d251b144a06e462d6da329c1-ab5f0e9e9fa0f346-00",
+        "User-Agent": [
+          "azsdk-net-Storage.Files.DataLake/12.1.0-dev.20200403.1",
+          "(.NET Core 4.6.28325.01; Microsoft Windows 10.0.18362 )"
         ],
         "x-ms-client-request-id": "8cd94178-148e-68b0-dcd6-c8b38231c8bb",
-        "x-ms-date": "Thu, 05 Mar 2020 21:59:41 GMT",
-        "x-ms-return-client-request-id": "true",
-        "x-ms-version": "2019-10-10"
-=======
-      "RequestUri": "http://seannsecanary.dfs.core.windows.net/test-filesystem-fe4bc34e-5a9b-4f38-0217-ebd3470dbff1/foo?resource=directory",
-      "RequestMethod": "PUT",
-      "RequestHeaders": {
-        "Authorization": "Sanitized",
-        "traceparent": "00-c686b3e9d251b144a06e462d6da329c1-ab5f0e9e9fa0f346-00",
-        "User-Agent": [
-          "azsdk-net-Storage.Files.DataLake/12.1.0-dev.20200403.1",
-          "(.NET Core 4.6.28325.01; Microsoft Windows 10.0.18362 )"
-        ],
-        "x-ms-client-request-id": "8cd94178-148e-68b0-dcd6-c8b38231c8bb",
-        "x-ms-date": "Fri, 03 Apr 2020 21:05:12 GMT",
-        "x-ms-return-client-request-id": "true",
-        "x-ms-version": "2019-12-12"
->>>>>>> 32e373e2
-      },
-      "RequestBody": null,
-      "StatusCode": 201,
-      "ResponseHeaders": {
-        "Content-Length": "0",
-<<<<<<< HEAD
-        "Date": "Thu, 05 Mar 2020 21:59:41 GMT",
-        "ETag": "\u00220x8D7C15081FB3DBB\u0022",
-        "Last-Modified": "Thu, 05 Mar 2020 21:59:41 GMT",
-=======
+        "x-ms-date": "Fri, 03 Apr 2020 21:05:12 GMT",
+        "x-ms-return-client-request-id": "true",
+        "x-ms-version": "2019-12-12"
+      },
+      "RequestBody": null,
+      "StatusCode": 201,
+      "ResponseHeaders": {
+        "Content-Length": "0",
         "Date": "Fri, 03 Apr 2020 21:05:10 GMT",
         "ETag": "\u00220x8D7D812B24F0896\u0022",
         "Last-Modified": "Fri, 03 Apr 2020 21:05:10 GMT",
->>>>>>> 32e373e2
         "Server": [
           "Windows-Azure-HDFS/1.0",
           "Microsoft-HTTPAPI/2.0"
         ],
         "x-ms-client-request-id": "8cd94178-148e-68b0-dcd6-c8b38231c8bb",
-<<<<<<< HEAD
-        "x-ms-request-id": "eca3bf82-b01f-003c-6b39-f3bbfc000000",
-        "x-ms-version": "2019-10-10"
-=======
         "x-ms-request-id": "fa44043a-201f-0097-04fb-091bad000000",
         "x-ms-version": "2019-12-12"
->>>>>>> 32e373e2
-      },
-      "ResponseBody": []
-    },
-    {
-<<<<<<< HEAD
-      "RequestUri": "https://seanstagehierarchical.dfs.core.windows.net/test-filesystem-fe4bc34e-5a9b-4f38-0217-ebd3470dbff1/bar?resource=directory",
-      "RequestMethod": "PUT",
-      "RequestHeaders": {
-        "Authorization": "Sanitized",
-        "traceparent": "00-ac06a5520d0f4d4ea3348e31946496b2-e0d0d00efa9fb740-00",
-        "User-Agent": [
-          "azsdk-net-Storage.Files.DataLake/12.0.0-dev.20200305.1",
-          "(.NET Core 4.6.28325.01; Microsoft Windows 10.0.18363 )"
+      },
+      "ResponseBody": []
+    },
+    {
+      "RequestUri": "http://seannsecanary.dfs.core.windows.net/test-filesystem-fe4bc34e-5a9b-4f38-0217-ebd3470dbff1/bar?resource=directory",
+      "RequestMethod": "PUT",
+      "RequestHeaders": {
+        "Authorization": "Sanitized",
+        "traceparent": "00-3e94f89dfeface419873e1c88bf1dbae-40aa0ffd92476a4f-00",
+        "User-Agent": [
+          "azsdk-net-Storage.Files.DataLake/12.1.0-dev.20200403.1",
+          "(.NET Core 4.6.28325.01; Microsoft Windows 10.0.18362 )"
         ],
         "x-ms-client-request-id": "a931ad39-0355-e666-3666-043a05a982b6",
-        "x-ms-date": "Thu, 05 Mar 2020 21:59:41 GMT",
-        "x-ms-return-client-request-id": "true",
-        "x-ms-version": "2019-10-10"
-=======
-      "RequestUri": "http://seannsecanary.dfs.core.windows.net/test-filesystem-fe4bc34e-5a9b-4f38-0217-ebd3470dbff1/bar?resource=directory",
-      "RequestMethod": "PUT",
-      "RequestHeaders": {
-        "Authorization": "Sanitized",
-        "traceparent": "00-3e94f89dfeface419873e1c88bf1dbae-40aa0ffd92476a4f-00",
-        "User-Agent": [
-          "azsdk-net-Storage.Files.DataLake/12.1.0-dev.20200403.1",
-          "(.NET Core 4.6.28325.01; Microsoft Windows 10.0.18362 )"
-        ],
-        "x-ms-client-request-id": "a931ad39-0355-e666-3666-043a05a982b6",
-        "x-ms-date": "Fri, 03 Apr 2020 21:05:12 GMT",
-        "x-ms-return-client-request-id": "true",
-        "x-ms-version": "2019-12-12"
->>>>>>> 32e373e2
-      },
-      "RequestBody": null,
-      "StatusCode": 201,
-      "ResponseHeaders": {
-        "Content-Length": "0",
-<<<<<<< HEAD
-        "Date": "Thu, 05 Mar 2020 21:59:41 GMT",
-        "ETag": "\u00220x8D7C1508207EC0D\u0022",
-        "Last-Modified": "Thu, 05 Mar 2020 21:59:41 GMT",
-=======
+        "x-ms-date": "Fri, 03 Apr 2020 21:05:12 GMT",
+        "x-ms-return-client-request-id": "true",
+        "x-ms-version": "2019-12-12"
+      },
+      "RequestBody": null,
+      "StatusCode": 201,
+      "ResponseHeaders": {
+        "Content-Length": "0",
         "Date": "Fri, 03 Apr 2020 21:05:10 GMT",
         "ETag": "\u00220x8D7D812B25B831A\u0022",
         "Last-Modified": "Fri, 03 Apr 2020 21:05:10 GMT",
->>>>>>> 32e373e2
         "Server": [
           "Windows-Azure-HDFS/1.0",
           "Microsoft-HTTPAPI/2.0"
         ],
         "x-ms-client-request-id": "a931ad39-0355-e666-3666-043a05a982b6",
-<<<<<<< HEAD
-        "x-ms-request-id": "eca3bf83-b01f-003c-6c39-f3bbfc000000",
-        "x-ms-version": "2019-10-10"
-=======
         "x-ms-request-id": "fa44043b-201f-0097-05fb-091bad000000",
         "x-ms-version": "2019-12-12"
->>>>>>> 32e373e2
-      },
-      "ResponseBody": []
-    },
-    {
-<<<<<<< HEAD
-      "RequestUri": "https://seanstagehierarchical.dfs.core.windows.net/test-filesystem-fe4bc34e-5a9b-4f38-0217-ebd3470dbff1/baz?resource=directory",
-      "RequestMethod": "PUT",
-      "RequestHeaders": {
-        "Authorization": "Sanitized",
-        "traceparent": "00-67a468b05314ed41835cfe55ecd41c92-2a0581927a9da140-00",
-        "User-Agent": [
-          "azsdk-net-Storage.Files.DataLake/12.0.0-dev.20200305.1",
-          "(.NET Core 4.6.28325.01; Microsoft Windows 10.0.18363 )"
+      },
+      "ResponseBody": []
+    },
+    {
+      "RequestUri": "http://seannsecanary.dfs.core.windows.net/test-filesystem-fe4bc34e-5a9b-4f38-0217-ebd3470dbff1/baz?resource=directory",
+      "RequestMethod": "PUT",
+      "RequestHeaders": {
+        "Authorization": "Sanitized",
+        "traceparent": "00-a14a0d12c87c8943859f023e820e4183-d7c3340471f82c4c-00",
+        "User-Agent": [
+          "azsdk-net-Storage.Files.DataLake/12.1.0-dev.20200403.1",
+          "(.NET Core 4.6.28325.01; Microsoft Windows 10.0.18362 )"
         ],
         "x-ms-client-request-id": "d57a3f00-1eff-2265-b21c-e1b4b95e26b3",
-        "x-ms-date": "Thu, 05 Mar 2020 21:59:42 GMT",
-        "x-ms-return-client-request-id": "true",
-        "x-ms-version": "2019-10-10"
-=======
-      "RequestUri": "http://seannsecanary.dfs.core.windows.net/test-filesystem-fe4bc34e-5a9b-4f38-0217-ebd3470dbff1/baz?resource=directory",
-      "RequestMethod": "PUT",
-      "RequestHeaders": {
-        "Authorization": "Sanitized",
-        "traceparent": "00-a14a0d12c87c8943859f023e820e4183-d7c3340471f82c4c-00",
-        "User-Agent": [
-          "azsdk-net-Storage.Files.DataLake/12.1.0-dev.20200403.1",
-          "(.NET Core 4.6.28325.01; Microsoft Windows 10.0.18362 )"
+        "x-ms-date": "Fri, 03 Apr 2020 21:05:12 GMT",
+        "x-ms-return-client-request-id": "true",
+        "x-ms-version": "2019-12-12"
+      },
+      "RequestBody": null,
+      "StatusCode": 201,
+      "ResponseHeaders": {
+        "Content-Length": "0",
+        "Date": "Fri, 03 Apr 2020 21:05:10 GMT",
+        "ETag": "\u00220x8D7D812B267B7F8\u0022",
+        "Last-Modified": "Fri, 03 Apr 2020 21:05:11 GMT",
+        "Server": [
+          "Windows-Azure-HDFS/1.0",
+          "Microsoft-HTTPAPI/2.0"
         ],
         "x-ms-client-request-id": "d57a3f00-1eff-2265-b21c-e1b4b95e26b3",
-        "x-ms-date": "Fri, 03 Apr 2020 21:05:12 GMT",
-        "x-ms-return-client-request-id": "true",
-        "x-ms-version": "2019-12-12"
->>>>>>> 32e373e2
-      },
-      "RequestBody": null,
-      "StatusCode": 201,
-      "ResponseHeaders": {
-        "Content-Length": "0",
-<<<<<<< HEAD
-        "Date": "Thu, 05 Mar 2020 21:59:41 GMT",
-        "ETag": "\u00220x8D7C1508214EEB8\u0022",
-        "Last-Modified": "Thu, 05 Mar 2020 21:59:42 GMT",
-=======
-        "Date": "Fri, 03 Apr 2020 21:05:10 GMT",
-        "ETag": "\u00220x8D7D812B267B7F8\u0022",
-        "Last-Modified": "Fri, 03 Apr 2020 21:05:11 GMT",
->>>>>>> 32e373e2
-        "Server": [
-          "Windows-Azure-HDFS/1.0",
-          "Microsoft-HTTPAPI/2.0"
-        ],
-        "x-ms-client-request-id": "d57a3f00-1eff-2265-b21c-e1b4b95e26b3",
-<<<<<<< HEAD
-        "x-ms-request-id": "eca3bf84-b01f-003c-6d39-f3bbfc000000",
-        "x-ms-version": "2019-10-10"
-=======
         "x-ms-request-id": "fa44043c-201f-0097-06fb-091bad000000",
         "x-ms-version": "2019-12-12"
->>>>>>> 32e373e2
-      },
-      "ResponseBody": []
-    },
-    {
-<<<<<<< HEAD
-      "RequestUri": "https://seanstagehierarchical.dfs.core.windows.net/test-filesystem-fe4bc34e-5a9b-4f38-0217-ebd3470dbff1/baz/bar?resource=directory",
-      "RequestMethod": "PUT",
-      "RequestHeaders": {
-        "Authorization": "Sanitized",
-        "traceparent": "00-7e9fcc3427be004d828940b8d54181d4-f2bfe74421093f47-00",
-        "User-Agent": [
-          "azsdk-net-Storage.Files.DataLake/12.0.0-dev.20200305.1",
-          "(.NET Core 4.6.28325.01; Microsoft Windows 10.0.18363 )"
+      },
+      "ResponseBody": []
+    },
+    {
+      "RequestUri": "http://seannsecanary.dfs.core.windows.net/test-filesystem-fe4bc34e-5a9b-4f38-0217-ebd3470dbff1/baz/bar?resource=directory",
+      "RequestMethod": "PUT",
+      "RequestHeaders": {
+        "Authorization": "Sanitized",
+        "traceparent": "00-562704ebc72faf4780a14b1cde770020-33a10e5758233f49-00",
+        "User-Agent": [
+          "azsdk-net-Storage.Files.DataLake/12.1.0-dev.20200403.1",
+          "(.NET Core 4.6.28325.01; Microsoft Windows 10.0.18362 )"
         ],
         "x-ms-client-request-id": "c53ad890-ac2f-b2b6-f19b-7e1c574a0249",
-        "x-ms-date": "Thu, 05 Mar 2020 21:59:42 GMT",
-        "x-ms-return-client-request-id": "true",
-        "x-ms-version": "2019-10-10"
-=======
-      "RequestUri": "http://seannsecanary.dfs.core.windows.net/test-filesystem-fe4bc34e-5a9b-4f38-0217-ebd3470dbff1/baz/bar?resource=directory",
-      "RequestMethod": "PUT",
-      "RequestHeaders": {
-        "Authorization": "Sanitized",
-        "traceparent": "00-562704ebc72faf4780a14b1cde770020-33a10e5758233f49-00",
-        "User-Agent": [
-          "azsdk-net-Storage.Files.DataLake/12.1.0-dev.20200403.1",
-          "(.NET Core 4.6.28325.01; Microsoft Windows 10.0.18362 )"
+        "x-ms-date": "Fri, 03 Apr 2020 21:05:12 GMT",
+        "x-ms-return-client-request-id": "true",
+        "x-ms-version": "2019-12-12"
+      },
+      "RequestBody": null,
+      "StatusCode": 201,
+      "ResponseHeaders": {
+        "Content-Length": "0",
+        "Date": "Fri, 03 Apr 2020 21:05:10 GMT",
+        "ETag": "\u00220x8D7D812B27428C8\u0022",
+        "Last-Modified": "Fri, 03 Apr 2020 21:05:11 GMT",
+        "Server": [
+          "Windows-Azure-HDFS/1.0",
+          "Microsoft-HTTPAPI/2.0"
         ],
         "x-ms-client-request-id": "c53ad890-ac2f-b2b6-f19b-7e1c574a0249",
-        "x-ms-date": "Fri, 03 Apr 2020 21:05:12 GMT",
-        "x-ms-return-client-request-id": "true",
-        "x-ms-version": "2019-12-12"
->>>>>>> 32e373e2
-      },
-      "RequestBody": null,
-      "StatusCode": 201,
-      "ResponseHeaders": {
-        "Content-Length": "0",
-<<<<<<< HEAD
-        "Date": "Thu, 05 Mar 2020 21:59:41 GMT",
-        "ETag": "\u00220x8D7C1508221E48B\u0022",
-        "Last-Modified": "Thu, 05 Mar 2020 21:59:42 GMT",
-=======
-        "Date": "Fri, 03 Apr 2020 21:05:10 GMT",
-        "ETag": "\u00220x8D7D812B27428C8\u0022",
-        "Last-Modified": "Fri, 03 Apr 2020 21:05:11 GMT",
->>>>>>> 32e373e2
-        "Server": [
-          "Windows-Azure-HDFS/1.0",
-          "Microsoft-HTTPAPI/2.0"
-        ],
-        "x-ms-client-request-id": "c53ad890-ac2f-b2b6-f19b-7e1c574a0249",
-<<<<<<< HEAD
-        "x-ms-request-id": "eca3bf85-b01f-003c-6e39-f3bbfc000000",
-        "x-ms-version": "2019-10-10"
-=======
         "x-ms-request-id": "fa44043d-201f-0097-07fb-091bad000000",
         "x-ms-version": "2019-12-12"
->>>>>>> 32e373e2
-      },
-      "ResponseBody": []
-    },
-    {
-<<<<<<< HEAD
-      "RequestUri": "https://seanstagehierarchical.dfs.core.windows.net/test-filesystem-fe4bc34e-5a9b-4f38-0217-ebd3470dbff1/foo/foo?resource=directory",
-      "RequestMethod": "PUT",
-      "RequestHeaders": {
-        "Authorization": "Sanitized",
-        "traceparent": "00-42f15090437fd84797d299ddf17ad8d3-03c0bb8d40c4ca4f-00",
-        "User-Agent": [
-          "azsdk-net-Storage.Files.DataLake/12.0.0-dev.20200305.1",
-          "(.NET Core 4.6.28325.01; Microsoft Windows 10.0.18363 )"
+      },
+      "ResponseBody": []
+    },
+    {
+      "RequestUri": "http://seannsecanary.dfs.core.windows.net/test-filesystem-fe4bc34e-5a9b-4f38-0217-ebd3470dbff1/foo/foo?resource=directory",
+      "RequestMethod": "PUT",
+      "RequestHeaders": {
+        "Authorization": "Sanitized",
+        "traceparent": "00-fed5c9c535cb8c4f974c4f114e98f86b-8364ea213c655244-00",
+        "User-Agent": [
+          "azsdk-net-Storage.Files.DataLake/12.1.0-dev.20200403.1",
+          "(.NET Core 4.6.28325.01; Microsoft Windows 10.0.18362 )"
         ],
         "x-ms-client-request-id": "e123b486-6024-4b84-5724-4a562532a964",
-        "x-ms-date": "Thu, 05 Mar 2020 21:59:42 GMT",
-        "x-ms-return-client-request-id": "true",
-        "x-ms-version": "2019-10-10"
-=======
-      "RequestUri": "http://seannsecanary.dfs.core.windows.net/test-filesystem-fe4bc34e-5a9b-4f38-0217-ebd3470dbff1/foo/foo?resource=directory",
-      "RequestMethod": "PUT",
-      "RequestHeaders": {
-        "Authorization": "Sanitized",
-        "traceparent": "00-fed5c9c535cb8c4f974c4f114e98f86b-8364ea213c655244-00",
-        "User-Agent": [
-          "azsdk-net-Storage.Files.DataLake/12.1.0-dev.20200403.1",
-          "(.NET Core 4.6.28325.01; Microsoft Windows 10.0.18362 )"
+        "x-ms-date": "Fri, 03 Apr 2020 21:05:12 GMT",
+        "x-ms-return-client-request-id": "true",
+        "x-ms-version": "2019-12-12"
+      },
+      "RequestBody": null,
+      "StatusCode": 201,
+      "ResponseHeaders": {
+        "Content-Length": "0",
+        "Date": "Fri, 03 Apr 2020 21:05:10 GMT",
+        "ETag": "\u00220x8D7D812B2806A60\u0022",
+        "Last-Modified": "Fri, 03 Apr 2020 21:05:11 GMT",
+        "Server": [
+          "Windows-Azure-HDFS/1.0",
+          "Microsoft-HTTPAPI/2.0"
         ],
         "x-ms-client-request-id": "e123b486-6024-4b84-5724-4a562532a964",
-        "x-ms-date": "Fri, 03 Apr 2020 21:05:12 GMT",
-        "x-ms-return-client-request-id": "true",
-        "x-ms-version": "2019-12-12"
->>>>>>> 32e373e2
-      },
-      "RequestBody": null,
-      "StatusCode": 201,
-      "ResponseHeaders": {
-        "Content-Length": "0",
-<<<<<<< HEAD
-        "Date": "Thu, 05 Mar 2020 21:59:41 GMT",
-        "ETag": "\u00220x8D7C150822EB806\u0022",
-        "Last-Modified": "Thu, 05 Mar 2020 21:59:42 GMT",
-=======
-        "Date": "Fri, 03 Apr 2020 21:05:10 GMT",
-        "ETag": "\u00220x8D7D812B2806A60\u0022",
-        "Last-Modified": "Fri, 03 Apr 2020 21:05:11 GMT",
->>>>>>> 32e373e2
-        "Server": [
-          "Windows-Azure-HDFS/1.0",
-          "Microsoft-HTTPAPI/2.0"
-        ],
-        "x-ms-client-request-id": "e123b486-6024-4b84-5724-4a562532a964",
-<<<<<<< HEAD
-        "x-ms-request-id": "eca3bf86-b01f-003c-6f39-f3bbfc000000",
-        "x-ms-version": "2019-10-10"
-=======
         "x-ms-request-id": "fa44043e-201f-0097-08fb-091bad000000",
         "x-ms-version": "2019-12-12"
->>>>>>> 32e373e2
-      },
-      "ResponseBody": []
-    },
-    {
-<<<<<<< HEAD
-      "RequestUri": "https://seanstagehierarchical.dfs.core.windows.net/test-filesystem-fe4bc34e-5a9b-4f38-0217-ebd3470dbff1/foo/bar?resource=directory",
-      "RequestMethod": "PUT",
-      "RequestHeaders": {
-        "Authorization": "Sanitized",
-        "traceparent": "00-b15c98447385894d804ccccfe5674c58-2c6dd1170a9b8f4a-00",
-        "User-Agent": [
-          "azsdk-net-Storage.Files.DataLake/12.0.0-dev.20200305.1",
-          "(.NET Core 4.6.28325.01; Microsoft Windows 10.0.18363 )"
+      },
+      "ResponseBody": []
+    },
+    {
+      "RequestUri": "http://seannsecanary.dfs.core.windows.net/test-filesystem-fe4bc34e-5a9b-4f38-0217-ebd3470dbff1/foo/bar?resource=directory",
+      "RequestMethod": "PUT",
+      "RequestHeaders": {
+        "Authorization": "Sanitized",
+        "traceparent": "00-e405f06c00bd44409044022377fa8ad7-1effd54edd81d742-00",
+        "User-Agent": [
+          "azsdk-net-Storage.Files.DataLake/12.1.0-dev.20200403.1",
+          "(.NET Core 4.6.28325.01; Microsoft Windows 10.0.18362 )"
         ],
         "x-ms-client-request-id": "a2961e4d-2126-2625-f6cf-ea0d4ee437bd",
-        "x-ms-date": "Thu, 05 Mar 2020 21:59:42 GMT",
-        "x-ms-return-client-request-id": "true",
-        "x-ms-version": "2019-10-10"
-=======
-      "RequestUri": "http://seannsecanary.dfs.core.windows.net/test-filesystem-fe4bc34e-5a9b-4f38-0217-ebd3470dbff1/foo/bar?resource=directory",
-      "RequestMethod": "PUT",
-      "RequestHeaders": {
-        "Authorization": "Sanitized",
-        "traceparent": "00-e405f06c00bd44409044022377fa8ad7-1effd54edd81d742-00",
-        "User-Agent": [
-          "azsdk-net-Storage.Files.DataLake/12.1.0-dev.20200403.1",
-          "(.NET Core 4.6.28325.01; Microsoft Windows 10.0.18362 )"
+        "x-ms-date": "Fri, 03 Apr 2020 21:05:12 GMT",
+        "x-ms-return-client-request-id": "true",
+        "x-ms-version": "2019-12-12"
+      },
+      "RequestBody": null,
+      "StatusCode": 201,
+      "ResponseHeaders": {
+        "Content-Length": "0",
+        "Date": "Fri, 03 Apr 2020 21:05:10 GMT",
+        "ETag": "\u00220x8D7D812B28D3FCE\u0022",
+        "Last-Modified": "Fri, 03 Apr 2020 21:05:11 GMT",
+        "Server": [
+          "Windows-Azure-HDFS/1.0",
+          "Microsoft-HTTPAPI/2.0"
         ],
         "x-ms-client-request-id": "a2961e4d-2126-2625-f6cf-ea0d4ee437bd",
-        "x-ms-date": "Fri, 03 Apr 2020 21:05:12 GMT",
-        "x-ms-return-client-request-id": "true",
-        "x-ms-version": "2019-12-12"
->>>>>>> 32e373e2
-      },
-      "RequestBody": null,
-      "StatusCode": 201,
-      "ResponseHeaders": {
-        "Content-Length": "0",
-<<<<<<< HEAD
-        "Date": "Thu, 05 Mar 2020 21:59:41 GMT",
-        "ETag": "\u00220x8D7C150823BFDE9\u0022",
-        "Last-Modified": "Thu, 05 Mar 2020 21:59:42 GMT",
-=======
-        "Date": "Fri, 03 Apr 2020 21:05:10 GMT",
-        "ETag": "\u00220x8D7D812B28D3FCE\u0022",
-        "Last-Modified": "Fri, 03 Apr 2020 21:05:11 GMT",
->>>>>>> 32e373e2
-        "Server": [
-          "Windows-Azure-HDFS/1.0",
-          "Microsoft-HTTPAPI/2.0"
-        ],
-        "x-ms-client-request-id": "a2961e4d-2126-2625-f6cf-ea0d4ee437bd",
-<<<<<<< HEAD
-        "x-ms-request-id": "eca3bf87-b01f-003c-7039-f3bbfc000000",
-        "x-ms-version": "2019-10-10"
-=======
         "x-ms-request-id": "fa44043f-201f-0097-09fb-091bad000000",
         "x-ms-version": "2019-12-12"
->>>>>>> 32e373e2
-      },
-      "ResponseBody": []
-    },
-    {
-<<<<<<< HEAD
-      "RequestUri": "https://seanstagehierarchical.dfs.core.windows.net/test-filesystem-fe4bc34e-5a9b-4f38-0217-ebd3470dbff1/baz/foo?resource=directory",
-      "RequestMethod": "PUT",
-      "RequestHeaders": {
-        "Authorization": "Sanitized",
-        "traceparent": "00-c6835b402547ca499a68da907cd4aa50-f9eab08b944d8445-00",
-        "User-Agent": [
-          "azsdk-net-Storage.Files.DataLake/12.0.0-dev.20200305.1",
-          "(.NET Core 4.6.28325.01; Microsoft Windows 10.0.18363 )"
+      },
+      "ResponseBody": []
+    },
+    {
+      "RequestUri": "http://seannsecanary.dfs.core.windows.net/test-filesystem-fe4bc34e-5a9b-4f38-0217-ebd3470dbff1/baz/foo?resource=directory",
+      "RequestMethod": "PUT",
+      "RequestHeaders": {
+        "Authorization": "Sanitized",
+        "traceparent": "00-c67cd8f0e51c9049adeb3fe100320069-dfb32b0cda0b5e4b-00",
+        "User-Agent": [
+          "azsdk-net-Storage.Files.DataLake/12.1.0-dev.20200403.1",
+          "(.NET Core 4.6.28325.01; Microsoft Windows 10.0.18362 )"
         ],
         "x-ms-client-request-id": "0709168f-079c-523d-92f9-626768eca8b9",
-        "x-ms-date": "Thu, 05 Mar 2020 21:59:42 GMT",
-        "x-ms-return-client-request-id": "true",
-        "x-ms-version": "2019-10-10"
-=======
-      "RequestUri": "http://seannsecanary.dfs.core.windows.net/test-filesystem-fe4bc34e-5a9b-4f38-0217-ebd3470dbff1/baz/foo?resource=directory",
-      "RequestMethod": "PUT",
-      "RequestHeaders": {
-        "Authorization": "Sanitized",
-        "traceparent": "00-c67cd8f0e51c9049adeb3fe100320069-dfb32b0cda0b5e4b-00",
-        "User-Agent": [
-          "azsdk-net-Storage.Files.DataLake/12.1.0-dev.20200403.1",
-          "(.NET Core 4.6.28325.01; Microsoft Windows 10.0.18362 )"
+        "x-ms-date": "Fri, 03 Apr 2020 21:05:12 GMT",
+        "x-ms-return-client-request-id": "true",
+        "x-ms-version": "2019-12-12"
+      },
+      "RequestBody": null,
+      "StatusCode": 201,
+      "ResponseHeaders": {
+        "Content-Length": "0",
+        "Date": "Fri, 03 Apr 2020 21:05:10 GMT",
+        "ETag": "\u00220x8D7D812B29CDFFA\u0022",
+        "Last-Modified": "Fri, 03 Apr 2020 21:05:11 GMT",
+        "Server": [
+          "Windows-Azure-HDFS/1.0",
+          "Microsoft-HTTPAPI/2.0"
         ],
         "x-ms-client-request-id": "0709168f-079c-523d-92f9-626768eca8b9",
-        "x-ms-date": "Fri, 03 Apr 2020 21:05:12 GMT",
-        "x-ms-return-client-request-id": "true",
-        "x-ms-version": "2019-12-12"
->>>>>>> 32e373e2
-      },
-      "RequestBody": null,
-      "StatusCode": 201,
-      "ResponseHeaders": {
-        "Content-Length": "0",
-<<<<<<< HEAD
-        "Date": "Thu, 05 Mar 2020 21:59:41 GMT",
-        "ETag": "\u00220x8D7C1508248A1BF\u0022",
-        "Last-Modified": "Thu, 05 Mar 2020 21:59:42 GMT",
-=======
-        "Date": "Fri, 03 Apr 2020 21:05:10 GMT",
-        "ETag": "\u00220x8D7D812B29CDFFA\u0022",
-        "Last-Modified": "Fri, 03 Apr 2020 21:05:11 GMT",
->>>>>>> 32e373e2
-        "Server": [
-          "Windows-Azure-HDFS/1.0",
-          "Microsoft-HTTPAPI/2.0"
-        ],
-        "x-ms-client-request-id": "0709168f-079c-523d-92f9-626768eca8b9",
-<<<<<<< HEAD
-        "x-ms-request-id": "eca3bf88-b01f-003c-7139-f3bbfc000000",
-        "x-ms-version": "2019-10-10"
-=======
         "x-ms-request-id": "fa440440-201f-0097-0afb-091bad000000",
         "x-ms-version": "2019-12-12"
->>>>>>> 32e373e2
-      },
-      "ResponseBody": []
-    },
-    {
-<<<<<<< HEAD
-      "RequestUri": "https://seanstagehierarchical.dfs.core.windows.net/test-filesystem-fe4bc34e-5a9b-4f38-0217-ebd3470dbff1/baz/foo/bar?resource=directory",
-      "RequestMethod": "PUT",
-      "RequestHeaders": {
-        "Authorization": "Sanitized",
-        "traceparent": "00-fc2d034c433f5c4e9e2a94065da5015a-47355bd269f97044-00",
-        "User-Agent": [
-          "azsdk-net-Storage.Files.DataLake/12.0.0-dev.20200305.1",
-          "(.NET Core 4.6.28325.01; Microsoft Windows 10.0.18363 )"
+      },
+      "ResponseBody": []
+    },
+    {
+      "RequestUri": "http://seannsecanary.dfs.core.windows.net/test-filesystem-fe4bc34e-5a9b-4f38-0217-ebd3470dbff1/baz/foo/bar?resource=directory",
+      "RequestMethod": "PUT",
+      "RequestHeaders": {
+        "Authorization": "Sanitized",
+        "traceparent": "00-d726be5ca8a61f489da36aad9894d2aa-41cbeb232017b44a-00",
+        "User-Agent": [
+          "azsdk-net-Storage.Files.DataLake/12.1.0-dev.20200403.1",
+          "(.NET Core 4.6.28325.01; Microsoft Windows 10.0.18362 )"
         ],
         "x-ms-client-request-id": "387ec00b-30da-c920-83c3-d2a492c1cace",
-        "x-ms-date": "Thu, 05 Mar 2020 21:59:42 GMT",
-        "x-ms-return-client-request-id": "true",
-        "x-ms-version": "2019-10-10"
-=======
-      "RequestUri": "http://seannsecanary.dfs.core.windows.net/test-filesystem-fe4bc34e-5a9b-4f38-0217-ebd3470dbff1/baz/foo/bar?resource=directory",
-      "RequestMethod": "PUT",
-      "RequestHeaders": {
-        "Authorization": "Sanitized",
-        "traceparent": "00-d726be5ca8a61f489da36aad9894d2aa-41cbeb232017b44a-00",
-        "User-Agent": [
-          "azsdk-net-Storage.Files.DataLake/12.1.0-dev.20200403.1",
-          "(.NET Core 4.6.28325.01; Microsoft Windows 10.0.18362 )"
-        ],
-        "x-ms-client-request-id": "387ec00b-30da-c920-83c3-d2a492c1cace",
-        "x-ms-date": "Fri, 03 Apr 2020 21:05:12 GMT",
-        "x-ms-return-client-request-id": "true",
-        "x-ms-version": "2019-12-12"
->>>>>>> 32e373e2
-      },
-      "RequestBody": null,
-      "StatusCode": 201,
-      "ResponseHeaders": {
-        "Content-Length": "0",
-<<<<<<< HEAD
-        "Date": "Thu, 05 Mar 2020 21:59:41 GMT",
-        "ETag": "\u00220x8D7C15082554981\u0022",
-        "Last-Modified": "Thu, 05 Mar 2020 21:59:42 GMT",
-=======
+        "x-ms-date": "Fri, 03 Apr 2020 21:05:12 GMT",
+        "x-ms-return-client-request-id": "true",
+        "x-ms-version": "2019-12-12"
+      },
+      "RequestBody": null,
+      "StatusCode": 201,
+      "ResponseHeaders": {
+        "Content-Length": "0",
         "Date": "Fri, 03 Apr 2020 21:05:11 GMT",
         "ETag": "\u00220x8D7D812B2A92310\u0022",
         "Last-Modified": "Fri, 03 Apr 2020 21:05:11 GMT",
->>>>>>> 32e373e2
         "Server": [
           "Windows-Azure-HDFS/1.0",
           "Microsoft-HTTPAPI/2.0"
         ],
         "x-ms-client-request-id": "387ec00b-30da-c920-83c3-d2a492c1cace",
-<<<<<<< HEAD
-        "x-ms-request-id": "eca3bf89-b01f-003c-7239-f3bbfc000000",
-        "x-ms-version": "2019-10-10"
-=======
         "x-ms-request-id": "fa440441-201f-0097-0bfb-091bad000000",
         "x-ms-version": "2019-12-12"
->>>>>>> 32e373e2
-      },
-      "ResponseBody": []
-    },
-    {
-<<<<<<< HEAD
-      "RequestUri": "https://seanstagehierarchical.dfs.core.windows.net/test-filesystem-fe4bc34e-5a9b-4f38-0217-ebd3470dbff1/baz/bar/foo?resource=directory",
-      "RequestMethod": "PUT",
-      "RequestHeaders": {
-        "Authorization": "Sanitized",
-        "traceparent": "00-803fa1c7b0e2fa40ad034ab271165c90-a683b70fb4d8a04d-00",
-        "User-Agent": [
-          "azsdk-net-Storage.Files.DataLake/12.0.0-dev.20200305.1",
-          "(.NET Core 4.6.28325.01; Microsoft Windows 10.0.18363 )"
+      },
+      "ResponseBody": []
+    },
+    {
+      "RequestUri": "http://seannsecanary.dfs.core.windows.net/test-filesystem-fe4bc34e-5a9b-4f38-0217-ebd3470dbff1/baz/bar/foo?resource=directory",
+      "RequestMethod": "PUT",
+      "RequestHeaders": {
+        "Authorization": "Sanitized",
+        "traceparent": "00-40c05e33a25b4f4b99ceeb121224f0a7-75a7ff178e1e274c-00",
+        "User-Agent": [
+          "azsdk-net-Storage.Files.DataLake/12.1.0-dev.20200403.1",
+          "(.NET Core 4.6.28325.01; Microsoft Windows 10.0.18362 )"
         ],
         "x-ms-client-request-id": "a85c3a5e-706e-76de-f71c-41535df0c534",
-        "x-ms-date": "Thu, 05 Mar 2020 21:59:42 GMT",
-        "x-ms-return-client-request-id": "true",
-        "x-ms-version": "2019-10-10"
-=======
-      "RequestUri": "http://seannsecanary.dfs.core.windows.net/test-filesystem-fe4bc34e-5a9b-4f38-0217-ebd3470dbff1/baz/bar/foo?resource=directory",
-      "RequestMethod": "PUT",
-      "RequestHeaders": {
-        "Authorization": "Sanitized",
-        "traceparent": "00-40c05e33a25b4f4b99ceeb121224f0a7-75a7ff178e1e274c-00",
-        "User-Agent": [
-          "azsdk-net-Storage.Files.DataLake/12.1.0-dev.20200403.1",
-          "(.NET Core 4.6.28325.01; Microsoft Windows 10.0.18362 )"
-        ],
-        "x-ms-client-request-id": "a85c3a5e-706e-76de-f71c-41535df0c534",
-        "x-ms-date": "Fri, 03 Apr 2020 21:05:12 GMT",
-        "x-ms-return-client-request-id": "true",
-        "x-ms-version": "2019-12-12"
->>>>>>> 32e373e2
-      },
-      "RequestBody": null,
-      "StatusCode": 201,
-      "ResponseHeaders": {
-        "Content-Length": "0",
-<<<<<<< HEAD
-        "Date": "Thu, 05 Mar 2020 21:59:41 GMT",
-        "ETag": "\u00220x8D7C1508262280C\u0022",
-        "Last-Modified": "Thu, 05 Mar 2020 21:59:42 GMT",
-=======
+        "x-ms-date": "Fri, 03 Apr 2020 21:05:12 GMT",
+        "x-ms-return-client-request-id": "true",
+        "x-ms-version": "2019-12-12"
+      },
+      "RequestBody": null,
+      "StatusCode": 201,
+      "ResponseHeaders": {
+        "Content-Length": "0",
         "Date": "Fri, 03 Apr 2020 21:05:11 GMT",
         "ETag": "\u00220x8D7D812B2B55AC6\u0022",
         "Last-Modified": "Fri, 03 Apr 2020 21:05:11 GMT",
->>>>>>> 32e373e2
         "Server": [
           "Windows-Azure-HDFS/1.0",
           "Microsoft-HTTPAPI/2.0"
         ],
         "x-ms-client-request-id": "a85c3a5e-706e-76de-f71c-41535df0c534",
-<<<<<<< HEAD
-        "x-ms-request-id": "eca3bf8a-b01f-003c-7339-f3bbfc000000",
-        "x-ms-version": "2019-10-10"
-=======
         "x-ms-request-id": "fa440442-201f-0097-0cfb-091bad000000",
         "x-ms-version": "2019-12-12"
->>>>>>> 32e373e2
-      },
-      "ResponseBody": []
-    },
-    {
-<<<<<<< HEAD
-      "RequestUri": "https://seanstagehierarchical.dfs.core.windows.net/test-filesystem-fe4bc34e-5a9b-4f38-0217-ebd3470dbff1?resource=filesystem\u0026recursive=true\u0026upn=false",
-=======
+      },
+      "ResponseBody": []
+    },
+    {
       "RequestUri": "http://seannsecanary.dfs.core.windows.net/test-filesystem-fe4bc34e-5a9b-4f38-0217-ebd3470dbff1?resource=filesystem\u0026recursive=true\u0026upn=false",
->>>>>>> 32e373e2
       "RequestMethod": "GET",
       "RequestHeaders": {
         "Authorization": "Sanitized",
         "User-Agent": [
-<<<<<<< HEAD
-          "azsdk-net-Storage.Files.DataLake/12.0.0-dev.20200305.1",
-          "(.NET Core 4.6.28325.01; Microsoft Windows 10.0.18363 )"
-        ],
-        "x-ms-client-request-id": "57461e4d-2165-1160-ab2a-7bcdbec00190",
-        "x-ms-date": "Thu, 05 Mar 2020 21:59:42 GMT",
-        "x-ms-return-client-request-id": "true",
-        "x-ms-version": "2019-10-10"
-=======
           "azsdk-net-Storage.Files.DataLake/12.1.0-dev.20200403.1",
           "(.NET Core 4.6.28325.01; Microsoft Windows 10.0.18362 )"
         ],
@@ -618,182 +334,109 @@
         "x-ms-date": "Fri, 03 Apr 2020 21:05:13 GMT",
         "x-ms-return-client-request-id": "true",
         "x-ms-version": "2019-12-12"
->>>>>>> 32e373e2
       },
       "RequestBody": null,
       "StatusCode": 200,
       "ResponseHeaders": {
         "Content-Type": "application/json; charset=utf-8",
-<<<<<<< HEAD
-        "Date": "Thu, 05 Mar 2020 21:59:41 GMT",
-=======
         "Date": "Fri, 03 Apr 2020 21:05:11 GMT",
->>>>>>> 32e373e2
         "Server": [
           "Windows-Azure-HDFS/1.0",
           "Microsoft-HTTPAPI/2.0"
         ],
         "Transfer-Encoding": "chunked",
         "x-ms-client-request-id": "57461e4d-2165-1160-ab2a-7bcdbec00190",
-<<<<<<< HEAD
-        "x-ms-request-id": "eca3bf8b-b01f-003c-7439-f3bbfc000000",
-        "x-ms-version": "2019-10-10"
-=======
         "x-ms-request-id": "fa440443-201f-0097-0dfb-091bad000000",
         "x-ms-version": "2019-12-12"
->>>>>>> 32e373e2
       },
       "ResponseBody": {
         "paths": [
           {
             "contentLength": "0",
-<<<<<<< HEAD
-            "etag": "0x8D7C1508207EC0D",
-            "group": "$superuser",
-            "isDirectory": "true",
-            "lastModified": "Thu, 05 Mar 2020 21:59:41 GMT",
-=======
             "etag": "0x8D7D812B25B831A",
             "group": "$superuser",
             "isDirectory": "true",
             "lastModified": "Fri, 03 Apr 2020 21:05:10 GMT",
->>>>>>> 32e373e2
             "name": "bar",
             "owner": "$superuser",
             "permissions": "rwxr-x---"
           },
           {
             "contentLength": "0",
-<<<<<<< HEAD
-            "etag": "0x8D7C1508214EEB8",
-            "group": "$superuser",
-            "isDirectory": "true",
-            "lastModified": "Thu, 05 Mar 2020 21:59:42 GMT",
-=======
             "etag": "0x8D7D812B267B7F8",
             "group": "$superuser",
             "isDirectory": "true",
             "lastModified": "Fri, 03 Apr 2020 21:05:11 GMT",
->>>>>>> 32e373e2
             "name": "baz",
             "owner": "$superuser",
             "permissions": "rwxr-x---"
           },
           {
             "contentLength": "0",
-<<<<<<< HEAD
-            "etag": "0x8D7C1508221E48B",
-            "group": "$superuser",
-            "isDirectory": "true",
-            "lastModified": "Thu, 05 Mar 2020 21:59:42 GMT",
-=======
             "etag": "0x8D7D812B27428C8",
             "group": "$superuser",
             "isDirectory": "true",
             "lastModified": "Fri, 03 Apr 2020 21:05:11 GMT",
->>>>>>> 32e373e2
             "name": "baz/bar",
             "owner": "$superuser",
             "permissions": "rwxr-x---"
           },
           {
             "contentLength": "0",
-<<<<<<< HEAD
-            "etag": "0x8D7C1508262280C",
-            "group": "$superuser",
-            "isDirectory": "true",
-            "lastModified": "Thu, 05 Mar 2020 21:59:42 GMT",
-=======
             "etag": "0x8D7D812B2B55AC6",
             "group": "$superuser",
             "isDirectory": "true",
             "lastModified": "Fri, 03 Apr 2020 21:05:11 GMT",
->>>>>>> 32e373e2
             "name": "baz/bar/foo",
             "owner": "$superuser",
             "permissions": "rwxr-x---"
           },
           {
             "contentLength": "0",
-<<<<<<< HEAD
-            "etag": "0x8D7C1508248A1BF",
-            "group": "$superuser",
-            "isDirectory": "true",
-            "lastModified": "Thu, 05 Mar 2020 21:59:42 GMT",
-=======
             "etag": "0x8D7D812B29CDFFA",
             "group": "$superuser",
             "isDirectory": "true",
             "lastModified": "Fri, 03 Apr 2020 21:05:11 GMT",
->>>>>>> 32e373e2
             "name": "baz/foo",
             "owner": "$superuser",
             "permissions": "rwxr-x---"
           },
           {
             "contentLength": "0",
-<<<<<<< HEAD
-            "etag": "0x8D7C15082554981",
-            "group": "$superuser",
-            "isDirectory": "true",
-            "lastModified": "Thu, 05 Mar 2020 21:59:42 GMT",
-=======
             "etag": "0x8D7D812B2A92310",
             "group": "$superuser",
             "isDirectory": "true",
             "lastModified": "Fri, 03 Apr 2020 21:05:11 GMT",
->>>>>>> 32e373e2
             "name": "baz/foo/bar",
             "owner": "$superuser",
             "permissions": "rwxr-x---"
           },
           {
             "contentLength": "0",
-<<<<<<< HEAD
-            "etag": "0x8D7C15081FB3DBB",
-            "group": "$superuser",
-            "isDirectory": "true",
-            "lastModified": "Thu, 05 Mar 2020 21:59:41 GMT",
-=======
             "etag": "0x8D7D812B24F0896",
             "group": "$superuser",
             "isDirectory": "true",
             "lastModified": "Fri, 03 Apr 2020 21:05:10 GMT",
->>>>>>> 32e373e2
             "name": "foo",
             "owner": "$superuser",
             "permissions": "rwxr-x---"
           },
           {
             "contentLength": "0",
-<<<<<<< HEAD
-            "etag": "0x8D7C150823BFDE9",
-            "group": "$superuser",
-            "isDirectory": "true",
-            "lastModified": "Thu, 05 Mar 2020 21:59:42 GMT",
-=======
             "etag": "0x8D7D812B28D3FCE",
             "group": "$superuser",
             "isDirectory": "true",
             "lastModified": "Fri, 03 Apr 2020 21:05:11 GMT",
->>>>>>> 32e373e2
             "name": "foo/bar",
             "owner": "$superuser",
             "permissions": "rwxr-x---"
           },
           {
             "contentLength": "0",
-<<<<<<< HEAD
-            "etag": "0x8D7C150822EB806",
-            "group": "$superuser",
-            "isDirectory": "true",
-            "lastModified": "Thu, 05 Mar 2020 21:59:42 GMT",
-=======
             "etag": "0x8D7D812B2806A60",
             "group": "$superuser",
             "isDirectory": "true",
             "lastModified": "Fri, 03 Apr 2020 21:05:11 GMT",
->>>>>>> 32e373e2
             "name": "foo/foo",
             "owner": "$superuser",
             "permissions": "rwxr-x---"
@@ -802,21 +445,6 @@
       }
     },
     {
-<<<<<<< HEAD
-      "RequestUri": "https://seanstagehierarchical.blob.core.windows.net/test-filesystem-fe4bc34e-5a9b-4f38-0217-ebd3470dbff1?restype=container",
-      "RequestMethod": "DELETE",
-      "RequestHeaders": {
-        "Authorization": "Sanitized",
-        "traceparent": "00-7743979896788d44b168369a7780a08c-f25825dfb45e9f47-00",
-        "User-Agent": [
-          "azsdk-net-Storage.Files.DataLake/12.0.0-dev.20200305.1",
-          "(.NET Core 4.6.28325.01; Microsoft Windows 10.0.18363 )"
-        ],
-        "x-ms-client-request-id": "3e05ff72-6daa-77ce-b866-a714ab704dec",
-        "x-ms-date": "Thu, 05 Mar 2020 21:59:42 GMT",
-        "x-ms-return-client-request-id": "true",
-        "x-ms-version": "2019-10-10"
-=======
       "RequestUri": "http://seannsecanary.blob.core.windows.net/test-filesystem-fe4bc34e-5a9b-4f38-0217-ebd3470dbff1?restype=container",
       "RequestMethod": "DELETE",
       "RequestHeaders": {
@@ -830,39 +458,25 @@
         "x-ms-date": "Fri, 03 Apr 2020 21:05:13 GMT",
         "x-ms-return-client-request-id": "true",
         "x-ms-version": "2019-12-12"
->>>>>>> 32e373e2
       },
       "RequestBody": null,
       "StatusCode": 202,
       "ResponseHeaders": {
         "Content-Length": "0",
-<<<<<<< HEAD
-        "Date": "Thu, 05 Mar 2020 21:59:42 GMT",
-=======
         "Date": "Fri, 03 Apr 2020 21:05:11 GMT",
->>>>>>> 32e373e2
         "Server": [
           "Windows-Azure-Blob/1.0",
           "Microsoft-HTTPAPI/2.0"
         ],
         "x-ms-client-request-id": "3e05ff72-6daa-77ce-b866-a714ab704dec",
-<<<<<<< HEAD
-        "x-ms-request-id": "c74ecdcb-a01e-000f-3339-f3e457000000",
-        "x-ms-version": "2019-10-10"
-=======
         "x-ms-request-id": "9622a8ed-f01e-0012-12fb-093670000000",
         "x-ms-version": "2019-12-12"
->>>>>>> 32e373e2
       },
       "ResponseBody": []
     }
   ],
   "Variables": {
     "RandomSeed": "859506102",
-<<<<<<< HEAD
-    "Storage_TestConfigHierarchicalNamespace": "NamespaceTenant\nseanstagehierarchical\nU2FuaXRpemVk\nhttps://seanstagehierarchical.blob.core.windows.net\nhttp://seanstagehierarchical.file.core.windows.net\nhttp://seanstagehierarchical.queue.core.windows.net\nhttp://seanstagehierarchical.table.core.windows.net\n\n\n\n\nhttp://seanstagehierarchical-secondary.blob.core.windows.net\nhttp://seanstagehierarchical-secondary.file.core.windows.net\nhttp://seanstagehierarchical-secondary.queue.core.windows.net\nhttp://seanstagehierarchical-secondary.table.core.windows.net\n68390a19-a643-458b-b726-408abf67b4fc\nSanitized\n72f988bf-86f1-41af-91ab-2d7cd011db47\nhttps://login.microsoftonline.com/\nCloud\nBlobEndpoint=https://seanstagehierarchical.blob.core.windows.net/;QueueEndpoint=http://seanstagehierarchical.queue.core.windows.net/;FileEndpoint=http://seanstagehierarchical.file.core.windows.net/;BlobSecondaryEndpoint=http://seanstagehierarchical-secondary.blob.core.windows.net/;QueueSecondaryEndpoint=http://seanstagehierarchical-secondary.queue.core.windows.net/;FileSecondaryEndpoint=http://seanstagehierarchical-secondary.file.core.windows.net/;AccountName=seanstagehierarchical;AccountKey=Sanitized\n"
-=======
     "Storage_TestConfigHierarchicalNamespace": "NamespaceTenant\nseannsecanary\nU2FuaXRpemVk\nhttp://seannsecanary.blob.core.windows.net\nhttp://seannsecanary.file.core.windows.net\nhttp://seannsecanary.queue.core.windows.net\nhttp://seannsecanary.table.core.windows.net\n\n\n\n\nhttp://seannsecanary-secondary.blob.core.windows.net\nhttp://seannsecanary-secondary.file.core.windows.net\nhttp://seannsecanary-secondary.queue.core.windows.net\nhttp://seannsecanary-secondary.table.core.windows.net\n68390a19-a643-458b-b726-408abf67b4fc\nSanitized\n72f988bf-86f1-41af-91ab-2d7cd011db47\nhttps://login.microsoftonline.com/\nCloud\nBlobEndpoint=http://seannsecanary.blob.core.windows.net/;QueueEndpoint=http://seannsecanary.queue.core.windows.net/;FileEndpoint=http://seannsecanary.file.core.windows.net/;BlobSecondaryEndpoint=http://seannsecanary-secondary.blob.core.windows.net/;QueueSecondaryEndpoint=http://seannsecanary-secondary.queue.core.windows.net/;FileSecondaryEndpoint=http://seannsecanary-secondary.file.core.windows.net/;AccountName=seannsecanary;AccountKey=Sanitized\n"
->>>>>>> 32e373e2
   }
 }