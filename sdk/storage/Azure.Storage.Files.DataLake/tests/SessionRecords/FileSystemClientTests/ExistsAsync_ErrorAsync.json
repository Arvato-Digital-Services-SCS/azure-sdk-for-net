--- conflicted
+++ resolved
@@ -1,21 +1,6 @@
 {
   "Entries": [
     {
-<<<<<<< HEAD
-      "RequestUri": "https://seanstagehierarchical.blob.core.windows.net/test-filesystem-b60418be-a61f-96e9-3279-4fc266a9e47c?restype=container",
-      "RequestMethod": "PUT",
-      "RequestHeaders": {
-        "Authorization": "Sanitized",
-        "traceparent": "00-95cbc6662678a54aa7a889f926673adf-951c26e38a696548-00",
-        "User-Agent": [
-          "azsdk-net-Storage.Files.DataLake/12.0.0-dev.20200305.1",
-          "(.NET Core 4.6.28325.01; Microsoft Windows 10.0.18363 )"
-        ],
-        "x-ms-client-request-id": "0d1e54a2-aac1-830b-f753-1303cf524d11",
-        "x-ms-date": "Thu, 05 Mar 2020 22:43:18 GMT",
-        "x-ms-return-client-request-id": "true",
-        "x-ms-version": "2019-10-10"
-=======
       "RequestUri": "http://seannsecanary.blob.core.windows.net/test-filesystem-b60418be-a61f-96e9-3279-4fc266a9e47c?restype=container",
       "RequestMethod": "PUT",
       "RequestHeaders": {
@@ -29,50 +14,25 @@
         "x-ms-date": "Fri, 03 Apr 2020 21:25:12 GMT",
         "x-ms-return-client-request-id": "true",
         "x-ms-version": "2019-12-12"
->>>>>>> 32e373e2
       },
       "RequestBody": null,
       "StatusCode": 201,
       "ResponseHeaders": {
         "Content-Length": "0",
-<<<<<<< HEAD
-        "Date": "Thu, 05 Mar 2020 22:43:18 GMT",
-        "ETag": "\u00220x8D7C15699C0F2FD\u0022",
-        "Last-Modified": "Thu, 05 Mar 2020 22:43:18 GMT",
-=======
         "Date": "Fri, 03 Apr 2020 21:25:10 GMT",
         "ETag": "\u00220x8D7D8157DE24F07\u0022",
         "Last-Modified": "Fri, 03 Apr 2020 21:25:11 GMT",
->>>>>>> 32e373e2
         "Server": [
           "Windows-Azure-Blob/1.0",
           "Microsoft-HTTPAPI/2.0"
         ],
         "x-ms-client-request-id": "0d1e54a2-aac1-830b-f753-1303cf524d11",
-<<<<<<< HEAD
-        "x-ms-request-id": "b2d6e99a-501e-0034-743f-f3a1f3000000",
-        "x-ms-version": "2019-10-10"
-=======
         "x-ms-request-id": "97d0a74b-801e-006a-5bfe-099588000000",
         "x-ms-version": "2019-12-12"
->>>>>>> 32e373e2
       },
       "ResponseBody": []
     },
     {
-<<<<<<< HEAD
-      "RequestUri": "https://seanstagehierarchical.blob.core.windows.net/test-filesystem-b60418be-a61f-96e9-3279-4fc266a9e47c?restype=container",
-      "RequestMethod": "GET",
-      "RequestHeaders": {
-        "traceparent": "00-5ed8af747f0bc84799a9011e23fc54bb-acf485bce2f4874d-00",
-        "User-Agent": [
-          "azsdk-net-Storage.Files.DataLake/12.0.0-dev.20200305.1",
-          "(.NET Core 4.6.28325.01; Microsoft Windows 10.0.18363 )"
-        ],
-        "x-ms-client-request-id": "1120492f-d68b-4dbb-0b61-216f8fdd259f",
-        "x-ms-return-client-request-id": "true",
-        "x-ms-version": "2019-10-10"
-=======
       "RequestUri": "http://seannsecanary.blob.core.windows.net/test-filesystem-b60418be-a61f-96e9-3279-4fc266a9e47c?restype=container",
       "RequestMethod": "GET",
       "RequestHeaders": {
@@ -84,50 +44,18 @@
         "x-ms-client-request-id": "1120492f-d68b-4dbb-0b61-216f8fdd259f",
         "x-ms-return-client-request-id": "true",
         "x-ms-version": "2019-12-12"
->>>>>>> 32e373e2
       },
       "RequestBody": null,
-      "StatusCode": 401,
+      "StatusCode": 404,
       "ResponseHeaders": {
-        "Content-Length": "302",
+        "Content-Length": "223",
         "Content-Type": "application/xml",
-<<<<<<< HEAD
-        "Date": "Thu, 05 Mar 2020 22:43:18 GMT",
-=======
         "Date": "Fri, 03 Apr 2020 21:25:10 GMT",
->>>>>>> 32e373e2
         "Server": [
           "Windows-Azure-Blob/1.0",
           "Microsoft-HTTPAPI/2.0"
         ],
-        "WWW-Authenticate": "Bearer authorization_uri=https://login.microsoftonline.com/72f988bf-86f1-41af-91ab-2d7cd011db47/oauth2/authorize resource_id=https://storage.azure.com",
         "x-ms-client-request-id": "1120492f-d68b-4dbb-0b61-216f8fdd259f",
-<<<<<<< HEAD
-        "x-ms-error-code": "NoAuthenticationInformation",
-        "x-ms-request-id": "9d52fafa-c01e-0044-063f-f31804000000",
-        "x-ms-version": "2019-10-10"
-      },
-      "ResponseBody": [
-        "\uFEFF\u003C?xml version=\u00221.0\u0022 encoding=\u0022utf-8\u0022?\u003E\u003CError\u003E\u003CCode\u003ENoAuthenticationInformation\u003C/Code\u003E\u003CMessage\u003EServer failed to authenticate the request. Please refer to the information in the www-authenticate header.\n",
-        "RequestId:9d52fafa-c01e-0044-063f-f31804000000\n",
-        "Time:2020-03-05T22:43:19.0538596Z\u003C/Message\u003E\u003C/Error\u003E"
-      ]
-    },
-    {
-      "RequestUri": "https://seanstagehierarchical.blob.core.windows.net/test-filesystem-b60418be-a61f-96e9-3279-4fc266a9e47c?restype=container",
-      "RequestMethod": "DELETE",
-      "RequestHeaders": {
-        "Authorization": "Sanitized",
-        "traceparent": "00-f670579bedba7c47a820ad032f9467f6-fe5c4fec63ddbc44-00",
-        "User-Agent": [
-          "azsdk-net-Storage.Files.DataLake/12.0.0-dev.20200305.1",
-          "(.NET Core 4.6.28325.01; Microsoft Windows 10.0.18363 )"
-        ],
-        "x-ms-client-request-id": "85d30c2f-3c32-0f86-2eff-782f97118b5a",
-        "x-ms-date": "Thu, 05 Mar 2020 22:43:19 GMT",
-        "x-ms-return-client-request-id": "true",
-        "x-ms-version": "2019-10-10"
-=======
         "x-ms-error-code": "ResourceNotFound",
         "x-ms-request-id": "97d0a756-801e-006a-64fe-099588000000",
         "x-ms-version": "2019-12-12"
@@ -152,39 +80,25 @@
         "x-ms-date": "Fri, 03 Apr 2020 21:25:13 GMT",
         "x-ms-return-client-request-id": "true",
         "x-ms-version": "2019-12-12"
->>>>>>> 32e373e2
       },
       "RequestBody": null,
       "StatusCode": 202,
       "ResponseHeaders": {
         "Content-Length": "0",
-<<<<<<< HEAD
-        "Date": "Thu, 05 Mar 2020 22:43:18 GMT",
-=======
         "Date": "Fri, 03 Apr 2020 21:25:10 GMT",
->>>>>>> 32e373e2
         "Server": [
           "Windows-Azure-Blob/1.0",
           "Microsoft-HTTPAPI/2.0"
         ],
         "x-ms-client-request-id": "85d30c2f-3c32-0f86-2eff-782f97118b5a",
-<<<<<<< HEAD
-        "x-ms-request-id": "b2d6e9a3-501e-0034-793f-f3a1f3000000",
-        "x-ms-version": "2019-10-10"
-=======
         "x-ms-request-id": "97d0a761-801e-006a-6efe-099588000000",
         "x-ms-version": "2019-12-12"
->>>>>>> 32e373e2
       },
       "ResponseBody": []
     }
   ],
   "Variables": {
     "RandomSeed": "1956606294",
-<<<<<<< HEAD
-    "Storage_TestConfigHierarchicalNamespace": "NamespaceTenant\nseanstagehierarchical\nU2FuaXRpemVk\nhttps://seanstagehierarchical.blob.core.windows.net\nhttp://seanstagehierarchical.file.core.windows.net\nhttp://seanstagehierarchical.queue.core.windows.net\nhttp://seanstagehierarchical.table.core.windows.net\n\n\n\n\nhttp://seanstagehierarchical-secondary.blob.core.windows.net\nhttp://seanstagehierarchical-secondary.file.core.windows.net\nhttp://seanstagehierarchical-secondary.queue.core.windows.net\nhttp://seanstagehierarchical-secondary.table.core.windows.net\n68390a19-a643-458b-b726-408abf67b4fc\nSanitized\n72f988bf-86f1-41af-91ab-2d7cd011db47\nhttps://login.microsoftonline.com/\nCloud\nBlobEndpoint=https://seanstagehierarchical.blob.core.windows.net/;QueueEndpoint=http://seanstagehierarchical.queue.core.windows.net/;FileEndpoint=http://seanstagehierarchical.file.core.windows.net/;BlobSecondaryEndpoint=http://seanstagehierarchical-secondary.blob.core.windows.net/;QueueSecondaryEndpoint=http://seanstagehierarchical-secondary.queue.core.windows.net/;FileSecondaryEndpoint=http://seanstagehierarchical-secondary.file.core.windows.net/;AccountName=seanstagehierarchical;AccountKey=Sanitized\n"
-=======
     "Storage_TestConfigHierarchicalNamespace": "NamespaceTenant\nseannsecanary\nU2FuaXRpemVk\nhttp://seannsecanary.blob.core.windows.net\nhttp://seannsecanary.file.core.windows.net\nhttp://seannsecanary.queue.core.windows.net\nhttp://seannsecanary.table.core.windows.net\n\n\n\n\nhttp://seannsecanary-secondary.blob.core.windows.net\nhttp://seannsecanary-secondary.file.core.windows.net\nhttp://seannsecanary-secondary.queue.core.windows.net\nhttp://seannsecanary-secondary.table.core.windows.net\n68390a19-a643-458b-b726-408abf67b4fc\nSanitized\n72f988bf-86f1-41af-91ab-2d7cd011db47\nhttps://login.microsoftonline.com/\nCloud\nBlobEndpoint=http://seannsecanary.blob.core.windows.net/;QueueEndpoint=http://seannsecanary.queue.core.windows.net/;FileEndpoint=http://seannsecanary.file.core.windows.net/;BlobSecondaryEndpoint=http://seannsecanary-secondary.blob.core.windows.net/;QueueSecondaryEndpoint=http://seannsecanary-secondary.queue.core.windows.net/;FileSecondaryEndpoint=http://seannsecanary-secondary.file.core.windows.net/;AccountName=seannsecanary;AccountKey=Sanitized\n"
->>>>>>> 32e373e2
   }
 }