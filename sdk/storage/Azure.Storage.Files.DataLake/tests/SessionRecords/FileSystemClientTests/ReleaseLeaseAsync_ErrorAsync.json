{
  "Entries": [
    {
      "RequestUri": "http://seannsecanary.blob.core.windows.net/test-filesystem-656fee54-3bb8-7154-1c4b-1cec013cd416?comp=lease\u0026restype=container",
      "RequestMethod": "PUT",
      "RequestHeaders": {
        "Authorization": "Sanitized",
        "traceparent": "00-7a34217bfe9ff349ae65fac4792c9ab6-edf6825c7d02684e-00",
        "User-Agent": [
          "azsdk-net-Storage.Files.DataLake/12.1.0-dev.20200403.1",
          "(.NET Core 4.6.28325.01; Microsoft Windows 10.0.18362 )"
        ],
        "x-ms-client-request-id": "c8896408-a50e-6471-799d-820aded3c51f",
        "x-ms-date": "Fri, 03 Apr 2020 21:05:17 GMT",
        "x-ms-lease-action": "release",
        "x-ms-lease-id": "80aeffbc-efd9-d275-e3ad-5c80acfdabd3",
        "x-ms-return-client-request-id": "true",
        "x-ms-version": "2019-12-12"
      },
      "RequestBody": null,
      "StatusCode": 404,
      "ResponseHeaders": {
        "Content-Length": "225",
        "Content-Type": "application/xml",
        "Date": "Fri, 03 Apr 2020 21:05:15 GMT",
        "Server": [
          "Windows-Azure-Blob/1.0",
          "Microsoft-HTTPAPI/2.0"
        ],
        "x-ms-client-request-id": "c8896408-a50e-6471-799d-820aded3c51f",
        "x-ms-error-code": "ContainerNotFound",
<<<<<<< HEAD
        "x-ms-request-id": "2d191d7b-901e-0004-2739-f31f3c000000",
=======
        "x-ms-request-id": "9622ab1b-f01e-0012-57fb-093670000000",
>>>>>>> 8d420312
        "x-ms-version": "2019-12-12"
      },
      "ResponseBody": [
        "\uFEFF\u003C?xml version=\u00221.0\u0022 encoding=\u0022utf-8\u0022?\u003E\u003CError\u003E\u003CCode\u003EContainerNotFound\u003C/Code\u003E\u003CMessage\u003EThe specified container does not exist.\n",
        "RequestId:9622ab1b-f01e-0012-57fb-093670000000\n",
        "Time:2020-04-03T21:05:16.0696995Z\u003C/Message\u003E\u003C/Error\u003E"
      ]
    }
  ],
  "Variables": {
    "RandomSeed": "964845567",
    "Storage_TestConfigHierarchicalNamespace": "NamespaceTenant\nseannsecanary\nU2FuaXRpemVk\nhttp://seannsecanary.blob.core.windows.net\nhttp://seannsecanary.file.core.windows.net\nhttp://seannsecanary.queue.core.windows.net\nhttp://seannsecanary.table.core.windows.net\n\n\n\n\nhttp://seannsecanary-secondary.blob.core.windows.net\nhttp://seannsecanary-secondary.file.core.windows.net\nhttp://seannsecanary-secondary.queue.core.windows.net\nhttp://seannsecanary-secondary.table.core.windows.net\n68390a19-a643-458b-b726-408abf67b4fc\nSanitized\n72f988bf-86f1-41af-91ab-2d7cd011db47\nhttps://login.microsoftonline.com/\nCloud\nBlobEndpoint=http://seannsecanary.blob.core.windows.net/;QueueEndpoint=http://seannsecanary.queue.core.windows.net/;FileEndpoint=http://seannsecanary.file.core.windows.net/;BlobSecondaryEndpoint=http://seannsecanary-secondary.blob.core.windows.net/;QueueSecondaryEndpoint=http://seannsecanary-secondary.queue.core.windows.net/;FileSecondaryEndpoint=http://seannsecanary-secondary.file.core.windows.net/;AccountName=seannsecanary;AccountKey=Sanitized\n"
  }
}<|MERGE_RESOLUTION|>--- conflicted
+++ resolved
@@ -29,11 +29,7 @@
         ],
         "x-ms-client-request-id": "c8896408-a50e-6471-799d-820aded3c51f",
         "x-ms-error-code": "ContainerNotFound",
-<<<<<<< HEAD
-        "x-ms-request-id": "2d191d7b-901e-0004-2739-f31f3c000000",
-=======
         "x-ms-request-id": "9622ab1b-f01e-0012-57fb-093670000000",
->>>>>>> 8d420312
         "x-ms-version": "2019-12-12"
       },
       "ResponseBody": [
