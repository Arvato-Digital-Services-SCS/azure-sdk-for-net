--- conflicted
+++ resolved
@@ -1,21 +1,6 @@
 {
   "Entries": [
     {
-<<<<<<< HEAD
-      "RequestUri": "https://seanstagehierarchical.blob.core.windows.net/test-filesystem-3b9fd621-b059-aaa0-3e34-9e2fa5166189?restype=container",
-      "RequestMethod": "PUT",
-      "RequestHeaders": {
-        "Authorization": "Sanitized",
-        "traceparent": "00-3e0c7749c5f1d04fa3cb13d49dcd082f-277adb1538d3a048-00",
-        "User-Agent": [
-          "azsdk-net-Storage.Files.DataLake/12.0.0-dev.20200305.1",
-          "(.NET Core 4.6.28325.01; Microsoft Windows 10.0.18363 )"
-        ],
-        "x-ms-client-request-id": "376492e7-5c79-5a23-c9b2-f5f9a4250145",
-        "x-ms-date": "Thu, 05 Mar 2020 21:59:23 GMT",
-        "x-ms-return-client-request-id": "true",
-        "x-ms-version": "2019-10-10"
-=======
       "RequestUri": "http://seannsecanary.blob.core.windows.net/test-filesystem-3b9fd621-b059-aaa0-3e34-9e2fa5166189?restype=container",
       "RequestMethod": "PUT",
       "RequestHeaders": {
@@ -29,52 +14,25 @@
         "x-ms-date": "Fri, 03 Apr 2020 21:05:03 GMT",
         "x-ms-return-client-request-id": "true",
         "x-ms-version": "2019-12-12"
->>>>>>> 32e373e2
       },
       "RequestBody": null,
       "StatusCode": 201,
       "ResponseHeaders": {
         "Content-Length": "0",
-<<<<<<< HEAD
-        "Date": "Thu, 05 Mar 2020 21:59:23 GMT",
-        "ETag": "\u00220x8D7C150773C6139\u0022",
-        "Last-Modified": "Thu, 05 Mar 2020 21:59:23 GMT",
-=======
         "Date": "Fri, 03 Apr 2020 21:05:01 GMT",
         "ETag": "\u00220x8D7D812ACD912A3\u0022",
         "Last-Modified": "Fri, 03 Apr 2020 21:05:01 GMT",
->>>>>>> 32e373e2
         "Server": [
           "Windows-Azure-Blob/1.0",
           "Microsoft-HTTPAPI/2.0"
         ],
         "x-ms-client-request-id": "376492e7-5c79-5a23-c9b2-f5f9a4250145",
-<<<<<<< HEAD
-        "x-ms-request-id": "d52276f5-301e-0022-5539-f35724000000",
-        "x-ms-version": "2019-10-10"
-=======
         "x-ms-request-id": "9622a351-f01e-0012-2efb-093670000000",
         "x-ms-version": "2019-12-12"
->>>>>>> 32e373e2
       },
       "ResponseBody": []
     },
     {
-<<<<<<< HEAD
-      "RequestUri": "https://seanstagehierarchical.blob.core.windows.net/test-filesystem-3b9fd621-b059-aaa0-3e34-9e2fa5166189?restype=container",
-      "RequestMethod": "DELETE",
-      "RequestHeaders": {
-        "Authorization": "Sanitized",
-        "traceparent": "00-c2342b750f0c0946b22682c6fc44be77-931c6d15cf4b7e41-00",
-        "User-Agent": [
-          "azsdk-net-Storage.Files.DataLake/12.0.0-dev.20200305.1",
-          "(.NET Core 4.6.28325.01; Microsoft Windows 10.0.18363 )"
-        ],
-        "x-ms-client-request-id": "12488b8b-29b1-680f-2bbc-8df6d867755d",
-        "x-ms-date": "Thu, 05 Mar 2020 21:59:24 GMT",
-        "x-ms-return-client-request-id": "true",
-        "x-ms-version": "2019-10-10"
-=======
       "RequestUri": "http://seannsecanary.blob.core.windows.net/test-filesystem-3b9fd621-b059-aaa0-3e34-9e2fa5166189?restype=container",
       "RequestMethod": "DELETE",
       "RequestHeaders": {
@@ -88,39 +46,25 @@
         "x-ms-date": "Fri, 03 Apr 2020 21:05:03 GMT",
         "x-ms-return-client-request-id": "true",
         "x-ms-version": "2019-12-12"
->>>>>>> 32e373e2
       },
       "RequestBody": null,
       "StatusCode": 202,
       "ResponseHeaders": {
         "Content-Length": "0",
-<<<<<<< HEAD
-        "Date": "Thu, 05 Mar 2020 21:59:23 GMT",
-=======
         "Date": "Fri, 03 Apr 2020 21:05:01 GMT",
->>>>>>> 32e373e2
         "Server": [
           "Windows-Azure-Blob/1.0",
           "Microsoft-HTTPAPI/2.0"
         ],
         "x-ms-client-request-id": "12488b8b-29b1-680f-2bbc-8df6d867755d",
-<<<<<<< HEAD
-        "x-ms-request-id": "d52276ff-301e-0022-5c39-f35724000000",
-        "x-ms-version": "2019-10-10"
-=======
         "x-ms-request-id": "9622a35e-f01e-0012-38fb-093670000000",
         "x-ms-version": "2019-12-12"
->>>>>>> 32e373e2
       },
       "ResponseBody": []
     }
   ],
   "Variables": {
     "RandomSeed": "1342874287",
-<<<<<<< HEAD
-    "Storage_TestConfigHierarchicalNamespace": "NamespaceTenant\nseanstagehierarchical\nU2FuaXRpemVk\nhttps://seanstagehierarchical.blob.core.windows.net\nhttp://seanstagehierarchical.file.core.windows.net\nhttp://seanstagehierarchical.queue.core.windows.net\nhttp://seanstagehierarchical.table.core.windows.net\n\n\n\n\nhttp://seanstagehierarchical-secondary.blob.core.windows.net\nhttp://seanstagehierarchical-secondary.file.core.windows.net\nhttp://seanstagehierarchical-secondary.queue.core.windows.net\nhttp://seanstagehierarchical-secondary.table.core.windows.net\n68390a19-a643-458b-b726-408abf67b4fc\nSanitized\n72f988bf-86f1-41af-91ab-2d7cd011db47\nhttps://login.microsoftonline.com/\nCloud\nBlobEndpoint=https://seanstagehierarchical.blob.core.windows.net/;QueueEndpoint=http://seanstagehierarchical.queue.core.windows.net/;FileEndpoint=http://seanstagehierarchical.file.core.windows.net/;BlobSecondaryEndpoint=http://seanstagehierarchical-secondary.blob.core.windows.net/;QueueSecondaryEndpoint=http://seanstagehierarchical-secondary.queue.core.windows.net/;FileSecondaryEndpoint=http://seanstagehierarchical-secondary.file.core.windows.net/;AccountName=seanstagehierarchical;AccountKey=Sanitized\n"
-=======
     "Storage_TestConfigHierarchicalNamespace": "NamespaceTenant\nseannsecanary\nU2FuaXRpemVk\nhttp://seannsecanary.blob.core.windows.net\nhttp://seannsecanary.file.core.windows.net\nhttp://seannsecanary.queue.core.windows.net\nhttp://seannsecanary.table.core.windows.net\n\n\n\n\nhttp://seannsecanary-secondary.blob.core.windows.net\nhttp://seannsecanary-secondary.file.core.windows.net\nhttp://seannsecanary-secondary.queue.core.windows.net\nhttp://seannsecanary-secondary.table.core.windows.net\n68390a19-a643-458b-b726-408abf67b4fc\nSanitized\n72f988bf-86f1-41af-91ab-2d7cd011db47\nhttps://login.microsoftonline.com/\nCloud\nBlobEndpoint=http://seannsecanary.blob.core.windows.net/;QueueEndpoint=http://seannsecanary.queue.core.windows.net/;FileEndpoint=http://seannsecanary.file.core.windows.net/;BlobSecondaryEndpoint=http://seannsecanary-secondary.blob.core.windows.net/;QueueSecondaryEndpoint=http://seannsecanary-secondary.queue.core.windows.net/;FileSecondaryEndpoint=http://seannsecanary-secondary.file.core.windows.net/;AccountName=seannsecanary;AccountKey=Sanitized\n"
->>>>>>> 32e373e2
   }
 }