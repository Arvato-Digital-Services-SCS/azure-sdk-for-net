--- conflicted
+++ resolved
@@ -1,22 +1,6 @@
 {
   "Entries": [
     {
-<<<<<<< HEAD
-      "RequestUri": "https://seanstagehierarchical.blob.core.windows.net/test-filesystem-00b918b4-3d44-fefa-4f3e-c9f9b904b170?restype=container",
-      "RequestMethod": "PUT",
-      "RequestHeaders": {
-        "Authorization": "Sanitized",
-        "traceparent": "00-cb1e2f70ddf8864b98cc15370ae2e2ad-f504af3c8af29949-00",
-        "User-Agent": [
-          "azsdk-net-Storage.Files.DataLake/12.0.0-dev.20200305.1",
-          "(.NET Core 4.6.28325.01; Microsoft Windows 10.0.18363 )"
-        ],
-        "x-ms-blob-public-access": "container",
-        "x-ms-client-request-id": "d57a8819-0559-4055-7188-878dfb7da555",
-        "x-ms-date": "Thu, 05 Mar 2020 21:57:34 GMT",
-        "x-ms-return-client-request-id": "true",
-        "x-ms-version": "2019-10-10"
-=======
       "RequestUri": "http://seannsecanary.blob.core.windows.net/test-filesystem-00b918b4-3d44-fefa-4f3e-c9f9b904b170?restype=container",
       "RequestMethod": "PUT",
       "RequestHeaders": {
@@ -31,50 +15,25 @@
         "x-ms-date": "Fri, 03 Apr 2020 21:04:09 GMT",
         "x-ms-return-client-request-id": "true",
         "x-ms-version": "2019-12-12"
->>>>>>> 32e373e2
       },
       "RequestBody": null,
       "StatusCode": 201,
       "ResponseHeaders": {
         "Content-Length": "0",
-<<<<<<< HEAD
-        "Date": "Thu, 05 Mar 2020 21:57:34 GMT",
-        "ETag": "\u00220x8D7C15036339F23\u0022",
-        "Last-Modified": "Thu, 05 Mar 2020 21:57:34 GMT",
-=======
         "Date": "Fri, 03 Apr 2020 21:04:07 GMT",
         "ETag": "\u00220x8D7D8128CBC262B\u0022",
         "Last-Modified": "Fri, 03 Apr 2020 21:04:07 GMT",
->>>>>>> 32e373e2
         "Server": [
           "Windows-Azure-Blob/1.0",
           "Microsoft-HTTPAPI/2.0"
         ],
         "x-ms-client-request-id": "d57a8819-0559-4055-7188-878dfb7da555",
-<<<<<<< HEAD
-        "x-ms-request-id": "1984a8cf-201e-0011-1439-f3088f000000",
-        "x-ms-version": "2019-10-10"
-=======
         "x-ms-request-id": "962286b4-f01e-0012-15fb-093670000000",
         "x-ms-version": "2019-12-12"
->>>>>>> 32e373e2
       },
       "ResponseBody": []
     },
     {
-<<<<<<< HEAD
-      "RequestUri": "https://seanstagehierarchical.blob.core.windows.net/test-filesystem-00b918b4-3d44-fefa-4f3e-c9f9b904b170?comp=lease\u0026restype=container",
-      "RequestMethod": "PUT",
-      "RequestHeaders": {
-        "Authorization": "Sanitized",
-        "traceparent": "00-1ad310e60602614088208023b92dcc83-dcbbfe9b3567f94d-00",
-        "User-Agent": [
-          "azsdk-net-Storage.Files.DataLake/12.0.0-dev.20200305.1",
-          "(.NET Core 4.6.28325.01; Microsoft Windows 10.0.18363 )"
-        ],
-        "x-ms-client-request-id": "53a7469a-ef14-2681-1c02-45df96519f71",
-        "x-ms-date": "Thu, 05 Mar 2020 21:57:35 GMT",
-=======
       "RequestUri": "http://seannsecanary.blob.core.windows.net/test-filesystem-00b918b4-3d44-fefa-4f3e-c9f9b904b170?comp=lease\u0026restype=container",
       "RequestMethod": "PUT",
       "RequestHeaders": {
@@ -86,64 +45,31 @@
         ],
         "x-ms-client-request-id": "53a7469a-ef14-2681-1c02-45df96519f71",
         "x-ms-date": "Fri, 03 Apr 2020 21:04:09 GMT",
->>>>>>> 32e373e2
         "x-ms-lease-action": "acquire",
         "x-ms-lease-duration": "15",
         "x-ms-proposed-lease-id": "5d707d53-f326-776c-8f7a-6e03a1ff2dca",
         "x-ms-return-client-request-id": "true",
-<<<<<<< HEAD
-        "x-ms-version": "2019-10-10"
-=======
         "x-ms-version": "2019-12-12"
->>>>>>> 32e373e2
       },
       "RequestBody": null,
       "StatusCode": 201,
       "ResponseHeaders": {
         "Content-Length": "0",
-<<<<<<< HEAD
-        "Date": "Thu, 05 Mar 2020 21:57:34 GMT",
-        "ETag": "\u00220x8D7C15036339F23\u0022",
-        "Last-Modified": "Thu, 05 Mar 2020 21:57:34 GMT",
-=======
         "Date": "Fri, 03 Apr 2020 21:04:07 GMT",
         "ETag": "\u00220x8D7D8128CBC262B\u0022",
         "Last-Modified": "Fri, 03 Apr 2020 21:04:07 GMT",
->>>>>>> 32e373e2
         "Server": [
           "Windows-Azure-Blob/1.0",
           "Microsoft-HTTPAPI/2.0"
         ],
         "x-ms-client-request-id": "53a7469a-ef14-2681-1c02-45df96519f71",
         "x-ms-lease-id": "5d707d53-f326-776c-8f7a-6e03a1ff2dca",
-<<<<<<< HEAD
-        "x-ms-request-id": "1984a8f2-201e-0011-3239-f3088f000000",
-        "x-ms-version": "2019-10-10"
-=======
         "x-ms-request-id": "962286bf-f01e-0012-1dfb-093670000000",
         "x-ms-version": "2019-12-12"
->>>>>>> 32e373e2
       },
       "ResponseBody": []
     },
     {
-<<<<<<< HEAD
-      "RequestUri": "https://seanstagehierarchical.blob.core.windows.net/test-filesystem-00b918b4-3d44-fefa-4f3e-c9f9b904b170?comp=lease\u0026restype=container",
-      "RequestMethod": "PUT",
-      "RequestHeaders": {
-        "Authorization": "Sanitized",
-        "traceparent": "00-a64840245d475548a2354026c08e2c3e-287be4c5e5328045-00",
-        "User-Agent": [
-          "azsdk-net-Storage.Files.DataLake/12.0.0-dev.20200305.1",
-          "(.NET Core 4.6.28325.01; Microsoft Windows 10.0.18363 )"
-        ],
-        "x-ms-client-request-id": "5a685a37-d958-02b6-9fb9-148796373f76",
-        "x-ms-date": "Thu, 05 Mar 2020 21:57:35 GMT",
-        "x-ms-lease-action": "break",
-        "x-ms-lease-break-period": "0",
-        "x-ms-return-client-request-id": "true",
-        "x-ms-version": "2019-10-10"
-=======
       "RequestUri": "http://seannsecanary.blob.core.windows.net/test-filesystem-00b918b4-3d44-fefa-4f3e-c9f9b904b170?comp=lease\u0026restype=container",
       "RequestMethod": "PUT",
       "RequestHeaders": {
@@ -159,53 +85,26 @@
         "x-ms-lease-break-period": "0",
         "x-ms-return-client-request-id": "true",
         "x-ms-version": "2019-12-12"
->>>>>>> 32e373e2
       },
       "RequestBody": null,
       "StatusCode": 202,
       "ResponseHeaders": {
         "Content-Length": "0",
-<<<<<<< HEAD
-        "Date": "Thu, 05 Mar 2020 21:57:34 GMT",
-        "ETag": "\u00220x8D7C15036339F23\u0022",
-        "Last-Modified": "Thu, 05 Mar 2020 21:57:34 GMT",
-=======
         "Date": "Fri, 03 Apr 2020 21:04:07 GMT",
         "ETag": "\u00220x8D7D8128CBC262B\u0022",
         "Last-Modified": "Fri, 03 Apr 2020 21:04:07 GMT",
->>>>>>> 32e373e2
         "Server": [
           "Windows-Azure-Blob/1.0",
           "Microsoft-HTTPAPI/2.0"
         ],
         "x-ms-client-request-id": "5a685a37-d958-02b6-9fb9-148796373f76",
         "x-ms-lease-time": "0",
-<<<<<<< HEAD
-        "x-ms-request-id": "1984a8f9-201e-0011-3839-f3088f000000",
-        "x-ms-version": "2019-10-10"
-=======
         "x-ms-request-id": "962286d7-f01e-0012-2ffb-093670000000",
         "x-ms-version": "2019-12-12"
->>>>>>> 32e373e2
       },
       "ResponseBody": []
     },
     {
-<<<<<<< HEAD
-      "RequestUri": "https://seanstagehierarchical.blob.core.windows.net/test-filesystem-00b918b4-3d44-fefa-4f3e-c9f9b904b170?restype=container",
-      "RequestMethod": "GET",
-      "RequestHeaders": {
-        "Authorization": "Sanitized",
-        "traceparent": "00-5aa8f207a4d7464ebafa8a5478728d6d-18272e74aa688d44-00",
-        "User-Agent": [
-          "azsdk-net-Storage.Files.DataLake/12.0.0-dev.20200305.1",
-          "(.NET Core 4.6.28325.01; Microsoft Windows 10.0.18363 )"
-        ],
-        "x-ms-client-request-id": "3ca8b23f-45e8-8119-0699-3be45f44e12e",
-        "x-ms-date": "Thu, 05 Mar 2020 21:57:35 GMT",
-        "x-ms-return-client-request-id": "true",
-        "x-ms-version": "2019-10-10"
-=======
       "RequestUri": "http://seannsecanary.blob.core.windows.net/test-filesystem-00b918b4-3d44-fefa-4f3e-c9f9b904b170?restype=container",
       "RequestMethod": "GET",
       "RequestHeaders": {
@@ -219,21 +118,14 @@
         "x-ms-date": "Fri, 03 Apr 2020 21:04:09 GMT",
         "x-ms-return-client-request-id": "true",
         "x-ms-version": "2019-12-12"
->>>>>>> 32e373e2
       },
       "RequestBody": null,
       "StatusCode": 200,
       "ResponseHeaders": {
         "Content-Length": "0",
-<<<<<<< HEAD
-        "Date": "Thu, 05 Mar 2020 21:57:34 GMT",
-        "ETag": "\u00220x8D7C15036339F23\u0022",
-        "Last-Modified": "Thu, 05 Mar 2020 21:57:34 GMT",
-=======
         "Date": "Fri, 03 Apr 2020 21:04:07 GMT",
         "ETag": "\u00220x8D7D8128CBC262B\u0022",
         "Last-Modified": "Fri, 03 Apr 2020 21:04:07 GMT",
->>>>>>> 32e373e2
         "Server": [
           "Windows-Azure-Blob/1.0",
           "Microsoft-HTTPAPI/2.0"
@@ -246,32 +138,12 @@
         "x-ms-has-legal-hold": "false",
         "x-ms-lease-state": "broken",
         "x-ms-lease-status": "unlocked",
-<<<<<<< HEAD
-        "x-ms-request-id": "1984a903-201e-0011-4139-f3088f000000",
-        "x-ms-version": "2019-10-10"
-=======
         "x-ms-request-id": "962286e2-f01e-0012-38fb-093670000000",
         "x-ms-version": "2019-12-12"
->>>>>>> 32e373e2
       },
       "ResponseBody": []
     },
     {
-<<<<<<< HEAD
-      "RequestUri": "https://seanstagehierarchical.blob.core.windows.net/test-filesystem-00b918b4-3d44-fefa-4f3e-c9f9b904b170?restype=container",
-      "RequestMethod": "DELETE",
-      "RequestHeaders": {
-        "Authorization": "Sanitized",
-        "traceparent": "00-af5f78393869114fa21c9c383932e73c-90a44c3d37afb345-00",
-        "User-Agent": [
-          "azsdk-net-Storage.Files.DataLake/12.0.0-dev.20200305.1",
-          "(.NET Core 4.6.28325.01; Microsoft Windows 10.0.18363 )"
-        ],
-        "x-ms-client-request-id": "e3475aa5-038f-7e8d-552d-f1c72c92c636",
-        "x-ms-date": "Thu, 05 Mar 2020 21:57:35 GMT",
-        "x-ms-return-client-request-id": "true",
-        "x-ms-version": "2019-10-10"
-=======
       "RequestUri": "http://seannsecanary.blob.core.windows.net/test-filesystem-00b918b4-3d44-fefa-4f3e-c9f9b904b170?restype=container",
       "RequestMethod": "DELETE",
       "RequestHeaders": {
@@ -285,39 +157,25 @@
         "x-ms-date": "Fri, 03 Apr 2020 21:04:09 GMT",
         "x-ms-return-client-request-id": "true",
         "x-ms-version": "2019-12-12"
->>>>>>> 32e373e2
       },
       "RequestBody": null,
       "StatusCode": 202,
       "ResponseHeaders": {
         "Content-Length": "0",
-<<<<<<< HEAD
-        "Date": "Thu, 05 Mar 2020 21:57:34 GMT",
-=======
         "Date": "Fri, 03 Apr 2020 21:04:07 GMT",
->>>>>>> 32e373e2
         "Server": [
           "Windows-Azure-Blob/1.0",
           "Microsoft-HTTPAPI/2.0"
         ],
         "x-ms-client-request-id": "e3475aa5-038f-7e8d-552d-f1c72c92c636",
-<<<<<<< HEAD
-        "x-ms-request-id": "1984a909-201e-0011-4739-f3088f000000",
-        "x-ms-version": "2019-10-10"
-=======
         "x-ms-request-id": "962286e9-f01e-0012-3dfb-093670000000",
         "x-ms-version": "2019-12-12"
->>>>>>> 32e373e2
       },
       "ResponseBody": []
     }
   ],
   "Variables": {
     "RandomSeed": "734421134",
-<<<<<<< HEAD
-    "Storage_TestConfigHierarchicalNamespace": "NamespaceTenant\nseanstagehierarchical\nU2FuaXRpemVk\nhttps://seanstagehierarchical.blob.core.windows.net\nhttp://seanstagehierarchical.file.core.windows.net\nhttp://seanstagehierarchical.queue.core.windows.net\nhttp://seanstagehierarchical.table.core.windows.net\n\n\n\n\nhttp://seanstagehierarchical-secondary.blob.core.windows.net\nhttp://seanstagehierarchical-secondary.file.core.windows.net\nhttp://seanstagehierarchical-secondary.queue.core.windows.net\nhttp://seanstagehierarchical-secondary.table.core.windows.net\n68390a19-a643-458b-b726-408abf67b4fc\nSanitized\n72f988bf-86f1-41af-91ab-2d7cd011db47\nhttps://login.microsoftonline.com/\nCloud\nBlobEndpoint=https://seanstagehierarchical.blob.core.windows.net/;QueueEndpoint=http://seanstagehierarchical.queue.core.windows.net/;FileEndpoint=http://seanstagehierarchical.file.core.windows.net/;BlobSecondaryEndpoint=http://seanstagehierarchical-secondary.blob.core.windows.net/;QueueSecondaryEndpoint=http://seanstagehierarchical-secondary.queue.core.windows.net/;FileSecondaryEndpoint=http://seanstagehierarchical-secondary.file.core.windows.net/;AccountName=seanstagehierarchical;AccountKey=Sanitized\n"
-=======
     "Storage_TestConfigHierarchicalNamespace": "NamespaceTenant\nseannsecanary\nU2FuaXRpemVk\nhttp://seannsecanary.blob.core.windows.net\nhttp://seannsecanary.file.core.windows.net\nhttp://seannsecanary.queue.core.windows.net\nhttp://seannsecanary.table.core.windows.net\n\n\n\n\nhttp://seannsecanary-secondary.blob.core.windows.net\nhttp://seannsecanary-secondary.file.core.windows.net\nhttp://seannsecanary-secondary.queue.core.windows.net\nhttp://seannsecanary-secondary.table.core.windows.net\n68390a19-a643-458b-b726-408abf67b4fc\nSanitized\n72f988bf-86f1-41af-91ab-2d7cd011db47\nhttps://login.microsoftonline.com/\nCloud\nBlobEndpoint=http://seannsecanary.blob.core.windows.net/;QueueEndpoint=http://seannsecanary.queue.core.windows.net/;FileEndpoint=http://seannsecanary.file.core.windows.net/;BlobSecondaryEndpoint=http://seannsecanary-secondary.blob.core.windows.net/;QueueSecondaryEndpoint=http://seannsecanary-secondary.queue.core.windows.net/;FileSecondaryEndpoint=http://seannsecanary-secondary.file.core.windows.net/;AccountName=seannsecanary;AccountKey=Sanitized\n"
->>>>>>> 32e373e2
   }
 }