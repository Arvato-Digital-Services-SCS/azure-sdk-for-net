{
  "Entries": [
    {
<<<<<<< HEAD
      "RequestUri": "https://seanstagetest.blob.core.windows.net/test-container-36b00753-0b17-7fe0-e708-84677f8e1528?restype=container",
      "RequestMethod": "PUT",
      "RequestHeaders": {
        "Authorization": "Sanitized",
        "traceparent": "00-59f2f93c9e57e1408cfd4625f61df829-2597324aaa15ec47-00",
        "User-Agent": [
          "azsdk-net-Storage.Blobs/12.4.0-dev.20200305.1",
          "(.NET Core 4.6.28325.01; Microsoft Windows 10.0.18363 )"
        ],
        "x-ms-blob-public-access": "container",
        "x-ms-client-request-id": "c20bf053-145e-f354-1078-14e79d6c52e1",
        "x-ms-date": "Thu, 05 Mar 2020 22:52:49 GMT",
        "x-ms-return-client-request-id": "true",
        "x-ms-version": "2019-10-10"
=======
      "RequestUri": "https://seanmcccanary.blob.core.windows.net/test-container-36b00753-0b17-7fe0-e708-84677f8e1528?restype=container",
      "RequestMethod": "PUT",
      "RequestHeaders": {
        "Authorization": "Sanitized",
        "traceparent": "00-735c084c26ca7447a08156bff176e5af-0725bf1b5d1cc44d-00",
        "User-Agent": [
          "azsdk-net-Storage.Blobs/12.5.0-dev.20200403.1",
          "(.NET Core 4.6.28325.01; Microsoft Windows 10.0.18362 )"
        ],
        "x-ms-blob-public-access": "container",
        "x-ms-client-request-id": "c20bf053-145e-f354-1078-14e79d6c52e1",
        "x-ms-date": "Fri, 03 Apr 2020 20:31:49 GMT",
        "x-ms-return-client-request-id": "true",
        "x-ms-version": "2019-12-12"
>>>>>>> 32e373e2
      },
      "RequestBody": null,
      "StatusCode": 201,
      "ResponseHeaders": {
        "Content-Length": "0",
<<<<<<< HEAD
        "Date": "Thu, 05 Mar 2020 22:52:48 GMT",
        "ETag": "\u00220x8D7C157EDE5F65E\u0022",
        "Last-Modified": "Thu, 05 Mar 2020 22:52:49 GMT",
=======
        "Date": "Fri, 03 Apr 2020 20:31:47 GMT",
        "ETag": "\u00220x8D7D80E08808289\u0022",
        "Last-Modified": "Fri, 03 Apr 2020 20:31:47 GMT",
>>>>>>> 32e373e2
        "Server": [
          "Windows-Azure-Blob/1.0",
          "Microsoft-HTTPAPI/2.0"
        ],
        "x-ms-client-request-id": "c20bf053-145e-f354-1078-14e79d6c52e1",
<<<<<<< HEAD
        "x-ms-request-id": "00479f3b-101e-001a-1a40-f3f3e4000000",
        "x-ms-version": "2019-10-10"
=======
        "x-ms-request-id": "86f4f3b5-901e-0004-7bf6-09c0a7000000",
        "x-ms-version": "2019-12-12"
>>>>>>> 32e373e2
      },
      "ResponseBody": []
    },
    {
<<<<<<< HEAD
      "RequestUri": "https://seanstagetest.blob.core.windows.net/test-container-36b00753-0b17-7fe0-e708-84677f8e1528/blob1",
=======
      "RequestUri": "https://seanmcccanary.blob.core.windows.net/test-container-36b00753-0b17-7fe0-e708-84677f8e1528/blob1",
>>>>>>> 32e373e2
      "RequestMethod": "PUT",
      "RequestHeaders": {
        "Authorization": "Sanitized",
        "Content-Length": "1024",
        "If-None-Match": "*",
<<<<<<< HEAD
        "traceparent": "00-55373ed999bf5a478e50670f77c532d4-886e8e2256949c43-00",
        "User-Agent": [
          "azsdk-net-Storage.Blobs/12.4.0-dev.20200305.1",
          "(.NET Core 4.6.28325.01; Microsoft Windows 10.0.18363 )"
        ],
        "x-ms-blob-type": "BlockBlob",
        "x-ms-client-request-id": "9af2abe6-e5f2-3f4c-85f6-eea9a268656d",
        "x-ms-date": "Thu, 05 Mar 2020 22:52:49 GMT",
        "x-ms-return-client-request-id": "true",
        "x-ms-version": "2019-10-10"
=======
        "traceparent": "00-790ff47806d1314ab62db051139b4569-79e054d2a20ee54f-00",
        "User-Agent": [
          "azsdk-net-Storage.Blobs/12.5.0-dev.20200403.1",
          "(.NET Core 4.6.28325.01; Microsoft Windows 10.0.18362 )"
        ],
        "x-ms-blob-type": "BlockBlob",
        "x-ms-client-request-id": "9af2abe6-e5f2-3f4c-85f6-eea9a268656d",
        "x-ms-date": "Fri, 03 Apr 2020 20:31:49 GMT",
        "x-ms-return-client-request-id": "true",
        "x-ms-version": "2019-12-12"
>>>>>>> 32e373e2
      },
      "RequestBody": "tbYhs\u002B2dIn6\u002BNlJ/WRpDAgKBE4\u002BDUsrFE\u002B23l8Bg3HZF0A\u002BFxFIVts6NBCfB1Jn1NRLlG1jDXmLsXJ//5Yq9XVrbOokKvT2vbF3B9U2iAz9UwmKte8AegXKtmGizFdBDz6fN5ZkQ6njVNa77AWgUSVhfqyMoD\u002BGZvbkWXSTU/FeMfSWm1B2mRNfp2EYSIn8KmE4PU2qsG7/FNCjg\u002BYxTADlXboRCbnQ7uWZMPjebh5s5DMXVxKjs4GFl4aD0xkpLltgMurP7xyna1JoDYNyIKa2Npu3GfTuQao4i3IzURvIcAahejsznPUSc\u002B/AO6X\u002BF3bjzZx9chBicfE8l2OudBY6n5l80KZrgpmipKoFLgoEPnf/U4d7Tv3yPwhJ8wmRZ/vZiZgIgULMdEsG2s1mWUfnOFjvrySSv1CfipWeIY\u002BMETyuL6Rt\u002B7k1Mt84dHAsi\u002BHEYrqwpbTXSspLbPatLla7dsmMtC2feTyfunxJVkbcbwKz2b7U32uL2uTaIo7GiACEgP2mn9O0JOl6FO84jfCDav3z\u002BVSX5ptiBN1ExVax1TJ/wNVJNc8u/7DVWsp8T0zwVruQ0o6r8JpmRJr2b1\u002BSyD\u002B4vMkfOjEuwP2nwovM4bmMUHKfIQKj08w65vE0OIxRQpKKw46D1RiGYhGRBDISlWbdZhrs96s5GOj85FdD\u002BohtUn/5RiIrDH9WFL7xEs\u002BeJE2OVtZxZE7rUaqlhuzFRmuFI7WyGVNAtlmfmt7oSAodXrwFtaOx/\u002B4tDfB3hYWOkNJXa\u002B8Z7A7\u002BSaB81clz/wWghCgwv4zL1yfLgQteyTDQDQoIkNwbB26xC2v/NSYgvQ7u1v1dXdFBj5THUmsDo3xzqMTDZ24phYC5g7QgyJ39psf4c/Yzdq80xwVLV7EHrWfvj4xdYVmgxVF4o94dIMb2xaunCzOKPDYVipxk3jHPsdZMNT0RoEFuV66gutLRG6ZCUI4JYKI0ZU9aR9q5O\u002BcjrO4HzOuF5SVmOLOE5YVjRG76Jo2nxlEwG9Ptu1hqsR/HgQngzU6\u002BuGtkoyfys3/F9wNvvxFVe\u002Bac17UbmC3M/4eTvWR7fncgP24iPyMtPWRUJ8BU/vIKcgUnR/WVoxw5m6egXvIbTnSIS4OjMzzDb5ZMx3BtdACRiU9fVDqBiphN5Kd/jN52ONlLyLNyZz7IY9RfRN\u002BvzCOjDtWmu/Y\u002BCsDrVUqVQ\u002BK32oqXIatNIyYMlvBiIkG4ohiD3H4Iz4DnDcHuixHwMx/xp25VGKp0Ue\u002BzliUB2\u002Bh/LrMyEWdkrw8FsBfpYpgQHGPQcHrXZ4luD4qSWTVb4THZc1hewh24jPhfT2SWivNXn3nBMWttq8cpxAXc1lHVqdLiE\u002Bw==",
      "StatusCode": 201,
      "ResponseHeaders": {
        "Content-Length": "0",
        "Content-MD5": "MHQoEyzjHqSdDzf5AB9xTw==",
<<<<<<< HEAD
        "Date": "Thu, 05 Mar 2020 22:52:48 GMT",
        "ETag": "\u00220x8D7C157EDF2EA60\u0022",
        "Last-Modified": "Thu, 05 Mar 2020 22:52:49 GMT",
=======
        "Date": "Fri, 03 Apr 2020 20:31:47 GMT",
        "ETag": "\u00220x8D7D80E088EF64E\u0022",
        "Last-Modified": "Fri, 03 Apr 2020 20:31:48 GMT",
>>>>>>> 32e373e2
        "Server": [
          "Windows-Azure-Blob/1.0",
          "Microsoft-HTTPAPI/2.0"
        ],
        "x-ms-client-request-id": "9af2abe6-e5f2-3f4c-85f6-eea9a268656d",
        "x-ms-content-crc64": "IvVL0eFYGcU=",
<<<<<<< HEAD
        "x-ms-request-id": "00479f40-101e-001a-1d40-f3f3e4000000",
        "x-ms-request-server-encrypted": "true",
        "x-ms-version": "2019-10-10"
=======
        "x-ms-request-id": "86f4f3d5-901e-0004-13f6-09c0a7000000",
        "x-ms-request-server-encrypted": "true",
        "x-ms-version": "2019-12-12"
>>>>>>> 32e373e2
      },
      "ResponseBody": []
    },
    {
<<<<<<< HEAD
      "RequestUri": "https://seanstagetest.blob.core.windows.net/?comp=batch",
=======
      "RequestUri": "https://seanmcccanary.blob.core.windows.net/?comp=batch",
>>>>>>> 32e373e2
      "RequestMethod": "POST",
      "RequestHeaders": {
        "Authorization": "Sanitized",
        "Content-Length": "1040",
        "Content-Type": "multipart/mixed; boundary=batch_9cc388a4-9de3-33a7-b71b-596fd43557c4",
<<<<<<< HEAD
        "traceparent": "00-e005bd6f6731ba4b9e3f42de517b598c-6f18f01b37edce47-00",
        "User-Agent": [
          "azsdk-net-Storage.Blobs/12.4.0-dev.20200305.1",
          "(.NET Core 4.6.28325.01; Microsoft Windows 10.0.18363 )"
        ],
        "x-ms-client-request-id": "81eba614-5f73-05ba-218e-adae5b7932b0",
        "x-ms-date": "Thu, 05 Mar 2020 22:52:49 GMT",
        "x-ms-return-client-request-id": "true",
        "x-ms-version": "2019-10-10"
      },
      "RequestBody": "LS1iYXRjaF85Y2MzODhhNC05ZGUzLTMzYTctYjcxYi01OTZmZDQzNTU3YzQNCkNvbnRlbnQtVHlwZTogYXBwbGljYXRpb24vaHR0cA0KQ29udGVudC1UcmFuc2Zlci1FbmNvZGluZzogYmluYXJ5DQpDb250ZW50LUlEOiAwDQoNCkRFTEVURSAvdGVzdC1jb250YWluZXItMzZiMDA3NTMtMGIxNy03ZmUwLWU3MDgtODQ2NzdmOGUxNTI4L2Jsb2IxIEhUVFAvMS4xDQpBdXRob3JpemF0aW9uOiBTaGFyZWRLZXkgc2VhbnN0YWdldGVzdDpsRzBFc1AxMmlEUkxCSllNS21Cb25vWVNBZzdpT2tXRWh2ZkpkdUZBY0J3PQ0KeC1tcy1kYXRlOiBUaHUsIDA1IE1hciAyMDIwIDIyOjUyOjQ5IEdNVA0KQ29udGVudC1MZW5ndGg6IDANCg0KLS1iYXRjaF85Y2MzODhhNC05ZGUzLTMzYTctYjcxYi01OTZmZDQzNTU3YzQNCkNvbnRlbnQtVHlwZTogYXBwbGljYXRpb24vaHR0cA0KQ29udGVudC1UcmFuc2Zlci1FbmNvZGluZzogYmluYXJ5DQpDb250ZW50LUlEOiAxDQoNCkRFTEVURSAvaW52YWxpZGNvbnRhaW5lci9ibG9iMiBIVFRQLzEuMQ0KQXV0aG9yaXphdGlvbjogU2hhcmVkS2V5IHNlYW5zdGFnZXRlc3Q6Qko5SWJobUh2Zm01dUR1Q3loTjhlZVJ1eE9nc3VIQkYweVk5alZhS0xwUT0NCngtbXMtZGF0ZTogVGh1LCAwNSBNYXIgMjAyMCAyMjo1Mjo0OSBHTVQNCkNvbnRlbnQtTGVuZ3RoOiAwDQoNCi0tYmF0Y2hfOWNjMzg4YTQtOWRlMy0zM2E3LWI3MWItNTk2ZmQ0MzU1N2M0DQpDb250ZW50LVR5cGU6IGFwcGxpY2F0aW9uL2h0dHANCkNvbnRlbnQtVHJhbnNmZXItRW5jb2Rpbmc6IGJpbmFyeQ0KQ29udGVudC1JRDogMg0KDQpERUxFVEUgL2ludmFsaWRjb250YWluZXIvYmxvYjMgSFRUUC8xLjENCkF1dGhvcml6YXRpb246IFNoYXJlZEtleSBzZWFuc3RhZ2V0ZXN0OkNrK1dyNWE2OUNjS0hoQ3R0NkJBRDIvWmxHTENnbnJFQmloNzBuSkU3NXc9DQp4LW1zLWRhdGU6IFRodSwgMDUgTWFyIDIwMjAgMjI6NTI6NDkgR01UDQpDb250ZW50LUxlbmd0aDogMA0KDQotLWJhdGNoXzljYzM4OGE0LTlkZTMtMzNhNy1iNzFiLTU5NmZkNDM1NTdjNC0tDQo=",
      "StatusCode": 202,
      "ResponseHeaders": {
        "Content-Type": "multipart/mixed; boundary=batchresponse_56590c05-1596-48e0-9127-93f774172e32",
        "Date": "Thu, 05 Mar 2020 22:52:48 GMT",
=======
        "traceparent": "00-b78b3c7915df9e4bb99f2ed0966e67c7-688ed7a236d24546-00",
        "User-Agent": [
          "azsdk-net-Storage.Blobs/12.5.0-dev.20200403.1",
          "(.NET Core 4.6.28325.01; Microsoft Windows 10.0.18362 )"
        ],
        "x-ms-client-request-id": "81eba614-5f73-05ba-218e-adae5b7932b0",
        "x-ms-date": "Fri, 03 Apr 2020 20:31:49 GMT",
        "x-ms-return-client-request-id": "true",
        "x-ms-version": "2019-12-12"
      },
      "RequestBody": "LS1iYXRjaF85Y2MzODhhNC05ZGUzLTMzYTctYjcxYi01OTZmZDQzNTU3YzQNCkNvbnRlbnQtVHlwZTogYXBwbGljYXRpb24vaHR0cA0KQ29udGVudC1UcmFuc2Zlci1FbmNvZGluZzogYmluYXJ5DQpDb250ZW50LUlEOiAwDQoNCkRFTEVURSAvdGVzdC1jb250YWluZXItMzZiMDA3NTMtMGIxNy03ZmUwLWU3MDgtODQ2NzdmOGUxNTI4L2Jsb2IxIEhUVFAvMS4xDQpBdXRob3JpemF0aW9uOiBTaGFyZWRLZXkgc2Vhbm1jY2NhbmFyeTpzdTRxYWJKWG9sOG00dk1yK2s1bzhMMktZemdCclBRdVFzOFZaakU3c1g0PQ0KeC1tcy1kYXRlOiBGcmksIDAzIEFwciAyMDIwIDIwOjMxOjQ5IEdNVA0KQ29udGVudC1MZW5ndGg6IDANCg0KLS1iYXRjaF85Y2MzODhhNC05ZGUzLTMzYTctYjcxYi01OTZmZDQzNTU3YzQNCkNvbnRlbnQtVHlwZTogYXBwbGljYXRpb24vaHR0cA0KQ29udGVudC1UcmFuc2Zlci1FbmNvZGluZzogYmluYXJ5DQpDb250ZW50LUlEOiAxDQoNCkRFTEVURSAvaW52YWxpZGNvbnRhaW5lci9ibG9iMiBIVFRQLzEuMQ0KQXV0aG9yaXphdGlvbjogU2hhcmVkS2V5IHNlYW5tY2NjYW5hcnk6M1JYSjU2czJMVEdLeTcrWVRKNU9YOEduTVFkV05OVXJVbUl3eUtpOUNJZz0NCngtbXMtZGF0ZTogRnJpLCAwMyBBcHIgMjAyMCAyMDozMTo0OSBHTVQNCkNvbnRlbnQtTGVuZ3RoOiAwDQoNCi0tYmF0Y2hfOWNjMzg4YTQtOWRlMy0zM2E3LWI3MWItNTk2ZmQ0MzU1N2M0DQpDb250ZW50LVR5cGU6IGFwcGxpY2F0aW9uL2h0dHANCkNvbnRlbnQtVHJhbnNmZXItRW5jb2Rpbmc6IGJpbmFyeQ0KQ29udGVudC1JRDogMg0KDQpERUxFVEUgL2ludmFsaWRjb250YWluZXIvYmxvYjMgSFRUUC8xLjENCkF1dGhvcml6YXRpb246IFNoYXJlZEtleSBzZWFubWNjY2FuYXJ5OnRNaER1c0o4OStRbEFMN2JiUHZPNHBSNktwNGgzQ2R3M09Fb1Rua0hHNDg9DQp4LW1zLWRhdGU6IEZyaSwgMDMgQXByIDIwMjAgMjA6MzE6NDkgR01UDQpDb250ZW50LUxlbmd0aDogMA0KDQotLWJhdGNoXzljYzM4OGE0LTlkZTMtMzNhNy1iNzFiLTU5NmZkNDM1NTdjNC0tDQo=",
      "StatusCode": 202,
      "ResponseHeaders": {
        "Content-Type": "multipart/mixed; boundary=batchresponse_4596d2a3-d7e8-4895-a029-4ad58498dbfe",
        "Date": "Fri, 03 Apr 2020 20:31:47 GMT",
>>>>>>> 32e373e2
        "Server": [
          "Windows-Azure-Blob/1.0",
          "Microsoft-HTTPAPI/2.0"
        ],
        "Transfer-Encoding": "chunked",
        "x-ms-client-request-id": "81eba614-5f73-05ba-218e-adae5b7932b0",
<<<<<<< HEAD
        "x-ms-request-id": "00479f44-101e-001a-2140-f3f3e4000000",
        "x-ms-version": "2019-10-10"
      },
      "ResponseBody": "LS1iYXRjaHJlc3BvbnNlXzU2NTkwYzA1LTE1OTYtNDhlMC05MTI3LTkzZjc3NDE3MmUzMg0KQ29udGVudC1UeXBlOiBhcHBsaWNhdGlvbi9odHRwDQpDb250ZW50LUlEOiAwDQoNCkhUVFAvMS4xIDIwMiBBY2NlcHRlZA0KeC1tcy1kZWxldGUtdHlwZS1wZXJtYW5lbnQ6IHRydWUNCngtbXMtcmVxdWVzdC1pZDogMDA0NzlmNDQtMTAxZS0wMDFhLTIxNDAtZjNmM2U0MWVlMmM1DQp4LW1zLXZlcnNpb246IDIwMTktMTAtMTANClNlcnZlcjogV2luZG93cy1BenVyZS1CbG9iLzEuMA0KDQotLWJhdGNocmVzcG9uc2VfNTY1OTBjMDUtMTU5Ni00OGUwLTkxMjctOTNmNzc0MTcyZTMyDQpDb250ZW50LVR5cGU6IGFwcGxpY2F0aW9uL2h0dHANCkNvbnRlbnQtSUQ6IDENCg0KSFRUUC8xLjEgNDA0IFRoZSBzcGVjaWZpZWQgY29udGFpbmVyIGRvZXMgbm90IGV4aXN0Lg0KeC1tcy1lcnJvci1jb2RlOiBDb250YWluZXJOb3RGb3VuZA0KeC1tcy1yZXF1ZXN0LWlkOiAwMDQ3OWY0NC0xMDFlLTAwMWEtMjE0MC1mM2YzZTQxZWUyYzcNCngtbXMtdmVyc2lvbjogMjAxOS0xMC0xMA0KQ29udGVudC1MZW5ndGg6IDIyNg0KQ29udGVudC1UeXBlOiBhcHBsaWNhdGlvbi94bWwNClNlcnZlcjogV2luZG93cy1BenVyZS1CbG9iLzEuMA0KDQrvu788P3htbCB2ZXJzaW9uPSIxLjAiIGVuY29kaW5nPSJ1dGYtOCI/Pgo8RXJyb3I\u002BPENvZGU\u002BQ29udGFpbmVyTm90Rm91bmQ8L0NvZGU\u002BPE1lc3NhZ2U\u002BVGhlIHNwZWNpZmllZCBjb250YWluZXIgZG9lcyBub3QgZXhpc3QuClJlcXVlc3RJZDowMDQ3OWY0NC0xMDFlLTAwMWEtMjE0MC1mM2YzZTQxZWUyYzcKVGltZToyMDIwLTAzLTA1VDIyOjUyOjQ5LjU5MTEwNjNaPC9NZXNzYWdlPjwvRXJyb3I\u002BDQotLWJhdGNocmVzcG9uc2VfNTY1OTBjMDUtMTU5Ni00OGUwLTkxMjctOTNmNzc0MTcyZTMyDQpDb250ZW50LVR5cGU6IGFwcGxpY2F0aW9uL2h0dHANCkNvbnRlbnQtSUQ6IDINCg0KSFRUUC8xLjEgNDA0IFRoZSBzcGVjaWZpZWQgY29udGFpbmVyIGRvZXMgbm90IGV4aXN0Lg0KeC1tcy1lcnJvci1jb2RlOiBDb250YWluZXJOb3RGb3VuZA0KeC1tcy1yZXF1ZXN0LWlkOiAwMDQ3OWY0NC0xMDFlLTAwMWEtMjE0MC1mM2YzZTQxZWUyYzkNCngtbXMtdmVyc2lvbjogMjAxOS0xMC0xMA0KQ29udGVudC1MZW5ndGg6IDIyNg0KQ29udGVudC1UeXBlOiBhcHBsaWNhdGlvbi94bWwNClNlcnZlcjogV2luZG93cy1BenVyZS1CbG9iLzEuMA0KDQrvu788P3htbCB2ZXJzaW9uPSIxLjAiIGVuY29kaW5nPSJ1dGYtOCI/Pgo8RXJyb3I\u002BPENvZGU\u002BQ29udGFpbmVyTm90Rm91bmQ8L0NvZGU\u002BPE1lc3NhZ2U\u002BVGhlIHNwZWNpZmllZCBjb250YWluZXIgZG9lcyBub3QgZXhpc3QuClJlcXVlc3RJZDowMDQ3OWY0NC0xMDFlLTAwMWEtMjE0MC1mM2YzZTQxZWUyYzkKVGltZToyMDIwLTAzLTA1VDIyOjUyOjQ5LjU5MTEwNjNaPC9NZXNzYWdlPjwvRXJyb3I\u002BDQotLWJhdGNocmVzcG9uc2VfNTY1OTBjMDUtMTU5Ni00OGUwLTkxMjctOTNmNzc0MTcyZTMyLS0="
    },
    {
      "RequestUri": "https://seanstagetest.blob.core.windows.net/test-container-36b00753-0b17-7fe0-e708-84677f8e1528/blob1",
      "RequestMethod": "HEAD",
      "RequestHeaders": {
        "Authorization": "Sanitized",
        "traceparent": "00-d3ad957aa3f38c4aa5a79973a1db249c-f904e4de27b2e942-00",
        "User-Agent": [
          "azsdk-net-Storage.Blobs/12.4.0-dev.20200305.1",
          "(.NET Core 4.6.28325.01; Microsoft Windows 10.0.18363 )"
        ],
        "x-ms-client-request-id": "2e5a432a-d54a-7251-931a-50cf40edd6a5",
        "x-ms-date": "Thu, 05 Mar 2020 22:52:49 GMT",
        "x-ms-return-client-request-id": "true",
        "x-ms-version": "2019-10-10"
=======
        "x-ms-request-id": "86f4f3eb-901e-0004-28f6-09c0a7000000",
        "x-ms-version": "2019-12-12"
      },
      "ResponseBody": "LS1iYXRjaHJlc3BvbnNlXzQ1OTZkMmEzLWQ3ZTgtNDg5NS1hMDI5LTRhZDU4NDk4ZGJmZQ0KQ29udGVudC1UeXBlOiBhcHBsaWNhdGlvbi9odHRwDQpDb250ZW50LUlEOiAwDQoNCkhUVFAvMS4xIDIwMiBBY2NlcHRlZA0KeC1tcy1kZWxldGUtdHlwZS1wZXJtYW5lbnQ6IHRydWUNCngtbXMtcmVxdWVzdC1pZDogODZmNGYzZWItOTAxZS0wMDA0LTI4ZjYtMDljMGE3MWU5ZDdmDQp4LW1zLXZlcnNpb246IDIwMTktMTItMTINClNlcnZlcjogV2luZG93cy1BenVyZS1CbG9iLzEuMA0KDQotLWJhdGNocmVzcG9uc2VfNDU5NmQyYTMtZDdlOC00ODk1LWEwMjktNGFkNTg0OThkYmZlDQpDb250ZW50LVR5cGU6IGFwcGxpY2F0aW9uL2h0dHANCkNvbnRlbnQtSUQ6IDENCg0KSFRUUC8xLjEgNDA0IFRoZSBzcGVjaWZpZWQgY29udGFpbmVyIGRvZXMgbm90IGV4aXN0Lg0KeC1tcy1lcnJvci1jb2RlOiBDb250YWluZXJOb3RGb3VuZA0KeC1tcy1yZXF1ZXN0LWlkOiA4NmY0ZjNlYi05MDFlLTAwMDQtMjhmNi0wOWMwYTcxZTlkODINCngtbXMtdmVyc2lvbjogMjAxOS0xMi0xMg0KQ29udGVudC1MZW5ndGg6IDIyNg0KQ29udGVudC1UeXBlOiBhcHBsaWNhdGlvbi94bWwNClNlcnZlcjogV2luZG93cy1BenVyZS1CbG9iLzEuMA0KDQrvu788P3htbCB2ZXJzaW9uPSIxLjAiIGVuY29kaW5nPSJ1dGYtOCI/Pgo8RXJyb3I\u002BPENvZGU\u002BQ29udGFpbmVyTm90Rm91bmQ8L0NvZGU\u002BPE1lc3NhZ2U\u002BVGhlIHNwZWNpZmllZCBjb250YWluZXIgZG9lcyBub3QgZXhpc3QuClJlcXVlc3RJZDo4NmY0ZjNlYi05MDFlLTAwMDQtMjhmNi0wOWMwYTcxZTlkODIKVGltZToyMDIwLTA0LTAzVDIwOjMxOjQ4LjI3NTc5ODNaPC9NZXNzYWdlPjwvRXJyb3I\u002BDQotLWJhdGNocmVzcG9uc2VfNDU5NmQyYTMtZDdlOC00ODk1LWEwMjktNGFkNTg0OThkYmZlDQpDb250ZW50LVR5cGU6IGFwcGxpY2F0aW9uL2h0dHANCkNvbnRlbnQtSUQ6IDINCg0KSFRUUC8xLjEgNDA0IFRoZSBzcGVjaWZpZWQgY29udGFpbmVyIGRvZXMgbm90IGV4aXN0Lg0KeC1tcy1lcnJvci1jb2RlOiBDb250YWluZXJOb3RGb3VuZA0KeC1tcy1yZXF1ZXN0LWlkOiA4NmY0ZjNlYi05MDFlLTAwMDQtMjhmNi0wOWMwYTcxZTlkODQNCngtbXMtdmVyc2lvbjogMjAxOS0xMi0xMg0KQ29udGVudC1MZW5ndGg6IDIyNg0KQ29udGVudC1UeXBlOiBhcHBsaWNhdGlvbi94bWwNClNlcnZlcjogV2luZG93cy1BenVyZS1CbG9iLzEuMA0KDQrvu788P3htbCB2ZXJzaW9uPSIxLjAiIGVuY29kaW5nPSJ1dGYtOCI/Pgo8RXJyb3I\u002BPENvZGU\u002BQ29udGFpbmVyTm90Rm91bmQ8L0NvZGU\u002BPE1lc3NhZ2U\u002BVGhlIHNwZWNpZmllZCBjb250YWluZXIgZG9lcyBub3QgZXhpc3QuClJlcXVlc3RJZDo4NmY0ZjNlYi05MDFlLTAwMDQtMjhmNi0wOWMwYTcxZTlkODQKVGltZToyMDIwLTA0LTAzVDIwOjMxOjQ4LjI3NTc5ODNaPC9NZXNzYWdlPjwvRXJyb3I\u002BDQotLWJhdGNocmVzcG9uc2VfNDU5NmQyYTMtZDdlOC00ODk1LWEwMjktNGFkNTg0OThkYmZlLS0="
    },
    {
      "RequestUri": "https://seanmcccanary.blob.core.windows.net/test-container-36b00753-0b17-7fe0-e708-84677f8e1528/blob1",
      "RequestMethod": "HEAD",
      "RequestHeaders": {
        "Authorization": "Sanitized",
        "traceparent": "00-7ef1b3bf46522342a58137929ac5f36b-0ac3ad8b7e56c942-00",
        "User-Agent": [
          "azsdk-net-Storage.Blobs/12.5.0-dev.20200403.1",
          "(.NET Core 4.6.28325.01; Microsoft Windows 10.0.18362 )"
        ],
        "x-ms-client-request-id": "2e5a432a-d54a-7251-931a-50cf40edd6a5",
        "x-ms-date": "Fri, 03 Apr 2020 20:31:49 GMT",
        "x-ms-return-client-request-id": "true",
        "x-ms-version": "2019-12-12"
>>>>>>> 32e373e2
      },
      "RequestBody": null,
      "StatusCode": 404,
      "ResponseHeaders": {
<<<<<<< HEAD
        "Date": "Thu, 05 Mar 2020 22:52:48 GMT",
=======
        "Date": "Fri, 03 Apr 2020 20:31:47 GMT",
>>>>>>> 32e373e2
        "Server": [
          "Windows-Azure-Blob/1.0",
          "Microsoft-HTTPAPI/2.0"
        ],
        "Transfer-Encoding": "chunked",
        "x-ms-client-request-id": "2e5a432a-d54a-7251-931a-50cf40edd6a5",
        "x-ms-error-code": "BlobNotFound",
<<<<<<< HEAD
        "x-ms-request-id": "00479f4a-101e-001a-2840-f3f3e4000000",
        "x-ms-version": "2019-10-10"
=======
        "x-ms-request-id": "86f4f427-901e-0004-60f6-09c0a7000000",
        "x-ms-version": "2019-12-12"
>>>>>>> 32e373e2
      },
      "ResponseBody": []
    },
    {
<<<<<<< HEAD
      "RequestUri": "https://seanstagetest.blob.core.windows.net/test-container-36b00753-0b17-7fe0-e708-84677f8e1528?restype=container",
      "RequestMethod": "DELETE",
      "RequestHeaders": {
        "Authorization": "Sanitized",
        "traceparent": "00-35fc7b702718de4085feccd02b1ab22f-3c02526efa994f48-00",
        "User-Agent": [
          "azsdk-net-Storage.Blobs/12.4.0-dev.20200305.1",
          "(.NET Core 4.6.28325.01; Microsoft Windows 10.0.18363 )"
        ],
        "x-ms-client-request-id": "1783daa5-041e-6466-89e1-194f403776fe",
        "x-ms-date": "Thu, 05 Mar 2020 22:52:49 GMT",
        "x-ms-return-client-request-id": "true",
        "x-ms-version": "2019-10-10"
=======
      "RequestUri": "https://seanmcccanary.blob.core.windows.net/test-container-36b00753-0b17-7fe0-e708-84677f8e1528?restype=container",
      "RequestMethod": "DELETE",
      "RequestHeaders": {
        "Authorization": "Sanitized",
        "traceparent": "00-3f6cb68d8d6bfd4d8b7beb9cb9ac72ec-76133a1cef281042-00",
        "User-Agent": [
          "azsdk-net-Storage.Blobs/12.5.0-dev.20200403.1",
          "(.NET Core 4.6.28325.01; Microsoft Windows 10.0.18362 )"
        ],
        "x-ms-client-request-id": "1783daa5-041e-6466-89e1-194f403776fe",
        "x-ms-date": "Fri, 03 Apr 2020 20:31:49 GMT",
        "x-ms-return-client-request-id": "true",
        "x-ms-version": "2019-12-12"
>>>>>>> 32e373e2
      },
      "RequestBody": null,
      "StatusCode": 202,
      "ResponseHeaders": {
        "Content-Length": "0",
<<<<<<< HEAD
        "Date": "Thu, 05 Mar 2020 22:52:48 GMT",
=======
        "Date": "Fri, 03 Apr 2020 20:31:47 GMT",
>>>>>>> 32e373e2
        "Server": [
          "Windows-Azure-Blob/1.0",
          "Microsoft-HTTPAPI/2.0"
        ],
        "x-ms-client-request-id": "1783daa5-041e-6466-89e1-194f403776fe",
<<<<<<< HEAD
        "x-ms-request-id": "00479f4f-101e-001a-2c40-f3f3e4000000",
        "x-ms-version": "2019-10-10"
=======
        "x-ms-request-id": "86f4f444-901e-0004-79f6-09c0a7000000",
        "x-ms-version": "2019-12-12"
>>>>>>> 32e373e2
      },
      "ResponseBody": []
    }
  ],
  "Variables": {
    "RandomSeed": "1251182898",
<<<<<<< HEAD
    "Storage_TestConfigDefault": "ProductionTenant\nseanstagetest\nU2FuaXRpemVk\nhttps://seanstagetest.blob.core.windows.net\nhttp://seanstagetest.file.core.windows.net\nhttp://seanstagetest.queue.core.windows.net\nhttp://seanstagetest.table.core.windows.net\n\n\n\n\nhttp://seanstagetest-secondary.blob.core.windows.net\nhttp://seanstagetest-secondary.file.core.windows.net\nhttp://seanstagetest-secondary.queue.core.windows.net\nhttp://seanstagetest-secondary.table.core.windows.net\n\nSanitized\n\n\nCloud\nBlobEndpoint=https://seanstagetest.blob.core.windows.net/;QueueEndpoint=http://seanstagetest.queue.core.windows.net/;FileEndpoint=http://seanstagetest.file.core.windows.net/;BlobSecondaryEndpoint=http://seanstagetest-secondary.blob.core.windows.net/;QueueSecondaryEndpoint=http://seanstagetest-secondary.queue.core.windows.net/;FileSecondaryEndpoint=http://seanstagetest-secondary.file.core.windows.net/;AccountName=seanstagetest;AccountKey=Sanitized\nseanscope1"
=======
    "Storage_TestConfigDefault": "ProductionTenant\nseanmcccanary\nU2FuaXRpemVk\nhttps://seanmcccanary.blob.core.windows.net\nhttps://seanmcccanary.file.core.windows.net\nhttps://seanmcccanary.queue.core.windows.net\nhttps://seanmcccanary.table.core.windows.net\n\n\n\n\nhttps://seanmcccanary-secondary.blob.core.windows.net\nhttps://seanmcccanary-secondary.file.core.windows.net\nhttps://seanmcccanary-secondary.queue.core.windows.net\nhttps://seanmcccanary-secondary.table.core.windows.net\n\nSanitized\n\n\nCloud\nBlobEndpoint=https://seanmcccanary.blob.core.windows.net/;QueueEndpoint=https://seanmcccanary.queue.core.windows.net/;FileEndpoint=https://seanmcccanary.file.core.windows.net/;BlobSecondaryEndpoint=https://seanmcccanary-secondary.blob.core.windows.net/;QueueSecondaryEndpoint=https://seanmcccanary-secondary.queue.core.windows.net/;FileSecondaryEndpoint=https://seanmcccanary-secondary.file.core.windows.net/;AccountName=seanmcccanary;AccountKey=Sanitized\nseanscope1"
>>>>>>> 32e373e2
  }
}<|MERGE_RESOLUTION|>--- conflicted
+++ resolved
@@ -1,22 +1,6 @@
 {
   "Entries": [
     {
-<<<<<<< HEAD
-      "RequestUri": "https://seanstagetest.blob.core.windows.net/test-container-36b00753-0b17-7fe0-e708-84677f8e1528?restype=container",
-      "RequestMethod": "PUT",
-      "RequestHeaders": {
-        "Authorization": "Sanitized",
-        "traceparent": "00-59f2f93c9e57e1408cfd4625f61df829-2597324aaa15ec47-00",
-        "User-Agent": [
-          "azsdk-net-Storage.Blobs/12.4.0-dev.20200305.1",
-          "(.NET Core 4.6.28325.01; Microsoft Windows 10.0.18363 )"
-        ],
-        "x-ms-blob-public-access": "container",
-        "x-ms-client-request-id": "c20bf053-145e-f354-1078-14e79d6c52e1",
-        "x-ms-date": "Thu, 05 Mar 2020 22:52:49 GMT",
-        "x-ms-return-client-request-id": "true",
-        "x-ms-version": "2019-10-10"
-=======
       "RequestUri": "https://seanmcccanary.blob.core.windows.net/test-container-36b00753-0b17-7fe0-e708-84677f8e1528?restype=container",
       "RequestMethod": "PUT",
       "RequestHeaders": {
@@ -31,59 +15,31 @@
         "x-ms-date": "Fri, 03 Apr 2020 20:31:49 GMT",
         "x-ms-return-client-request-id": "true",
         "x-ms-version": "2019-12-12"
->>>>>>> 32e373e2
       },
       "RequestBody": null,
       "StatusCode": 201,
       "ResponseHeaders": {
         "Content-Length": "0",
-<<<<<<< HEAD
-        "Date": "Thu, 05 Mar 2020 22:52:48 GMT",
-        "ETag": "\u00220x8D7C157EDE5F65E\u0022",
-        "Last-Modified": "Thu, 05 Mar 2020 22:52:49 GMT",
-=======
         "Date": "Fri, 03 Apr 2020 20:31:47 GMT",
         "ETag": "\u00220x8D7D80E08808289\u0022",
         "Last-Modified": "Fri, 03 Apr 2020 20:31:47 GMT",
->>>>>>> 32e373e2
         "Server": [
           "Windows-Azure-Blob/1.0",
           "Microsoft-HTTPAPI/2.0"
         ],
         "x-ms-client-request-id": "c20bf053-145e-f354-1078-14e79d6c52e1",
-<<<<<<< HEAD
-        "x-ms-request-id": "00479f3b-101e-001a-1a40-f3f3e4000000",
-        "x-ms-version": "2019-10-10"
-=======
         "x-ms-request-id": "86f4f3b5-901e-0004-7bf6-09c0a7000000",
         "x-ms-version": "2019-12-12"
->>>>>>> 32e373e2
       },
       "ResponseBody": []
     },
     {
-<<<<<<< HEAD
-      "RequestUri": "https://seanstagetest.blob.core.windows.net/test-container-36b00753-0b17-7fe0-e708-84677f8e1528/blob1",
-=======
       "RequestUri": "https://seanmcccanary.blob.core.windows.net/test-container-36b00753-0b17-7fe0-e708-84677f8e1528/blob1",
->>>>>>> 32e373e2
       "RequestMethod": "PUT",
       "RequestHeaders": {
         "Authorization": "Sanitized",
         "Content-Length": "1024",
         "If-None-Match": "*",
-<<<<<<< HEAD
-        "traceparent": "00-55373ed999bf5a478e50670f77c532d4-886e8e2256949c43-00",
-        "User-Agent": [
-          "azsdk-net-Storage.Blobs/12.4.0-dev.20200305.1",
-          "(.NET Core 4.6.28325.01; Microsoft Windows 10.0.18363 )"
-        ],
-        "x-ms-blob-type": "BlockBlob",
-        "x-ms-client-request-id": "9af2abe6-e5f2-3f4c-85f6-eea9a268656d",
-        "x-ms-date": "Thu, 05 Mar 2020 22:52:49 GMT",
-        "x-ms-return-client-request-id": "true",
-        "x-ms-version": "2019-10-10"
-=======
         "traceparent": "00-790ff47806d1314ab62db051139b4569-79e054d2a20ee54f-00",
         "User-Agent": [
           "azsdk-net-Storage.Blobs/12.5.0-dev.20200403.1",
@@ -94,68 +50,34 @@
         "x-ms-date": "Fri, 03 Apr 2020 20:31:49 GMT",
         "x-ms-return-client-request-id": "true",
         "x-ms-version": "2019-12-12"
->>>>>>> 32e373e2
       },
       "RequestBody": "tbYhs\u002B2dIn6\u002BNlJ/WRpDAgKBE4\u002BDUsrFE\u002B23l8Bg3HZF0A\u002BFxFIVts6NBCfB1Jn1NRLlG1jDXmLsXJ//5Yq9XVrbOokKvT2vbF3B9U2iAz9UwmKte8AegXKtmGizFdBDz6fN5ZkQ6njVNa77AWgUSVhfqyMoD\u002BGZvbkWXSTU/FeMfSWm1B2mRNfp2EYSIn8KmE4PU2qsG7/FNCjg\u002BYxTADlXboRCbnQ7uWZMPjebh5s5DMXVxKjs4GFl4aD0xkpLltgMurP7xyna1JoDYNyIKa2Npu3GfTuQao4i3IzURvIcAahejsznPUSc\u002B/AO6X\u002BF3bjzZx9chBicfE8l2OudBY6n5l80KZrgpmipKoFLgoEPnf/U4d7Tv3yPwhJ8wmRZ/vZiZgIgULMdEsG2s1mWUfnOFjvrySSv1CfipWeIY\u002BMETyuL6Rt\u002B7k1Mt84dHAsi\u002BHEYrqwpbTXSspLbPatLla7dsmMtC2feTyfunxJVkbcbwKz2b7U32uL2uTaIo7GiACEgP2mn9O0JOl6FO84jfCDav3z\u002BVSX5ptiBN1ExVax1TJ/wNVJNc8u/7DVWsp8T0zwVruQ0o6r8JpmRJr2b1\u002BSyD\u002B4vMkfOjEuwP2nwovM4bmMUHKfIQKj08w65vE0OIxRQpKKw46D1RiGYhGRBDISlWbdZhrs96s5GOj85FdD\u002BohtUn/5RiIrDH9WFL7xEs\u002BeJE2OVtZxZE7rUaqlhuzFRmuFI7WyGVNAtlmfmt7oSAodXrwFtaOx/\u002B4tDfB3hYWOkNJXa\u002B8Z7A7\u002BSaB81clz/wWghCgwv4zL1yfLgQteyTDQDQoIkNwbB26xC2v/NSYgvQ7u1v1dXdFBj5THUmsDo3xzqMTDZ24phYC5g7QgyJ39psf4c/Yzdq80xwVLV7EHrWfvj4xdYVmgxVF4o94dIMb2xaunCzOKPDYVipxk3jHPsdZMNT0RoEFuV66gutLRG6ZCUI4JYKI0ZU9aR9q5O\u002BcjrO4HzOuF5SVmOLOE5YVjRG76Jo2nxlEwG9Ptu1hqsR/HgQngzU6\u002BuGtkoyfys3/F9wNvvxFVe\u002Bac17UbmC3M/4eTvWR7fncgP24iPyMtPWRUJ8BU/vIKcgUnR/WVoxw5m6egXvIbTnSIS4OjMzzDb5ZMx3BtdACRiU9fVDqBiphN5Kd/jN52ONlLyLNyZz7IY9RfRN\u002BvzCOjDtWmu/Y\u002BCsDrVUqVQ\u002BK32oqXIatNIyYMlvBiIkG4ohiD3H4Iz4DnDcHuixHwMx/xp25VGKp0Ue\u002BzliUB2\u002Bh/LrMyEWdkrw8FsBfpYpgQHGPQcHrXZ4luD4qSWTVb4THZc1hewh24jPhfT2SWivNXn3nBMWttq8cpxAXc1lHVqdLiE\u002Bw==",
       "StatusCode": 201,
       "ResponseHeaders": {
         "Content-Length": "0",
         "Content-MD5": "MHQoEyzjHqSdDzf5AB9xTw==",
-<<<<<<< HEAD
-        "Date": "Thu, 05 Mar 2020 22:52:48 GMT",
-        "ETag": "\u00220x8D7C157EDF2EA60\u0022",
-        "Last-Modified": "Thu, 05 Mar 2020 22:52:49 GMT",
-=======
         "Date": "Fri, 03 Apr 2020 20:31:47 GMT",
         "ETag": "\u00220x8D7D80E088EF64E\u0022",
         "Last-Modified": "Fri, 03 Apr 2020 20:31:48 GMT",
->>>>>>> 32e373e2
         "Server": [
           "Windows-Azure-Blob/1.0",
           "Microsoft-HTTPAPI/2.0"
         ],
         "x-ms-client-request-id": "9af2abe6-e5f2-3f4c-85f6-eea9a268656d",
         "x-ms-content-crc64": "IvVL0eFYGcU=",
-<<<<<<< HEAD
-        "x-ms-request-id": "00479f40-101e-001a-1d40-f3f3e4000000",
-        "x-ms-request-server-encrypted": "true",
-        "x-ms-version": "2019-10-10"
-=======
         "x-ms-request-id": "86f4f3d5-901e-0004-13f6-09c0a7000000",
         "x-ms-request-server-encrypted": "true",
         "x-ms-version": "2019-12-12"
->>>>>>> 32e373e2
       },
       "ResponseBody": []
     },
     {
-<<<<<<< HEAD
-      "RequestUri": "https://seanstagetest.blob.core.windows.net/?comp=batch",
-=======
       "RequestUri": "https://seanmcccanary.blob.core.windows.net/?comp=batch",
->>>>>>> 32e373e2
       "RequestMethod": "POST",
       "RequestHeaders": {
         "Authorization": "Sanitized",
         "Content-Length": "1040",
         "Content-Type": "multipart/mixed; boundary=batch_9cc388a4-9de3-33a7-b71b-596fd43557c4",
-<<<<<<< HEAD
-        "traceparent": "00-e005bd6f6731ba4b9e3f42de517b598c-6f18f01b37edce47-00",
-        "User-Agent": [
-          "azsdk-net-Storage.Blobs/12.4.0-dev.20200305.1",
-          "(.NET Core 4.6.28325.01; Microsoft Windows 10.0.18363 )"
-        ],
-        "x-ms-client-request-id": "81eba614-5f73-05ba-218e-adae5b7932b0",
-        "x-ms-date": "Thu, 05 Mar 2020 22:52:49 GMT",
-        "x-ms-return-client-request-id": "true",
-        "x-ms-version": "2019-10-10"
-      },
-      "RequestBody": "LS1iYXRjaF85Y2MzODhhNC05ZGUzLTMzYTctYjcxYi01OTZmZDQzNTU3YzQNCkNvbnRlbnQtVHlwZTogYXBwbGljYXRpb24vaHR0cA0KQ29udGVudC1UcmFuc2Zlci1FbmNvZGluZzogYmluYXJ5DQpDb250ZW50LUlEOiAwDQoNCkRFTEVURSAvdGVzdC1jb250YWluZXItMzZiMDA3NTMtMGIxNy03ZmUwLWU3MDgtODQ2NzdmOGUxNTI4L2Jsb2IxIEhUVFAvMS4xDQpBdXRob3JpemF0aW9uOiBTaGFyZWRLZXkgc2VhbnN0YWdldGVzdDpsRzBFc1AxMmlEUkxCSllNS21Cb25vWVNBZzdpT2tXRWh2ZkpkdUZBY0J3PQ0KeC1tcy1kYXRlOiBUaHUsIDA1IE1hciAyMDIwIDIyOjUyOjQ5IEdNVA0KQ29udGVudC1MZW5ndGg6IDANCg0KLS1iYXRjaF85Y2MzODhhNC05ZGUzLTMzYTctYjcxYi01OTZmZDQzNTU3YzQNCkNvbnRlbnQtVHlwZTogYXBwbGljYXRpb24vaHR0cA0KQ29udGVudC1UcmFuc2Zlci1FbmNvZGluZzogYmluYXJ5DQpDb250ZW50LUlEOiAxDQoNCkRFTEVURSAvaW52YWxpZGNvbnRhaW5lci9ibG9iMiBIVFRQLzEuMQ0KQXV0aG9yaXphdGlvbjogU2hhcmVkS2V5IHNlYW5zdGFnZXRlc3Q6Qko5SWJobUh2Zm01dUR1Q3loTjhlZVJ1eE9nc3VIQkYweVk5alZhS0xwUT0NCngtbXMtZGF0ZTogVGh1LCAwNSBNYXIgMjAyMCAyMjo1Mjo0OSBHTVQNCkNvbnRlbnQtTGVuZ3RoOiAwDQoNCi0tYmF0Y2hfOWNjMzg4YTQtOWRlMy0zM2E3LWI3MWItNTk2ZmQ0MzU1N2M0DQpDb250ZW50LVR5cGU6IGFwcGxpY2F0aW9uL2h0dHANCkNvbnRlbnQtVHJhbnNmZXItRW5jb2Rpbmc6IGJpbmFyeQ0KQ29udGVudC1JRDogMg0KDQpERUxFVEUgL2ludmFsaWRjb250YWluZXIvYmxvYjMgSFRUUC8xLjENCkF1dGhvcml6YXRpb246IFNoYXJlZEtleSBzZWFuc3RhZ2V0ZXN0OkNrK1dyNWE2OUNjS0hoQ3R0NkJBRDIvWmxHTENnbnJFQmloNzBuSkU3NXc9DQp4LW1zLWRhdGU6IFRodSwgMDUgTWFyIDIwMjAgMjI6NTI6NDkgR01UDQpDb250ZW50LUxlbmd0aDogMA0KDQotLWJhdGNoXzljYzM4OGE0LTlkZTMtMzNhNy1iNzFiLTU5NmZkNDM1NTdjNC0tDQo=",
-      "StatusCode": 202,
-      "ResponseHeaders": {
-        "Content-Type": "multipart/mixed; boundary=batchresponse_56590c05-1596-48e0-9127-93f774172e32",
-        "Date": "Thu, 05 Mar 2020 22:52:48 GMT",
-=======
         "traceparent": "00-b78b3c7915df9e4bb99f2ed0966e67c7-688ed7a236d24546-00",
         "User-Agent": [
           "azsdk-net-Storage.Blobs/12.5.0-dev.20200403.1",
@@ -171,34 +93,12 @@
       "ResponseHeaders": {
         "Content-Type": "multipart/mixed; boundary=batchresponse_4596d2a3-d7e8-4895-a029-4ad58498dbfe",
         "Date": "Fri, 03 Apr 2020 20:31:47 GMT",
->>>>>>> 32e373e2
         "Server": [
           "Windows-Azure-Blob/1.0",
           "Microsoft-HTTPAPI/2.0"
         ],
         "Transfer-Encoding": "chunked",
         "x-ms-client-request-id": "81eba614-5f73-05ba-218e-adae5b7932b0",
-<<<<<<< HEAD
-        "x-ms-request-id": "00479f44-101e-001a-2140-f3f3e4000000",
-        "x-ms-version": "2019-10-10"
-      },
-      "ResponseBody": "LS1iYXRjaHJlc3BvbnNlXzU2NTkwYzA1LTE1OTYtNDhlMC05MTI3LTkzZjc3NDE3MmUzMg0KQ29udGVudC1UeXBlOiBhcHBsaWNhdGlvbi9odHRwDQpDb250ZW50LUlEOiAwDQoNCkhUVFAvMS4xIDIwMiBBY2NlcHRlZA0KeC1tcy1kZWxldGUtdHlwZS1wZXJtYW5lbnQ6IHRydWUNCngtbXMtcmVxdWVzdC1pZDogMDA0NzlmNDQtMTAxZS0wMDFhLTIxNDAtZjNmM2U0MWVlMmM1DQp4LW1zLXZlcnNpb246IDIwMTktMTAtMTANClNlcnZlcjogV2luZG93cy1BenVyZS1CbG9iLzEuMA0KDQotLWJhdGNocmVzcG9uc2VfNTY1OTBjMDUtMTU5Ni00OGUwLTkxMjctOTNmNzc0MTcyZTMyDQpDb250ZW50LVR5cGU6IGFwcGxpY2F0aW9uL2h0dHANCkNvbnRlbnQtSUQ6IDENCg0KSFRUUC8xLjEgNDA0IFRoZSBzcGVjaWZpZWQgY29udGFpbmVyIGRvZXMgbm90IGV4aXN0Lg0KeC1tcy1lcnJvci1jb2RlOiBDb250YWluZXJOb3RGb3VuZA0KeC1tcy1yZXF1ZXN0LWlkOiAwMDQ3OWY0NC0xMDFlLTAwMWEtMjE0MC1mM2YzZTQxZWUyYzcNCngtbXMtdmVyc2lvbjogMjAxOS0xMC0xMA0KQ29udGVudC1MZW5ndGg6IDIyNg0KQ29udGVudC1UeXBlOiBhcHBsaWNhdGlvbi94bWwNClNlcnZlcjogV2luZG93cy1BenVyZS1CbG9iLzEuMA0KDQrvu788P3htbCB2ZXJzaW9uPSIxLjAiIGVuY29kaW5nPSJ1dGYtOCI/Pgo8RXJyb3I\u002BPENvZGU\u002BQ29udGFpbmVyTm90Rm91bmQ8L0NvZGU\u002BPE1lc3NhZ2U\u002BVGhlIHNwZWNpZmllZCBjb250YWluZXIgZG9lcyBub3QgZXhpc3QuClJlcXVlc3RJZDowMDQ3OWY0NC0xMDFlLTAwMWEtMjE0MC1mM2YzZTQxZWUyYzcKVGltZToyMDIwLTAzLTA1VDIyOjUyOjQ5LjU5MTEwNjNaPC9NZXNzYWdlPjwvRXJyb3I\u002BDQotLWJhdGNocmVzcG9uc2VfNTY1OTBjMDUtMTU5Ni00OGUwLTkxMjctOTNmNzc0MTcyZTMyDQpDb250ZW50LVR5cGU6IGFwcGxpY2F0aW9uL2h0dHANCkNvbnRlbnQtSUQ6IDINCg0KSFRUUC8xLjEgNDA0IFRoZSBzcGVjaWZpZWQgY29udGFpbmVyIGRvZXMgbm90IGV4aXN0Lg0KeC1tcy1lcnJvci1jb2RlOiBDb250YWluZXJOb3RGb3VuZA0KeC1tcy1yZXF1ZXN0LWlkOiAwMDQ3OWY0NC0xMDFlLTAwMWEtMjE0MC1mM2YzZTQxZWUyYzkNCngtbXMtdmVyc2lvbjogMjAxOS0xMC0xMA0KQ29udGVudC1MZW5ndGg6IDIyNg0KQ29udGVudC1UeXBlOiBhcHBsaWNhdGlvbi94bWwNClNlcnZlcjogV2luZG93cy1BenVyZS1CbG9iLzEuMA0KDQrvu788P3htbCB2ZXJzaW9uPSIxLjAiIGVuY29kaW5nPSJ1dGYtOCI/Pgo8RXJyb3I\u002BPENvZGU\u002BQ29udGFpbmVyTm90Rm91bmQ8L0NvZGU\u002BPE1lc3NhZ2U\u002BVGhlIHNwZWNpZmllZCBjb250YWluZXIgZG9lcyBub3QgZXhpc3QuClJlcXVlc3RJZDowMDQ3OWY0NC0xMDFlLTAwMWEtMjE0MC1mM2YzZTQxZWUyYzkKVGltZToyMDIwLTAzLTA1VDIyOjUyOjQ5LjU5MTEwNjNaPC9NZXNzYWdlPjwvRXJyb3I\u002BDQotLWJhdGNocmVzcG9uc2VfNTY1OTBjMDUtMTU5Ni00OGUwLTkxMjctOTNmNzc0MTcyZTMyLS0="
-    },
-    {
-      "RequestUri": "https://seanstagetest.blob.core.windows.net/test-container-36b00753-0b17-7fe0-e708-84677f8e1528/blob1",
-      "RequestMethod": "HEAD",
-      "RequestHeaders": {
-        "Authorization": "Sanitized",
-        "traceparent": "00-d3ad957aa3f38c4aa5a79973a1db249c-f904e4de27b2e942-00",
-        "User-Agent": [
-          "azsdk-net-Storage.Blobs/12.4.0-dev.20200305.1",
-          "(.NET Core 4.6.28325.01; Microsoft Windows 10.0.18363 )"
-        ],
-        "x-ms-client-request-id": "2e5a432a-d54a-7251-931a-50cf40edd6a5",
-        "x-ms-date": "Thu, 05 Mar 2020 22:52:49 GMT",
-        "x-ms-return-client-request-id": "true",
-        "x-ms-version": "2019-10-10"
-=======
         "x-ms-request-id": "86f4f3eb-901e-0004-28f6-09c0a7000000",
         "x-ms-version": "2019-12-12"
       },
@@ -218,16 +118,11 @@
         "x-ms-date": "Fri, 03 Apr 2020 20:31:49 GMT",
         "x-ms-return-client-request-id": "true",
         "x-ms-version": "2019-12-12"
->>>>>>> 32e373e2
       },
       "RequestBody": null,
       "StatusCode": 404,
       "ResponseHeaders": {
-<<<<<<< HEAD
-        "Date": "Thu, 05 Mar 2020 22:52:48 GMT",
-=======
         "Date": "Fri, 03 Apr 2020 20:31:47 GMT",
->>>>>>> 32e373e2
         "Server": [
           "Windows-Azure-Blob/1.0",
           "Microsoft-HTTPAPI/2.0"
@@ -235,32 +130,12 @@
         "Transfer-Encoding": "chunked",
         "x-ms-client-request-id": "2e5a432a-d54a-7251-931a-50cf40edd6a5",
         "x-ms-error-code": "BlobNotFound",
-<<<<<<< HEAD
-        "x-ms-request-id": "00479f4a-101e-001a-2840-f3f3e4000000",
-        "x-ms-version": "2019-10-10"
-=======
         "x-ms-request-id": "86f4f427-901e-0004-60f6-09c0a7000000",
         "x-ms-version": "2019-12-12"
->>>>>>> 32e373e2
       },
       "ResponseBody": []
     },
     {
-<<<<<<< HEAD
-      "RequestUri": "https://seanstagetest.blob.core.windows.net/test-container-36b00753-0b17-7fe0-e708-84677f8e1528?restype=container",
-      "RequestMethod": "DELETE",
-      "RequestHeaders": {
-        "Authorization": "Sanitized",
-        "traceparent": "00-35fc7b702718de4085feccd02b1ab22f-3c02526efa994f48-00",
-        "User-Agent": [
-          "azsdk-net-Storage.Blobs/12.4.0-dev.20200305.1",
-          "(.NET Core 4.6.28325.01; Microsoft Windows 10.0.18363 )"
-        ],
-        "x-ms-client-request-id": "1783daa5-041e-6466-89e1-194f403776fe",
-        "x-ms-date": "Thu, 05 Mar 2020 22:52:49 GMT",
-        "x-ms-return-client-request-id": "true",
-        "x-ms-version": "2019-10-10"
-=======
       "RequestUri": "https://seanmcccanary.blob.core.windows.net/test-container-36b00753-0b17-7fe0-e708-84677f8e1528?restype=container",
       "RequestMethod": "DELETE",
       "RequestHeaders": {
@@ -274,39 +149,25 @@
         "x-ms-date": "Fri, 03 Apr 2020 20:31:49 GMT",
         "x-ms-return-client-request-id": "true",
         "x-ms-version": "2019-12-12"
->>>>>>> 32e373e2
       },
       "RequestBody": null,
       "StatusCode": 202,
       "ResponseHeaders": {
         "Content-Length": "0",
-<<<<<<< HEAD
-        "Date": "Thu, 05 Mar 2020 22:52:48 GMT",
-=======
         "Date": "Fri, 03 Apr 2020 20:31:47 GMT",
->>>>>>> 32e373e2
         "Server": [
           "Windows-Azure-Blob/1.0",
           "Microsoft-HTTPAPI/2.0"
         ],
         "x-ms-client-request-id": "1783daa5-041e-6466-89e1-194f403776fe",
-<<<<<<< HEAD
-        "x-ms-request-id": "00479f4f-101e-001a-2c40-f3f3e4000000",
-        "x-ms-version": "2019-10-10"
-=======
         "x-ms-request-id": "86f4f444-901e-0004-79f6-09c0a7000000",
         "x-ms-version": "2019-12-12"
->>>>>>> 32e373e2
       },
       "ResponseBody": []
     }
   ],
   "Variables": {
     "RandomSeed": "1251182898",
-<<<<<<< HEAD
-    "Storage_TestConfigDefault": "ProductionTenant\nseanstagetest\nU2FuaXRpemVk\nhttps://seanstagetest.blob.core.windows.net\nhttp://seanstagetest.file.core.windows.net\nhttp://seanstagetest.queue.core.windows.net\nhttp://seanstagetest.table.core.windows.net\n\n\n\n\nhttp://seanstagetest-secondary.blob.core.windows.net\nhttp://seanstagetest-secondary.file.core.windows.net\nhttp://seanstagetest-secondary.queue.core.windows.net\nhttp://seanstagetest-secondary.table.core.windows.net\n\nSanitized\n\n\nCloud\nBlobEndpoint=https://seanstagetest.blob.core.windows.net/;QueueEndpoint=http://seanstagetest.queue.core.windows.net/;FileEndpoint=http://seanstagetest.file.core.windows.net/;BlobSecondaryEndpoint=http://seanstagetest-secondary.blob.core.windows.net/;QueueSecondaryEndpoint=http://seanstagetest-secondary.queue.core.windows.net/;FileSecondaryEndpoint=http://seanstagetest-secondary.file.core.windows.net/;AccountName=seanstagetest;AccountKey=Sanitized\nseanscope1"
-=======
     "Storage_TestConfigDefault": "ProductionTenant\nseanmcccanary\nU2FuaXRpemVk\nhttps://seanmcccanary.blob.core.windows.net\nhttps://seanmcccanary.file.core.windows.net\nhttps://seanmcccanary.queue.core.windows.net\nhttps://seanmcccanary.table.core.windows.net\n\n\n\n\nhttps://seanmcccanary-secondary.blob.core.windows.net\nhttps://seanmcccanary-secondary.file.core.windows.net\nhttps://seanmcccanary-secondary.queue.core.windows.net\nhttps://seanmcccanary-secondary.table.core.windows.net\n\nSanitized\n\n\nCloud\nBlobEndpoint=https://seanmcccanary.blob.core.windows.net/;QueueEndpoint=https://seanmcccanary.queue.core.windows.net/;FileEndpoint=https://seanmcccanary.file.core.windows.net/;BlobSecondaryEndpoint=https://seanmcccanary-secondary.blob.core.windows.net/;QueueSecondaryEndpoint=https://seanmcccanary-secondary.queue.core.windows.net/;FileSecondaryEndpoint=https://seanmcccanary-secondary.file.core.windows.net/;AccountName=seanmcccanary;AccountKey=Sanitized\nseanscope1"
->>>>>>> 32e373e2
   }
 }