{
  "Entries": [
    {
<<<<<<< HEAD
      "RequestUri": "https://seanstagetest.blob.core.windows.net/test-container-dce64e79-4820-763b-ed13-83a52cb37303?restype=container",
      "RequestMethod": "PUT",
      "RequestHeaders": {
        "Authorization": "Sanitized",
        "traceparent": "00-a0e49ebd637bf5438c9fd4b18e6542bf-bf7a57355b9b1949-00",
        "User-Agent": [
          "azsdk-net-Storage.Blobs/12.4.0-dev.20200305.1",
          "(.NET Core 4.6.28325.01; Microsoft Windows 10.0.18363 )"
        ],
        "x-ms-blob-public-access": "container",
        "x-ms-client-request-id": "fbb9a221-8a58-a9bf-a8f5-998a311a2706",
        "x-ms-date": "Thu, 05 Mar 2020 22:52:47 GMT",
        "x-ms-return-client-request-id": "true",
        "x-ms-version": "2019-10-10"
=======
      "RequestUri": "https://seanmcccanary.blob.core.windows.net/test-container-dce64e79-4820-763b-ed13-83a52cb37303?restype=container",
      "RequestMethod": "PUT",
      "RequestHeaders": {
        "Authorization": "Sanitized",
        "traceparent": "00-5c582ac2513d7f46bdb8f4a6fb2e3fe0-7f099a77141d8547-00",
        "User-Agent": [
          "azsdk-net-Storage.Blobs/12.5.0-dev.20200403.1",
          "(.NET Core 4.6.28325.01; Microsoft Windows 10.0.18362 )"
        ],
        "x-ms-blob-public-access": "container",
        "x-ms-client-request-id": "fbb9a221-8a58-a9bf-a8f5-998a311a2706",
        "x-ms-date": "Fri, 03 Apr 2020 20:31:47 GMT",
        "x-ms-return-client-request-id": "true",
        "x-ms-version": "2019-12-12"
>>>>>>> 32e373e2
      },
      "RequestBody": null,
      "StatusCode": 201,
      "ResponseHeaders": {
        "Content-Length": "0",
<<<<<<< HEAD
        "Date": "Thu, 05 Mar 2020 22:52:47 GMT",
        "ETag": "\u00220x8D7C157ECE5212C\u0022",
        "Last-Modified": "Thu, 05 Mar 2020 22:52:47 GMT",
=======
        "Date": "Fri, 03 Apr 2020 20:31:45 GMT",
        "ETag": "\u00220x8D7D80E07510B75\u0022",
        "Last-Modified": "Fri, 03 Apr 2020 20:31:46 GMT",
>>>>>>> 32e373e2
        "Server": [
          "Windows-Azure-Blob/1.0",
          "Microsoft-HTTPAPI/2.0"
        ],
        "x-ms-client-request-id": "fbb9a221-8a58-a9bf-a8f5-998a311a2706",
<<<<<<< HEAD
        "x-ms-request-id": "9c4a28ae-601e-0000-1940-f3923b000000",
        "x-ms-version": "2019-10-10"
=======
        "x-ms-request-id": "1e61271d-b01e-004e-29f6-096328000000",
        "x-ms-version": "2019-12-12"
>>>>>>> 32e373e2
      },
      "ResponseBody": []
    },
    {
<<<<<<< HEAD
      "RequestUri": "https://seanstagetest.blob.core.windows.net/test-container-dce64e79-4820-763b-ed13-83a52cb37303/blob1",
=======
      "RequestUri": "https://seanmcccanary.blob.core.windows.net/test-container-dce64e79-4820-763b-ed13-83a52cb37303/blob1",
>>>>>>> 32e373e2
      "RequestMethod": "PUT",
      "RequestHeaders": {
        "Authorization": "Sanitized",
        "Content-Length": "1024",
        "If-None-Match": "*",
<<<<<<< HEAD
        "traceparent": "00-159a477ab8621c4099ee85b83fa03756-6a7cc426d006da4d-00",
        "User-Agent": [
          "azsdk-net-Storage.Blobs/12.4.0-dev.20200305.1",
          "(.NET Core 4.6.28325.01; Microsoft Windows 10.0.18363 )"
        ],
        "x-ms-blob-type": "BlockBlob",
        "x-ms-client-request-id": "fb8dcf52-119a-719a-84a6-c05883c98747",
        "x-ms-date": "Thu, 05 Mar 2020 22:52:47 GMT",
        "x-ms-return-client-request-id": "true",
        "x-ms-version": "2019-10-10"
=======
        "traceparent": "00-e975e24cb2bf164093c84abaf602925f-e6d4b2ea402ab146-00",
        "User-Agent": [
          "azsdk-net-Storage.Blobs/12.5.0-dev.20200403.1",
          "(.NET Core 4.6.28325.01; Microsoft Windows 10.0.18362 )"
        ],
        "x-ms-blob-type": "BlockBlob",
        "x-ms-client-request-id": "fb8dcf52-119a-719a-84a6-c05883c98747",
        "x-ms-date": "Fri, 03 Apr 2020 20:31:47 GMT",
        "x-ms-return-client-request-id": "true",
        "x-ms-version": "2019-12-12"
>>>>>>> 32e373e2
      },
      "RequestBody": "llDHdmZp1/1sEnlZOUDcF\u002BFhg4r6d6syqfqoMOJXokigCGRIDbu8t8q7j0URZm9oGIGp0JacDB6llMxrwKcbFW8wuDDblAolpMy/PuhlIUOLQBdgrtKyA/xGo3juUPcjoHnV4K0\u002BjIR3gyvK3c01P3OJ4ICQumedfbUzlfGRNlTUnJ5vj0CVTLOT6Sqn6CYvEGMFZXB2k\u002BYSOGP4CveT5U3X9UAvxrAy85TM/NA99pWOBISNi9DjXgm3XFbdnUG8AAPcz/Pl/0qy0nHcqpYW1ULNagZyBVl885c3d2lZVVZSD/zMYCaiqAQ527heB7NzoYcUDzI7SvuqX9xbrojgWX0biZqZSXQbK8EBOCqgHezjxNXiREUjF8UBIgBKRvp8WYE7Q30Z2VgS\u002BONxORHQCULveOqy/hQ393HVmCdz0eXHhN\u002BoZdpuyut9z0xist6zMBm\u002BWs4PyVptA0sLQ0Awnyf\u002BqbQyKKNngK3/NS/I1UWTIWcOtXYXt7uEO2GOY4aqTTAkYwgpgQh1VtkgEJQrpS4FeCLZIemw5/L5re1B2B0nVOj\u002Bo3E9ap9fmV6d96YnWZYziepj0StGdHwVL9QaM367\u002BLurLAG8yA2DeYiLE/BL0VNXDk8zxIO9uC71JzrKRGXg4f7qey2UdsDd31eiu2CMyV2BwyUuiDQ47nTSx6DTuTQjqzLxYVYmw5ePVeQrGv3NaF3cSYFAsVjKso25wa8fCSYjfxAum2gHWgCNnzJQDNN3BV5D9nCy4vnZJ67IbQHob0y9CJvtn8301O6BshEleqa5QrxQ3BK2cJwWVHS6P\u002B3\u002BpTDmkgM4iWWQTiKBMS/ntKwIDitFl5I5B5f\u002B1kpZOpUBgg3hP\u002BeigbhWv47wND5sLqDHsjDBuA6drItrObMbNxSMgK4iBnXFZo1z79cESdJZkqiqkohlP8r/RJJcNkgEO4h6Y7SPSigqAUyiTsk2mWO4EqcKcaSLJ0DkI8LjaS9EbrROiuUeyUeAf5A8wvEByKsupCOh\u002Bsrj7jx0qyZmR5gcXt8V5w9\u002BmklfivETT2VO41oWtMUMo3Tpa5upqh0hGjf4IGQS6\u002BCcsAnZQW/Y0J7XJcjLT5LTD7pqK3xz1O8rPm\u002B6Gy8APPd6egS7MmIEEZr90oRVVcukJBCqp8BkKNsargMAHbVu1unQUdSOGNxXZhnhdQJr1uikFfYfVpQ2FVEooIReBPPlj/yahAP3FgwzUkGmgrPZrtcaWwi\u002BTn9VmTuCZXdY\u002BWEl/OYG0FHkrf/p6wRTj5OeT/KsRKjrJkB8RerIdLCU21nfgYXM096FNa4J1GN6AQmn4xaFq7S5OtWmiYpnHDhOVRCrdA4N0nsUJw754lLcAkPgIA==",
      "StatusCode": 201,
      "ResponseHeaders": {
        "Content-Length": "0",
        "Content-MD5": "5QKgwlqztcawlVmrGSZFaA==",
<<<<<<< HEAD
        "Date": "Thu, 05 Mar 2020 22:52:47 GMT",
        "ETag": "\u00220x8D7C157ECF246A8\u0022",
        "Last-Modified": "Thu, 05 Mar 2020 22:52:47 GMT",
=======
        "Date": "Fri, 03 Apr 2020 20:31:45 GMT",
        "ETag": "\u00220x8D7D80E075F8D62\u0022",
        "Last-Modified": "Fri, 03 Apr 2020 20:31:46 GMT",
>>>>>>> 32e373e2
        "Server": [
          "Windows-Azure-Blob/1.0",
          "Microsoft-HTTPAPI/2.0"
        ],
        "x-ms-client-request-id": "fb8dcf52-119a-719a-84a6-c05883c98747",
        "x-ms-content-crc64": "PvfF2nM0ryA=",
<<<<<<< HEAD
        "x-ms-request-id": "9c4a28b1-601e-0000-1a40-f3923b000000",
        "x-ms-request-server-encrypted": "true",
        "x-ms-version": "2019-10-10"
=======
        "x-ms-request-id": "1e612733-b01e-004e-3af6-096328000000",
        "x-ms-request-server-encrypted": "true",
        "x-ms-version": "2019-12-12"
>>>>>>> 32e373e2
      },
      "ResponseBody": []
    },
    {
<<<<<<< HEAD
      "RequestUri": "https://seanstagetest.blob.core.windows.net/?comp=batch",
=======
      "RequestUri": "https://seanmcccanary.blob.core.windows.net/?comp=batch",
>>>>>>> 32e373e2
      "RequestMethod": "POST",
      "RequestHeaders": {
        "Authorization": "Sanitized",
        "Content-Length": "1040",
        "Content-Type": "multipart/mixed; boundary=batch_b0303db1-543f-a091-7526-b6a73509e9d9",
<<<<<<< HEAD
        "traceparent": "00-f55b5a5803c72040a6c12f7aca3a4871-dda318e0996cad45-00",
        "User-Agent": [
          "azsdk-net-Storage.Blobs/12.4.0-dev.20200305.1",
          "(.NET Core 4.6.28325.01; Microsoft Windows 10.0.18363 )"
        ],
        "x-ms-client-request-id": "284c30ed-7cbe-6e1d-7af6-a7a94e913cbe",
        "x-ms-date": "Thu, 05 Mar 2020 22:52:47 GMT",
        "x-ms-return-client-request-id": "true",
        "x-ms-version": "2019-10-10"
      },
      "RequestBody": "LS1iYXRjaF9iMDMwM2RiMS01NDNmLWEwOTEtNzUyNi1iNmE3MzUwOWU5ZDkNCkNvbnRlbnQtVHlwZTogYXBwbGljYXRpb24vaHR0cA0KQ29udGVudC1UcmFuc2Zlci1FbmNvZGluZzogYmluYXJ5DQpDb250ZW50LUlEOiAwDQoNCkRFTEVURSAvdGVzdC1jb250YWluZXItZGNlNjRlNzktNDgyMC03NjNiLWVkMTMtODNhNTJjYjM3MzAzL2Jsb2IxIEhUVFAvMS4xDQpBdXRob3JpemF0aW9uOiBTaGFyZWRLZXkgc2VhbnN0YWdldGVzdDpFNllxNm5xSkF5ZnNHSlEwVWdTNU9YSmUyci92b3Z3ekdiWGZrb0h1eGQ4PQ0KeC1tcy1kYXRlOiBUaHUsIDA1IE1hciAyMDIwIDIyOjUyOjQ3IEdNVA0KQ29udGVudC1MZW5ndGg6IDANCg0KLS1iYXRjaF9iMDMwM2RiMS01NDNmLWEwOTEtNzUyNi1iNmE3MzUwOWU5ZDkNCkNvbnRlbnQtVHlwZTogYXBwbGljYXRpb24vaHR0cA0KQ29udGVudC1UcmFuc2Zlci1FbmNvZGluZzogYmluYXJ5DQpDb250ZW50LUlEOiAxDQoNCkRFTEVURSAvaW52YWxpZGNvbnRhaW5lci9ibG9iMiBIVFRQLzEuMQ0KQXV0aG9yaXphdGlvbjogU2hhcmVkS2V5IHNlYW5zdGFnZXRlc3Q6aUtCaXFJV1FuVlBlQXZBaks4bUJVbGtiVTlPODROUGJFUXFpMmRnTWZBND0NCngtbXMtZGF0ZTogVGh1LCAwNSBNYXIgMjAyMCAyMjo1Mjo0NyBHTVQNCkNvbnRlbnQtTGVuZ3RoOiAwDQoNCi0tYmF0Y2hfYjAzMDNkYjEtNTQzZi1hMDkxLTc1MjYtYjZhNzM1MDllOWQ5DQpDb250ZW50LVR5cGU6IGFwcGxpY2F0aW9uL2h0dHANCkNvbnRlbnQtVHJhbnNmZXItRW5jb2Rpbmc6IGJpbmFyeQ0KQ29udGVudC1JRDogMg0KDQpERUxFVEUgL2ludmFsaWRjb250YWluZXIvYmxvYjMgSFRUUC8xLjENCkF1dGhvcml6YXRpb246IFNoYXJlZEtleSBzZWFuc3RhZ2V0ZXN0OmIyUWVkM0NPY0h0RS9LSDNiT0djTDJjUzYxTkVPWWxZNER1Y0N0eHB0ZG89DQp4LW1zLWRhdGU6IFRodSwgMDUgTWFyIDIwMjAgMjI6NTI6NDcgR01UDQpDb250ZW50LUxlbmd0aDogMA0KDQotLWJhdGNoX2IwMzAzZGIxLTU0M2YtYTA5MS03NTI2LWI2YTczNTA5ZTlkOS0tDQo=",
      "StatusCode": 202,
      "ResponseHeaders": {
        "Content-Type": "multipart/mixed; boundary=batchresponse_b014841a-95c3-4ab3-846d-d7e9afe7340a",
        "Date": "Thu, 05 Mar 2020 22:52:47 GMT",
=======
        "traceparent": "00-53fb6f5baa362145ac23cd585b65d667-76e82bc4598cb142-00",
        "User-Agent": [
          "azsdk-net-Storage.Blobs/12.5.0-dev.20200403.1",
          "(.NET Core 4.6.28325.01; Microsoft Windows 10.0.18362 )"
        ],
        "x-ms-client-request-id": "284c30ed-7cbe-6e1d-7af6-a7a94e913cbe",
        "x-ms-date": "Fri, 03 Apr 2020 20:31:47 GMT",
        "x-ms-return-client-request-id": "true",
        "x-ms-version": "2019-12-12"
      },
      "RequestBody": "LS1iYXRjaF9iMDMwM2RiMS01NDNmLWEwOTEtNzUyNi1iNmE3MzUwOWU5ZDkNCkNvbnRlbnQtVHlwZTogYXBwbGljYXRpb24vaHR0cA0KQ29udGVudC1UcmFuc2Zlci1FbmNvZGluZzogYmluYXJ5DQpDb250ZW50LUlEOiAwDQoNCkRFTEVURSAvdGVzdC1jb250YWluZXItZGNlNjRlNzktNDgyMC03NjNiLWVkMTMtODNhNTJjYjM3MzAzL2Jsb2IxIEhUVFAvMS4xDQpBdXRob3JpemF0aW9uOiBTaGFyZWRLZXkgc2Vhbm1jY2NhbmFyeTpaK05oc2J5T2VCQ1kzSXZ0TmU1MnkrSFBGUXNsSnZRSFNYUDdHeG4wSFI0PQ0KeC1tcy1kYXRlOiBGcmksIDAzIEFwciAyMDIwIDIwOjMxOjQ3IEdNVA0KQ29udGVudC1MZW5ndGg6IDANCg0KLS1iYXRjaF9iMDMwM2RiMS01NDNmLWEwOTEtNzUyNi1iNmE3MzUwOWU5ZDkNCkNvbnRlbnQtVHlwZTogYXBwbGljYXRpb24vaHR0cA0KQ29udGVudC1UcmFuc2Zlci1FbmNvZGluZzogYmluYXJ5DQpDb250ZW50LUlEOiAxDQoNCkRFTEVURSAvaW52YWxpZGNvbnRhaW5lci9ibG9iMiBIVFRQLzEuMQ0KQXV0aG9yaXphdGlvbjogU2hhcmVkS2V5IHNlYW5tY2NjYW5hcnk6aWxDbTh0UG5kVnVFUHNuV3pTa2l6OUl3U1hCKzQ2Nk1YREJLeERBcWlCST0NCngtbXMtZGF0ZTogRnJpLCAwMyBBcHIgMjAyMCAyMDozMTo0NyBHTVQNCkNvbnRlbnQtTGVuZ3RoOiAwDQoNCi0tYmF0Y2hfYjAzMDNkYjEtNTQzZi1hMDkxLTc1MjYtYjZhNzM1MDllOWQ5DQpDb250ZW50LVR5cGU6IGFwcGxpY2F0aW9uL2h0dHANCkNvbnRlbnQtVHJhbnNmZXItRW5jb2Rpbmc6IGJpbmFyeQ0KQ29udGVudC1JRDogMg0KDQpERUxFVEUgL2ludmFsaWRjb250YWluZXIvYmxvYjMgSFRUUC8xLjENCkF1dGhvcml6YXRpb246IFNoYXJlZEtleSBzZWFubWNjY2FuYXJ5OnhpUjNpR2JGTlZENHhhYzdWbUxkeHlxa0JidVRnY041aU5DY3B0S2J3ekk9DQp4LW1zLWRhdGU6IEZyaSwgMDMgQXByIDIwMjAgMjA6MzE6NDcgR01UDQpDb250ZW50LUxlbmd0aDogMA0KDQotLWJhdGNoX2IwMzAzZGIxLTU0M2YtYTA5MS03NTI2LWI2YTczNTA5ZTlkOS0tDQo=",
      "StatusCode": 202,
      "ResponseHeaders": {
        "Content-Type": "multipart/mixed; boundary=batchresponse_181cc778-d6a3-4d73-8e17-09fb32368bad",
        "Date": "Fri, 03 Apr 2020 20:31:45 GMT",
>>>>>>> 32e373e2
        "Server": [
          "Windows-Azure-Blob/1.0",
          "Microsoft-HTTPAPI/2.0"
        ],
        "Transfer-Encoding": "chunked",
        "x-ms-client-request-id": "284c30ed-7cbe-6e1d-7af6-a7a94e913cbe",
<<<<<<< HEAD
        "x-ms-request-id": "9c4a28b2-601e-0000-1b40-f3923b000000",
        "x-ms-version": "2019-10-10"
      },
      "ResponseBody": "LS1iYXRjaHJlc3BvbnNlX2IwMTQ4NDFhLTk1YzMtNGFiMy04NDZkLWQ3ZTlhZmU3MzQwYQ0KQ29udGVudC1UeXBlOiBhcHBsaWNhdGlvbi9odHRwDQpDb250ZW50LUlEOiAwDQoNCkhUVFAvMS4xIDIwMiBBY2NlcHRlZA0KeC1tcy1kZWxldGUtdHlwZS1wZXJtYW5lbnQ6IHRydWUNCngtbXMtcmVxdWVzdC1pZDogOWM0YTI4YjItNjAxZS0wMDAwLTFiNDAtZjM5MjNiMWU0N2RmDQp4LW1zLXZlcnNpb246IDIwMTktMTAtMTANClNlcnZlcjogV2luZG93cy1BenVyZS1CbG9iLzEuMA0KDQotLWJhdGNocmVzcG9uc2VfYjAxNDg0MWEtOTVjMy00YWIzLTg0NmQtZDdlOWFmZTczNDBhDQpDb250ZW50LVR5cGU6IGFwcGxpY2F0aW9uL2h0dHANCkNvbnRlbnQtSUQ6IDENCg0KSFRUUC8xLjEgNDA0IFRoZSBzcGVjaWZpZWQgY29udGFpbmVyIGRvZXMgbm90IGV4aXN0Lg0KeC1tcy1lcnJvci1jb2RlOiBDb250YWluZXJOb3RGb3VuZA0KeC1tcy1yZXF1ZXN0LWlkOiA5YzRhMjhiMi02MDFlLTAwMDAtMWI0MC1mMzkyM2IxZTQ3ZTENCngtbXMtdmVyc2lvbjogMjAxOS0xMC0xMA0KQ29udGVudC1MZW5ndGg6IDIyNg0KQ29udGVudC1UeXBlOiBhcHBsaWNhdGlvbi94bWwNClNlcnZlcjogV2luZG93cy1BenVyZS1CbG9iLzEuMA0KDQrvu788P3htbCB2ZXJzaW9uPSIxLjAiIGVuY29kaW5nPSJ1dGYtOCI/Pgo8RXJyb3I\u002BPENvZGU\u002BQ29udGFpbmVyTm90Rm91bmQ8L0NvZGU\u002BPE1lc3NhZ2U\u002BVGhlIHNwZWNpZmllZCBjb250YWluZXIgZG9lcyBub3QgZXhpc3QuClJlcXVlc3RJZDo5YzRhMjhiMi02MDFlLTAwMDAtMWI0MC1mMzkyM2IxZTQ3ZTEKVGltZToyMDIwLTAzLTA1VDIyOjUyOjQ3LjkxMTkxNzhaPC9NZXNzYWdlPjwvRXJyb3I\u002BDQotLWJhdGNocmVzcG9uc2VfYjAxNDg0MWEtOTVjMy00YWIzLTg0NmQtZDdlOWFmZTczNDBhDQpDb250ZW50LVR5cGU6IGFwcGxpY2F0aW9uL2h0dHANCkNvbnRlbnQtSUQ6IDINCg0KSFRUUC8xLjEgNDA0IFRoZSBzcGVjaWZpZWQgY29udGFpbmVyIGRvZXMgbm90IGV4aXN0Lg0KeC1tcy1lcnJvci1jb2RlOiBDb250YWluZXJOb3RGb3VuZA0KeC1tcy1yZXF1ZXN0LWlkOiA5YzRhMjhiMi02MDFlLTAwMDAtMWI0MC1mMzkyM2IxZTQ3ZTMNCngtbXMtdmVyc2lvbjogMjAxOS0xMC0xMA0KQ29udGVudC1MZW5ndGg6IDIyNg0KQ29udGVudC1UeXBlOiBhcHBsaWNhdGlvbi94bWwNClNlcnZlcjogV2luZG93cy1BenVyZS1CbG9iLzEuMA0KDQrvu788P3htbCB2ZXJzaW9uPSIxLjAiIGVuY29kaW5nPSJ1dGYtOCI/Pgo8RXJyb3I\u002BPENvZGU\u002BQ29udGFpbmVyTm90Rm91bmQ8L0NvZGU\u002BPE1lc3NhZ2U\u002BVGhlIHNwZWNpZmllZCBjb250YWluZXIgZG9lcyBub3QgZXhpc3QuClJlcXVlc3RJZDo5YzRhMjhiMi02MDFlLTAwMDAtMWI0MC1mMzkyM2IxZTQ3ZTMKVGltZToyMDIwLTAzLTA1VDIyOjUyOjQ3LjkxMDkwMzZaPC9NZXNzYWdlPjwvRXJyb3I\u002BDQotLWJhdGNocmVzcG9uc2VfYjAxNDg0MWEtOTVjMy00YWIzLTg0NmQtZDdlOWFmZTczNDBhLS0="
    },
    {
      "RequestUri": "https://seanstagetest.blob.core.windows.net/test-container-dce64e79-4820-763b-ed13-83a52cb37303/blob1",
      "RequestMethod": "HEAD",
      "RequestHeaders": {
        "Authorization": "Sanitized",
        "traceparent": "00-47a847c46c33974aac454784a63de8e0-aa0691a369dbf748-00",
        "User-Agent": [
          "azsdk-net-Storage.Blobs/12.4.0-dev.20200305.1",
          "(.NET Core 4.6.28325.01; Microsoft Windows 10.0.18363 )"
        ],
        "x-ms-client-request-id": "04b91f0c-c0bc-b21b-3201-397a3109d406",
        "x-ms-date": "Thu, 05 Mar 2020 22:52:48 GMT",
        "x-ms-return-client-request-id": "true",
        "x-ms-version": "2019-10-10"
=======
        "x-ms-request-id": "1e612741-b01e-004e-45f6-096328000000",
        "x-ms-version": "2019-12-12"
      },
      "ResponseBody": "LS1iYXRjaHJlc3BvbnNlXzE4MWNjNzc4LWQ2YTMtNGQ3My04ZTE3LTA5ZmIzMjM2OGJhZA0KQ29udGVudC1UeXBlOiBhcHBsaWNhdGlvbi9odHRwDQpDb250ZW50LUlEOiAwDQoNCkhUVFAvMS4xIDIwMiBBY2NlcHRlZA0KeC1tcy1kZWxldGUtdHlwZS1wZXJtYW5lbnQ6IHRydWUNCngtbXMtcmVxdWVzdC1pZDogMWU2MTI3NDEtYjAxZS0wMDRlLTQ1ZjYtMDk2MzI4MWUxOWI5DQp4LW1zLXZlcnNpb246IDIwMTktMTItMTINClNlcnZlcjogV2luZG93cy1BenVyZS1CbG9iLzEuMA0KDQotLWJhdGNocmVzcG9uc2VfMTgxY2M3NzgtZDZhMy00ZDczLThlMTctMDlmYjMyMzY4YmFkDQpDb250ZW50LVR5cGU6IGFwcGxpY2F0aW9uL2h0dHANCkNvbnRlbnQtSUQ6IDENCg0KSFRUUC8xLjEgNDA0IFRoZSBzcGVjaWZpZWQgY29udGFpbmVyIGRvZXMgbm90IGV4aXN0Lg0KeC1tcy1lcnJvci1jb2RlOiBDb250YWluZXJOb3RGb3VuZA0KeC1tcy1yZXF1ZXN0LWlkOiAxZTYxMjc0MS1iMDFlLTAwNGUtNDVmNi0wOTYzMjgxZTE5YzINCngtbXMtdmVyc2lvbjogMjAxOS0xMi0xMg0KQ29udGVudC1MZW5ndGg6IDIyNg0KQ29udGVudC1UeXBlOiBhcHBsaWNhdGlvbi94bWwNClNlcnZlcjogV2luZG93cy1BenVyZS1CbG9iLzEuMA0KDQrvu788P3htbCB2ZXJzaW9uPSIxLjAiIGVuY29kaW5nPSJ1dGYtOCI/Pgo8RXJyb3I\u002BPENvZGU\u002BQ29udGFpbmVyTm90Rm91bmQ8L0NvZGU\u002BPE1lc3NhZ2U\u002BVGhlIHNwZWNpZmllZCBjb250YWluZXIgZG9lcyBub3QgZXhpc3QuClJlcXVlc3RJZDoxZTYxMjc0MS1iMDFlLTAwNGUtNDVmNi0wOTYzMjgxZTE5YzIKVGltZToyMDIwLTA0LTAzVDIwOjMxOjQ2LjMzNjA0MzhaPC9NZXNzYWdlPjwvRXJyb3I\u002BDQotLWJhdGNocmVzcG9uc2VfMTgxY2M3NzgtZDZhMy00ZDczLThlMTctMDlmYjMyMzY4YmFkDQpDb250ZW50LVR5cGU6IGFwcGxpY2F0aW9uL2h0dHANCkNvbnRlbnQtSUQ6IDINCg0KSFRUUC8xLjEgNDA0IFRoZSBzcGVjaWZpZWQgY29udGFpbmVyIGRvZXMgbm90IGV4aXN0Lg0KeC1tcy1lcnJvci1jb2RlOiBDb250YWluZXJOb3RGb3VuZA0KeC1tcy1yZXF1ZXN0LWlkOiAxZTYxMjc0MS1iMDFlLTAwNGUtNDVmNi0wOTYzMjgxZTE5YzQNCngtbXMtdmVyc2lvbjogMjAxOS0xMi0xMg0KQ29udGVudC1MZW5ndGg6IDIyNg0KQ29udGVudC1UeXBlOiBhcHBsaWNhdGlvbi94bWwNClNlcnZlcjogV2luZG93cy1BenVyZS1CbG9iLzEuMA0KDQrvu788P3htbCB2ZXJzaW9uPSIxLjAiIGVuY29kaW5nPSJ1dGYtOCI/Pgo8RXJyb3I\u002BPENvZGU\u002BQ29udGFpbmVyTm90Rm91bmQ8L0NvZGU\u002BPE1lc3NhZ2U\u002BVGhlIHNwZWNpZmllZCBjb250YWluZXIgZG9lcyBub3QgZXhpc3QuClJlcXVlc3RJZDoxZTYxMjc0MS1iMDFlLTAwNGUtNDVmNi0wOTYzMjgxZTE5YzQKVGltZToyMDIwLTA0LTAzVDIwOjMxOjQ2LjMzNjA0MzhaPC9NZXNzYWdlPjwvRXJyb3I\u002BDQotLWJhdGNocmVzcG9uc2VfMTgxY2M3NzgtZDZhMy00ZDczLThlMTctMDlmYjMyMzY4YmFkLS0="
    },
    {
      "RequestUri": "https://seanmcccanary.blob.core.windows.net/test-container-dce64e79-4820-763b-ed13-83a52cb37303/blob1",
      "RequestMethod": "HEAD",
      "RequestHeaders": {
        "Authorization": "Sanitized",
        "traceparent": "00-1607b1a68b846143ae757ecde8e37e88-8341efa756169347-00",
        "User-Agent": [
          "azsdk-net-Storage.Blobs/12.5.0-dev.20200403.1",
          "(.NET Core 4.6.28325.01; Microsoft Windows 10.0.18362 )"
        ],
        "x-ms-client-request-id": "04b91f0c-c0bc-b21b-3201-397a3109d406",
        "x-ms-date": "Fri, 03 Apr 2020 20:31:47 GMT",
        "x-ms-return-client-request-id": "true",
        "x-ms-version": "2019-12-12"
>>>>>>> 32e373e2
      },
      "RequestBody": null,
      "StatusCode": 404,
      "ResponseHeaders": {
<<<<<<< HEAD
        "Date": "Thu, 05 Mar 2020 22:52:47 GMT",
=======
        "Date": "Fri, 03 Apr 2020 20:31:45 GMT",
>>>>>>> 32e373e2
        "Server": [
          "Windows-Azure-Blob/1.0",
          "Microsoft-HTTPAPI/2.0"
        ],
        "Transfer-Encoding": "chunked",
        "x-ms-client-request-id": "04b91f0c-c0bc-b21b-3201-397a3109d406",
        "x-ms-error-code": "BlobNotFound",
<<<<<<< HEAD
        "x-ms-request-id": "9c4a28b3-601e-0000-1c40-f3923b000000",
        "x-ms-version": "2019-10-10"
=======
        "x-ms-request-id": "1e612757-b01e-004e-59f6-096328000000",
        "x-ms-version": "2019-12-12"
>>>>>>> 32e373e2
      },
      "ResponseBody": []
    },
    {
<<<<<<< HEAD
      "RequestUri": "https://seanstagetest.blob.core.windows.net/test-container-dce64e79-4820-763b-ed13-83a52cb37303?restype=container",
      "RequestMethod": "DELETE",
      "RequestHeaders": {
        "Authorization": "Sanitized",
        "traceparent": "00-4e9489665111934f91d323d80fff634c-0b2ad0fa393d9742-00",
        "User-Agent": [
          "azsdk-net-Storage.Blobs/12.4.0-dev.20200305.1",
          "(.NET Core 4.6.28325.01; Microsoft Windows 10.0.18363 )"
        ],
        "x-ms-client-request-id": "2e9d7a08-38d7-9501-3e5a-e4f7c18fa780",
        "x-ms-date": "Thu, 05 Mar 2020 22:52:48 GMT",
        "x-ms-return-client-request-id": "true",
        "x-ms-version": "2019-10-10"
=======
      "RequestUri": "https://seanmcccanary.blob.core.windows.net/test-container-dce64e79-4820-763b-ed13-83a52cb37303?restype=container",
      "RequestMethod": "DELETE",
      "RequestHeaders": {
        "Authorization": "Sanitized",
        "traceparent": "00-2c8dbb5243ed4541919f0952012d1ca0-5452d8f5e8e2e948-00",
        "User-Agent": [
          "azsdk-net-Storage.Blobs/12.5.0-dev.20200403.1",
          "(.NET Core 4.6.28325.01; Microsoft Windows 10.0.18362 )"
        ],
        "x-ms-client-request-id": "2e9d7a08-38d7-9501-3e5a-e4f7c18fa780",
        "x-ms-date": "Fri, 03 Apr 2020 20:31:48 GMT",
        "x-ms-return-client-request-id": "true",
        "x-ms-version": "2019-12-12"
>>>>>>> 32e373e2
      },
      "RequestBody": null,
      "StatusCode": 202,
      "ResponseHeaders": {
        "Content-Length": "0",
<<<<<<< HEAD
        "Date": "Thu, 05 Mar 2020 22:52:47 GMT",
=======
        "Date": "Fri, 03 Apr 2020 20:31:45 GMT",
>>>>>>> 32e373e2
        "Server": [
          "Windows-Azure-Blob/1.0",
          "Microsoft-HTTPAPI/2.0"
        ],
        "x-ms-client-request-id": "2e9d7a08-38d7-9501-3e5a-e4f7c18fa780",
<<<<<<< HEAD
        "x-ms-request-id": "9c4a28b4-601e-0000-1d40-f3923b000000",
        "x-ms-version": "2019-10-10"
=======
        "x-ms-request-id": "1e612759-b01e-004e-5bf6-096328000000",
        "x-ms-version": "2019-12-12"
>>>>>>> 32e373e2
      },
      "ResponseBody": []
    }
  ],
  "Variables": {
    "RandomSeed": "824980580",
<<<<<<< HEAD
    "Storage_TestConfigDefault": "ProductionTenant\nseanstagetest\nU2FuaXRpemVk\nhttps://seanstagetest.blob.core.windows.net\nhttp://seanstagetest.file.core.windows.net\nhttp://seanstagetest.queue.core.windows.net\nhttp://seanstagetest.table.core.windows.net\n\n\n\n\nhttp://seanstagetest-secondary.blob.core.windows.net\nhttp://seanstagetest-secondary.file.core.windows.net\nhttp://seanstagetest-secondary.queue.core.windows.net\nhttp://seanstagetest-secondary.table.core.windows.net\n\nSanitized\n\n\nCloud\nBlobEndpoint=https://seanstagetest.blob.core.windows.net/;QueueEndpoint=http://seanstagetest.queue.core.windows.net/;FileEndpoint=http://seanstagetest.file.core.windows.net/;BlobSecondaryEndpoint=http://seanstagetest-secondary.blob.core.windows.net/;QueueSecondaryEndpoint=http://seanstagetest-secondary.queue.core.windows.net/;FileSecondaryEndpoint=http://seanstagetest-secondary.file.core.windows.net/;AccountName=seanstagetest;AccountKey=Sanitized\nseanscope1"
=======
    "Storage_TestConfigDefault": "ProductionTenant\nseanmcccanary\nU2FuaXRpemVk\nhttps://seanmcccanary.blob.core.windows.net\nhttps://seanmcccanary.file.core.windows.net\nhttps://seanmcccanary.queue.core.windows.net\nhttps://seanmcccanary.table.core.windows.net\n\n\n\n\nhttps://seanmcccanary-secondary.blob.core.windows.net\nhttps://seanmcccanary-secondary.file.core.windows.net\nhttps://seanmcccanary-secondary.queue.core.windows.net\nhttps://seanmcccanary-secondary.table.core.windows.net\n\nSanitized\n\n\nCloud\nBlobEndpoint=https://seanmcccanary.blob.core.windows.net/;QueueEndpoint=https://seanmcccanary.queue.core.windows.net/;FileEndpoint=https://seanmcccanary.file.core.windows.net/;BlobSecondaryEndpoint=https://seanmcccanary-secondary.blob.core.windows.net/;QueueSecondaryEndpoint=https://seanmcccanary-secondary.queue.core.windows.net/;FileSecondaryEndpoint=https://seanmcccanary-secondary.file.core.windows.net/;AccountName=seanmcccanary;AccountKey=Sanitized\nseanscope1"
>>>>>>> 32e373e2
  }
}<|MERGE_RESOLUTION|>--- conflicted
+++ resolved
@@ -1,22 +1,6 @@
 {
   "Entries": [
     {
-<<<<<<< HEAD
-      "RequestUri": "https://seanstagetest.blob.core.windows.net/test-container-dce64e79-4820-763b-ed13-83a52cb37303?restype=container",
-      "RequestMethod": "PUT",
-      "RequestHeaders": {
-        "Authorization": "Sanitized",
-        "traceparent": "00-a0e49ebd637bf5438c9fd4b18e6542bf-bf7a57355b9b1949-00",
-        "User-Agent": [
-          "azsdk-net-Storage.Blobs/12.4.0-dev.20200305.1",
-          "(.NET Core 4.6.28325.01; Microsoft Windows 10.0.18363 )"
-        ],
-        "x-ms-blob-public-access": "container",
-        "x-ms-client-request-id": "fbb9a221-8a58-a9bf-a8f5-998a311a2706",
-        "x-ms-date": "Thu, 05 Mar 2020 22:52:47 GMT",
-        "x-ms-return-client-request-id": "true",
-        "x-ms-version": "2019-10-10"
-=======
       "RequestUri": "https://seanmcccanary.blob.core.windows.net/test-container-dce64e79-4820-763b-ed13-83a52cb37303?restype=container",
       "RequestMethod": "PUT",
       "RequestHeaders": {
@@ -31,59 +15,31 @@
         "x-ms-date": "Fri, 03 Apr 2020 20:31:47 GMT",
         "x-ms-return-client-request-id": "true",
         "x-ms-version": "2019-12-12"
->>>>>>> 32e373e2
       },
       "RequestBody": null,
       "StatusCode": 201,
       "ResponseHeaders": {
         "Content-Length": "0",
-<<<<<<< HEAD
-        "Date": "Thu, 05 Mar 2020 22:52:47 GMT",
-        "ETag": "\u00220x8D7C157ECE5212C\u0022",
-        "Last-Modified": "Thu, 05 Mar 2020 22:52:47 GMT",
-=======
         "Date": "Fri, 03 Apr 2020 20:31:45 GMT",
         "ETag": "\u00220x8D7D80E07510B75\u0022",
         "Last-Modified": "Fri, 03 Apr 2020 20:31:46 GMT",
->>>>>>> 32e373e2
         "Server": [
           "Windows-Azure-Blob/1.0",
           "Microsoft-HTTPAPI/2.0"
         ],
         "x-ms-client-request-id": "fbb9a221-8a58-a9bf-a8f5-998a311a2706",
-<<<<<<< HEAD
-        "x-ms-request-id": "9c4a28ae-601e-0000-1940-f3923b000000",
-        "x-ms-version": "2019-10-10"
-=======
         "x-ms-request-id": "1e61271d-b01e-004e-29f6-096328000000",
         "x-ms-version": "2019-12-12"
->>>>>>> 32e373e2
       },
       "ResponseBody": []
     },
     {
-<<<<<<< HEAD
-      "RequestUri": "https://seanstagetest.blob.core.windows.net/test-container-dce64e79-4820-763b-ed13-83a52cb37303/blob1",
-=======
       "RequestUri": "https://seanmcccanary.blob.core.windows.net/test-container-dce64e79-4820-763b-ed13-83a52cb37303/blob1",
->>>>>>> 32e373e2
       "RequestMethod": "PUT",
       "RequestHeaders": {
         "Authorization": "Sanitized",
         "Content-Length": "1024",
         "If-None-Match": "*",
-<<<<<<< HEAD
-        "traceparent": "00-159a477ab8621c4099ee85b83fa03756-6a7cc426d006da4d-00",
-        "User-Agent": [
-          "azsdk-net-Storage.Blobs/12.4.0-dev.20200305.1",
-          "(.NET Core 4.6.28325.01; Microsoft Windows 10.0.18363 )"
-        ],
-        "x-ms-blob-type": "BlockBlob",
-        "x-ms-client-request-id": "fb8dcf52-119a-719a-84a6-c05883c98747",
-        "x-ms-date": "Thu, 05 Mar 2020 22:52:47 GMT",
-        "x-ms-return-client-request-id": "true",
-        "x-ms-version": "2019-10-10"
-=======
         "traceparent": "00-e975e24cb2bf164093c84abaf602925f-e6d4b2ea402ab146-00",
         "User-Agent": [
           "azsdk-net-Storage.Blobs/12.5.0-dev.20200403.1",
@@ -94,68 +50,34 @@
         "x-ms-date": "Fri, 03 Apr 2020 20:31:47 GMT",
         "x-ms-return-client-request-id": "true",
         "x-ms-version": "2019-12-12"
->>>>>>> 32e373e2
       },
       "RequestBody": "llDHdmZp1/1sEnlZOUDcF\u002BFhg4r6d6syqfqoMOJXokigCGRIDbu8t8q7j0URZm9oGIGp0JacDB6llMxrwKcbFW8wuDDblAolpMy/PuhlIUOLQBdgrtKyA/xGo3juUPcjoHnV4K0\u002BjIR3gyvK3c01P3OJ4ICQumedfbUzlfGRNlTUnJ5vj0CVTLOT6Sqn6CYvEGMFZXB2k\u002BYSOGP4CveT5U3X9UAvxrAy85TM/NA99pWOBISNi9DjXgm3XFbdnUG8AAPcz/Pl/0qy0nHcqpYW1ULNagZyBVl885c3d2lZVVZSD/zMYCaiqAQ527heB7NzoYcUDzI7SvuqX9xbrojgWX0biZqZSXQbK8EBOCqgHezjxNXiREUjF8UBIgBKRvp8WYE7Q30Z2VgS\u002BONxORHQCULveOqy/hQ393HVmCdz0eXHhN\u002BoZdpuyut9z0xist6zMBm\u002BWs4PyVptA0sLQ0Awnyf\u002BqbQyKKNngK3/NS/I1UWTIWcOtXYXt7uEO2GOY4aqTTAkYwgpgQh1VtkgEJQrpS4FeCLZIemw5/L5re1B2B0nVOj\u002Bo3E9ap9fmV6d96YnWZYziepj0StGdHwVL9QaM367\u002BLurLAG8yA2DeYiLE/BL0VNXDk8zxIO9uC71JzrKRGXg4f7qey2UdsDd31eiu2CMyV2BwyUuiDQ47nTSx6DTuTQjqzLxYVYmw5ePVeQrGv3NaF3cSYFAsVjKso25wa8fCSYjfxAum2gHWgCNnzJQDNN3BV5D9nCy4vnZJ67IbQHob0y9CJvtn8301O6BshEleqa5QrxQ3BK2cJwWVHS6P\u002B3\u002BpTDmkgM4iWWQTiKBMS/ntKwIDitFl5I5B5f\u002B1kpZOpUBgg3hP\u002BeigbhWv47wND5sLqDHsjDBuA6drItrObMbNxSMgK4iBnXFZo1z79cESdJZkqiqkohlP8r/RJJcNkgEO4h6Y7SPSigqAUyiTsk2mWO4EqcKcaSLJ0DkI8LjaS9EbrROiuUeyUeAf5A8wvEByKsupCOh\u002Bsrj7jx0qyZmR5gcXt8V5w9\u002BmklfivETT2VO41oWtMUMo3Tpa5upqh0hGjf4IGQS6\u002BCcsAnZQW/Y0J7XJcjLT5LTD7pqK3xz1O8rPm\u002B6Gy8APPd6egS7MmIEEZr90oRVVcukJBCqp8BkKNsargMAHbVu1unQUdSOGNxXZhnhdQJr1uikFfYfVpQ2FVEooIReBPPlj/yahAP3FgwzUkGmgrPZrtcaWwi\u002BTn9VmTuCZXdY\u002BWEl/OYG0FHkrf/p6wRTj5OeT/KsRKjrJkB8RerIdLCU21nfgYXM096FNa4J1GN6AQmn4xaFq7S5OtWmiYpnHDhOVRCrdA4N0nsUJw754lLcAkPgIA==",
       "StatusCode": 201,
       "ResponseHeaders": {
         "Content-Length": "0",
         "Content-MD5": "5QKgwlqztcawlVmrGSZFaA==",
-<<<<<<< HEAD
-        "Date": "Thu, 05 Mar 2020 22:52:47 GMT",
-        "ETag": "\u00220x8D7C157ECF246A8\u0022",
-        "Last-Modified": "Thu, 05 Mar 2020 22:52:47 GMT",
-=======
         "Date": "Fri, 03 Apr 2020 20:31:45 GMT",
         "ETag": "\u00220x8D7D80E075F8D62\u0022",
         "Last-Modified": "Fri, 03 Apr 2020 20:31:46 GMT",
->>>>>>> 32e373e2
         "Server": [
           "Windows-Azure-Blob/1.0",
           "Microsoft-HTTPAPI/2.0"
         ],
         "x-ms-client-request-id": "fb8dcf52-119a-719a-84a6-c05883c98747",
         "x-ms-content-crc64": "PvfF2nM0ryA=",
-<<<<<<< HEAD
-        "x-ms-request-id": "9c4a28b1-601e-0000-1a40-f3923b000000",
-        "x-ms-request-server-encrypted": "true",
-        "x-ms-version": "2019-10-10"
-=======
         "x-ms-request-id": "1e612733-b01e-004e-3af6-096328000000",
         "x-ms-request-server-encrypted": "true",
         "x-ms-version": "2019-12-12"
->>>>>>> 32e373e2
       },
       "ResponseBody": []
     },
     {
-<<<<<<< HEAD
-      "RequestUri": "https://seanstagetest.blob.core.windows.net/?comp=batch",
-=======
       "RequestUri": "https://seanmcccanary.blob.core.windows.net/?comp=batch",
->>>>>>> 32e373e2
       "RequestMethod": "POST",
       "RequestHeaders": {
         "Authorization": "Sanitized",
         "Content-Length": "1040",
         "Content-Type": "multipart/mixed; boundary=batch_b0303db1-543f-a091-7526-b6a73509e9d9",
-<<<<<<< HEAD
-        "traceparent": "00-f55b5a5803c72040a6c12f7aca3a4871-dda318e0996cad45-00",
-        "User-Agent": [
-          "azsdk-net-Storage.Blobs/12.4.0-dev.20200305.1",
-          "(.NET Core 4.6.28325.01; Microsoft Windows 10.0.18363 )"
-        ],
-        "x-ms-client-request-id": "284c30ed-7cbe-6e1d-7af6-a7a94e913cbe",
-        "x-ms-date": "Thu, 05 Mar 2020 22:52:47 GMT",
-        "x-ms-return-client-request-id": "true",
-        "x-ms-version": "2019-10-10"
-      },
-      "RequestBody": "LS1iYXRjaF9iMDMwM2RiMS01NDNmLWEwOTEtNzUyNi1iNmE3MzUwOWU5ZDkNCkNvbnRlbnQtVHlwZTogYXBwbGljYXRpb24vaHR0cA0KQ29udGVudC1UcmFuc2Zlci1FbmNvZGluZzogYmluYXJ5DQpDb250ZW50LUlEOiAwDQoNCkRFTEVURSAvdGVzdC1jb250YWluZXItZGNlNjRlNzktNDgyMC03NjNiLWVkMTMtODNhNTJjYjM3MzAzL2Jsb2IxIEhUVFAvMS4xDQpBdXRob3JpemF0aW9uOiBTaGFyZWRLZXkgc2VhbnN0YWdldGVzdDpFNllxNm5xSkF5ZnNHSlEwVWdTNU9YSmUyci92b3Z3ekdiWGZrb0h1eGQ4PQ0KeC1tcy1kYXRlOiBUaHUsIDA1IE1hciAyMDIwIDIyOjUyOjQ3IEdNVA0KQ29udGVudC1MZW5ndGg6IDANCg0KLS1iYXRjaF9iMDMwM2RiMS01NDNmLWEwOTEtNzUyNi1iNmE3MzUwOWU5ZDkNCkNvbnRlbnQtVHlwZTogYXBwbGljYXRpb24vaHR0cA0KQ29udGVudC1UcmFuc2Zlci1FbmNvZGluZzogYmluYXJ5DQpDb250ZW50LUlEOiAxDQoNCkRFTEVURSAvaW52YWxpZGNvbnRhaW5lci9ibG9iMiBIVFRQLzEuMQ0KQXV0aG9yaXphdGlvbjogU2hhcmVkS2V5IHNlYW5zdGFnZXRlc3Q6aUtCaXFJV1FuVlBlQXZBaks4bUJVbGtiVTlPODROUGJFUXFpMmRnTWZBND0NCngtbXMtZGF0ZTogVGh1LCAwNSBNYXIgMjAyMCAyMjo1Mjo0NyBHTVQNCkNvbnRlbnQtTGVuZ3RoOiAwDQoNCi0tYmF0Y2hfYjAzMDNkYjEtNTQzZi1hMDkxLTc1MjYtYjZhNzM1MDllOWQ5DQpDb250ZW50LVR5cGU6IGFwcGxpY2F0aW9uL2h0dHANCkNvbnRlbnQtVHJhbnNmZXItRW5jb2Rpbmc6IGJpbmFyeQ0KQ29udGVudC1JRDogMg0KDQpERUxFVEUgL2ludmFsaWRjb250YWluZXIvYmxvYjMgSFRUUC8xLjENCkF1dGhvcml6YXRpb246IFNoYXJlZEtleSBzZWFuc3RhZ2V0ZXN0OmIyUWVkM0NPY0h0RS9LSDNiT0djTDJjUzYxTkVPWWxZNER1Y0N0eHB0ZG89DQp4LW1zLWRhdGU6IFRodSwgMDUgTWFyIDIwMjAgMjI6NTI6NDcgR01UDQpDb250ZW50LUxlbmd0aDogMA0KDQotLWJhdGNoX2IwMzAzZGIxLTU0M2YtYTA5MS03NTI2LWI2YTczNTA5ZTlkOS0tDQo=",
-      "StatusCode": 202,
-      "ResponseHeaders": {
-        "Content-Type": "multipart/mixed; boundary=batchresponse_b014841a-95c3-4ab3-846d-d7e9afe7340a",
-        "Date": "Thu, 05 Mar 2020 22:52:47 GMT",
-=======
         "traceparent": "00-53fb6f5baa362145ac23cd585b65d667-76e82bc4598cb142-00",
         "User-Agent": [
           "azsdk-net-Storage.Blobs/12.5.0-dev.20200403.1",
@@ -171,34 +93,12 @@
       "ResponseHeaders": {
         "Content-Type": "multipart/mixed; boundary=batchresponse_181cc778-d6a3-4d73-8e17-09fb32368bad",
         "Date": "Fri, 03 Apr 2020 20:31:45 GMT",
->>>>>>> 32e373e2
         "Server": [
           "Windows-Azure-Blob/1.0",
           "Microsoft-HTTPAPI/2.0"
         ],
         "Transfer-Encoding": "chunked",
         "x-ms-client-request-id": "284c30ed-7cbe-6e1d-7af6-a7a94e913cbe",
-<<<<<<< HEAD
-        "x-ms-request-id": "9c4a28b2-601e-0000-1b40-f3923b000000",
-        "x-ms-version": "2019-10-10"
-      },
-      "ResponseBody": "LS1iYXRjaHJlc3BvbnNlX2IwMTQ4NDFhLTk1YzMtNGFiMy04NDZkLWQ3ZTlhZmU3MzQwYQ0KQ29udGVudC1UeXBlOiBhcHBsaWNhdGlvbi9odHRwDQpDb250ZW50LUlEOiAwDQoNCkhUVFAvMS4xIDIwMiBBY2NlcHRlZA0KeC1tcy1kZWxldGUtdHlwZS1wZXJtYW5lbnQ6IHRydWUNCngtbXMtcmVxdWVzdC1pZDogOWM0YTI4YjItNjAxZS0wMDAwLTFiNDAtZjM5MjNiMWU0N2RmDQp4LW1zLXZlcnNpb246IDIwMTktMTAtMTANClNlcnZlcjogV2luZG93cy1BenVyZS1CbG9iLzEuMA0KDQotLWJhdGNocmVzcG9uc2VfYjAxNDg0MWEtOTVjMy00YWIzLTg0NmQtZDdlOWFmZTczNDBhDQpDb250ZW50LVR5cGU6IGFwcGxpY2F0aW9uL2h0dHANCkNvbnRlbnQtSUQ6IDENCg0KSFRUUC8xLjEgNDA0IFRoZSBzcGVjaWZpZWQgY29udGFpbmVyIGRvZXMgbm90IGV4aXN0Lg0KeC1tcy1lcnJvci1jb2RlOiBDb250YWluZXJOb3RGb3VuZA0KeC1tcy1yZXF1ZXN0LWlkOiA5YzRhMjhiMi02MDFlLTAwMDAtMWI0MC1mMzkyM2IxZTQ3ZTENCngtbXMtdmVyc2lvbjogMjAxOS0xMC0xMA0KQ29udGVudC1MZW5ndGg6IDIyNg0KQ29udGVudC1UeXBlOiBhcHBsaWNhdGlvbi94bWwNClNlcnZlcjogV2luZG93cy1BenVyZS1CbG9iLzEuMA0KDQrvu788P3htbCB2ZXJzaW9uPSIxLjAiIGVuY29kaW5nPSJ1dGYtOCI/Pgo8RXJyb3I\u002BPENvZGU\u002BQ29udGFpbmVyTm90Rm91bmQ8L0NvZGU\u002BPE1lc3NhZ2U\u002BVGhlIHNwZWNpZmllZCBjb250YWluZXIgZG9lcyBub3QgZXhpc3QuClJlcXVlc3RJZDo5YzRhMjhiMi02MDFlLTAwMDAtMWI0MC1mMzkyM2IxZTQ3ZTEKVGltZToyMDIwLTAzLTA1VDIyOjUyOjQ3LjkxMTkxNzhaPC9NZXNzYWdlPjwvRXJyb3I\u002BDQotLWJhdGNocmVzcG9uc2VfYjAxNDg0MWEtOTVjMy00YWIzLTg0NmQtZDdlOWFmZTczNDBhDQpDb250ZW50LVR5cGU6IGFwcGxpY2F0aW9uL2h0dHANCkNvbnRlbnQtSUQ6IDINCg0KSFRUUC8xLjEgNDA0IFRoZSBzcGVjaWZpZWQgY29udGFpbmVyIGRvZXMgbm90IGV4aXN0Lg0KeC1tcy1lcnJvci1jb2RlOiBDb250YWluZXJOb3RGb3VuZA0KeC1tcy1yZXF1ZXN0LWlkOiA5YzRhMjhiMi02MDFlLTAwMDAtMWI0MC1mMzkyM2IxZTQ3ZTMNCngtbXMtdmVyc2lvbjogMjAxOS0xMC0xMA0KQ29udGVudC1MZW5ndGg6IDIyNg0KQ29udGVudC1UeXBlOiBhcHBsaWNhdGlvbi94bWwNClNlcnZlcjogV2luZG93cy1BenVyZS1CbG9iLzEuMA0KDQrvu788P3htbCB2ZXJzaW9uPSIxLjAiIGVuY29kaW5nPSJ1dGYtOCI/Pgo8RXJyb3I\u002BPENvZGU\u002BQ29udGFpbmVyTm90Rm91bmQ8L0NvZGU\u002BPE1lc3NhZ2U\u002BVGhlIHNwZWNpZmllZCBjb250YWluZXIgZG9lcyBub3QgZXhpc3QuClJlcXVlc3RJZDo5YzRhMjhiMi02MDFlLTAwMDAtMWI0MC1mMzkyM2IxZTQ3ZTMKVGltZToyMDIwLTAzLTA1VDIyOjUyOjQ3LjkxMDkwMzZaPC9NZXNzYWdlPjwvRXJyb3I\u002BDQotLWJhdGNocmVzcG9uc2VfYjAxNDg0MWEtOTVjMy00YWIzLTg0NmQtZDdlOWFmZTczNDBhLS0="
-    },
-    {
-      "RequestUri": "https://seanstagetest.blob.core.windows.net/test-container-dce64e79-4820-763b-ed13-83a52cb37303/blob1",
-      "RequestMethod": "HEAD",
-      "RequestHeaders": {
-        "Authorization": "Sanitized",
-        "traceparent": "00-47a847c46c33974aac454784a63de8e0-aa0691a369dbf748-00",
-        "User-Agent": [
-          "azsdk-net-Storage.Blobs/12.4.0-dev.20200305.1",
-          "(.NET Core 4.6.28325.01; Microsoft Windows 10.0.18363 )"
-        ],
-        "x-ms-client-request-id": "04b91f0c-c0bc-b21b-3201-397a3109d406",
-        "x-ms-date": "Thu, 05 Mar 2020 22:52:48 GMT",
-        "x-ms-return-client-request-id": "true",
-        "x-ms-version": "2019-10-10"
-=======
         "x-ms-request-id": "1e612741-b01e-004e-45f6-096328000000",
         "x-ms-version": "2019-12-12"
       },
@@ -218,16 +118,11 @@
         "x-ms-date": "Fri, 03 Apr 2020 20:31:47 GMT",
         "x-ms-return-client-request-id": "true",
         "x-ms-version": "2019-12-12"
->>>>>>> 32e373e2
       },
       "RequestBody": null,
       "StatusCode": 404,
       "ResponseHeaders": {
-<<<<<<< HEAD
-        "Date": "Thu, 05 Mar 2020 22:52:47 GMT",
-=======
         "Date": "Fri, 03 Apr 2020 20:31:45 GMT",
->>>>>>> 32e373e2
         "Server": [
           "Windows-Azure-Blob/1.0",
           "Microsoft-HTTPAPI/2.0"
@@ -235,32 +130,12 @@
         "Transfer-Encoding": "chunked",
         "x-ms-client-request-id": "04b91f0c-c0bc-b21b-3201-397a3109d406",
         "x-ms-error-code": "BlobNotFound",
-<<<<<<< HEAD
-        "x-ms-request-id": "9c4a28b3-601e-0000-1c40-f3923b000000",
-        "x-ms-version": "2019-10-10"
-=======
         "x-ms-request-id": "1e612757-b01e-004e-59f6-096328000000",
         "x-ms-version": "2019-12-12"
->>>>>>> 32e373e2
       },
       "ResponseBody": []
     },
     {
-<<<<<<< HEAD
-      "RequestUri": "https://seanstagetest.blob.core.windows.net/test-container-dce64e79-4820-763b-ed13-83a52cb37303?restype=container",
-      "RequestMethod": "DELETE",
-      "RequestHeaders": {
-        "Authorization": "Sanitized",
-        "traceparent": "00-4e9489665111934f91d323d80fff634c-0b2ad0fa393d9742-00",
-        "User-Agent": [
-          "azsdk-net-Storage.Blobs/12.4.0-dev.20200305.1",
-          "(.NET Core 4.6.28325.01; Microsoft Windows 10.0.18363 )"
-        ],
-        "x-ms-client-request-id": "2e9d7a08-38d7-9501-3e5a-e4f7c18fa780",
-        "x-ms-date": "Thu, 05 Mar 2020 22:52:48 GMT",
-        "x-ms-return-client-request-id": "true",
-        "x-ms-version": "2019-10-10"
-=======
       "RequestUri": "https://seanmcccanary.blob.core.windows.net/test-container-dce64e79-4820-763b-ed13-83a52cb37303?restype=container",
       "RequestMethod": "DELETE",
       "RequestHeaders": {
@@ -274,39 +149,25 @@
         "x-ms-date": "Fri, 03 Apr 2020 20:31:48 GMT",
         "x-ms-return-client-request-id": "true",
         "x-ms-version": "2019-12-12"
->>>>>>> 32e373e2
       },
       "RequestBody": null,
       "StatusCode": 202,
       "ResponseHeaders": {
         "Content-Length": "0",
-<<<<<<< HEAD
-        "Date": "Thu, 05 Mar 2020 22:52:47 GMT",
-=======
         "Date": "Fri, 03 Apr 2020 20:31:45 GMT",
->>>>>>> 32e373e2
         "Server": [
           "Windows-Azure-Blob/1.0",
           "Microsoft-HTTPAPI/2.0"
         ],
         "x-ms-client-request-id": "2e9d7a08-38d7-9501-3e5a-e4f7c18fa780",
-<<<<<<< HEAD
-        "x-ms-request-id": "9c4a28b4-601e-0000-1d40-f3923b000000",
-        "x-ms-version": "2019-10-10"
-=======
         "x-ms-request-id": "1e612759-b01e-004e-5bf6-096328000000",
         "x-ms-version": "2019-12-12"
->>>>>>> 32e373e2
       },
       "ResponseBody": []
     }
   ],
   "Variables": {
     "RandomSeed": "824980580",
-<<<<<<< HEAD
-    "Storage_TestConfigDefault": "ProductionTenant\nseanstagetest\nU2FuaXRpemVk\nhttps://seanstagetest.blob.core.windows.net\nhttp://seanstagetest.file.core.windows.net\nhttp://seanstagetest.queue.core.windows.net\nhttp://seanstagetest.table.core.windows.net\n\n\n\n\nhttp://seanstagetest-secondary.blob.core.windows.net\nhttp://seanstagetest-secondary.file.core.windows.net\nhttp://seanstagetest-secondary.queue.core.windows.net\nhttp://seanstagetest-secondary.table.core.windows.net\n\nSanitized\n\n\nCloud\nBlobEndpoint=https://seanstagetest.blob.core.windows.net/;QueueEndpoint=http://seanstagetest.queue.core.windows.net/;FileEndpoint=http://seanstagetest.file.core.windows.net/;BlobSecondaryEndpoint=http://seanstagetest-secondary.blob.core.windows.net/;QueueSecondaryEndpoint=http://seanstagetest-secondary.queue.core.windows.net/;FileSecondaryEndpoint=http://seanstagetest-secondary.file.core.windows.net/;AccountName=seanstagetest;AccountKey=Sanitized\nseanscope1"
-=======
     "Storage_TestConfigDefault": "ProductionTenant\nseanmcccanary\nU2FuaXRpemVk\nhttps://seanmcccanary.blob.core.windows.net\nhttps://seanmcccanary.file.core.windows.net\nhttps://seanmcccanary.queue.core.windows.net\nhttps://seanmcccanary.table.core.windows.net\n\n\n\n\nhttps://seanmcccanary-secondary.blob.core.windows.net\nhttps://seanmcccanary-secondary.file.core.windows.net\nhttps://seanmcccanary-secondary.queue.core.windows.net\nhttps://seanmcccanary-secondary.table.core.windows.net\n\nSanitized\n\n\nCloud\nBlobEndpoint=https://seanmcccanary.blob.core.windows.net/;QueueEndpoint=https://seanmcccanary.queue.core.windows.net/;FileEndpoint=https://seanmcccanary.file.core.windows.net/;BlobSecondaryEndpoint=https://seanmcccanary-secondary.blob.core.windows.net/;QueueSecondaryEndpoint=https://seanmcccanary-secondary.queue.core.windows.net/;FileSecondaryEndpoint=https://seanmcccanary-secondary.file.core.windows.net/;AccountName=seanmcccanary;AccountKey=Sanitized\nseanscope1"
->>>>>>> 32e373e2
   }
 }