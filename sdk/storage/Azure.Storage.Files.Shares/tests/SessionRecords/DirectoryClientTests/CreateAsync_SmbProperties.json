{
  "Entries": [
    {
      "RequestUri": "http://seanstagetest.file.core.windows.net/test-share-9d909fab-bb70-07c0-11b3-5a74e86b59ca?restype=share",
      "RequestMethod": "PUT",
      "RequestHeaders": {
        "Authorization": "Sanitized",
        "traceparent": "00-c2804b2fefe9f94eae373fc8556b3e86-7343d9c02a1bc04b-00",
        "User-Agent": [
          "azsdk-net-Storage.Files.Shares/12.2.0-dev.20200305.1",
          "(.NET Core 4.6.28325.01; Microsoft Windows 10.0.18363 )"
        ],
        "x-ms-client-request-id": "d119235c-fd81-4f84-469e-8981ad781286",
        "x-ms-date": "Thu, 05 Mar 2020 21:42:31 GMT",
        "x-ms-return-client-request-id": "true",
<<<<<<< HEAD
        "x-ms-version": "2019-10-10"
=======
        "x-ms-version": "2019-12-12"
>>>>>>> 32e373e2
      },
      "RequestBody": null,
      "StatusCode": 201,
      "ResponseHeaders": {
        "Content-Length": "0",
        "Date": "Thu, 05 Mar 2020 21:42:31 GMT",
        "ETag": "\u00220x8D7C14E1BFEBFF6\u0022",
        "Last-Modified": "Thu, 05 Mar 2020 21:42:31 GMT",
        "Server": [
          "Windows-Azure-File/1.0",
          "Microsoft-HTTPAPI/2.0"
        ],
        "x-ms-client-request-id": "d119235c-fd81-4f84-469e-8981ad781286",
        "x-ms-request-id": "c9ef5f94-f01a-0012-0236-f3e9eb000000",
<<<<<<< HEAD
        "x-ms-version": "2019-10-10"
=======
        "x-ms-version": "2019-12-12"
>>>>>>> 32e373e2
      },
      "ResponseBody": []
    },
    {
      "RequestUri": "http://seanstagetest.file.core.windows.net/test-share-9d909fab-bb70-07c0-11b3-5a74e86b59ca?restype=share\u0026comp=filepermission",
      "RequestMethod": "PUT",
      "RequestHeaders": {
        "Authorization": "Sanitized",
        "Content-Length": "206",
        "Content-Type": "application/json",
        "traceparent": "00-dd5292dd6251964a8deb338617fb5ab2-0b8b6bae5a936946-00",
        "User-Agent": [
          "azsdk-net-Storage.Files.Shares/12.2.0-dev.20200305.1",
          "(.NET Core 4.6.28325.01; Microsoft Windows 10.0.18363 )"
        ],
        "x-ms-client-request-id": "c4176f40-8852-5449-52ef-36a0c025931a",
        "x-ms-date": "Thu, 05 Mar 2020 21:42:31 GMT",
        "x-ms-return-client-request-id": "true",
<<<<<<< HEAD
        "x-ms-version": "2019-10-10"
=======
        "x-ms-version": "2019-12-12"
>>>>>>> 32e373e2
      },
      "RequestBody": {
        "permission": "O:S-1-5-21-2127521184-1604012920-1887927527-21560751G:S-1-5-21-2127521184-1604012920-1887927527-513D:AI(A;;FA;;;SY)(A;;FA;;;BA)(A;;0x1200a9;;;S-1-5-21-397955417-626881126-188441444-3053964)"
      },
      "StatusCode": 201,
      "ResponseHeaders": {
        "Date": "Thu, 05 Mar 2020 21:42:31 GMT",
        "Server": [
          "Windows-Azure-File/1.0",
          "Microsoft-HTTPAPI/2.0"
        ],
        "Transfer-Encoding": "chunked",
        "x-ms-client-request-id": "c4176f40-8852-5449-52ef-36a0c025931a",
        "x-ms-file-permission-key": "11680444563946999947*422928105932735866",
        "x-ms-request-id": "c9ef5f97-f01a-0012-0336-f3e9eb000000",
<<<<<<< HEAD
        "x-ms-version": "2019-10-10"
=======
        "x-ms-version": "2019-12-12"
>>>>>>> 32e373e2
      },
      "ResponseBody": []
    },
    {
      "RequestUri": "http://seanstagetest.file.core.windows.net/test-share-9d909fab-bb70-07c0-11b3-5a74e86b59ca/test-directory-32be63d9-7574-23db-bab7-d932f3007e04?restype=directory",
      "RequestMethod": "PUT",
      "RequestHeaders": {
        "Authorization": "Sanitized",
        "traceparent": "00-d2cfbfe844460d4698e4ff5bf9c840df-e5b90ec845fce54e-00",
        "User-Agent": [
          "azsdk-net-Storage.Files.Shares/12.2.0-dev.20200305.1",
          "(.NET Core 4.6.28325.01; Microsoft Windows 10.0.18363 )"
        ],
        "x-ms-client-request-id": "6daaefbb-cc83-ca8c-93f3-0a9aae166052",
        "x-ms-date": "Thu, 05 Mar 2020 21:42:31 GMT",
        "x-ms-file-attributes": "ReadOnly|Directory",
        "x-ms-file-creation-time": "2019-08-15T05:15:25.0600000Z",
        "x-ms-file-last-write-time": "2019-08-26T05:15:25.0600000Z",
        "x-ms-file-permission-key": "11680444563946999947*422928105932735866",
        "x-ms-return-client-request-id": "true",
<<<<<<< HEAD
        "x-ms-version": "2019-10-10"
=======
        "x-ms-version": "2019-12-12"
>>>>>>> 32e373e2
      },
      "RequestBody": null,
      "StatusCode": 201,
      "ResponseHeaders": {
        "Content-Length": "0",
        "Date": "Thu, 05 Mar 2020 21:42:31 GMT",
        "ETag": "\u00220x8D7213F9447BC40\u0022",
        "Last-Modified": "Thu, 15 Aug 2019 05:15:25 GMT",
        "Server": [
          "Windows-Azure-File/1.0",
          "Microsoft-HTTPAPI/2.0"
        ],
        "x-ms-client-request-id": "6daaefbb-cc83-ca8c-93f3-0a9aae166052",
        "x-ms-file-attributes": "ReadOnly | Directory",
        "x-ms-file-change-time": "2019-08-15T05:15:25.0600000Z",
        "x-ms-file-creation-time": "2019-08-15T05:15:25.0600000Z",
        "x-ms-file-id": "13835128424026341376",
        "x-ms-file-last-write-time": "2019-08-26T05:15:25.0600000Z",
        "x-ms-file-parent-id": "0",
        "x-ms-file-permission-key": "16713728419002454479*422928105932735866",
        "x-ms-request-id": "c9ef5f98-f01a-0012-0436-f3e9eb000000",
        "x-ms-request-server-encrypted": "true",
<<<<<<< HEAD
        "x-ms-version": "2019-10-10"
=======
        "x-ms-version": "2019-12-12"
>>>>>>> 32e373e2
      },
      "ResponseBody": []
    },
    {
      "RequestUri": "http://seanstagetest.file.core.windows.net/test-share-9d909fab-bb70-07c0-11b3-5a74e86b59ca?restype=share",
      "RequestMethod": "DELETE",
      "RequestHeaders": {
        "Authorization": "Sanitized",
        "traceparent": "00-957491086891f341b688159d2fb1b733-92d5ebc5de900147-00",
        "User-Agent": [
          "azsdk-net-Storage.Files.Shares/12.2.0-dev.20200305.1",
          "(.NET Core 4.6.28325.01; Microsoft Windows 10.0.18363 )"
        ],
        "x-ms-client-request-id": "04770616-1155-d380-fb76-ab6d429a8875",
        "x-ms-date": "Thu, 05 Mar 2020 21:42:32 GMT",
        "x-ms-delete-snapshots": "include",
        "x-ms-return-client-request-id": "true",
<<<<<<< HEAD
        "x-ms-version": "2019-10-10"
=======
        "x-ms-version": "2019-12-12"
>>>>>>> 32e373e2
      },
      "RequestBody": null,
      "StatusCode": 202,
      "ResponseHeaders": {
        "Content-Length": "0",
        "Date": "Thu, 05 Mar 2020 21:42:32 GMT",
        "Server": [
          "Windows-Azure-File/1.0",
          "Microsoft-HTTPAPI/2.0"
        ],
        "x-ms-client-request-id": "04770616-1155-d380-fb76-ab6d429a8875",
        "x-ms-request-id": "c9ef5f99-f01a-0012-0536-f3e9eb000000",
<<<<<<< HEAD
        "x-ms-version": "2019-10-10"
=======
        "x-ms-version": "2019-12-12"
>>>>>>> 32e373e2
      },
      "ResponseBody": []
    }
  ],
  "Variables": {
    "RandomSeed": "459289443",
    "Storage_TestConfigDefault": "ProductionTenant\nseanstagetest\nU2FuaXRpemVk\nhttps://seanstagetest.blob.core.windows.net\nhttp://seanstagetest.file.core.windows.net\nhttp://seanstagetest.queue.core.windows.net\nhttp://seanstagetest.table.core.windows.net\n\n\n\n\nhttp://seanstagetest-secondary.blob.core.windows.net\nhttp://seanstagetest-secondary.file.core.windows.net\nhttp://seanstagetest-secondary.queue.core.windows.net\nhttp://seanstagetest-secondary.table.core.windows.net\n\nSanitized\n\n\nCloud\nBlobEndpoint=https://seanstagetest.blob.core.windows.net/;QueueEndpoint=http://seanstagetest.queue.core.windows.net/;FileEndpoint=http://seanstagetest.file.core.windows.net/;BlobSecondaryEndpoint=http://seanstagetest-secondary.blob.core.windows.net/;QueueSecondaryEndpoint=http://seanstagetest-secondary.queue.core.windows.net/;FileSecondaryEndpoint=http://seanstagetest-secondary.file.core.windows.net/;AccountName=seanstagetest;AccountKey=Sanitized\nseanscope1"
  }
}<|MERGE_RESOLUTION|>--- conflicted
+++ resolved
@@ -13,11 +13,7 @@
         "x-ms-client-request-id": "d119235c-fd81-4f84-469e-8981ad781286",
         "x-ms-date": "Thu, 05 Mar 2020 21:42:31 GMT",
         "x-ms-return-client-request-id": "true",
-<<<<<<< HEAD
-        "x-ms-version": "2019-10-10"
-=======
         "x-ms-version": "2019-12-12"
->>>>>>> 32e373e2
       },
       "RequestBody": null,
       "StatusCode": 201,
@@ -32,11 +28,7 @@
         ],
         "x-ms-client-request-id": "d119235c-fd81-4f84-469e-8981ad781286",
         "x-ms-request-id": "c9ef5f94-f01a-0012-0236-f3e9eb000000",
-<<<<<<< HEAD
-        "x-ms-version": "2019-10-10"
-=======
         "x-ms-version": "2019-12-12"
->>>>>>> 32e373e2
       },
       "ResponseBody": []
     },
@@ -55,11 +47,7 @@
         "x-ms-client-request-id": "c4176f40-8852-5449-52ef-36a0c025931a",
         "x-ms-date": "Thu, 05 Mar 2020 21:42:31 GMT",
         "x-ms-return-client-request-id": "true",
-<<<<<<< HEAD
-        "x-ms-version": "2019-10-10"
-=======
         "x-ms-version": "2019-12-12"
->>>>>>> 32e373e2
       },
       "RequestBody": {
         "permission": "O:S-1-5-21-2127521184-1604012920-1887927527-21560751G:S-1-5-21-2127521184-1604012920-1887927527-513D:AI(A;;FA;;;SY)(A;;FA;;;BA)(A;;0x1200a9;;;S-1-5-21-397955417-626881126-188441444-3053964)"
@@ -75,11 +63,7 @@
         "x-ms-client-request-id": "c4176f40-8852-5449-52ef-36a0c025931a",
         "x-ms-file-permission-key": "11680444563946999947*422928105932735866",
         "x-ms-request-id": "c9ef5f97-f01a-0012-0336-f3e9eb000000",
-<<<<<<< HEAD
-        "x-ms-version": "2019-10-10"
-=======
         "x-ms-version": "2019-12-12"
->>>>>>> 32e373e2
       },
       "ResponseBody": []
     },
@@ -100,11 +84,7 @@
         "x-ms-file-last-write-time": "2019-08-26T05:15:25.0600000Z",
         "x-ms-file-permission-key": "11680444563946999947*422928105932735866",
         "x-ms-return-client-request-id": "true",
-<<<<<<< HEAD
-        "x-ms-version": "2019-10-10"
-=======
         "x-ms-version": "2019-12-12"
->>>>>>> 32e373e2
       },
       "RequestBody": null,
       "StatusCode": 201,
@@ -127,11 +107,7 @@
         "x-ms-file-permission-key": "16713728419002454479*422928105932735866",
         "x-ms-request-id": "c9ef5f98-f01a-0012-0436-f3e9eb000000",
         "x-ms-request-server-encrypted": "true",
-<<<<<<< HEAD
-        "x-ms-version": "2019-10-10"
-=======
         "x-ms-version": "2019-12-12"
->>>>>>> 32e373e2
       },
       "ResponseBody": []
     },
@@ -149,11 +125,7 @@
         "x-ms-date": "Thu, 05 Mar 2020 21:42:32 GMT",
         "x-ms-delete-snapshots": "include",
         "x-ms-return-client-request-id": "true",
-<<<<<<< HEAD
-        "x-ms-version": "2019-10-10"
-=======
         "x-ms-version": "2019-12-12"
->>>>>>> 32e373e2
       },
       "RequestBody": null,
       "StatusCode": 202,
@@ -166,11 +138,7 @@
         ],
         "x-ms-client-request-id": "04770616-1155-d380-fb76-ab6d429a8875",
         "x-ms-request-id": "c9ef5f99-f01a-0012-0536-f3e9eb000000",
-<<<<<<< HEAD
-        "x-ms-version": "2019-10-10"
-=======
         "x-ms-version": "2019-12-12"
->>>>>>> 32e373e2
       },
       "ResponseBody": []
     }
