{
  "Entries": [
    {
      "RequestUri": "http://seanstagetest.file.core.windows.net/test-share-a4da388d-5fda-24fe-9466-978b7b2c01ab?restype=share",
      "RequestMethod": "PUT",
      "RequestHeaders": {
        "Authorization": "Sanitized",
        "traceparent": "00-eff458af7475d448883cac8c21ede294-9fb9e75ef5544d46-00",
        "User-Agent": [
          "azsdk-net-Storage.Files.Shares/12.2.0-dev.20200305.1",
          "(.NET Core 4.6.28325.01; Microsoft Windows 10.0.18363 )"
        ],
        "x-ms-client-request-id": "f542b693-f03b-cf4a-fa45-125e601d8178",
        "x-ms-date": "Thu, 05 Mar 2020 21:42:51 GMT",
        "x-ms-return-client-request-id": "true",
<<<<<<< HEAD
        "x-ms-version": "2019-10-10"
=======
        "x-ms-version": "2019-12-12"
>>>>>>> 32e373e2
      },
      "RequestBody": null,
      "StatusCode": 201,
      "ResponseHeaders": {
        "Content-Length": "0",
        "Date": "Thu, 05 Mar 2020 21:42:51 GMT",
        "ETag": "\u00220x8D7C14E27DEA204\u0022",
        "Last-Modified": "Thu, 05 Mar 2020 21:42:51 GMT",
        "Server": [
          "Windows-Azure-File/1.0",
          "Microsoft-HTTPAPI/2.0"
        ],
        "x-ms-client-request-id": "f542b693-f03b-cf4a-fa45-125e601d8178",
        "x-ms-request-id": "c9ef60c8-f01a-0012-6a37-f3e9eb000000",
<<<<<<< HEAD
        "x-ms-version": "2019-10-10"
=======
        "x-ms-version": "2019-12-12"
>>>>>>> 32e373e2
      },
      "ResponseBody": []
    },
    {
      "RequestUri": "http://seanstagetest.file.core.windows.net/test-share-a4da388d-5fda-24fe-9466-978b7b2c01ab/test-directory-924cf2f2-5f42-f46f-864e-523eedf4873b?restype=directory",
      "RequestMethod": "PUT",
      "RequestHeaders": {
        "Authorization": "Sanitized",
        "traceparent": "00-aa816848212fac449f3e88b81b811cff-083aeacbffd4bd40-00",
        "User-Agent": [
          "azsdk-net-Storage.Files.Shares/12.2.0-dev.20200305.1",
          "(.NET Core 4.6.28325.01; Microsoft Windows 10.0.18363 )"
        ],
        "x-ms-client-request-id": "a917f91b-3b0c-3402-474d-6eed9d0ce106",
        "x-ms-date": "Thu, 05 Mar 2020 21:42:51 GMT",
        "x-ms-file-attributes": "None",
        "x-ms-file-creation-time": "Now",
        "x-ms-file-last-write-time": "Now",
        "x-ms-file-permission": "Inherit",
        "x-ms-return-client-request-id": "true",
<<<<<<< HEAD
        "x-ms-version": "2019-10-10"
=======
        "x-ms-version": "2019-12-12"
>>>>>>> 32e373e2
      },
      "RequestBody": null,
      "StatusCode": 201,
      "ResponseHeaders": {
        "Content-Length": "0",
        "Date": "Thu, 05 Mar 2020 21:42:51 GMT",
        "ETag": "\u00220x8D7C14E27EC53FD\u0022",
        "Last-Modified": "Thu, 05 Mar 2020 21:42:51 GMT",
        "Server": [
          "Windows-Azure-File/1.0",
          "Microsoft-HTTPAPI/2.0"
        ],
        "x-ms-client-request-id": "a917f91b-3b0c-3402-474d-6eed9d0ce106",
        "x-ms-file-attributes": "Directory",
        "x-ms-file-change-time": "2020-03-05T21:42:51.7623805Z",
        "x-ms-file-creation-time": "2020-03-05T21:42:51.7623805Z",
        "x-ms-file-id": "13835128424026341376",
        "x-ms-file-last-write-time": "2020-03-05T21:42:51.7623805Z",
        "x-ms-file-parent-id": "0",
        "x-ms-file-permission-key": "7855875120676328179*422928105932735866",
        "x-ms-request-id": "c9ef60cb-f01a-0012-6b37-f3e9eb000000",
        "x-ms-request-server-encrypted": "true",
<<<<<<< HEAD
        "x-ms-version": "2019-10-10"
=======
        "x-ms-version": "2019-12-12"
>>>>>>> 32e373e2
      },
      "ResponseBody": []
    },
    {
      "RequestUri": "http://seanstagetest.file.core.windows.net/test-share-a4da388d-5fda-24fe-9466-978b7b2c01ab/test-directory-924cf2f2-5f42-f46f-864e-523eedf4873b?comp=forceclosehandles",
      "RequestMethod": "PUT",
      "RequestHeaders": {
        "Authorization": "Sanitized",
        "traceparent": "00-f60b8f669509d5499f2676b6bafaee15-a40ad1daa6a4b04e-00",
        "User-Agent": [
          "azsdk-net-Storage.Files.Shares/12.2.0-dev.20200305.1",
          "(.NET Core 4.6.28325.01; Microsoft Windows 10.0.18363 )"
        ],
        "x-ms-client-request-id": "f4221d22-dddc-5c2e-4fc3-7d9c9d82344f",
        "x-ms-date": "Thu, 05 Mar 2020 21:42:51 GMT",
        "x-ms-handle-id": "*",
        "x-ms-return-client-request-id": "true",
<<<<<<< HEAD
        "x-ms-version": "2019-10-10"
=======
        "x-ms-version": "2019-12-12"
>>>>>>> 32e373e2
      },
      "RequestBody": null,
      "StatusCode": 200,
      "ResponseHeaders": {
        "Content-Length": "0",
        "Date": "Thu, 05 Mar 2020 21:42:51 GMT",
        "Server": [
          "Windows-Azure-File/1.0",
          "Microsoft-HTTPAPI/2.0"
        ],
        "x-ms-client-request-id": "f4221d22-dddc-5c2e-4fc3-7d9c9d82344f",
        "x-ms-number-of-handles-closed": "0",
        "x-ms-number-of-handles-failed": "0",
        "x-ms-request-id": "c9ef60cc-f01a-0012-6c37-f3e9eb000000",
<<<<<<< HEAD
        "x-ms-version": "2019-10-10"
=======
        "x-ms-version": "2019-12-12"
>>>>>>> 32e373e2
      },
      "ResponseBody": []
    },
    {
      "RequestUri": "http://seanstagetest.file.core.windows.net/test-share-a4da388d-5fda-24fe-9466-978b7b2c01ab?restype=share",
      "RequestMethod": "DELETE",
      "RequestHeaders": {
        "Authorization": "Sanitized",
        "traceparent": "00-e4566d32eeaa844590bc8af437be59df-01ca864f9ee83d43-00",
        "User-Agent": [
          "azsdk-net-Storage.Files.Shares/12.2.0-dev.20200305.1",
          "(.NET Core 4.6.28325.01; Microsoft Windows 10.0.18363 )"
        ],
        "x-ms-client-request-id": "7fca3be0-ede9-e029-a869-bf613ef14900",
        "x-ms-date": "Thu, 05 Mar 2020 21:42:51 GMT",
        "x-ms-delete-snapshots": "include",
        "x-ms-return-client-request-id": "true",
<<<<<<< HEAD
        "x-ms-version": "2019-10-10"
=======
        "x-ms-version": "2019-12-12"
>>>>>>> 32e373e2
      },
      "RequestBody": null,
      "StatusCode": 202,
      "ResponseHeaders": {
        "Content-Length": "0",
        "Date": "Thu, 05 Mar 2020 21:42:51 GMT",
        "Server": [
          "Windows-Azure-File/1.0",
          "Microsoft-HTTPAPI/2.0"
        ],
        "x-ms-client-request-id": "7fca3be0-ede9-e029-a869-bf613ef14900",
        "x-ms-request-id": "c9ef60cd-f01a-0012-6d37-f3e9eb000000",
<<<<<<< HEAD
        "x-ms-version": "2019-10-10"
=======
        "x-ms-version": "2019-12-12"
>>>>>>> 32e373e2
      },
      "ResponseBody": []
    }
  ],
  "Variables": {
    "RandomSeed": "1610466124",
    "Storage_TestConfigDefault": "ProductionTenant\nseanstagetest\nU2FuaXRpemVk\nhttps://seanstagetest.blob.core.windows.net\nhttp://seanstagetest.file.core.windows.net\nhttp://seanstagetest.queue.core.windows.net\nhttp://seanstagetest.table.core.windows.net\n\n\n\n\nhttp://seanstagetest-secondary.blob.core.windows.net\nhttp://seanstagetest-secondary.file.core.windows.net\nhttp://seanstagetest-secondary.queue.core.windows.net\nhttp://seanstagetest-secondary.table.core.windows.net\n\nSanitized\n\n\nCloud\nBlobEndpoint=https://seanstagetest.blob.core.windows.net/;QueueEndpoint=http://seanstagetest.queue.core.windows.net/;FileEndpoint=http://seanstagetest.file.core.windows.net/;BlobSecondaryEndpoint=http://seanstagetest-secondary.blob.core.windows.net/;QueueSecondaryEndpoint=http://seanstagetest-secondary.queue.core.windows.net/;FileSecondaryEndpoint=http://seanstagetest-secondary.file.core.windows.net/;AccountName=seanstagetest;AccountKey=Sanitized\nseanscope1"
  }
}<|MERGE_RESOLUTION|>--- conflicted
+++ resolved
@@ -13,11 +13,7 @@
         "x-ms-client-request-id": "f542b693-f03b-cf4a-fa45-125e601d8178",
         "x-ms-date": "Thu, 05 Mar 2020 21:42:51 GMT",
         "x-ms-return-client-request-id": "true",
-<<<<<<< HEAD
-        "x-ms-version": "2019-10-10"
-=======
         "x-ms-version": "2019-12-12"
->>>>>>> 32e373e2
       },
       "RequestBody": null,
       "StatusCode": 201,
@@ -32,11 +28,7 @@
         ],
         "x-ms-client-request-id": "f542b693-f03b-cf4a-fa45-125e601d8178",
         "x-ms-request-id": "c9ef60c8-f01a-0012-6a37-f3e9eb000000",
-<<<<<<< HEAD
-        "x-ms-version": "2019-10-10"
-=======
         "x-ms-version": "2019-12-12"
->>>>>>> 32e373e2
       },
       "ResponseBody": []
     },
@@ -57,11 +49,7 @@
         "x-ms-file-last-write-time": "Now",
         "x-ms-file-permission": "Inherit",
         "x-ms-return-client-request-id": "true",
-<<<<<<< HEAD
-        "x-ms-version": "2019-10-10"
-=======
         "x-ms-version": "2019-12-12"
->>>>>>> 32e373e2
       },
       "RequestBody": null,
       "StatusCode": 201,
@@ -84,11 +72,7 @@
         "x-ms-file-permission-key": "7855875120676328179*422928105932735866",
         "x-ms-request-id": "c9ef60cb-f01a-0012-6b37-f3e9eb000000",
         "x-ms-request-server-encrypted": "true",
-<<<<<<< HEAD
-        "x-ms-version": "2019-10-10"
-=======
         "x-ms-version": "2019-12-12"
->>>>>>> 32e373e2
       },
       "ResponseBody": []
     },
@@ -106,11 +90,7 @@
         "x-ms-date": "Thu, 05 Mar 2020 21:42:51 GMT",
         "x-ms-handle-id": "*",
         "x-ms-return-client-request-id": "true",
-<<<<<<< HEAD
-        "x-ms-version": "2019-10-10"
-=======
         "x-ms-version": "2019-12-12"
->>>>>>> 32e373e2
       },
       "RequestBody": null,
       "StatusCode": 200,
@@ -125,11 +105,7 @@
         "x-ms-number-of-handles-closed": "0",
         "x-ms-number-of-handles-failed": "0",
         "x-ms-request-id": "c9ef60cc-f01a-0012-6c37-f3e9eb000000",
-<<<<<<< HEAD
-        "x-ms-version": "2019-10-10"
-=======
         "x-ms-version": "2019-12-12"
->>>>>>> 32e373e2
       },
       "ResponseBody": []
     },
@@ -147,11 +123,7 @@
         "x-ms-date": "Thu, 05 Mar 2020 21:42:51 GMT",
         "x-ms-delete-snapshots": "include",
         "x-ms-return-client-request-id": "true",
-<<<<<<< HEAD
-        "x-ms-version": "2019-10-10"
-=======
         "x-ms-version": "2019-12-12"
->>>>>>> 32e373e2
       },
       "RequestBody": null,
       "StatusCode": 202,
@@ -164,11 +136,7 @@
         ],
         "x-ms-client-request-id": "7fca3be0-ede9-e029-a869-bf613ef14900",
         "x-ms-request-id": "c9ef60cd-f01a-0012-6d37-f3e9eb000000",
-<<<<<<< HEAD
-        "x-ms-version": "2019-10-10"
-=======
         "x-ms-version": "2019-12-12"
->>>>>>> 32e373e2
       },
       "ResponseBody": []
     }
