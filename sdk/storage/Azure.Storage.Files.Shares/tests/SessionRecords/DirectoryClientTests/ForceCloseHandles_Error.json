--- conflicted
+++ resolved
@@ -13,11 +13,7 @@
         "x-ms-client-request-id": "b30cd868-ead5-daa4-4660-054ee82625e2",
         "x-ms-date": "Thu, 05 Mar 2020 21:42:37 GMT",
         "x-ms-return-client-request-id": "true",
-<<<<<<< HEAD
-        "x-ms-version": "2019-10-10"
-=======
         "x-ms-version": "2019-12-12"
->>>>>>> 32e373e2
       },
       "RequestBody": null,
       "StatusCode": 201,
@@ -32,11 +28,7 @@
         ],
         "x-ms-client-request-id": "b30cd868-ead5-daa4-4660-054ee82625e2",
         "x-ms-request-id": "c9ef5ff1-f01a-0012-4636-f3e9eb000000",
-<<<<<<< HEAD
-        "x-ms-version": "2019-10-10"
-=======
         "x-ms-version": "2019-12-12"
->>>>>>> 32e373e2
       },
       "ResponseBody": []
     },
@@ -54,11 +46,7 @@
         "x-ms-date": "Thu, 05 Mar 2020 21:42:37 GMT",
         "x-ms-handle-id": "*",
         "x-ms-return-client-request-id": "true",
-<<<<<<< HEAD
-        "x-ms-version": "2019-10-10"
-=======
         "x-ms-version": "2019-12-12"
->>>>>>> 32e373e2
       },
       "RequestBody": null,
       "StatusCode": 404,
@@ -73,11 +61,7 @@
         "x-ms-client-request-id": "73959c52-9035-9ba3-58f8-d9d637465e6b",
         "x-ms-error-code": "ResourceNotFound",
         "x-ms-request-id": "c9ef5ff3-f01a-0012-4736-f3e9eb000000",
-<<<<<<< HEAD
-        "x-ms-version": "2019-10-10"
-=======
         "x-ms-version": "2019-12-12"
->>>>>>> 32e373e2
       },
       "ResponseBody": [
         "\uFEFF\u003C?xml version=\u00221.0\u0022 encoding=\u0022utf-8\u0022?\u003E\u003CError\u003E\u003CCode\u003EResourceNotFound\u003C/Code\u003E\u003CMessage\u003EThe specified resource does not exist.\n",
@@ -99,11 +83,7 @@
         "x-ms-date": "Thu, 05 Mar 2020 21:42:37 GMT",
         "x-ms-delete-snapshots": "include",
         "x-ms-return-client-request-id": "true",
-<<<<<<< HEAD
-        "x-ms-version": "2019-10-10"
-=======
         "x-ms-version": "2019-12-12"
->>>>>>> 32e373e2
       },
       "RequestBody": null,
       "StatusCode": 202,
@@ -116,11 +96,7 @@
         ],
         "x-ms-client-request-id": "df0b996c-2445-4b18-5679-2ae9868bd6fc",
         "x-ms-request-id": "c9ef5ff4-f01a-0012-4836-f3e9eb000000",
-<<<<<<< HEAD
-        "x-ms-version": "2019-10-10"
-=======
         "x-ms-version": "2019-12-12"
->>>>>>> 32e373e2
       },
       "ResponseBody": []
     }
