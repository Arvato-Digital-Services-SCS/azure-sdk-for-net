{
  "Entries": [
    {
      "RequestUri": "http://seanstagetest.file.core.windows.net/test-share-98739ac1-0eae-1d49-a0e9-c0c4850b8e28?restype=share",
      "RequestMethod": "PUT",
      "RequestHeaders": {
        "Authorization": "Sanitized",
        "traceparent": "00-e3da6df87b6b324dafc606c63bf2478e-24f97a0613165446-00",
        "User-Agent": [
          "azsdk-net-Storage.Files.Shares/12.2.0-dev.20200305.1",
          "(.NET Core 4.6.28325.01; Microsoft Windows 10.0.18363 )"
        ],
        "x-ms-client-request-id": "5b0e1c02-2fd4-f1b9-f30a-dd956d90062e",
        "x-ms-date": "Thu, 05 Mar 2020 21:45:37 GMT",
        "x-ms-return-client-request-id": "true",
<<<<<<< HEAD
        "x-ms-version": "2019-10-10"
=======
        "x-ms-version": "2019-12-12"
>>>>>>> 32e373e2
      },
      "RequestBody": null,
      "StatusCode": 201,
      "ResponseHeaders": {
        "Content-Length": "0",
        "Date": "Thu, 05 Mar 2020 21:45:37 GMT",
        "ETag": "\u00220x8D7C14E8AD3C2BA\u0022",
        "Last-Modified": "Thu, 05 Mar 2020 21:45:37 GMT",
        "Server": [
          "Windows-Azure-File/1.0",
          "Microsoft-HTTPAPI/2.0"
        ],
        "x-ms-client-request-id": "5b0e1c02-2fd4-f1b9-f30a-dd956d90062e",
        "x-ms-request-id": "c9ef68a5-f01a-0012-3837-f3e9eb000000",
<<<<<<< HEAD
        "x-ms-version": "2019-10-10"
=======
        "x-ms-version": "2019-12-12"
>>>>>>> 32e373e2
      },
      "ResponseBody": []
    },
    {
      "RequestUri": "http://seanstagetest.file.core.windows.net/test-share-98739ac1-0eae-1d49-a0e9-c0c4850b8e28/test-directory-53a070d6-4fb3-96fc-bed8-cc1b844640bf?restype=directory",
      "RequestMethod": "PUT",
      "RequestHeaders": {
        "Authorization": "Sanitized",
        "traceparent": "00-92339de2b944914186836feefd3593b9-ae9a604b972ec040-00",
        "User-Agent": [
          "azsdk-net-Storage.Files.Shares/12.2.0-dev.20200305.1",
          "(.NET Core 4.6.28325.01; Microsoft Windows 10.0.18363 )"
        ],
        "x-ms-client-request-id": "6b2c5b8d-9640-b3f2-2077-9dfc629d6cac",
        "x-ms-date": "Thu, 05 Mar 2020 21:45:37 GMT",
        "x-ms-file-attributes": "None",
        "x-ms-file-creation-time": "Now",
        "x-ms-file-last-write-time": "Now",
        "x-ms-file-permission": "Inherit",
        "x-ms-return-client-request-id": "true",
<<<<<<< HEAD
        "x-ms-version": "2019-10-10"
=======
        "x-ms-version": "2019-12-12"
>>>>>>> 32e373e2
      },
      "RequestBody": null,
      "StatusCode": 201,
      "ResponseHeaders": {
        "Content-Length": "0",
        "Date": "Thu, 05 Mar 2020 21:45:37 GMT",
        "ETag": "\u00220x8D7C14E8AE2818B\u0022",
        "Last-Modified": "Thu, 05 Mar 2020 21:45:37 GMT",
        "Server": [
          "Windows-Azure-File/1.0",
          "Microsoft-HTTPAPI/2.0"
        ],
        "x-ms-client-request-id": "6b2c5b8d-9640-b3f2-2077-9dfc629d6cac",
        "x-ms-file-attributes": "Directory",
        "x-ms-file-change-time": "2020-03-05T21:45:37.7924491Z",
        "x-ms-file-creation-time": "2020-03-05T21:45:37.7924491Z",
        "x-ms-file-id": "13835128424026341376",
        "x-ms-file-last-write-time": "2020-03-05T21:45:37.7924491Z",
        "x-ms-file-parent-id": "0",
        "x-ms-file-permission-key": "7855875120676328179*422928105932735866",
        "x-ms-request-id": "c9ef68a9-f01a-0012-3a37-f3e9eb000000",
        "x-ms-request-server-encrypted": "true",
<<<<<<< HEAD
        "x-ms-version": "2019-10-10"
=======
        "x-ms-version": "2019-12-12"
>>>>>>> 32e373e2
      },
      "ResponseBody": []
    },
    {
      "RequestUri": "http://seanstagetest.file.core.windows.net/test-share-98739ac1-0eae-1d49-a0e9-c0c4850b8e28/test-directory-53a070d6-4fb3-96fc-bed8-cc1b844640bf/test-file-52971ec9-9dce-a430-1c12-f4f8df794877?comp=properties",
      "RequestMethod": "PUT",
      "RequestHeaders": {
        "Authorization": "Sanitized",
        "traceparent": "00-bab6ea396f004e4ca532331056fb92fd-7fc1b8d3a5f5f245-00",
        "User-Agent": [
          "azsdk-net-Storage.Files.Shares/12.2.0-dev.20200305.1",
          "(.NET Core 4.6.28325.01; Microsoft Windows 10.0.18363 )"
        ],
        "x-ms-cache-control": "kaxlvisygwwecaemaoae",
        "x-ms-client-request-id": "2fb9c24e-daaf-ef6c-2a87-4e2da2fad3a7",
        "x-ms-content-disposition": "qblxohioygdwrxseqwxf",
        "x-ms-content-encoding": "cakoukswieobkdtinyvo",
        "x-ms-content-language": "adaysylehyvcqubppwce",
        "x-ms-content-md5": "fH0nwmOXxDip3aetJN5CSg==",
        "x-ms-content-type": "nkgurclodjqqbieyakuu",
        "x-ms-date": "Thu, 05 Mar 2020 21:45:37 GMT",
        "x-ms-file-attributes": "Preserve",
        "x-ms-file-creation-time": "Preserve",
        "x-ms-file-last-write-time": "Preserve",
        "x-ms-file-permission": "Preserve",
        "x-ms-return-client-request-id": "true",
<<<<<<< HEAD
        "x-ms-version": "2019-10-10"
=======
        "x-ms-version": "2019-12-12"
>>>>>>> 32e373e2
      },
      "RequestBody": null,
      "StatusCode": 404,
      "ResponseHeaders": {
        "Content-Length": "223",
        "Content-Type": "application/xml",
        "Date": "Thu, 05 Mar 2020 21:45:37 GMT",
        "Server": [
          "Windows-Azure-File/1.0",
          "Microsoft-HTTPAPI/2.0"
        ],
        "x-ms-client-request-id": "2fb9c24e-daaf-ef6c-2a87-4e2da2fad3a7",
        "x-ms-error-code": "ResourceNotFound",
        "x-ms-request-id": "c9ef68ab-f01a-0012-3b37-f3e9eb000000",
<<<<<<< HEAD
        "x-ms-version": "2019-10-10"
=======
        "x-ms-version": "2019-12-12"
>>>>>>> 32e373e2
      },
      "ResponseBody": [
        "\uFEFF\u003C?xml version=\u00221.0\u0022 encoding=\u0022utf-8\u0022?\u003E\u003CError\u003E\u003CCode\u003EResourceNotFound\u003C/Code\u003E\u003CMessage\u003EThe specified resource does not exist.\n",
        "RequestId:c9ef68ab-f01a-0012-3b37-f3e9eb000000\n",
        "Time:2020-03-05T21:45:37.8808194Z\u003C/Message\u003E\u003C/Error\u003E"
      ]
    },
    {
      "RequestUri": "http://seanstagetest.file.core.windows.net/test-share-98739ac1-0eae-1d49-a0e9-c0c4850b8e28?restype=share",
      "RequestMethod": "DELETE",
      "RequestHeaders": {
        "Authorization": "Sanitized",
        "traceparent": "00-1cbcf383db6be14895e7d911dc65e169-bf05d8d572ea1b4c-00",
        "User-Agent": [
          "azsdk-net-Storage.Files.Shares/12.2.0-dev.20200305.1",
          "(.NET Core 4.6.28325.01; Microsoft Windows 10.0.18363 )"
        ],
        "x-ms-client-request-id": "1da933e8-19bf-d1c8-249d-ff928650c52d",
        "x-ms-date": "Thu, 05 Mar 2020 21:45:38 GMT",
        "x-ms-delete-snapshots": "include",
        "x-ms-return-client-request-id": "true",
<<<<<<< HEAD
        "x-ms-version": "2019-10-10"
=======
        "x-ms-version": "2019-12-12"
>>>>>>> 32e373e2
      },
      "RequestBody": null,
      "StatusCode": 202,
      "ResponseHeaders": {
        "Content-Length": "0",
        "Date": "Thu, 05 Mar 2020 21:45:37 GMT",
        "Server": [
          "Windows-Azure-File/1.0",
          "Microsoft-HTTPAPI/2.0"
        ],
        "x-ms-client-request-id": "1da933e8-19bf-d1c8-249d-ff928650c52d",
        "x-ms-request-id": "c9ef68ac-f01a-0012-3c37-f3e9eb000000",
<<<<<<< HEAD
        "x-ms-version": "2019-10-10"
=======
        "x-ms-version": "2019-12-12"
>>>>>>> 32e373e2
      },
      "ResponseBody": []
    }
  ],
  "Variables": {
    "DateTimeOffsetNow": "2020-03-05T13:45:37.7248545-08:00",
    "RandomSeed": "1686828727",
    "Storage_TestConfigDefault": "ProductionTenant\nseanstagetest\nU2FuaXRpemVk\nhttps://seanstagetest.blob.core.windows.net\nhttp://seanstagetest.file.core.windows.net\nhttp://seanstagetest.queue.core.windows.net\nhttp://seanstagetest.table.core.windows.net\n\n\n\n\nhttp://seanstagetest-secondary.blob.core.windows.net\nhttp://seanstagetest-secondary.file.core.windows.net\nhttp://seanstagetest-secondary.queue.core.windows.net\nhttp://seanstagetest-secondary.table.core.windows.net\n\nSanitized\n\n\nCloud\nBlobEndpoint=https://seanstagetest.blob.core.windows.net/;QueueEndpoint=http://seanstagetest.queue.core.windows.net/;FileEndpoint=http://seanstagetest.file.core.windows.net/;BlobSecondaryEndpoint=http://seanstagetest-secondary.blob.core.windows.net/;QueueSecondaryEndpoint=http://seanstagetest-secondary.queue.core.windows.net/;FileSecondaryEndpoint=http://seanstagetest-secondary.file.core.windows.net/;AccountName=seanstagetest;AccountKey=Sanitized\nseanscope1"
  }
}<|MERGE_RESOLUTION|>--- conflicted
+++ resolved
@@ -13,11 +13,7 @@
         "x-ms-client-request-id": "5b0e1c02-2fd4-f1b9-f30a-dd956d90062e",
         "x-ms-date": "Thu, 05 Mar 2020 21:45:37 GMT",
         "x-ms-return-client-request-id": "true",
-<<<<<<< HEAD
-        "x-ms-version": "2019-10-10"
-=======
         "x-ms-version": "2019-12-12"
->>>>>>> 32e373e2
       },
       "RequestBody": null,
       "StatusCode": 201,
@@ -32,11 +28,7 @@
         ],
         "x-ms-client-request-id": "5b0e1c02-2fd4-f1b9-f30a-dd956d90062e",
         "x-ms-request-id": "c9ef68a5-f01a-0012-3837-f3e9eb000000",
-<<<<<<< HEAD
-        "x-ms-version": "2019-10-10"
-=======
         "x-ms-version": "2019-12-12"
->>>>>>> 32e373e2
       },
       "ResponseBody": []
     },
@@ -57,11 +49,7 @@
         "x-ms-file-last-write-time": "Now",
         "x-ms-file-permission": "Inherit",
         "x-ms-return-client-request-id": "true",
-<<<<<<< HEAD
-        "x-ms-version": "2019-10-10"
-=======
         "x-ms-version": "2019-12-12"
->>>>>>> 32e373e2
       },
       "RequestBody": null,
       "StatusCode": 201,
@@ -84,11 +72,7 @@
         "x-ms-file-permission-key": "7855875120676328179*422928105932735866",
         "x-ms-request-id": "c9ef68a9-f01a-0012-3a37-f3e9eb000000",
         "x-ms-request-server-encrypted": "true",
-<<<<<<< HEAD
-        "x-ms-version": "2019-10-10"
-=======
         "x-ms-version": "2019-12-12"
->>>>>>> 32e373e2
       },
       "ResponseBody": []
     },
@@ -115,11 +99,7 @@
         "x-ms-file-last-write-time": "Preserve",
         "x-ms-file-permission": "Preserve",
         "x-ms-return-client-request-id": "true",
-<<<<<<< HEAD
-        "x-ms-version": "2019-10-10"
-=======
         "x-ms-version": "2019-12-12"
->>>>>>> 32e373e2
       },
       "RequestBody": null,
       "StatusCode": 404,
@@ -134,11 +114,7 @@
         "x-ms-client-request-id": "2fb9c24e-daaf-ef6c-2a87-4e2da2fad3a7",
         "x-ms-error-code": "ResourceNotFound",
         "x-ms-request-id": "c9ef68ab-f01a-0012-3b37-f3e9eb000000",
-<<<<<<< HEAD
-        "x-ms-version": "2019-10-10"
-=======
         "x-ms-version": "2019-12-12"
->>>>>>> 32e373e2
       },
       "ResponseBody": [
         "\uFEFF\u003C?xml version=\u00221.0\u0022 encoding=\u0022utf-8\u0022?\u003E\u003CError\u003E\u003CCode\u003EResourceNotFound\u003C/Code\u003E\u003CMessage\u003EThe specified resource does not exist.\n",
@@ -160,11 +136,7 @@
         "x-ms-date": "Thu, 05 Mar 2020 21:45:38 GMT",
         "x-ms-delete-snapshots": "include",
         "x-ms-return-client-request-id": "true",
-<<<<<<< HEAD
-        "x-ms-version": "2019-10-10"
-=======
         "x-ms-version": "2019-12-12"
->>>>>>> 32e373e2
       },
       "RequestBody": null,
       "StatusCode": 202,
@@ -177,11 +149,7 @@
         ],
         "x-ms-client-request-id": "1da933e8-19bf-d1c8-249d-ff928650c52d",
         "x-ms-request-id": "c9ef68ac-f01a-0012-3c37-f3e9eb000000",
-<<<<<<< HEAD
-        "x-ms-version": "2019-10-10"
-=======
         "x-ms-version": "2019-12-12"
->>>>>>> 32e373e2
       },
       "ResponseBody": []
     }
