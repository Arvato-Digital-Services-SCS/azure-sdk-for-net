--- conflicted
+++ resolved
@@ -13,11 +13,7 @@
         "x-ms-client-request-id": "402e7d0c-e305-b36e-7f9b-d8a015b4ed6a",
         "x-ms-date": "Thu, 05 Mar 2020 21:45:13 GMT",
         "x-ms-return-client-request-id": "true",
-<<<<<<< HEAD
-        "x-ms-version": "2019-10-10"
-=======
         "x-ms-version": "2019-12-12"
->>>>>>> 32e373e2
       },
       "RequestBody": null,
       "StatusCode": 201,
@@ -32,11 +28,7 @@
         ],
         "x-ms-client-request-id": "402e7d0c-e305-b36e-7f9b-d8a015b4ed6a",
         "x-ms-request-id": "c9ef6732-f01a-0012-1e37-f3e9eb000000",
-<<<<<<< HEAD
-        "x-ms-version": "2019-10-10"
-=======
         "x-ms-version": "2019-12-12"
->>>>>>> 32e373e2
       },
       "ResponseBody": []
     },
@@ -57,11 +49,7 @@
         "x-ms-file-last-write-time": "Now",
         "x-ms-file-permission": "Inherit",
         "x-ms-return-client-request-id": "true",
-<<<<<<< HEAD
-        "x-ms-version": "2019-10-10"
-=======
         "x-ms-version": "2019-12-12"
->>>>>>> 32e373e2
       },
       "RequestBody": null,
       "StatusCode": 201,
@@ -84,11 +72,7 @@
         "x-ms-file-permission-key": "7855875120676328179*422928105932735866",
         "x-ms-request-id": "c9ef6734-f01a-0012-1f37-f3e9eb000000",
         "x-ms-request-server-encrypted": "true",
-<<<<<<< HEAD
-        "x-ms-version": "2019-10-10"
-=======
         "x-ms-version": "2019-12-12"
->>>>>>> 32e373e2
       },
       "ResponseBody": []
     },
@@ -107,11 +91,7 @@
         "x-ms-date": "Thu, 05 Mar 2020 21:45:13 GMT",
         "x-ms-range": "bytes=1024-2047",
         "x-ms-return-client-request-id": "true",
-<<<<<<< HEAD
-        "x-ms-version": "2019-10-10",
-=======
         "x-ms-version": "2019-12-12",
->>>>>>> 32e373e2
         "x-ms-write": "clear"
       },
       "RequestBody": null,
@@ -127,11 +107,7 @@
         "x-ms-client-request-id": "25969d25-32de-5a9c-5bac-ecf1a029affc",
         "x-ms-error-code": "ResourceNotFound",
         "x-ms-request-id": "c9ef6735-f01a-0012-2037-f3e9eb000000",
-<<<<<<< HEAD
-        "x-ms-version": "2019-10-10"
-=======
         "x-ms-version": "2019-12-12"
->>>>>>> 32e373e2
       },
       "ResponseBody": [
         "\uFEFF\u003C?xml version=\u00221.0\u0022 encoding=\u0022utf-8\u0022?\u003E\u003CError\u003E\u003CCode\u003EResourceNotFound\u003C/Code\u003E\u003CMessage\u003EThe specified resource does not exist.\n",
@@ -153,11 +129,7 @@
         "x-ms-date": "Thu, 05 Mar 2020 21:45:13 GMT",
         "x-ms-delete-snapshots": "include",
         "x-ms-return-client-request-id": "true",
-<<<<<<< HEAD
-        "x-ms-version": "2019-10-10"
-=======
         "x-ms-version": "2019-12-12"
->>>>>>> 32e373e2
       },
       "RequestBody": null,
       "StatusCode": 202,
@@ -170,11 +142,7 @@
         ],
         "x-ms-client-request-id": "fff49710-18b6-e12e-a36a-c174266e046d",
         "x-ms-request-id": "c9ef6736-f01a-0012-2137-f3e9eb000000",
-<<<<<<< HEAD
-        "x-ms-version": "2019-10-10"
-=======
         "x-ms-version": "2019-12-12"
->>>>>>> 32e373e2
       },
       "ResponseBody": []
     }
