{
  "Entries": [
    {
      "RequestUri": "http://seanstagetest.file.core.windows.net/test-share-796f9841-5204-bebd-9856-ba96acefee61?restype=share",
      "RequestMethod": "PUT",
      "RequestHeaders": {
        "Authorization": "Sanitized",
        "traceparent": "00-fc44117a820f174dbe43c8d5670ccceb-cf6961de338cad4f-00",
        "User-Agent": [
          "azsdk-net-Storage.Files.Shares/12.2.0-dev.20200305.1",
          "(.NET Core 4.6.28325.01; Microsoft Windows 10.0.18363 )"
        ],
        "x-ms-client-request-id": "6c34cf9a-e2b8-2404-55d6-00cde1eaa004",
        "x-ms-date": "Thu, 05 Mar 2020 21:43:31 GMT",
        "x-ms-return-client-request-id": "true",
<<<<<<< HEAD
        "x-ms-version": "2019-10-10"
=======
        "x-ms-version": "2019-12-12"
>>>>>>> 32e373e2
      },
      "RequestBody": null,
      "StatusCode": 201,
      "ResponseHeaders": {
        "Content-Length": "0",
        "Date": "Thu, 05 Mar 2020 21:43:30 GMT",
        "ETag": "\u00220x8D7C14E3FABF7E2\u0022",
        "Last-Modified": "Thu, 05 Mar 2020 21:43:31 GMT",
        "Server": [
          "Windows-Azure-File/1.0",
          "Microsoft-HTTPAPI/2.0"
        ],
        "x-ms-client-request-id": "6c34cf9a-e2b8-2404-55d6-00cde1eaa004",
        "x-ms-request-id": "c9ef61ae-f01a-0012-0137-f3e9eb000000",
<<<<<<< HEAD
        "x-ms-version": "2019-10-10"
=======
        "x-ms-version": "2019-12-12"
>>>>>>> 32e373e2
      },
      "ResponseBody": []
    },
    {
      "RequestUri": "http://seanstagetest.file.core.windows.net/test-share-796f9841-5204-bebd-9856-ba96acefee61/test-directory-dbc12cea-96ee-ae5f-a758-a5a4a1cd559a?restype=directory",
      "RequestMethod": "PUT",
      "RequestHeaders": {
        "Authorization": "Sanitized",
        "traceparent": "00-de9e5d606f9f564eaa3bf0ff9f415e89-9c72f61996fff247-00",
        "User-Agent": [
          "azsdk-net-Storage.Files.Shares/12.2.0-dev.20200305.1",
          "(.NET Core 4.6.28325.01; Microsoft Windows 10.0.18363 )"
        ],
        "x-ms-client-request-id": "3c04acbf-8e3d-0313-7086-c4603c608387",
        "x-ms-date": "Thu, 05 Mar 2020 21:43:31 GMT",
        "x-ms-file-attributes": "None",
        "x-ms-file-creation-time": "Now",
        "x-ms-file-last-write-time": "Now",
        "x-ms-file-permission": "Inherit",
        "x-ms-return-client-request-id": "true",
<<<<<<< HEAD
        "x-ms-version": "2019-10-10"
=======
        "x-ms-version": "2019-12-12"
>>>>>>> 32e373e2
      },
      "RequestBody": null,
      "StatusCode": 201,
      "ResponseHeaders": {
        "Content-Length": "0",
        "Date": "Thu, 05 Mar 2020 21:43:31 GMT",
        "ETag": "\u00220x8D7C14E3FB95C5E\u0022",
        "Last-Modified": "Thu, 05 Mar 2020 21:43:31 GMT",
        "Server": [
          "Windows-Azure-File/1.0",
          "Microsoft-HTTPAPI/2.0"
        ],
        "x-ms-client-request-id": "3c04acbf-8e3d-0313-7086-c4603c608387",
        "x-ms-file-attributes": "Directory",
        "x-ms-file-change-time": "2020-03-05T21:43:31.6936798Z",
        "x-ms-file-creation-time": "2020-03-05T21:43:31.6936798Z",
        "x-ms-file-id": "13835128424026341376",
        "x-ms-file-last-write-time": "2020-03-05T21:43:31.6936798Z",
        "x-ms-file-parent-id": "0",
        "x-ms-file-permission-key": "7855875120676328179*422928105932735866",
        "x-ms-request-id": "c9ef61b0-f01a-0012-0237-f3e9eb000000",
        "x-ms-request-server-encrypted": "true",
<<<<<<< HEAD
        "x-ms-version": "2019-10-10"
=======
        "x-ms-version": "2019-12-12"
>>>>>>> 32e373e2
      },
      "ResponseBody": []
    },
    {
      "RequestUri": "http://seanstagetest.file.core.windows.net/test-share-796f9841-5204-bebd-9856-ba96acefee61/test-directory-dbc12cea-96ee-ae5f-a758-a5a4a1cd559a/test-file-2ae06680-c3ed-6849-831f-36245ae71b83",
      "RequestMethod": "PUT",
      "RequestHeaders": {
        "Authorization": "Sanitized",
        "traceparent": "00-91262d0e08768940ac85096bbc19fdd5-674ae8195642f346-00",
        "User-Agent": [
          "azsdk-net-Storage.Files.Shares/12.2.0-dev.20200305.1",
          "(.NET Core 4.6.28325.01; Microsoft Windows 10.0.18363 )"
        ],
        "x-ms-client-request-id": "2cf7b447-0a43-fbfb-629c-b81e57efa988",
        "x-ms-content-length": "1048576",
        "x-ms-date": "Thu, 05 Mar 2020 21:43:31 GMT",
        "x-ms-file-attributes": "None",
        "x-ms-file-creation-time": "Now",
        "x-ms-file-last-write-time": "Now",
        "x-ms-file-permission": "Inherit",
        "x-ms-return-client-request-id": "true",
        "x-ms-type": "file",
<<<<<<< HEAD
        "x-ms-version": "2019-10-10"
=======
        "x-ms-version": "2019-12-12"
>>>>>>> 32e373e2
      },
      "RequestBody": null,
      "StatusCode": 201,
      "ResponseHeaders": {
        "Content-Length": "0",
        "Date": "Thu, 05 Mar 2020 21:43:31 GMT",
        "ETag": "\u00220x8D7C14E3FC71618\u0022",
        "Last-Modified": "Thu, 05 Mar 2020 21:43:31 GMT",
        "Server": [
          "Windows-Azure-File/1.0",
          "Microsoft-HTTPAPI/2.0"
        ],
        "x-ms-client-request-id": "2cf7b447-0a43-fbfb-629c-b81e57efa988",
        "x-ms-file-attributes": "Archive",
        "x-ms-file-change-time": "2020-03-05T21:43:31.7836312Z",
        "x-ms-file-creation-time": "2020-03-05T21:43:31.7836312Z",
        "x-ms-file-id": "11529285414812647424",
        "x-ms-file-last-write-time": "2020-03-05T21:43:31.7836312Z",
        "x-ms-file-parent-id": "13835128424026341376",
        "x-ms-file-permission-key": "12501538048846835188*422928105932735866",
        "x-ms-request-id": "c9ef61b1-f01a-0012-0337-f3e9eb000000",
        "x-ms-request-server-encrypted": "true",
<<<<<<< HEAD
        "x-ms-version": "2019-10-10"
=======
        "x-ms-version": "2019-12-12"
>>>>>>> 32e373e2
      },
      "ResponseBody": []
    },
    {
      "RequestUri": "http://seanstagetest.file.core.windows.net/test-share-796f9841-5204-bebd-9856-ba96acefee61?restype=share",
      "RequestMethod": "DELETE",
      "RequestHeaders": {
        "Authorization": "Sanitized",
        "traceparent": "00-96d2ae89f3c5714ebfec48259436e463-528694d0595ebe4d-00",
        "User-Agent": [
          "azsdk-net-Storage.Files.Shares/12.2.0-dev.20200305.1",
          "(.NET Core 4.6.28325.01; Microsoft Windows 10.0.18363 )"
        ],
        "x-ms-client-request-id": "a5dcf1ba-eff0-1940-c1e9-912d603e07b4",
        "x-ms-date": "Thu, 05 Mar 2020 21:43:31 GMT",
        "x-ms-delete-snapshots": "include",
        "x-ms-return-client-request-id": "true",
<<<<<<< HEAD
        "x-ms-version": "2019-10-10"
=======
        "x-ms-version": "2019-12-12"
>>>>>>> 32e373e2
      },
      "RequestBody": null,
      "StatusCode": 202,
      "ResponseHeaders": {
        "Content-Length": "0",
        "Date": "Thu, 05 Mar 2020 21:43:31 GMT",
        "Server": [
          "Windows-Azure-File/1.0",
          "Microsoft-HTTPAPI/2.0"
        ],
        "x-ms-client-request-id": "a5dcf1ba-eff0-1940-c1e9-912d603e07b4",
        "x-ms-request-id": "c9ef61b3-f01a-0012-0437-f3e9eb000000",
<<<<<<< HEAD
        "x-ms-version": "2019-10-10"
=======
        "x-ms-version": "2019-12-12"
>>>>>>> 32e373e2
      },
      "ResponseBody": []
    }
  ],
  "Variables": {
    "RandomSeed": "181025042",
    "Storage_TestConfigDefault": "ProductionTenant\nseanstagetest\nU2FuaXRpemVk\nhttps://seanstagetest.blob.core.windows.net\nhttp://seanstagetest.file.core.windows.net\nhttp://seanstagetest.queue.core.windows.net\nhttp://seanstagetest.table.core.windows.net\n\n\n\n\nhttp://seanstagetest-secondary.blob.core.windows.net\nhttp://seanstagetest-secondary.file.core.windows.net\nhttp://seanstagetest-secondary.queue.core.windows.net\nhttp://seanstagetest-secondary.table.core.windows.net\n\nSanitized\n\n\nCloud\nBlobEndpoint=https://seanstagetest.blob.core.windows.net/;QueueEndpoint=http://seanstagetest.queue.core.windows.net/;FileEndpoint=http://seanstagetest.file.core.windows.net/;BlobSecondaryEndpoint=http://seanstagetest-secondary.blob.core.windows.net/;QueueSecondaryEndpoint=http://seanstagetest-secondary.queue.core.windows.net/;FileSecondaryEndpoint=http://seanstagetest-secondary.file.core.windows.net/;AccountName=seanstagetest;AccountKey=Sanitized\nseanscope1"
  }
}<|MERGE_RESOLUTION|>--- conflicted
+++ resolved
@@ -13,11 +13,7 @@
         "x-ms-client-request-id": "6c34cf9a-e2b8-2404-55d6-00cde1eaa004",
         "x-ms-date": "Thu, 05 Mar 2020 21:43:31 GMT",
         "x-ms-return-client-request-id": "true",
-<<<<<<< HEAD
-        "x-ms-version": "2019-10-10"
-=======
         "x-ms-version": "2019-12-12"
->>>>>>> 32e373e2
       },
       "RequestBody": null,
       "StatusCode": 201,
@@ -32,11 +28,7 @@
         ],
         "x-ms-client-request-id": "6c34cf9a-e2b8-2404-55d6-00cde1eaa004",
         "x-ms-request-id": "c9ef61ae-f01a-0012-0137-f3e9eb000000",
-<<<<<<< HEAD
-        "x-ms-version": "2019-10-10"
-=======
         "x-ms-version": "2019-12-12"
->>>>>>> 32e373e2
       },
       "ResponseBody": []
     },
@@ -57,11 +49,7 @@
         "x-ms-file-last-write-time": "Now",
         "x-ms-file-permission": "Inherit",
         "x-ms-return-client-request-id": "true",
-<<<<<<< HEAD
-        "x-ms-version": "2019-10-10"
-=======
         "x-ms-version": "2019-12-12"
->>>>>>> 32e373e2
       },
       "RequestBody": null,
       "StatusCode": 201,
@@ -84,11 +72,7 @@
         "x-ms-file-permission-key": "7855875120676328179*422928105932735866",
         "x-ms-request-id": "c9ef61b0-f01a-0012-0237-f3e9eb000000",
         "x-ms-request-server-encrypted": "true",
-<<<<<<< HEAD
-        "x-ms-version": "2019-10-10"
-=======
         "x-ms-version": "2019-12-12"
->>>>>>> 32e373e2
       },
       "ResponseBody": []
     },
@@ -111,11 +95,7 @@
         "x-ms-file-permission": "Inherit",
         "x-ms-return-client-request-id": "true",
         "x-ms-type": "file",
-<<<<<<< HEAD
-        "x-ms-version": "2019-10-10"
-=======
         "x-ms-version": "2019-12-12"
->>>>>>> 32e373e2
       },
       "RequestBody": null,
       "StatusCode": 201,
@@ -138,11 +118,7 @@
         "x-ms-file-permission-key": "12501538048846835188*422928105932735866",
         "x-ms-request-id": "c9ef61b1-f01a-0012-0337-f3e9eb000000",
         "x-ms-request-server-encrypted": "true",
-<<<<<<< HEAD
-        "x-ms-version": "2019-10-10"
-=======
         "x-ms-version": "2019-12-12"
->>>>>>> 32e373e2
       },
       "ResponseBody": []
     },
@@ -160,11 +136,7 @@
         "x-ms-date": "Thu, 05 Mar 2020 21:43:31 GMT",
         "x-ms-delete-snapshots": "include",
         "x-ms-return-client-request-id": "true",
-<<<<<<< HEAD
-        "x-ms-version": "2019-10-10"
-=======
         "x-ms-version": "2019-12-12"
->>>>>>> 32e373e2
       },
       "RequestBody": null,
       "StatusCode": 202,
@@ -177,11 +149,7 @@
         ],
         "x-ms-client-request-id": "a5dcf1ba-eff0-1940-c1e9-912d603e07b4",
         "x-ms-request-id": "c9ef61b3-f01a-0012-0437-f3e9eb000000",
-<<<<<<< HEAD
-        "x-ms-version": "2019-10-10"
-=======
         "x-ms-version": "2019-12-12"
->>>>>>> 32e373e2
       },
       "ResponseBody": []
     }
