--- conflicted
+++ resolved
@@ -13,11 +13,7 @@
         "x-ms-client-request-id": "41ae8489-8659-c09d-de7c-73bb7d0265c2",
         "x-ms-date": "Thu, 05 Mar 2020 21:43:39 GMT",
         "x-ms-return-client-request-id": "true",
-<<<<<<< HEAD
-        "x-ms-version": "2019-10-10"
-=======
-        "x-ms-version": "2019-12-12"
->>>>>>> 32e373e2
+        "x-ms-version": "2019-12-12"
       },
       "RequestBody": null,
       "StatusCode": 201,
@@ -32,11 +28,7 @@
         ],
         "x-ms-client-request-id": "41ae8489-8659-c09d-de7c-73bb7d0265c2",
         "x-ms-request-id": "c9ef622e-f01a-0012-6237-f3e9eb000000",
-<<<<<<< HEAD
-        "x-ms-version": "2019-10-10"
-=======
-        "x-ms-version": "2019-12-12"
->>>>>>> 32e373e2
+        "x-ms-version": "2019-12-12"
       },
       "ResponseBody": []
     },
@@ -57,11 +49,7 @@
         "x-ms-file-last-write-time": "Now",
         "x-ms-file-permission": "Inherit",
         "x-ms-return-client-request-id": "true",
-<<<<<<< HEAD
-        "x-ms-version": "2019-10-10"
-=======
-        "x-ms-version": "2019-12-12"
->>>>>>> 32e373e2
+        "x-ms-version": "2019-12-12"
       },
       "RequestBody": null,
       "StatusCode": 201,
@@ -84,11 +72,7 @@
         "x-ms-file-permission-key": "7855875120676328179*422928105932735866",
         "x-ms-request-id": "c9ef6230-f01a-0012-6337-f3e9eb000000",
         "x-ms-request-server-encrypted": "true",
-<<<<<<< HEAD
-        "x-ms-version": "2019-10-10"
-=======
-        "x-ms-version": "2019-12-12"
->>>>>>> 32e373e2
+        "x-ms-version": "2019-12-12"
       },
       "ResponseBody": []
     },
@@ -111,11 +95,7 @@
         "x-ms-file-permission": "Inherit",
         "x-ms-return-client-request-id": "true",
         "x-ms-type": "file",
-<<<<<<< HEAD
-        "x-ms-version": "2019-10-10"
-=======
-        "x-ms-version": "2019-12-12"
->>>>>>> 32e373e2
+        "x-ms-version": "2019-12-12"
       },
       "RequestBody": null,
       "StatusCode": 201,
@@ -138,11 +118,7 @@
         "x-ms-file-permission-key": "12501538048846835188*422928105932735866",
         "x-ms-request-id": "c9ef6231-f01a-0012-6437-f3e9eb000000",
         "x-ms-request-server-encrypted": "true",
-<<<<<<< HEAD
-        "x-ms-version": "2019-10-10"
-=======
-        "x-ms-version": "2019-12-12"
->>>>>>> 32e373e2
+        "x-ms-version": "2019-12-12"
       },
       "ResponseBody": []
     },
@@ -161,11 +137,7 @@
         "x-ms-date": "Thu, 05 Mar 2020 21:43:40 GMT",
         "x-ms-range": "bytes=1024-2047",
         "x-ms-return-client-request-id": "true",
-<<<<<<< HEAD
-        "x-ms-version": "2019-10-10",
-=======
         "x-ms-version": "2019-12-12",
->>>>>>> 32e373e2
         "x-ms-write": "update"
       },
       "RequestBody": "c7cYL7brcXY8vuMmWsps47pNIWVMEeOSHSpO\u002BRC\u002BBK04f4TvqbG5va7YrdZWTilrC3hOcjTJFWLUhhGLnHhmfbo17dtFfToJk2S3dGQMO84A4\u002B2Xb5F5b2oiGiKfLiA2cS8bIGFOJY4\u002BRd/PEaD\u002Bx0pCi7iKzg0pu35wImIXaWVDgAI08Bttsb5fWSqxql3KJFLYXaJnq6Mh8mTi3gIrJtt5i5GdydYv1Nn6K3XjdxEgpf4PPwzD29VfE/62i9O7NDNOOB7MLFp8qIjIbX8tPnpSwjgEG\u002BfPtbC7PbXYeUkGP/dBlD7zU3ijk5aD\u002Bm5VMdSDY8iatxhMf4JuEO\u002Bloy8/wi6I7Ko8X26/YIhQTLtBZgvhVRWAbIff9RW7hUOJ/vBmRDdAzEUqRwNa2leP\u002BzLHLKnjw00ZvlamqfeVgNkrNmGX6giDAZnGtg4RJpEwT/ni9FiZpjqiTIXhmSNOlcYpL6T19xEqQysQHQ0/B5jEdVr9souAkY8m9Z2Comd2dyBH6PbsO1fnt7EtiYgtYkTtHCPJUeI7qZ0UzgJ0qKHDmaXs\u002BB\u002Bh2DoCFfvaUwgH\u002BZNYlIVDrSY9DD5Z12xVcw4Pau/jQGklTETpxjvnYFaVDdRvGxQbf\u002Bt/ruzgRwDNraHsyugYJLkpM0dBWufqVqvow8qY5lf69OoEY5F9RARDGxiZ\u002B5VtfekbRejM2iUElFhA94Q1NcdK8db9FMAnq\u002B9D/T/OUFoVe0bhfaBvLhrF/884PEyADeVQTwq/b2go85n5iNzlNUP9K3w9VLgn2sK7NxTx72\u002Bjwu9ZfQFQVgvduIoGdqU94MmLOhHPQ7gsKXVHAzhUNwMqVsXsjLhCrdRwX5wuIGQdfVdKZbRd0382LFSLCVLTiYCG2yDfUVMRSY08XuMc/ggQKobgCtJPzIJGtl9jtqOCndYcqEVEPSwDOBwmIXSbGi5Le9/M8n\u002BuNg6dmZr0rZLpucENAFbDzOxZ3NG2KKsOqpsxGDvEtqpWbnE2p6ORD4qJPWeyjhrYh6/ychat\u002BA5jju/\u002Bw5VXJQMWtpLkjSVJx81GLOtEWxyBWZCL0kOUqXZj0xi0k0v1MRhjm9eI8/qKqatIZ8siHjPSfWoEy1K/gg0cgboMlDSBUfrT4b9E\u002BWWWASmYS0KqQLTk4RXh8GbFoxnJbHI/fRR3xhXQTz10joMEbsopJzfLcUAFKLMeoGCUDT2me43zVoQVIYQs2vF3cFOR3IKbnHzh/foyOVRhWCa0O0H/zRL2ERdGFAayn5dOjrhfjMPe\u002BXHAxH2SwRwvs8hed56vd6JAmstrVYd1Ll5j46ucActi1kLQPwmVZFD6FmA\u002BVCf5nxYVHvL4c6PpSpUfLt1xkg==",
@@ -183,11 +155,7 @@
         "x-ms-client-request-id": "07590bcf-2e4d-2ea3-97f2-f79eee51126c",
         "x-ms-request-id": "c9ef6232-f01a-0012-6537-f3e9eb000000",
         "x-ms-request-server-encrypted": "true",
-<<<<<<< HEAD
-        "x-ms-version": "2019-10-10"
-=======
-        "x-ms-version": "2019-12-12"
->>>>>>> 32e373e2
+        "x-ms-version": "2019-12-12"
       },
       "ResponseBody": []
     },
@@ -207,11 +175,7 @@
         "x-ms-lease-duration": "-1",
         "x-ms-proposed-lease-id": "be18c8b2-fd98-c68b-e6c8-9a343165252b",
         "x-ms-return-client-request-id": "true",
-<<<<<<< HEAD
-        "x-ms-version": "2019-10-10"
-=======
-        "x-ms-version": "2019-12-12"
->>>>>>> 32e373e2
+        "x-ms-version": "2019-12-12"
       },
       "RequestBody": null,
       "StatusCode": 201,
@@ -227,11 +191,7 @@
         "x-ms-client-request-id": "a02ed91a-8597-d1e8-7f93-2084936efd32",
         "x-ms-lease-id": "be18c8b2-fd98-c68b-e6c8-9a343165252b",
         "x-ms-request-id": "c9ef6233-f01a-0012-6637-f3e9eb000000",
-<<<<<<< HEAD
-        "x-ms-version": "2019-10-10"
-=======
-        "x-ms-version": "2019-12-12"
->>>>>>> 32e373e2
+        "x-ms-version": "2019-12-12"
       },
       "ResponseBody": []
     },
@@ -249,11 +209,7 @@
         "x-ms-date": "Thu, 05 Mar 2020 21:43:40 GMT",
         "x-ms-range": "bytes=1024-2047",
         "x-ms-return-client-request-id": "true",
-<<<<<<< HEAD
-        "x-ms-version": "2019-10-10"
-=======
-        "x-ms-version": "2019-12-12"
->>>>>>> 32e373e2
+        "x-ms-version": "2019-12-12"
       },
       "RequestBody": null,
       "StatusCode": 206,
@@ -284,11 +240,7 @@
         "x-ms-request-id": "c9ef6235-f01a-0012-6737-f3e9eb000000",
         "x-ms-server-encrypted": "true",
         "x-ms-type": "File",
-<<<<<<< HEAD
-        "x-ms-version": "2019-10-10"
-=======
-        "x-ms-version": "2019-12-12"
->>>>>>> 32e373e2
+        "x-ms-version": "2019-12-12"
       },
       "ResponseBody": "c7cYL7brcXY8vuMmWsps47pNIWVMEeOSHSpO\u002BRC\u002BBK04f4TvqbG5va7YrdZWTilrC3hOcjTJFWLUhhGLnHhmfbo17dtFfToJk2S3dGQMO84A4\u002B2Xb5F5b2oiGiKfLiA2cS8bIGFOJY4\u002BRd/PEaD\u002Bx0pCi7iKzg0pu35wImIXaWVDgAI08Bttsb5fWSqxql3KJFLYXaJnq6Mh8mTi3gIrJtt5i5GdydYv1Nn6K3XjdxEgpf4PPwzD29VfE/62i9O7NDNOOB7MLFp8qIjIbX8tPnpSwjgEG\u002BfPtbC7PbXYeUkGP/dBlD7zU3ijk5aD\u002Bm5VMdSDY8iatxhMf4JuEO\u002Bloy8/wi6I7Ko8X26/YIhQTLtBZgvhVRWAbIff9RW7hUOJ/vBmRDdAzEUqRwNa2leP\u002BzLHLKnjw00ZvlamqfeVgNkrNmGX6giDAZnGtg4RJpEwT/ni9FiZpjqiTIXhmSNOlcYpL6T19xEqQysQHQ0/B5jEdVr9souAkY8m9Z2Comd2dyBH6PbsO1fnt7EtiYgtYkTtHCPJUeI7qZ0UzgJ0qKHDmaXs\u002BB\u002Bh2DoCFfvaUwgH\u002BZNYlIVDrSY9DD5Z12xVcw4Pau/jQGklTETpxjvnYFaVDdRvGxQbf\u002Bt/ruzgRwDNraHsyugYJLkpM0dBWufqVqvow8qY5lf69OoEY5F9RARDGxiZ\u002B5VtfekbRejM2iUElFhA94Q1NcdK8db9FMAnq\u002B9D/T/OUFoVe0bhfaBvLhrF/884PEyADeVQTwq/b2go85n5iNzlNUP9K3w9VLgn2sK7NxTx72\u002Bjwu9ZfQFQVgvduIoGdqU94MmLOhHPQ7gsKXVHAzhUNwMqVsXsjLhCrdRwX5wuIGQdfVdKZbRd0382LFSLCVLTiYCG2yDfUVMRSY08XuMc/ggQKobgCtJPzIJGtl9jtqOCndYcqEVEPSwDOBwmIXSbGi5Le9/M8n\u002BuNg6dmZr0rZLpucENAFbDzOxZ3NG2KKsOqpsxGDvEtqpWbnE2p6ORD4qJPWeyjhrYh6/ychat\u002BA5jju/\u002Bw5VXJQMWtpLkjSVJx81GLOtEWxyBWZCL0kOUqXZj0xi0k0v1MRhjm9eI8/qKqatIZ8siHjPSfWoEy1K/gg0cgboMlDSBUfrT4b9E\u002BWWWASmYS0KqQLTk4RXh8GbFoxnJbHI/fRR3xhXQTz10joMEbsopJzfLcUAFKLMeoGCUDT2me43zVoQVIYQs2vF3cFOR3IKbnHzh/foyOVRhWCa0O0H/zRL2ERdGFAayn5dOjrhfjMPe\u002BXHAxH2SwRwvs8hed56vd6JAmstrVYd1Ll5j46ucActi1kLQPwmVZFD6FmA\u002BVCf5nxYVHvL4c6PpSpUfLt1xkg=="
     },
@@ -306,11 +258,7 @@
         "x-ms-date": "Thu, 05 Mar 2020 21:43:40 GMT",
         "x-ms-delete-snapshots": "include",
         "x-ms-return-client-request-id": "true",
-<<<<<<< HEAD
-        "x-ms-version": "2019-10-10"
-=======
-        "x-ms-version": "2019-12-12"
->>>>>>> 32e373e2
+        "x-ms-version": "2019-12-12"
       },
       "RequestBody": null,
       "StatusCode": 202,
@@ -323,11 +271,7 @@
         ],
         "x-ms-client-request-id": "3eb7d2ca-a555-48fc-3723-dc16b42cd1f6",
         "x-ms-request-id": "c9ef6236-f01a-0012-6837-f3e9eb000000",
-<<<<<<< HEAD
-        "x-ms-version": "2019-10-10"
-=======
-        "x-ms-version": "2019-12-12"
->>>>>>> 32e373e2
+        "x-ms-version": "2019-12-12"
       },
       "ResponseBody": []
     }
