--- conflicted
+++ resolved
@@ -13,11 +13,7 @@
         "x-ms-client-request-id": "1f18da19-3bc9-7b4b-a1a7-f953a5d91398",
         "x-ms-date": "Thu, 05 Mar 2020 21:45:24 GMT",
         "x-ms-return-client-request-id": "true",
-<<<<<<< HEAD
-        "x-ms-version": "2019-10-10"
-=======
         "x-ms-version": "2019-12-12"
->>>>>>> 32e373e2
       },
       "RequestBody": null,
       "StatusCode": 201,
@@ -32,11 +28,7 @@
         ],
         "x-ms-client-request-id": "1f18da19-3bc9-7b4b-a1a7-f953a5d91398",
         "x-ms-request-id": "c9ef67da-f01a-0012-2037-f3e9eb000000",
-<<<<<<< HEAD
-        "x-ms-version": "2019-10-10"
-=======
         "x-ms-version": "2019-12-12"
->>>>>>> 32e373e2
       },
       "ResponseBody": []
     },
@@ -53,11 +45,7 @@
         "x-ms-client-request-id": "d8b20464-9555-086b-7664-201e213e20ba",
         "x-ms-date": "Thu, 05 Mar 2020 21:45:24 GMT",
         "x-ms-return-client-request-id": "true",
-<<<<<<< HEAD
-        "x-ms-version": "2019-10-10"
-=======
         "x-ms-version": "2019-12-12"
->>>>>>> 32e373e2
       },
       "RequestBody": null,
       "StatusCode": 404,
@@ -72,11 +60,7 @@
         "x-ms-client-request-id": "d8b20464-9555-086b-7664-201e213e20ba",
         "x-ms-error-code": "ResourceNotFound",
         "x-ms-request-id": "c9ef67dc-f01a-0012-2137-f3e9eb000000",
-<<<<<<< HEAD
-        "x-ms-version": "2019-10-10"
-=======
         "x-ms-version": "2019-12-12"
->>>>>>> 32e373e2
       },
       "ResponseBody": []
     },
@@ -94,11 +78,7 @@
         "x-ms-date": "Thu, 05 Mar 2020 21:45:24 GMT",
         "x-ms-delete-snapshots": "include",
         "x-ms-return-client-request-id": "true",
-<<<<<<< HEAD
-        "x-ms-version": "2019-10-10"
-=======
         "x-ms-version": "2019-12-12"
->>>>>>> 32e373e2
       },
       "RequestBody": null,
       "StatusCode": 202,
@@ -111,11 +91,7 @@
         ],
         "x-ms-client-request-id": "56a84031-6335-ef40-6a90-c5fbfaabf34c",
         "x-ms-request-id": "c9ef67dd-f01a-0012-2237-f3e9eb000000",
-<<<<<<< HEAD
-        "x-ms-version": "2019-10-10"
-=======
         "x-ms-version": "2019-12-12"
->>>>>>> 32e373e2
       },
       "ResponseBody": []
     }
