--- conflicted
+++ resolved
@@ -13,11 +13,7 @@
         "x-ms-client-request-id": "e5fdef67-796e-3374-51fb-eecf14231b35",
         "x-ms-date": "Thu, 05 Mar 2020 21:45:49 GMT",
         "x-ms-return-client-request-id": "true",
-<<<<<<< HEAD
-        "x-ms-version": "2019-10-10"
-=======
         "x-ms-version": "2019-12-12"
->>>>>>> 32e373e2
       },
       "RequestBody": null,
       "StatusCode": 201,
@@ -32,11 +28,7 @@
         ],
         "x-ms-client-request-id": "e5fdef67-796e-3374-51fb-eecf14231b35",
         "x-ms-request-id": "c9ef694c-f01a-0012-3b37-f3e9eb000000",
-<<<<<<< HEAD
-        "x-ms-version": "2019-10-10"
-=======
         "x-ms-version": "2019-12-12"
->>>>>>> 32e373e2
       },
       "ResponseBody": []
     },
@@ -57,11 +49,7 @@
         "x-ms-file-last-write-time": "Now",
         "x-ms-file-permission": "Inherit",
         "x-ms-return-client-request-id": "true",
-<<<<<<< HEAD
-        "x-ms-version": "2019-10-10"
-=======
         "x-ms-version": "2019-12-12"
->>>>>>> 32e373e2
       },
       "RequestBody": null,
       "StatusCode": 201,
@@ -84,11 +72,7 @@
         "x-ms-file-permission-key": "7855875120676328179*422928105932735866",
         "x-ms-request-id": "c9ef694e-f01a-0012-3c37-f3e9eb000000",
         "x-ms-request-server-encrypted": "true",
-<<<<<<< HEAD
-        "x-ms-version": "2019-10-10"
-=======
         "x-ms-version": "2019-12-12"
->>>>>>> 32e373e2
       },
       "ResponseBody": []
     },
@@ -107,11 +91,7 @@
         "x-ms-date": "Thu, 05 Mar 2020 21:45:50 GMT",
         "x-ms-range": "bytes=1024-2047",
         "x-ms-return-client-request-id": "true",
-<<<<<<< HEAD
-        "x-ms-version": "2019-10-10",
-=======
         "x-ms-version": "2019-12-12",
->>>>>>> 32e373e2
         "x-ms-write": "update"
       },
       "RequestBody": "cgxcA/2qowlmbj1SCxnmwRsF22Z5gUr5D2XP10COo8x47HENe22vCQKiLpsJWzWz5hduA\u002B1V8PDBYvOX28vI2Mpw2h6o2UatVtJk11Ou8LQwHPEoIKDfIvyASxh5Fy422VbQmIAWCw3QwKwb8RmdE3I/Z7/an7gqkbgiJ44uMz6jLf393VczGRHkWF/zxDDj4jemOrBvXDmdpQfI9ON\u002Boo1ud8QboDUbC02t9UdYN8yHPkRWiPiNM9DEXzdPaiQtZbXShUxsyEIBii9iwWbxRG46QbWeKBqU4EPzV0H\u002By6ApgJCRhrJ/GnYCVP3JK3Jp0hrJFClujz2bPqQJeHAAA76OOUHWX767uyY/m9McyrXRioQnNLd2uvFT9kgNdqIFAVE\u002BO/ExknJbDVkDL/Npf3PvN\u002B7s2c4HF39Qg2l1rUSEOZqC3o7EoPcRyyZdc4r96XfUHj\u002B0GSeCNiNx4A8J5mAUf/VY56DlK5f22g6oqaP0UpnyoI4Fzx9y/6dqUr/nCOTGSfSVpQLW7/OnvT8Z2o2AfY51F0bRD6/V5uj5etjXDtEp4mCvX62XHLCbXRLgWCUZ6tUwcvGe9DlFv74a3HUa0K5t8Pgs0B3h3vuVNrKc9Y3C348Dppzgiu0naqDufT86gI1kcmgt7Rm3T5P2Cb6HqMkxV/zlFykRjWUKBWZ982C7WrUkOIIklfJ1TFcI6oEuoMHWvCZDVGlkUuUDIuizOlwzOq4JYm9GDcEKcMrRCaPk3GSkpjY6eAVMwOadIXMKwhL61a/SJT1Rj69kOOSekkhCHkWDDpMl\u002BMKpvKGJqexOAK241zPzErcmUxaH1j8gri6dWgIthrR\u002B1NztKGicyOXCFTg25bsVTwyOXLt8niKCiA1z60/qIHn5OQJXBulOioowxMAG6chyiAv1nyr5Aja5aqBbKNyW2PS/Pau5vUgiP9EwS9lie55FAGND9IFPADfLnZtJ82KumuzLR6wcucrC0l9YyLZdV\u002B8BFSd5U\u002BNzbzx07SCt2UxvgrHsljPyKEeYgSEh9jeAbUWrSN06NUcIWNdvqMuqFPkT6EYEcMG7D\u002B3g4NHCUXgF83/aAZFuNU1q5D1cgn977mwoDg7we/2E8DnvWVR1RgdearRL0BJnpLP5moyDX4xuZfJlmUNqFHeCVRFYf9v49Z42/RjKLx5ZwGla9\u002BFxAZGsgfRiD6zD9FU8yXoBDyXXAaXuTGFzozXUDNjZEB2WEVN/q/3nluXxcgnDjmajV7FDgvY8g7UvOd6/jgPU6eQ4prcngWMn8Gq//NlYsBXOMLQmlo0nWo6eUHEfJwjiHIgliueufNVNHJKLfIbb1onJ8F1OrVNWEUwpiDHyCMhi3N9QMw==",
@@ -127,11 +107,7 @@
         "x-ms-client-request-id": "356f94aa-79ce-859b-f3a4-5b13c929a0a6",
         "x-ms-error-code": "ResourceNotFound",
         "x-ms-request-id": "c9ef694f-f01a-0012-3d37-f3e9eb000000",
-<<<<<<< HEAD
-        "x-ms-version": "2019-10-10"
-=======
         "x-ms-version": "2019-12-12"
->>>>>>> 32e373e2
       },
       "ResponseBody": [
         "\uFEFF\u003C?xml version=\u00221.0\u0022 encoding=\u0022utf-8\u0022?\u003E\u003CError\u003E\u003CCode\u003EResourceNotFound\u003C/Code\u003E\u003CMessage\u003EThe specified resource does not exist.\n",
@@ -153,11 +129,7 @@
         "x-ms-date": "Thu, 05 Mar 2020 21:45:50 GMT",
         "x-ms-delete-snapshots": "include",
         "x-ms-return-client-request-id": "true",
-<<<<<<< HEAD
-        "x-ms-version": "2019-10-10"
-=======
         "x-ms-version": "2019-12-12"
->>>>>>> 32e373e2
       },
       "RequestBody": null,
       "StatusCode": 202,
@@ -170,11 +142,7 @@
         ],
         "x-ms-client-request-id": "48b791b1-1b70-ac65-929a-c03a7d663172",
         "x-ms-request-id": "c9ef6950-f01a-0012-3e37-f3e9eb000000",
-<<<<<<< HEAD
-        "x-ms-version": "2019-10-10"
-=======
         "x-ms-version": "2019-12-12"
->>>>>>> 32e373e2
       },
       "ResponseBody": []
     }
