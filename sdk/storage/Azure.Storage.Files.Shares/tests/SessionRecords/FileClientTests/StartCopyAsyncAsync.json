--- conflicted
+++ resolved
@@ -13,11 +13,7 @@
         "x-ms-client-request-id": "a18590c9-b3c4-60d4-42cf-137f2e30b325",
         "x-ms-date": "Thu, 05 Mar 2020 21:45:39 GMT",
         "x-ms-return-client-request-id": "true",
-<<<<<<< HEAD
-        "x-ms-version": "2019-10-10"
-=======
-        "x-ms-version": "2019-12-12"
->>>>>>> 32e373e2
+        "x-ms-version": "2019-12-12"
       },
       "RequestBody": null,
       "StatusCode": 201,
@@ -32,11 +28,7 @@
         ],
         "x-ms-client-request-id": "a18590c9-b3c4-60d4-42cf-137f2e30b325",
         "x-ms-request-id": "c9ef68c4-f01a-0012-5037-f3e9eb000000",
-<<<<<<< HEAD
-        "x-ms-version": "2019-10-10"
-=======
-        "x-ms-version": "2019-12-12"
->>>>>>> 32e373e2
+        "x-ms-version": "2019-12-12"
       },
       "ResponseBody": []
     },
@@ -57,11 +49,7 @@
         "x-ms-file-last-write-time": "Now",
         "x-ms-file-permission": "Inherit",
         "x-ms-return-client-request-id": "true",
-<<<<<<< HEAD
-        "x-ms-version": "2019-10-10"
-=======
-        "x-ms-version": "2019-12-12"
->>>>>>> 32e373e2
+        "x-ms-version": "2019-12-12"
       },
       "RequestBody": null,
       "StatusCode": 201,
@@ -84,11 +72,7 @@
         "x-ms-file-permission-key": "7855875120676328179*422928105932735866",
         "x-ms-request-id": "c9ef68c6-f01a-0012-5137-f3e9eb000000",
         "x-ms-request-server-encrypted": "true",
-<<<<<<< HEAD
-        "x-ms-version": "2019-10-10"
-=======
-        "x-ms-version": "2019-12-12"
->>>>>>> 32e373e2
+        "x-ms-version": "2019-12-12"
       },
       "ResponseBody": []
     },
@@ -111,11 +95,7 @@
         "x-ms-file-permission": "Inherit",
         "x-ms-return-client-request-id": "true",
         "x-ms-type": "file",
-<<<<<<< HEAD
-        "x-ms-version": "2019-10-10"
-=======
-        "x-ms-version": "2019-12-12"
->>>>>>> 32e373e2
+        "x-ms-version": "2019-12-12"
       },
       "RequestBody": null,
       "StatusCode": 201,
@@ -138,11 +118,7 @@
         "x-ms-file-permission-key": "12501538048846835188*422928105932735866",
         "x-ms-request-id": "c9ef68c7-f01a-0012-5237-f3e9eb000000",
         "x-ms-request-server-encrypted": "true",
-<<<<<<< HEAD
-        "x-ms-version": "2019-10-10"
-=======
-        "x-ms-version": "2019-12-12"
->>>>>>> 32e373e2
+        "x-ms-version": "2019-12-12"
       },
       "ResponseBody": []
     },
@@ -159,11 +135,7 @@
         "x-ms-client-request-id": "7f19877c-60e3-a596-72d7-8c31809db85d",
         "x-ms-date": "Thu, 05 Mar 2020 21:45:40 GMT",
         "x-ms-return-client-request-id": "true",
-<<<<<<< HEAD
-        "x-ms-version": "2019-10-10"
-=======
-        "x-ms-version": "2019-12-12"
->>>>>>> 32e373e2
+        "x-ms-version": "2019-12-12"
       },
       "RequestBody": null,
       "StatusCode": 201,
@@ -178,11 +150,7 @@
         ],
         "x-ms-client-request-id": "7f19877c-60e3-a596-72d7-8c31809db85d",
         "x-ms-request-id": "c9ef68c8-f01a-0012-5337-f3e9eb000000",
-<<<<<<< HEAD
-        "x-ms-version": "2019-10-10"
-=======
-        "x-ms-version": "2019-12-12"
->>>>>>> 32e373e2
+        "x-ms-version": "2019-12-12"
       },
       "ResponseBody": []
     },
@@ -203,11 +171,7 @@
         "x-ms-file-last-write-time": "Now",
         "x-ms-file-permission": "Inherit",
         "x-ms-return-client-request-id": "true",
-<<<<<<< HEAD
-        "x-ms-version": "2019-10-10"
-=======
-        "x-ms-version": "2019-12-12"
->>>>>>> 32e373e2
+        "x-ms-version": "2019-12-12"
       },
       "RequestBody": null,
       "StatusCode": 201,
@@ -230,11 +194,7 @@
         "x-ms-file-permission-key": "7855875120676328179*422928105932735866",
         "x-ms-request-id": "c9ef68ca-f01a-0012-5437-f3e9eb000000",
         "x-ms-request-server-encrypted": "true",
-<<<<<<< HEAD
-        "x-ms-version": "2019-10-10"
-=======
-        "x-ms-version": "2019-12-12"
->>>>>>> 32e373e2
+        "x-ms-version": "2019-12-12"
       },
       "ResponseBody": []
     },
@@ -257,11 +217,7 @@
         "x-ms-file-permission": "Inherit",
         "x-ms-return-client-request-id": "true",
         "x-ms-type": "file",
-<<<<<<< HEAD
-        "x-ms-version": "2019-10-10"
-=======
-        "x-ms-version": "2019-12-12"
->>>>>>> 32e373e2
+        "x-ms-version": "2019-12-12"
       },
       "RequestBody": null,
       "StatusCode": 201,
@@ -284,11 +240,7 @@
         "x-ms-file-permission-key": "12501538048846835188*422928105932735866",
         "x-ms-request-id": "c9ef68cb-f01a-0012-5537-f3e9eb000000",
         "x-ms-request-server-encrypted": "true",
-<<<<<<< HEAD
-        "x-ms-version": "2019-10-10"
-=======
-        "x-ms-version": "2019-12-12"
->>>>>>> 32e373e2
+        "x-ms-version": "2019-12-12"
       },
       "ResponseBody": []
     },
@@ -307,11 +259,7 @@
         "x-ms-date": "Thu, 05 Mar 2020 21:45:40 GMT",
         "x-ms-range": "bytes=0-1023",
         "x-ms-return-client-request-id": "true",
-<<<<<<< HEAD
-        "x-ms-version": "2019-10-10",
-=======
         "x-ms-version": "2019-12-12",
->>>>>>> 32e373e2
         "x-ms-write": "update"
       },
       "RequestBody": "bhQFLMuEXbGZPJ5k8YaW69GT7szo8F9VLHK9sLxuHD3P5yymex/sZQwfqO81jgxQNdQrPOv/LH61sABYxq31Kh9glQla8HCyp4nAyEdwIJ1lbXvnQ\u002BBSz7uu8Mofk59eKn7P1PkC9UVkeJViP2M3RY9i81gxDuY/DsVOq/\u002BlkhTpYZ7IoEujYng2gspK75BXd6s6vJ9HLRyYkMY0tEpFvuaBeN3EbqVEv5Dg\u002Bosb9B809zRUatV0ojOCLxCFb64u8MTkyXaykggG9v0PZzKQfZum/70V8VQQDdapQj6Uv1DhsgnHNiuogmQrTXTYZDsB8bJ03m/xGP9v07ygCFDJcTatLbQoyUZw/n1Y6aPfOKibqFCMIOHg8JkKV2NuCHkTYtw9KjeG2ChrA9/xmC5bkJoUBF8APVBVzDwbHnLjAfYERYfHog1wFdAoIBwB7lhqrsfIWgMZEySL5136arm2iALp7VOnlO2Mo\u002B\u002BP1xw0VN3ksHCqG6fy6jFiO7qwdaoXcZgaFwEEwxnZO7cTijsIV5J/FbpJC21a9gIhRFkz3C1Fd2aDGjzc4O1W0d/w32D1WuQnMGDvzWYrvyH\u002B4n7Apl6JzhLVhDxWozXN8zmNaheiK\u002Bp0C6zNVan/WFob3f1vlSuBZhBNINWn0Y0qItotnVQJXLaTTJuxvHhp1iviOsU4Xl4OCwQGVQsVzDkfojPP0roGEoFG20iQz6qY5EqpxZfH8cR8H5FPAgarfn9hkhlFmQNw2ydD8oIVfTxabnDBaweiV7FuUrMpthB6ml3JLj2QUkpGOelvhP9CZ6FV9ZOW6RJ4vzpo10dQRyUXyFckTE7/yRwmezIdMtOxLOsR08B85LFKUG8CKHsD9fHDV7uoHRpSVit3b27gWo1mtqtbPnRkm\u002BOm2fvf/KGgI4VBWdoYCQ7Qv32VBXVCavbim3HQqLZ9X7zXAUMfc1mJ1kzpnwCyTq2cin/2z5VuZG8E/WAw0HrOw/odQAfLsUsjCy8oWcv1L0zEMx03ho8naZ3UGnX4WQXRGtsFlA6l0dkz0sNmRQqjDs0UbJxdlz1r9tZq95bVK7EpVz7w8Js\u002BHmJEA7PLwSOSMAyo5O1odIOdmp43O9lCXqcSPO7Msx4y1U06GJSJnzWy18eKLUfEweK7UlX8BuKIAqUMuYU1xnztdQ6fLlzuFPpohGQSuDBgTnoMEGHINc9rsRbvfOawfRBKnLc4JJKGzD1blIF\u002BdUl0rGsKKLYbJUA\u002BNH1F/5gUuAdUyBx5JynnhUMjbaFO7DvMetB7plRaL3d3\u002Be8VQM2lRtt6Kq0t\u002B4VBIqNy97ef8EdBeITImRKy\u002BpmkAi060kR2fibF08KOn39KOYOx5ze/1w==",
@@ -329,11 +277,7 @@
         "x-ms-client-request-id": "9179fc5e-1cd9-b384-d904-7d5f8e001262",
         "x-ms-request-id": "c9ef68cc-f01a-0012-5637-f3e9eb000000",
         "x-ms-request-server-encrypted": "true",
-<<<<<<< HEAD
-        "x-ms-version": "2019-10-10"
-=======
-        "x-ms-version": "2019-12-12"
->>>>>>> 32e373e2
+        "x-ms-version": "2019-12-12"
       },
       "ResponseBody": []
     },
@@ -351,11 +295,7 @@
         "x-ms-copy-source": "http://seanstagetest.file.core.windows.net/test-share-7693b159-074d-3dfc-d24d-2032daf10406/test-directory-66ef7722-0da6-805d-2423-c7247593e033/test-file-687cdfee-69c7-bfba-35fd-1f318aa2b917",
         "x-ms-date": "Thu, 05 Mar 2020 21:45:40 GMT",
         "x-ms-return-client-request-id": "true",
-<<<<<<< HEAD
-        "x-ms-version": "2019-10-10"
-=======
-        "x-ms-version": "2019-12-12"
->>>>>>> 32e373e2
+        "x-ms-version": "2019-12-12"
       },
       "RequestBody": null,
       "StatusCode": 202,
@@ -372,11 +312,7 @@
         "x-ms-copy-id": "d800015e-cbea-42ab-8fec-48c7e1523a12",
         "x-ms-copy-status": "success",
         "x-ms-request-id": "c9ef68ce-f01a-0012-5737-f3e9eb000000",
-<<<<<<< HEAD
-        "x-ms-version": "2019-10-10"
-=======
-        "x-ms-version": "2019-12-12"
->>>>>>> 32e373e2
+        "x-ms-version": "2019-12-12"
       },
       "ResponseBody": []
     },
@@ -394,11 +330,7 @@
         "x-ms-date": "Thu, 05 Mar 2020 21:45:40 GMT",
         "x-ms-delete-snapshots": "include",
         "x-ms-return-client-request-id": "true",
-<<<<<<< HEAD
-        "x-ms-version": "2019-10-10"
-=======
-        "x-ms-version": "2019-12-12"
->>>>>>> 32e373e2
+        "x-ms-version": "2019-12-12"
       },
       "RequestBody": null,
       "StatusCode": 202,
@@ -411,11 +343,7 @@
         ],
         "x-ms-client-request-id": "5b2b897d-26ad-b7a4-2b37-70de8dea3f2a",
         "x-ms-request-id": "c9ef68cf-f01a-0012-5837-f3e9eb000000",
-<<<<<<< HEAD
-        "x-ms-version": "2019-10-10"
-=======
-        "x-ms-version": "2019-12-12"
->>>>>>> 32e373e2
+        "x-ms-version": "2019-12-12"
       },
       "ResponseBody": []
     },
@@ -433,11 +361,7 @@
         "x-ms-date": "Thu, 05 Mar 2020 21:45:40 GMT",
         "x-ms-delete-snapshots": "include",
         "x-ms-return-client-request-id": "true",
-<<<<<<< HEAD
-        "x-ms-version": "2019-10-10"
-=======
-        "x-ms-version": "2019-12-12"
->>>>>>> 32e373e2
+        "x-ms-version": "2019-12-12"
       },
       "RequestBody": null,
       "StatusCode": 202,
@@ -450,11 +374,7 @@
         ],
         "x-ms-client-request-id": "d6c52ce7-df22-f619-0deb-a2fc037354e3",
         "x-ms-request-id": "c9ef68d0-f01a-0012-5937-f3e9eb000000",
-<<<<<<< HEAD
-        "x-ms-version": "2019-10-10"
-=======
-        "x-ms-version": "2019-12-12"
->>>>>>> 32e373e2
+        "x-ms-version": "2019-12-12"
       },
       "ResponseBody": []
     }
