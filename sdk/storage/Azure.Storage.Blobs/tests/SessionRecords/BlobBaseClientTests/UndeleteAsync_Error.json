--- conflicted
+++ resolved
@@ -1,22 +1,6 @@
 {
   "Entries": [
     {
-<<<<<<< HEAD
-      "RequestUri": "https://seanstagetest.blob.core.windows.net/test-container-685e6d43-8ad7-24b4-d6df-2732a868f70b?restype=container",
-      "RequestMethod": "PUT",
-      "RequestHeaders": {
-        "Authorization": "Sanitized",
-        "traceparent": "00-affe980f43525548bf5ec9eefd97913e-13a2bf716e185647-00",
-        "User-Agent": [
-          "azsdk-net-Storage.Blobs/12.4.0-dev.20200305.1",
-          "(.NET Core 4.6.28325.01; Microsoft Windows 10.0.18363 )"
-        ],
-        "x-ms-blob-public-access": "container",
-        "x-ms-client-request-id": "6f7dcf99-0097-71ed-0764-a423431af6cf",
-        "x-ms-date": "Thu, 05 Mar 2020 20:57:14 GMT",
-        "x-ms-return-client-request-id": "true",
-        "x-ms-version": "2019-10-10"
-=======
       "RequestUri": "https://seanmcccanary.blob.core.windows.net/test-container-685e6d43-8ad7-24b4-d6df-2732a868f70b?restype=container",
       "RequestMethod": "PUT",
       "RequestHeaders": {
@@ -31,52 +15,25 @@
         "x-ms-date": "Thu, 02 Apr 2020 23:43:35 GMT",
         "x-ms-return-client-request-id": "true",
         "x-ms-version": "2019-12-12"
->>>>>>> 32e373e2
       },
       "RequestBody": null,
       "StatusCode": 201,
       "ResponseHeaders": {
         "Content-Length": "0",
-<<<<<<< HEAD
-        "Date": "Thu, 05 Mar 2020 20:57:13 GMT",
-        "ETag": "\u00220x8D7C147C89D1803\u0022",
-        "Last-Modified": "Thu, 05 Mar 2020 20:57:14 GMT",
-=======
         "Date": "Thu, 02 Apr 2020 23:43:33 GMT",
         "ETag": "\u00220x8D7D75FA896C948\u0022",
         "Last-Modified": "Thu, 02 Apr 2020 23:43:34 GMT",
->>>>>>> 32e373e2
         "Server": [
           "Windows-Azure-Blob/1.0",
           "Microsoft-HTTPAPI/2.0"
         ],
         "x-ms-client-request-id": "6f7dcf99-0097-71ed-0764-a423431af6cf",
-<<<<<<< HEAD
-        "x-ms-request-id": "6ed24254-401e-0038-3230-f336fb000000",
-        "x-ms-version": "2019-10-10"
-=======
         "x-ms-request-id": "b4d4887b-d01e-0048-4448-095097000000",
         "x-ms-version": "2019-12-12"
->>>>>>> 32e373e2
       },
       "ResponseBody": []
     },
     {
-<<<<<<< HEAD
-      "RequestUri": "https://seanstagetest.blob.core.windows.net/test-container-685e6d43-8ad7-24b4-d6df-2732a868f70b/test-blob-cbd778a1-60c3-a137-e28a-01b7a0de1bba?comp=undelete",
-      "RequestMethod": "PUT",
-      "RequestHeaders": {
-        "Authorization": "Sanitized",
-        "traceparent": "00-c8eb6883b68ae54dbbffdd6775a46112-c09150bcd2db2647-00",
-        "User-Agent": [
-          "azsdk-net-Storage.Blobs/12.4.0-dev.20200305.1",
-          "(.NET Core 4.6.28325.01; Microsoft Windows 10.0.18363 )"
-        ],
-        "x-ms-client-request-id": "90341b29-b744-395c-98dc-8c0dfe35d029",
-        "x-ms-date": "Thu, 05 Mar 2020 20:57:15 GMT",
-        "x-ms-return-client-request-id": "true",
-        "x-ms-version": "2019-10-10"
-=======
       "RequestUri": "https://seanmcccanary.blob.core.windows.net/test-container-685e6d43-8ad7-24b4-d6df-2732a868f70b/test-blob-cbd778a1-60c3-a137-e28a-01b7a0de1bba?comp=undelete",
       "RequestMethod": "PUT",
       "RequestHeaders": {
@@ -90,49 +47,19 @@
         "x-ms-date": "Thu, 02 Apr 2020 23:43:35 GMT",
         "x-ms-return-client-request-id": "true",
         "x-ms-version": "2019-12-12"
->>>>>>> 32e373e2
       },
       "RequestBody": null,
       "StatusCode": 404,
       "ResponseHeaders": {
         "Content-Length": "215",
         "Content-Type": "application/xml",
-<<<<<<< HEAD
-        "Date": "Thu, 05 Mar 2020 20:57:14 GMT",
-=======
         "Date": "Thu, 02 Apr 2020 23:43:33 GMT",
->>>>>>> 32e373e2
         "Server": [
           "Windows-Azure-Blob/1.0",
           "Microsoft-HTTPAPI/2.0"
         ],
         "x-ms-client-request-id": "90341b29-b744-395c-98dc-8c0dfe35d029",
         "x-ms-error-code": "BlobNotFound",
-<<<<<<< HEAD
-        "x-ms-request-id": "6ed24256-401e-0038-3330-f336fb000000",
-        "x-ms-version": "2019-10-10"
-      },
-      "ResponseBody": [
-        "\uFEFF\u003C?xml version=\u00221.0\u0022 encoding=\u0022utf-8\u0022?\u003E\u003CError\u003E\u003CCode\u003EBlobNotFound\u003C/Code\u003E\u003CMessage\u003EThe specified blob does not exist.\n",
-        "RequestId:6ed24256-401e-0038-3330-f336fb000000\n",
-        "Time:2020-03-05T20:57:15.0751778Z\u003C/Message\u003E\u003C/Error\u003E"
-      ]
-    },
-    {
-      "RequestUri": "https://seanstagetest.blob.core.windows.net/test-container-685e6d43-8ad7-24b4-d6df-2732a868f70b?restype=container",
-      "RequestMethod": "DELETE",
-      "RequestHeaders": {
-        "Authorization": "Sanitized",
-        "traceparent": "00-aa977ec2f4a82f40bca8707f5277e144-0c4388cc6d86604b-00",
-        "User-Agent": [
-          "azsdk-net-Storage.Blobs/12.4.0-dev.20200305.1",
-          "(.NET Core 4.6.28325.01; Microsoft Windows 10.0.18363 )"
-        ],
-        "x-ms-client-request-id": "858eb4f9-8aa9-a576-a95f-3f0dfb66c322",
-        "x-ms-date": "Thu, 05 Mar 2020 20:57:15 GMT",
-        "x-ms-return-client-request-id": "true",
-        "x-ms-version": "2019-10-10"
-=======
         "x-ms-request-id": "b4d48885-d01e-0048-4c48-095097000000",
         "x-ms-version": "2019-12-12"
       },
@@ -156,39 +83,25 @@
         "x-ms-date": "Thu, 02 Apr 2020 23:43:35 GMT",
         "x-ms-return-client-request-id": "true",
         "x-ms-version": "2019-12-12"
->>>>>>> 32e373e2
       },
       "RequestBody": null,
       "StatusCode": 202,
       "ResponseHeaders": {
         "Content-Length": "0",
-<<<<<<< HEAD
-        "Date": "Thu, 05 Mar 2020 20:57:14 GMT",
-=======
         "Date": "Thu, 02 Apr 2020 23:43:34 GMT",
->>>>>>> 32e373e2
         "Server": [
           "Windows-Azure-Blob/1.0",
           "Microsoft-HTTPAPI/2.0"
         ],
         "x-ms-client-request-id": "858eb4f9-8aa9-a576-a95f-3f0dfb66c322",
-<<<<<<< HEAD
-        "x-ms-request-id": "6ed24259-401e-0038-3530-f336fb000000",
-        "x-ms-version": "2019-10-10"
-=======
         "x-ms-request-id": "b4d4888f-d01e-0048-5548-095097000000",
         "x-ms-version": "2019-12-12"
->>>>>>> 32e373e2
       },
       "ResponseBody": []
     }
   ],
   "Variables": {
     "RandomSeed": "167683862",
-<<<<<<< HEAD
-    "Storage_TestConfigDefault": "ProductionTenant\nseanstagetest\nU2FuaXRpemVk\nhttps://seanstagetest.blob.core.windows.net\nhttp://seanstagetest.file.core.windows.net\nhttp://seanstagetest.queue.core.windows.net\nhttp://seanstagetest.table.core.windows.net\n\n\n\n\nhttp://seanstagetest-secondary.blob.core.windows.net\nhttp://seanstagetest-secondary.file.core.windows.net\nhttp://seanstagetest-secondary.queue.core.windows.net\nhttp://seanstagetest-secondary.table.core.windows.net\n\nSanitized\n\n\nCloud\nBlobEndpoint=https://seanstagetest.blob.core.windows.net/;QueueEndpoint=http://seanstagetest.queue.core.windows.net/;FileEndpoint=http://seanstagetest.file.core.windows.net/;BlobSecondaryEndpoint=http://seanstagetest-secondary.blob.core.windows.net/;QueueSecondaryEndpoint=http://seanstagetest-secondary.queue.core.windows.net/;FileSecondaryEndpoint=http://seanstagetest-secondary.file.core.windows.net/;AccountName=seanstagetest;AccountKey=Sanitized\nseanscope1"
-=======
     "Storage_TestConfigDefault": "ProductionTenant\nseanmcccanary\nU2FuaXRpemVk\nhttps://seanmcccanary.blob.core.windows.net\nhttps://seanmcccanary.file.core.windows.net\nhttps://seanmcccanary.queue.core.windows.net\nhttps://seanmcccanary.table.core.windows.net\n\n\n\n\nhttps://seanmcccanary-secondary.blob.core.windows.net\nhttps://seanmcccanary-secondary.file.core.windows.net\nhttps://seanmcccanary-secondary.queue.core.windows.net\nhttps://seanmcccanary-secondary.table.core.windows.net\n\nSanitized\n\n\nCloud\nBlobEndpoint=https://seanmcccanary.blob.core.windows.net/;QueueEndpoint=https://seanmcccanary.queue.core.windows.net/;FileEndpoint=https://seanmcccanary.file.core.windows.net/;BlobSecondaryEndpoint=https://seanmcccanary-secondary.blob.core.windows.net/;QueueSecondaryEndpoint=https://seanmcccanary-secondary.queue.core.windows.net/;FileSecondaryEndpoint=https://seanmcccanary-secondary.file.core.windows.net/;AccountName=seanmcccanary;AccountKey=Sanitized\nseanscope1"
->>>>>>> 32e373e2
   }
 }