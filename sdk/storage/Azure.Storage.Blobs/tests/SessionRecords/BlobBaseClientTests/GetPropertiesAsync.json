--- conflicted
+++ resolved
@@ -28,11 +28,7 @@
           "Microsoft-HTTPAPI/2.0"
         ],
         "x-ms-client-request-id": "9f9e6a60-e747-b391-c29e-465c90a3ea32",
-<<<<<<< HEAD
-        "x-ms-request-id": "0faed13a-d01e-0015-7130-f38588000000",
-=======
         "x-ms-request-id": "612a34f7-101e-000a-8048-09e917000000",
->>>>>>> 8d420312
         "x-ms-version": "2019-12-12"
       },
       "ResponseBody": []
@@ -141,11 +137,7 @@
           "Microsoft-HTTPAPI/2.0"
         ],
         "x-ms-client-request-id": "702bf390-a877-3d1d-41e0-77569f5a743a",
-<<<<<<< HEAD
-        "x-ms-request-id": "0faed14b-d01e-0015-7f30-f38588000000",
-=======
         "x-ms-request-id": "612a3506-101e-000a-0d48-09e917000000",
->>>>>>> 8d420312
         "x-ms-version": "2019-12-12"
       },
       "ResponseBody": []
