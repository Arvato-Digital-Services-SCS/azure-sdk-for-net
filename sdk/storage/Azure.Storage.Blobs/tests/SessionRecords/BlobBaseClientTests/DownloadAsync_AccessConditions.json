{
  "Entries": [
    {
<<<<<<< HEAD
      "RequestUri": "https://seanstagetest.blob.core.windows.net/test-container-8478ec18-2c80-6603-99f7-8d458f91a0c0?restype=container",
      "RequestMethod": "PUT",
      "RequestHeaders": {
        "Authorization": "Sanitized",
        "traceparent": "00-f7620fe3fb9f45449bd73321361010ec-dd234b4e7e05dd4a-00",
        "User-Agent": [
          "azsdk-net-Storage.Blobs/12.4.0-dev.20200305.1",
          "(.NET Core 4.6.28325.01; Microsoft Windows 10.0.18363 )"
        ],
        "x-ms-blob-public-access": "container",
        "x-ms-client-request-id": "bfacdaab-b48b-8052-e76d-4a218b4090e0",
        "x-ms-date": "Thu, 05 Mar 2020 20:55:43 GMT",
        "x-ms-return-client-request-id": "true",
        "x-ms-version": "2019-10-10"
=======
      "RequestUri": "https://seanmcccanary.blob.core.windows.net/test-container-846fa7cd-318a-2254-81b4-23470e65f56b?restype=container",
      "RequestMethod": "PUT",
      "RequestHeaders": {
        "Authorization": "Sanitized",
        "traceparent": "00-e8328cc92edcd7459197fe92624467f8-8a5468e6955a1a4e-00",
        "User-Agent": [
          "azsdk-net-Storage.Blobs/12.5.0-dev.20200403.1",
          "(.NET Core 4.6.28325.01; Microsoft Windows 10.0.18362 )"
        ],
        "x-ms-blob-public-access": "container",
        "x-ms-client-request-id": "5722cc28-436e-4365-81d9-1f61a4f9d7cd",
        "x-ms-date": "Sat, 04 Apr 2020 01:34:29 GMT",
        "x-ms-return-client-request-id": "true",
        "x-ms-version": "2019-12-12"
>>>>>>> 32e373e2
      },
      "RequestBody": null,
      "StatusCode": 201,
      "ResponseHeaders": {
        "Content-Length": "0",
<<<<<<< HEAD
        "Date": "Thu, 05 Mar 2020 20:55:42 GMT",
        "ETag": "\u00220x8D7C1479209B22F\u0022",
        "Last-Modified": "Thu, 05 Mar 2020 20:55:43 GMT",
=======
        "Date": "Sat, 04 Apr 2020 01:34:29 GMT",
        "ETag": "\u00220x8D7D838517439A6\u0022",
        "Last-Modified": "Sat, 04 Apr 2020 01:34:29 GMT",
>>>>>>> 32e373e2
        "Server": [
          "Windows-Azure-Blob/1.0",
          "Microsoft-HTTPAPI/2.0"
        ],
<<<<<<< HEAD
        "x-ms-client-request-id": "bfacdaab-b48b-8052-e76d-4a218b4090e0",
        "x-ms-request-id": "ffaa3d8a-301e-0040-0b30-f39503000000",
        "x-ms-version": "2019-10-10"
=======
        "x-ms-client-request-id": "5722cc28-436e-4365-81d9-1f61a4f9d7cd",
        "x-ms-request-id": "7ec32d5e-401e-005a-5321-0a2b47000000",
        "x-ms-version": "2019-12-12"
>>>>>>> 32e373e2
      },
      "ResponseBody": []
    },
    {
<<<<<<< HEAD
      "RequestUri": "https://seanstagetest.blob.core.windows.net/test-container-8478ec18-2c80-6603-99f7-8d458f91a0c0/test-blob-e64aed1f-950c-4e70-0948-882309d4019b",
=======
      "RequestUri": "https://seanmcccanary.blob.core.windows.net/test-container-846fa7cd-318a-2254-81b4-23470e65f56b/test-blob-f53d4465-c64a-2702-e923-45c110dfb167",
>>>>>>> 32e373e2
      "RequestMethod": "PUT",
      "RequestHeaders": {
        "Authorization": "Sanitized",
        "Content-Length": "1024",
<<<<<<< HEAD
        "traceparent": "00-8e1edbd3a17f1145b40c41b11227c4c8-04283b4220c0a845-00",
        "User-Agent": [
          "azsdk-net-Storage.Blobs/12.4.0-dev.20200305.1",
          "(.NET Core 4.6.28325.01; Microsoft Windows 10.0.18363 )"
        ],
        "x-ms-blob-type": "BlockBlob",
        "x-ms-client-request-id": "ce2b866b-913f-b540-a8f5-739f82651c83",
        "x-ms-date": "Thu, 05 Mar 2020 20:55:43 GMT",
        "x-ms-return-client-request-id": "true",
        "x-ms-version": "2019-10-10"
=======
        "traceparent": "00-30d2106a1342e044b899aea562e6bf8f-0a4457a58c621840-00",
        "User-Agent": [
          "azsdk-net-Storage.Blobs/12.5.0-dev.20200403.1",
          "(.NET Core 4.6.28325.01; Microsoft Windows 10.0.18362 )"
        ],
        "x-ms-blob-type": "BlockBlob",
        "x-ms-client-request-id": "4af2af61-8599-8893-03b9-2d4bd66001c0",
        "x-ms-date": "Sat, 04 Apr 2020 01:34:29 GMT",
        "x-ms-return-client-request-id": "true",
        "x-ms-version": "2019-12-12"
>>>>>>> 32e373e2
      },
      "RequestBody": "iM0BJ0xj0QlaXnl4MoaqKGyzH0JDnfzb7fuLJKTrbBE6MUWqVyEjxfoY/Q/K7RH7L/f18NqUievRJTpQ161kb/JnPQFA/9BKj1lHKqDsEf/qkPSt9Xs3padZ2TLn0u1NtI0dYq8QujAmqmGATV9L5BQ6ZUa4tnl2MJdZ5yWeY7xs\u002BXYSz65Q2tbEh0satlhIDvUerW2mlf0TpzIXttMKh0ekFFTpORVl6Ytw8y8uW3k/ENkwf7ZPxWR4/id8OCMDuf8EdaIDX9XgucPhNqHO5Uu416b52geQVU7vcTrt6LBnbTovKebWO7EEUMbzbY7DqRnbw2F9Cd73cyBTFO6a8tASeshmn7tl4Zv09YpBnefALMcgEiRP6WRbN7bFgyfCaV314PLGXAlddeLFiBNUttY4k\u002Bcmed\u002BswpFkC2cFn150MYwsS7z0\u002BtC9w5xCimBRB4Hfje8/nO99SR5hYVGiWNaDUVaGJ2oZQ5kXaLZDaTgwEgPlJRJuNJWdrgGek5h/G2vGvzkJyuAWxklWKDM4OuDmME5NvDLDFBzB6Xhpe7ABmE1Lfar\u002BJ0gjzl/JGAxiZHQht2JJMV44A6ocSOBnrUqYVI/m7bw15wgGKe7S\u002BfsQXoUDR8NNuGbvEnr/4t9nvCAUMcR8fHe37NBZQghwZgmvC\u002BlbY2aHS5wo99pCNQUpnm3Nvsg3lOIOS1vz83VefqxwUNb2DFi6jeUnU4WcdbbKMKOboqdBd3cGTRgLk1cnyngu0eUvM5IVEjHiEEBdcdalKMPRwtsELtle774/r/mOAIgMbqPQm/wQhpB2X2c3qNtBZWuUVQecKaMM0ETT1WM3VA\u002B3UAMy1I3GwDxLjc9xJ0fj/kmN\u002BaqBcEQAxMq4PLAsPwtXf1fXDpHezZXKUJvTmqn88NcZqVplNuC/Mg/CDoOLH07EGqfvDO\u002B4rywVtiCoLCogu0zZE5Ww8Ul3F9yBG74RPjFMD38BDePnYfktT3\u002B/FgbloVM2sgy5EyheePQSNpRtBHfvWxyqH61o8bGbg6HJtwDWm3lr2owlk/xXo5Xv1SplwEsI0LrpO4KlzsBaHpCGlcDzPJoaASnqycggUnsYeRyGNcNWwOZG7WD3xgzMynRr0A7V\u002B5iQSr4iHQbyyOgGjFSj0\u002BjNMNTZrU86IzsdHf9TtYFtQ36E9usEM6PfUyR38Dm3KfeMnqA5\u002B01JVSaCBP8HnhJmmEnVHt38yPwx\u002BlkqwjMBZfQHxxfhNEgxO6DEgi\u002Bj17USEFfv4goaj9WjCADzHpLygJ8LANf7hWQBpOM8N0bNjSKkGLLbEYPp7TdBPStHPRwN0gGQl9feFovy7j0n3VeP1nreTwbgFm4bIhKfukc5umfGLg==",
      "StatusCode": 201,
      "ResponseHeaders": {
        "Content-Length": "0",
<<<<<<< HEAD
        "Content-MD5": "xKQUcjprapkG8lL8lyIQlA==",
        "Date": "Thu, 05 Mar 2020 20:55:42 GMT",
        "ETag": "\u00220x8D7C14792164ABD\u0022",
        "Last-Modified": "Thu, 05 Mar 2020 20:55:43 GMT",
=======
        "Content-MD5": "hfuwxkcr/duinLijGwGpQA==",
        "Date": "Sat, 04 Apr 2020 01:34:29 GMT",
        "ETag": "\u00220x8D7D8385181355F\u0022",
        "Last-Modified": "Sat, 04 Apr 2020 01:34:29 GMT",
>>>>>>> 32e373e2
        "Server": [
          "Windows-Azure-Blob/1.0",
          "Microsoft-HTTPAPI/2.0"
        ],
<<<<<<< HEAD
        "x-ms-client-request-id": "ce2b866b-913f-b540-a8f5-739f82651c83",
        "x-ms-content-crc64": "krb5KWkA4lY=",
        "x-ms-request-id": "ffaa3d8c-301e-0040-0c30-f39503000000",
        "x-ms-request-server-encrypted": "true",
        "x-ms-version": "2019-10-10"
=======
        "x-ms-client-request-id": "4af2af61-8599-8893-03b9-2d4bd66001c0",
        "x-ms-content-crc64": "B7Ap1xkJCMo=",
        "x-ms-request-id": "7ec32d6b-401e-005a-5d21-0a2b47000000",
        "x-ms-request-server-encrypted": "true",
        "x-ms-version": "2019-12-12"
>>>>>>> 32e373e2
      },
      "ResponseBody": []
    },
    {
<<<<<<< HEAD
      "RequestUri": "https://seanstagetest.blob.core.windows.net/test-container-8478ec18-2c80-6603-99f7-8d458f91a0c0/test-blob-e64aed1f-950c-4e70-0948-882309d4019b",
      "RequestMethod": "GET",
      "RequestHeaders": {
        "Authorization": "Sanitized",
        "traceparent": "00-fdb7c053e8fb0b4d961a1436c6c7cfe0-fa3e4c49b17a7e4d-00",
        "User-Agent": [
          "azsdk-net-Storage.Blobs/12.4.0-dev.20200305.1",
          "(.NET Core 4.6.28325.01; Microsoft Windows 10.0.18363 )"
        ],
        "x-ms-client-request-id": "82b72147-33a8-dc5b-be21-2619e7a1459a",
        "x-ms-date": "Thu, 05 Mar 2020 20:55:43 GMT",
        "x-ms-range": "bytes=0-",
        "x-ms-return-client-request-id": "true",
        "x-ms-version": "2019-10-10"
=======
      "RequestUri": "https://seanmcccanary.blob.core.windows.net/test-container-846fa7cd-318a-2254-81b4-23470e65f56b/test-blob-f53d4465-c64a-2702-e923-45c110dfb167",
      "RequestMethod": "GET",
      "RequestHeaders": {
        "Authorization": "Sanitized",
        "traceparent": "00-f885aa391ac7454e80d065c2ae01b4aa-24ad65b7fa129547-00",
        "User-Agent": [
          "azsdk-net-Storage.Blobs/12.5.0-dev.20200403.1",
          "(.NET Core 4.6.28325.01; Microsoft Windows 10.0.18362 )"
        ],
        "x-ms-client-request-id": "61606fef-67ed-2bce-d465-13738d469d15",
        "x-ms-date": "Sat, 04 Apr 2020 01:34:29 GMT",
        "x-ms-return-client-request-id": "true",
        "x-ms-version": "2019-12-12"
>>>>>>> 32e373e2
      },
      "RequestBody": null,
      "StatusCode": 200,
      "ResponseHeaders": {
        "Accept-Ranges": "bytes",
        "Content-Length": "1024",
        "Content-MD5": "hfuwxkcr/duinLijGwGpQA==",
        "Content-Type": "application/octet-stream",
<<<<<<< HEAD
        "Date": "Thu, 05 Mar 2020 20:55:42 GMT",
        "ETag": "\u00220x8D7C14792164ABD\u0022",
        "Last-Modified": "Thu, 05 Mar 2020 20:55:43 GMT",
=======
        "Date": "Sat, 04 Apr 2020 01:34:29 GMT",
        "ETag": "\u00220x8D7D8385181355F\u0022",
        "Last-Modified": "Sat, 04 Apr 2020 01:34:29 GMT",
>>>>>>> 32e373e2
        "Server": [
          "Windows-Azure-Blob/1.0",
          "Microsoft-HTTPAPI/2.0"
        ],
        "x-ms-blob-type": "BlockBlob",
<<<<<<< HEAD
        "x-ms-client-request-id": "82b72147-33a8-dc5b-be21-2619e7a1459a",
        "x-ms-creation-time": "Thu, 05 Mar 2020 20:55:43 GMT",
        "x-ms-lease-state": "available",
        "x-ms-lease-status": "unlocked",
        "x-ms-request-id": "ffaa3d8d-301e-0040-0d30-f39503000000",
        "x-ms-server-encrypted": "true",
        "x-ms-version": "2019-10-10"
=======
        "x-ms-client-request-id": "61606fef-67ed-2bce-d465-13738d469d15",
        "x-ms-creation-time": "Sat, 04 Apr 2020 01:34:29 GMT",
        "x-ms-lease-state": "available",
        "x-ms-lease-status": "unlocked",
        "x-ms-request-id": "7ec32d73-401e-005a-6321-0a2b47000000",
        "x-ms-server-encrypted": "true",
        "x-ms-version": "2019-12-12"
>>>>>>> 32e373e2
      },
      "ResponseBody": "iM0BJ0xj0QlaXnl4MoaqKGyzH0JDnfzb7fuLJKTrbBE6MUWqVyEjxfoY/Q/K7RH7L/f18NqUievRJTpQ161kb/JnPQFA/9BKj1lHKqDsEf/qkPSt9Xs3padZ2TLn0u1NtI0dYq8QujAmqmGATV9L5BQ6ZUa4tnl2MJdZ5yWeY7xs\u002BXYSz65Q2tbEh0satlhIDvUerW2mlf0TpzIXttMKh0ekFFTpORVl6Ytw8y8uW3k/ENkwf7ZPxWR4/id8OCMDuf8EdaIDX9XgucPhNqHO5Uu416b52geQVU7vcTrt6LBnbTovKebWO7EEUMbzbY7DqRnbw2F9Cd73cyBTFO6a8tASeshmn7tl4Zv09YpBnefALMcgEiRP6WRbN7bFgyfCaV314PLGXAlddeLFiBNUttY4k\u002Bcmed\u002BswpFkC2cFn150MYwsS7z0\u002BtC9w5xCimBRB4Hfje8/nO99SR5hYVGiWNaDUVaGJ2oZQ5kXaLZDaTgwEgPlJRJuNJWdrgGek5h/G2vGvzkJyuAWxklWKDM4OuDmME5NvDLDFBzB6Xhpe7ABmE1Lfar\u002BJ0gjzl/JGAxiZHQht2JJMV44A6ocSOBnrUqYVI/m7bw15wgGKe7S\u002BfsQXoUDR8NNuGbvEnr/4t9nvCAUMcR8fHe37NBZQghwZgmvC\u002BlbY2aHS5wo99pCNQUpnm3Nvsg3lOIOS1vz83VefqxwUNb2DFi6jeUnU4WcdbbKMKOboqdBd3cGTRgLk1cnyngu0eUvM5IVEjHiEEBdcdalKMPRwtsELtle774/r/mOAIgMbqPQm/wQhpB2X2c3qNtBZWuUVQecKaMM0ETT1WM3VA\u002B3UAMy1I3GwDxLjc9xJ0fj/kmN\u002BaqBcEQAxMq4PLAsPwtXf1fXDpHezZXKUJvTmqn88NcZqVplNuC/Mg/CDoOLH07EGqfvDO\u002B4rywVtiCoLCogu0zZE5Ww8Ul3F9yBG74RPjFMD38BDePnYfktT3\u002B/FgbloVM2sgy5EyheePQSNpRtBHfvWxyqH61o8bGbg6HJtwDWm3lr2owlk/xXo5Xv1SplwEsI0LrpO4KlzsBaHpCGlcDzPJoaASnqycggUnsYeRyGNcNWwOZG7WD3xgzMynRr0A7V\u002B5iQSr4iHQbyyOgGjFSj0\u002BjNMNTZrU86IzsdHf9TtYFtQ36E9usEM6PfUyR38Dm3KfeMnqA5\u002B01JVSaCBP8HnhJmmEnVHt38yPwx\u002BlkqwjMBZfQHxxfhNEgxO6DEgi\u002Bj17USEFfv4goaj9WjCADzHpLygJ8LANf7hWQBpOM8N0bNjSKkGLLbEYPp7TdBPStHPRwN0gGQl9feFovy7j0n3VeP1nreTwbgFm4bIhKfukc5umfGLg=="
    },
    {
<<<<<<< HEAD
      "RequestUri": "https://seanstagetest.blob.core.windows.net/test-container-8478ec18-2c80-6603-99f7-8d458f91a0c0?restype=container",
      "RequestMethod": "DELETE",
      "RequestHeaders": {
        "Authorization": "Sanitized",
        "traceparent": "00-7567a983099b7e42bd962d019b76a4e0-0532c3e7156ba745-00",
        "User-Agent": [
          "azsdk-net-Storage.Blobs/12.4.0-dev.20200305.1",
          "(.NET Core 4.6.28325.01; Microsoft Windows 10.0.18363 )"
        ],
        "x-ms-client-request-id": "61574d74-99ad-3ada-7df4-25b1611fdd0b",
        "x-ms-date": "Thu, 05 Mar 2020 20:55:43 GMT",
        "x-ms-return-client-request-id": "true",
        "x-ms-version": "2019-10-10"
=======
      "RequestUri": "https://seanmcccanary.blob.core.windows.net/test-container-846fa7cd-318a-2254-81b4-23470e65f56b?restype=container",
      "RequestMethod": "DELETE",
      "RequestHeaders": {
        "Authorization": "Sanitized",
        "traceparent": "00-d680a2d7aa25b74da6e76e1239063442-33700df4586f0b44-00",
        "User-Agent": [
          "azsdk-net-Storage.Blobs/12.5.0-dev.20200403.1",
          "(.NET Core 4.6.28325.01; Microsoft Windows 10.0.18362 )"
        ],
        "x-ms-client-request-id": "665cfed6-a0ff-a1d2-115c-7c139c8d1d6b",
        "x-ms-date": "Sat, 04 Apr 2020 01:34:29 GMT",
        "x-ms-return-client-request-id": "true",
        "x-ms-version": "2019-12-12"
>>>>>>> 32e373e2
      },
      "RequestBody": null,
      "StatusCode": 202,
      "ResponseHeaders": {
        "Content-Length": "0",
<<<<<<< HEAD
        "Date": "Thu, 05 Mar 2020 20:55:42 GMT",
=======
        "Date": "Sat, 04 Apr 2020 01:34:29 GMT",
>>>>>>> 32e373e2
        "Server": [
          "Windows-Azure-Blob/1.0",
          "Microsoft-HTTPAPI/2.0"
        ],
<<<<<<< HEAD
        "x-ms-client-request-id": "61574d74-99ad-3ada-7df4-25b1611fdd0b",
        "x-ms-request-id": "ffaa3d91-301e-0040-1030-f39503000000",
        "x-ms-version": "2019-10-10"
=======
        "x-ms-client-request-id": "665cfed6-a0ff-a1d2-115c-7c139c8d1d6b",
        "x-ms-request-id": "7ec32d78-401e-005a-6721-0a2b47000000",
        "x-ms-version": "2019-12-12"
>>>>>>> 32e373e2
      },
      "ResponseBody": []
    },
    {
<<<<<<< HEAD
      "RequestUri": "https://seanstagetest.blob.core.windows.net/test-container-10f44c3d-8d0a-2a11-8dd4-3541119e3070?restype=container",
      "RequestMethod": "PUT",
      "RequestHeaders": {
        "Authorization": "Sanitized",
        "traceparent": "00-8f729400ad89d74cae9f778d4c770134-6f3471f9358dc841-00",
        "User-Agent": [
          "azsdk-net-Storage.Blobs/12.4.0-dev.20200305.1",
          "(.NET Core 4.6.28325.01; Microsoft Windows 10.0.18363 )"
        ],
        "x-ms-blob-public-access": "container",
        "x-ms-client-request-id": "5e7f168a-135a-e797-3c2d-d3d9649829de",
        "x-ms-date": "Thu, 05 Mar 2020 20:55:43 GMT",
        "x-ms-return-client-request-id": "true",
        "x-ms-version": "2019-10-10"
=======
      "RequestUri": "https://seanmcccanary.blob.core.windows.net/test-container-09c16a2a-7e52-0cfd-12ae-b3a5cefd26c5?restype=container",
      "RequestMethod": "PUT",
      "RequestHeaders": {
        "Authorization": "Sanitized",
        "traceparent": "00-39399444bac91d42a8561d7a64bdaa31-37ee67bf529a304e-00",
        "User-Agent": [
          "azsdk-net-Storage.Blobs/12.5.0-dev.20200403.1",
          "(.NET Core 4.6.28325.01; Microsoft Windows 10.0.18362 )"
        ],
        "x-ms-blob-public-access": "container",
        "x-ms-client-request-id": "9aa52d29-f74d-570a-014f-5451ed2dd313",
        "x-ms-date": "Sat, 04 Apr 2020 01:34:29 GMT",
        "x-ms-return-client-request-id": "true",
        "x-ms-version": "2019-12-12"
>>>>>>> 32e373e2
      },
      "RequestBody": null,
      "StatusCode": 201,
      "ResponseHeaders": {
        "Content-Length": "0",
<<<<<<< HEAD
        "Date": "Thu, 05 Mar 2020 20:55:43 GMT",
        "ETag": "\u00220x8D7C14792848C75\u0022",
        "Last-Modified": "Thu, 05 Mar 2020 20:55:44 GMT",
=======
        "Date": "Sat, 04 Apr 2020 01:34:29 GMT",
        "ETag": "\u00220x8D7D83851CE00DF\u0022",
        "Last-Modified": "Sat, 04 Apr 2020 01:34:29 GMT",
>>>>>>> 32e373e2
        "Server": [
          "Windows-Azure-Blob/1.0",
          "Microsoft-HTTPAPI/2.0"
        ],
<<<<<<< HEAD
        "x-ms-client-request-id": "5e7f168a-135a-e797-3c2d-d3d9649829de",
        "x-ms-request-id": "ee926bf1-101e-0047-7030-f3f960000000",
        "x-ms-version": "2019-10-10"
=======
        "x-ms-client-request-id": "9aa52d29-f74d-570a-014f-5451ed2dd313",
        "x-ms-request-id": "965979dd-d01e-002a-2f21-0a92b0000000",
        "x-ms-version": "2019-12-12"
>>>>>>> 32e373e2
      },
      "ResponseBody": []
    },
    {
<<<<<<< HEAD
      "RequestUri": "https://seanstagetest.blob.core.windows.net/test-container-10f44c3d-8d0a-2a11-8dd4-3541119e3070/test-blob-501e61d1-c739-cd2d-710d-3242f987bedf",
=======
      "RequestUri": "https://seanmcccanary.blob.core.windows.net/test-container-09c16a2a-7e52-0cfd-12ae-b3a5cefd26c5/test-blob-6956c8fe-d61c-f8aa-0d9e-c46a761dc49c",
>>>>>>> 32e373e2
      "RequestMethod": "PUT",
      "RequestHeaders": {
        "Authorization": "Sanitized",
        "Content-Length": "1024",
<<<<<<< HEAD
        "traceparent": "00-1f82d2ae1b4e6e448667785c5781da2d-d4feae1d33d3e047-00",
        "User-Agent": [
          "azsdk-net-Storage.Blobs/12.4.0-dev.20200305.1",
          "(.NET Core 4.6.28325.01; Microsoft Windows 10.0.18363 )"
        ],
        "x-ms-blob-type": "BlockBlob",
        "x-ms-client-request-id": "2ecb3501-48c2-b144-bc5a-50144c66678d",
        "x-ms-date": "Thu, 05 Mar 2020 20:55:44 GMT",
        "x-ms-return-client-request-id": "true",
        "x-ms-version": "2019-10-10"
=======
        "traceparent": "00-3975792f2501a647814f4ff0f3652fe4-1635e5be5614294b-00",
        "User-Agent": [
          "azsdk-net-Storage.Blobs/12.5.0-dev.20200403.1",
          "(.NET Core 4.6.28325.01; Microsoft Windows 10.0.18362 )"
        ],
        "x-ms-blob-type": "BlockBlob",
        "x-ms-client-request-id": "2c21382c-58d0-f920-341a-4bc6b6900048",
        "x-ms-date": "Sat, 04 Apr 2020 01:34:29 GMT",
        "x-ms-return-client-request-id": "true",
        "x-ms-version": "2019-12-12"
>>>>>>> 32e373e2
      },
      "RequestBody": "Nrev5/CPgPNUnl6gKyinyZmTfKFYi3htqkWMmuLENX7eP56umS4vmqyxRa6YaivYqIu4WbExuqo\u002BQjyqAuYRkGjgweyK\u002BC9qY\u002BH0pkbJ1EAatPJXDNvNrITzb1fyhZfGoLVFuKg/Ta9cTfbPPRNkdG37kE7zuoSNExRnl4jXeN1KLgaRgxyY2mZD\u002Br/l/W9wj/vq9vVJ0uYwuKST17YmhNQYhQ4N0vBRY7XnsL/FqBWl9geN7YLoAFsgYMp3BQOwHHXqzHhhY7wKmZNAYSImaxCO7uCumZdSMISy7HIm2V6xN5RJ2tudQ5NLg1TvqJ85\u002BfS56BYiAYPemJvzrnZK5L80jimN3JE08apNYxVDYojkefJ\u002BbPBHjzYRa0JAqZUcAJ6Uuhl2qxxjhfds1J1tmjUTDzSDzHjP7f/zfHFP9EcUMWJ3r6hubs3WGuf527qYo9AMLZpgmDQmxM0agy6rE5CvV6M69euMpKBmrbGR1hFFWtmgQsets5kuUOrbU\u002BufKgdWSYMWXa3lf4j5\u002BeqDle271ShVCtHJAaMKDKUAsVC1x4OqOoyNLvwru8I\u002BtLmuqrv8H37CSR81jUfgDFAI5M44RDJn2VphLacsKU8Pi03pW2LpBJLS831jdK1FrSGsItf0Bm\u002BHR9Fgm/HXlh/QJQH69rHuHuA7ZVC0BGSsG4CFfwd4G4XdYhORiGig\u002B1xdkk\u002BrSrZwvQT2uKAf00NstH9xURYYWAp8HJSdXZV3m2r0VnEVANHJFcICgWPlvo/QJNToL6lGRDpELy4i0mBufxw1KnzRV7OupztUFdenl10FzDjBj2vBrRE30NGip0JhlAJGsJMS/swhOoht8i5jnZjQHAUnrPCxdH1qmobiC//58oHUYefK8s5roFTjU7vi0zM50os9OecSlTwWqGNFPi6IdP\u002BtjjywBik3uwybzSDBh8dTqDl0u7iZwsurs0pqJWEmW968NUX2iMxhBX3ad8cbVSCc8pb0E7hGE8xwBVLfzJWrdHFBBVKBXCBtE7U7vksEj14pzjPLMUcldSF5hoN5gTnnLwJV2U/OGpV1hwACC1WAbHXztf5i4EIqG48xCNad85F8U49IrrYOW7OdVapGI2rM\u002BBoNhcw6hU\u002B/K73AnRG/2JNvhrjFN76/5VlKxIqY5PglZBC7j27EQc0/iYL4Tr6h3n0W1pyxBsBcTqBy78HEJkfEmjgBBEglqkTqhq47xpabqeYNgg1bc15PX0HNUlEMemI7M7OGn9o08CxYxoASIIcK10bbt6Q6aCfZsqQGV1jz3gtMAJLiFQkL2JHhA6zePD65w3oLMcK9AcqMrO01LZnTZeh0xiD0J8E9z98TWWV6\u002BnZmTZTe561Ijg==",
      "StatusCode": 201,
      "ResponseHeaders": {
        "Content-Length": "0",
<<<<<<< HEAD
        "Content-MD5": "injN4VZsp1pzZSdTjxJ3ZQ==",
        "Date": "Thu, 05 Mar 2020 20:55:43 GMT",
        "ETag": "\u00220x8D7C1479291E5BF\u0022",
        "Last-Modified": "Thu, 05 Mar 2020 20:55:44 GMT",
=======
        "Content-MD5": "t7dpR\u002BRG0Y1tCEuWLVoyzQ==",
        "Date": "Sat, 04 Apr 2020 01:34:29 GMT",
        "ETag": "\u00220x8D7D83851DBC1E1\u0022",
        "Last-Modified": "Sat, 04 Apr 2020 01:34:29 GMT",
>>>>>>> 32e373e2
        "Server": [
          "Windows-Azure-Blob/1.0",
          "Microsoft-HTTPAPI/2.0"
        ],
<<<<<<< HEAD
        "x-ms-client-request-id": "2ecb3501-48c2-b144-bc5a-50144c66678d",
        "x-ms-content-crc64": "AJvjm6jRh7c=",
        "x-ms-request-id": "ee926bf6-101e-0047-7330-f3f960000000",
        "x-ms-request-server-encrypted": "true",
        "x-ms-version": "2019-10-10"
=======
        "x-ms-client-request-id": "2c21382c-58d0-f920-341a-4bc6b6900048",
        "x-ms-content-crc64": "OWv535dmbJs=",
        "x-ms-request-id": "965979eb-d01e-002a-3b21-0a92b0000000",
        "x-ms-request-server-encrypted": "true",
        "x-ms-version": "2019-12-12"
>>>>>>> 32e373e2
      },
      "ResponseBody": []
    },
    {
<<<<<<< HEAD
      "RequestUri": "https://seanstagetest.blob.core.windows.net/test-container-10f44c3d-8d0a-2a11-8dd4-3541119e3070/test-blob-501e61d1-c739-cd2d-710d-3242f987bedf",
      "RequestMethod": "GET",
      "RequestHeaders": {
        "Authorization": "Sanitized",
        "If-Modified-Since": "Wed, 04 Mar 2020 20:55:43 GMT",
        "traceparent": "00-28535fa66016534ab8fb54f9f21c323c-9479e8aea86ce048-00",
        "User-Agent": [
          "azsdk-net-Storage.Blobs/12.4.0-dev.20200305.1",
          "(.NET Core 4.6.28325.01; Microsoft Windows 10.0.18363 )"
        ],
        "x-ms-client-request-id": "c3405d06-8fbc-561d-f566-a007286d15bf",
        "x-ms-date": "Thu, 05 Mar 2020 20:55:44 GMT",
        "x-ms-range": "bytes=0-",
        "x-ms-return-client-request-id": "true",
        "x-ms-version": "2019-10-10"
=======
      "RequestUri": "https://seanmcccanary.blob.core.windows.net/test-container-09c16a2a-7e52-0cfd-12ae-b3a5cefd26c5/test-blob-6956c8fe-d61c-f8aa-0d9e-c46a761dc49c",
      "RequestMethod": "GET",
      "RequestHeaders": {
        "Authorization": "Sanitized",
        "If-Modified-Since": "Fri, 03 Apr 2020 01:34:29 GMT",
        "traceparent": "00-a03c6352c514644c97f2cf9fff2cf5f3-2f4d93fc41bac146-00",
        "User-Agent": [
          "azsdk-net-Storage.Blobs/12.5.0-dev.20200403.1",
          "(.NET Core 4.6.28325.01; Microsoft Windows 10.0.18362 )"
        ],
        "x-ms-client-request-id": "3d3d8921-98fb-60cb-ad68-ae8f5c9f5b20",
        "x-ms-date": "Sat, 04 Apr 2020 01:34:30 GMT",
        "x-ms-return-client-request-id": "true",
        "x-ms-version": "2019-12-12"
>>>>>>> 32e373e2
      },
      "RequestBody": null,
      "StatusCode": 200,
      "ResponseHeaders": {
        "Accept-Ranges": "bytes",
        "Content-Length": "1024",
        "Content-MD5": "t7dpR\u002BRG0Y1tCEuWLVoyzQ==",
        "Content-Type": "application/octet-stream",
<<<<<<< HEAD
        "Date": "Thu, 05 Mar 2020 20:55:43 GMT",
        "ETag": "\u00220x8D7C1479291E5BF\u0022",
        "Last-Modified": "Thu, 05 Mar 2020 20:55:44 GMT",
=======
        "Date": "Sat, 04 Apr 2020 01:34:29 GMT",
        "ETag": "\u00220x8D7D83851DBC1E1\u0022",
        "Last-Modified": "Sat, 04 Apr 2020 01:34:29 GMT",
>>>>>>> 32e373e2
        "Server": [
          "Windows-Azure-Blob/1.0",
          "Microsoft-HTTPAPI/2.0"
        ],
        "x-ms-blob-type": "BlockBlob",
<<<<<<< HEAD
        "x-ms-client-request-id": "c3405d06-8fbc-561d-f566-a007286d15bf",
        "x-ms-creation-time": "Thu, 05 Mar 2020 20:55:44 GMT",
        "x-ms-lease-state": "available",
        "x-ms-lease-status": "unlocked",
        "x-ms-request-id": "ee926bf8-101e-0047-7530-f3f960000000",
        "x-ms-server-encrypted": "true",
        "x-ms-version": "2019-10-10"
=======
        "x-ms-client-request-id": "3d3d8921-98fb-60cb-ad68-ae8f5c9f5b20",
        "x-ms-creation-time": "Sat, 04 Apr 2020 01:34:29 GMT",
        "x-ms-lease-state": "available",
        "x-ms-lease-status": "unlocked",
        "x-ms-request-id": "965979f0-d01e-002a-4021-0a92b0000000",
        "x-ms-server-encrypted": "true",
        "x-ms-version": "2019-12-12"
>>>>>>> 32e373e2
      },
      "ResponseBody": "Nrev5/CPgPNUnl6gKyinyZmTfKFYi3htqkWMmuLENX7eP56umS4vmqyxRa6YaivYqIu4WbExuqo\u002BQjyqAuYRkGjgweyK\u002BC9qY\u002BH0pkbJ1EAatPJXDNvNrITzb1fyhZfGoLVFuKg/Ta9cTfbPPRNkdG37kE7zuoSNExRnl4jXeN1KLgaRgxyY2mZD\u002Br/l/W9wj/vq9vVJ0uYwuKST17YmhNQYhQ4N0vBRY7XnsL/FqBWl9geN7YLoAFsgYMp3BQOwHHXqzHhhY7wKmZNAYSImaxCO7uCumZdSMISy7HIm2V6xN5RJ2tudQ5NLg1TvqJ85\u002BfS56BYiAYPemJvzrnZK5L80jimN3JE08apNYxVDYojkefJ\u002BbPBHjzYRa0JAqZUcAJ6Uuhl2qxxjhfds1J1tmjUTDzSDzHjP7f/zfHFP9EcUMWJ3r6hubs3WGuf527qYo9AMLZpgmDQmxM0agy6rE5CvV6M69euMpKBmrbGR1hFFWtmgQsets5kuUOrbU\u002BufKgdWSYMWXa3lf4j5\u002BeqDle271ShVCtHJAaMKDKUAsVC1x4OqOoyNLvwru8I\u002BtLmuqrv8H37CSR81jUfgDFAI5M44RDJn2VphLacsKU8Pi03pW2LpBJLS831jdK1FrSGsItf0Bm\u002BHR9Fgm/HXlh/QJQH69rHuHuA7ZVC0BGSsG4CFfwd4G4XdYhORiGig\u002B1xdkk\u002BrSrZwvQT2uKAf00NstH9xURYYWAp8HJSdXZV3m2r0VnEVANHJFcICgWPlvo/QJNToL6lGRDpELy4i0mBufxw1KnzRV7OupztUFdenl10FzDjBj2vBrRE30NGip0JhlAJGsJMS/swhOoht8i5jnZjQHAUnrPCxdH1qmobiC//58oHUYefK8s5roFTjU7vi0zM50os9OecSlTwWqGNFPi6IdP\u002BtjjywBik3uwybzSDBh8dTqDl0u7iZwsurs0pqJWEmW968NUX2iMxhBX3ad8cbVSCc8pb0E7hGE8xwBVLfzJWrdHFBBVKBXCBtE7U7vksEj14pzjPLMUcldSF5hoN5gTnnLwJV2U/OGpV1hwACC1WAbHXztf5i4EIqG48xCNad85F8U49IrrYOW7OdVapGI2rM\u002BBoNhcw6hU\u002B/K73AnRG/2JNvhrjFN76/5VlKxIqY5PglZBC7j27EQc0/iYL4Tr6h3n0W1pyxBsBcTqBy78HEJkfEmjgBBEglqkTqhq47xpabqeYNgg1bc15PX0HNUlEMemI7M7OGn9o08CxYxoASIIcK10bbt6Q6aCfZsqQGV1jz3gtMAJLiFQkL2JHhA6zePD65w3oLMcK9AcqMrO01LZnTZeh0xiD0J8E9z98TWWV6\u002BnZmTZTe561Ijg=="
    },
    {
<<<<<<< HEAD
      "RequestUri": "https://seanstagetest.blob.core.windows.net/test-container-10f44c3d-8d0a-2a11-8dd4-3541119e3070?restype=container",
      "RequestMethod": "DELETE",
      "RequestHeaders": {
        "Authorization": "Sanitized",
        "traceparent": "00-8e0deabe22e21b4ba5babf28c6e2219c-a15632f66a82b349-00",
        "User-Agent": [
          "azsdk-net-Storage.Blobs/12.4.0-dev.20200305.1",
          "(.NET Core 4.6.28325.01; Microsoft Windows 10.0.18363 )"
        ],
        "x-ms-client-request-id": "ef0d3dfd-a425-f4d1-08e3-c0d36dad2f72",
        "x-ms-date": "Thu, 05 Mar 2020 20:55:44 GMT",
        "x-ms-return-client-request-id": "true",
        "x-ms-version": "2019-10-10"
=======
      "RequestUri": "https://seanmcccanary.blob.core.windows.net/test-container-09c16a2a-7e52-0cfd-12ae-b3a5cefd26c5?restype=container",
      "RequestMethod": "DELETE",
      "RequestHeaders": {
        "Authorization": "Sanitized",
        "traceparent": "00-d82f55bda7343244b1c9c24ee1658b75-c6d5edcb4e59cb4f-00",
        "User-Agent": [
          "azsdk-net-Storage.Blobs/12.5.0-dev.20200403.1",
          "(.NET Core 4.6.28325.01; Microsoft Windows 10.0.18362 )"
        ],
        "x-ms-client-request-id": "2ca43227-c252-f04c-2cc4-6ce3b653fac3",
        "x-ms-date": "Sat, 04 Apr 2020 01:34:30 GMT",
        "x-ms-return-client-request-id": "true",
        "x-ms-version": "2019-12-12"
>>>>>>> 32e373e2
      },
      "RequestBody": null,
      "StatusCode": 202,
      "ResponseHeaders": {
        "Content-Length": "0",
<<<<<<< HEAD
        "Date": "Thu, 05 Mar 2020 20:55:44 GMT",
=======
        "Date": "Sat, 04 Apr 2020 01:34:29 GMT",
>>>>>>> 32e373e2
        "Server": [
          "Windows-Azure-Blob/1.0",
          "Microsoft-HTTPAPI/2.0"
        ],
<<<<<<< HEAD
        "x-ms-client-request-id": "ef0d3dfd-a425-f4d1-08e3-c0d36dad2f72",
        "x-ms-request-id": "ee926bfb-101e-0047-7830-f3f960000000",
        "x-ms-version": "2019-10-10"
=======
        "x-ms-client-request-id": "2ca43227-c252-f04c-2cc4-6ce3b653fac3",
        "x-ms-request-id": "96597a0f-d01e-002a-5f21-0a92b0000000",
        "x-ms-version": "2019-12-12"
>>>>>>> 32e373e2
      },
      "ResponseBody": []
    },
    {
<<<<<<< HEAD
      "RequestUri": "https://seanstagetest.blob.core.windows.net/test-container-5e586aa6-126a-b5ed-c24c-4349401738c5?restype=container",
      "RequestMethod": "PUT",
      "RequestHeaders": {
        "Authorization": "Sanitized",
        "traceparent": "00-a16544126310c541916705baac270b25-a9eade36e8b2634e-00",
        "User-Agent": [
          "azsdk-net-Storage.Blobs/12.4.0-dev.20200305.1",
          "(.NET Core 4.6.28325.01; Microsoft Windows 10.0.18363 )"
        ],
        "x-ms-blob-public-access": "container",
        "x-ms-client-request-id": "b35fdc43-07d6-eb47-5058-2cd96088b3f1",
        "x-ms-date": "Thu, 05 Mar 2020 20:55:44 GMT",
        "x-ms-return-client-request-id": "true",
        "x-ms-version": "2019-10-10"
=======
      "RequestUri": "https://seanmcccanary.blob.core.windows.net/test-container-7f2e96e9-e670-be48-9a76-e930cd3ebf31?restype=container",
      "RequestMethod": "PUT",
      "RequestHeaders": {
        "Authorization": "Sanitized",
        "traceparent": "00-4e1776e950287b4d8834917a5cf9c8ef-6f5105f0596b5446-00",
        "User-Agent": [
          "azsdk-net-Storage.Blobs/12.5.0-dev.20200403.1",
          "(.NET Core 4.6.28325.01; Microsoft Windows 10.0.18362 )"
        ],
        "x-ms-blob-public-access": "container",
        "x-ms-client-request-id": "0aa307d0-734d-41fa-e9e5-91dcd91b22ed",
        "x-ms-date": "Sat, 04 Apr 2020 01:34:30 GMT",
        "x-ms-return-client-request-id": "true",
        "x-ms-version": "2019-12-12"
>>>>>>> 32e373e2
      },
      "RequestBody": null,
      "StatusCode": 201,
      "ResponseHeaders": {
        "Content-Length": "0",
<<<<<<< HEAD
        "Date": "Thu, 05 Mar 2020 20:55:44 GMT",
        "ETag": "\u00220x8D7C14792DB2E3D\u0022",
        "Last-Modified": "Thu, 05 Mar 2020 20:55:44 GMT",
=======
        "Date": "Sat, 04 Apr 2020 01:34:29 GMT",
        "ETag": "\u00220x8D7D838522AAAC6\u0022",
        "Last-Modified": "Sat, 04 Apr 2020 01:34:30 GMT",
>>>>>>> 32e373e2
        "Server": [
          "Windows-Azure-Blob/1.0",
          "Microsoft-HTTPAPI/2.0"
        ],
<<<<<<< HEAD
        "x-ms-client-request-id": "b35fdc43-07d6-eb47-5058-2cd96088b3f1",
        "x-ms-request-id": "5f19a202-901e-003b-4530-f3d79f000000",
        "x-ms-version": "2019-10-10"
=======
        "x-ms-client-request-id": "0aa307d0-734d-41fa-e9e5-91dcd91b22ed",
        "x-ms-request-id": "836f93f6-b01e-0085-1f21-0a607d000000",
        "x-ms-version": "2019-12-12"
>>>>>>> 32e373e2
      },
      "ResponseBody": []
    },
    {
<<<<<<< HEAD
      "RequestUri": "https://seanstagetest.blob.core.windows.net/test-container-5e586aa6-126a-b5ed-c24c-4349401738c5/test-blob-2b46eac9-aa06-fd0f-0aaf-3f8836475aef",
=======
      "RequestUri": "https://seanmcccanary.blob.core.windows.net/test-container-7f2e96e9-e670-be48-9a76-e930cd3ebf31/test-blob-90ae23d6-ad4c-6923-4968-1637433cb88e",
>>>>>>> 32e373e2
      "RequestMethod": "PUT",
      "RequestHeaders": {
        "Authorization": "Sanitized",
        "Content-Length": "1024",
<<<<<<< HEAD
        "traceparent": "00-63a58b03f8af0f44b62da459f9a3180d-158141eec4b26a4d-00",
        "User-Agent": [
          "azsdk-net-Storage.Blobs/12.4.0-dev.20200305.1",
          "(.NET Core 4.6.28325.01; Microsoft Windows 10.0.18363 )"
        ],
        "x-ms-blob-type": "BlockBlob",
        "x-ms-client-request-id": "1d4bbe0d-c05e-91d1-cc8d-e4ef65d04c88",
        "x-ms-date": "Thu, 05 Mar 2020 20:55:44 GMT",
        "x-ms-return-client-request-id": "true",
        "x-ms-version": "2019-10-10"
=======
        "traceparent": "00-c823936e7220954db730b8f706651ba5-38a96c262f870c4e-00",
        "User-Agent": [
          "azsdk-net-Storage.Blobs/12.5.0-dev.20200403.1",
          "(.NET Core 4.6.28325.01; Microsoft Windows 10.0.18362 )"
        ],
        "x-ms-blob-type": "BlockBlob",
        "x-ms-client-request-id": "69bf9cb6-d3f0-493e-4bb2-724c509e0338",
        "x-ms-date": "Sat, 04 Apr 2020 01:34:30 GMT",
        "x-ms-return-client-request-id": "true",
        "x-ms-version": "2019-12-12"
>>>>>>> 32e373e2
      },
      "RequestBody": "BTptcuvPyLrJeUQIBT3Ij2XoYMabtOQCSSdBFJ3x2x9G8ga7np4VAT/pQdQu8jurHQJ28btcUVBWainEjrMc150lwRI3DPDG0l\u002BGsnMP01frlfeaeupk6aG1ZTN0UXKLzGk2CTApdBERsB5b1Z/cRpbS2Pi8gl2zwNhxgaa9UYDs\u002BuYK2conwiHlicrLCBQB2R6conh6z0oMg0lYt/JqVF6eb9q50m3MqxbX1viS6LjDb6iHIK8Hciuc/laAzwovejRsLJg6SAaxz/dio/lReZuQlEdJ4jOulv2vHdQWS9wMp1zDJrsfiSei1lC3pc8ySoS78DrC5pcAvZabiisymoQbVvudjVLfcAsgpwzj9vEtfdJPW1uhScHEwmglg/78bzvMnE/Tlb0y238voj6KHcakbg1Y4z4oeQw52Mrpuu0MIzfRF1miWegVHYDbcqaCOaWigBXwo4z8oyNCmrzySCCSIn8HuQZsARQlQ8a\u002BTAZmt54kRznXG3\u002Br1XM2YL8rItVgSVAne4CfNX4By2DGPlYc2\u002BIdzQDmugb/W\u002BOSNqFU\u002BSDwXQO2PzsehRK71lAe5ZccGYTdDlXUeY5JJyCdDP7drNFA1eBTZZyn/0fuK\u002BS24HVMdRwdd\u002BvLHON0bRcbgHkT3il\u002B3hC3ybTnNQ4N5k6qk0aqUJbivzXmdbj83/iFi37O2ky6NwJllaxoNUHcvTaVydnQcDDiMB70mGhXuum7YqmQPgsB71tERbvqeorzCbeCZxUetBtO7Kouxp6ZDdrDrNKXTH8qk9l\u002Biyp0\u002BLaTAI\u002Bx1VPTnK2OQVFh0im8qjjhJs24W7w4V9M8oCnw2vT0m8UP6DiG7xAlCQstycCwweDyktHo26XTeX2Al/yEnWddbTdjrcIAWze9k1KxCo0Ti99I/UcjC78gPG66BlcUoGuj0FyITRMe8jeZKkhTIW7vbAwcPJ8fOmF3Q3FTRVTfqfLmDToxij7LKgsQieB3zRoAyplL92TMhJX7EQmiyqziuoFVbBQ0vuLNURKUDrGAAHVWU3u7k7KOGomkNXk0KV9eLs5fIWAGzAu3fqZSN3XkehGUTHYxJybPx1KLj4lomSiyNuDiId4VUIdvAxULO\u002BITwLpooNzoLAeokFoNezyCTuR\u002BnwGUAVkyfvvvwiMRw4twd87OAPlLyQnZOpGDB9RK7LUwjZzgfr9hNSHh\u002BWnjl8zOnQNutE7rM9X3u8fIr3YmpdVt4DXvj/gPbMrXadCf9aPEtWrQ2zhnRVrG6MP3mYaqulOUdraX3g0LX0eDE8kEWMYjA/kMVcmdBpraKaY0F9JELa99C3/sLNZdxXzw4zGRwZD91JaMnmSK9m8cvLVm1kd1PuYZh0xGNw==",
      "StatusCode": 201,
      "ResponseHeaders": {
        "Content-Length": "0",
<<<<<<< HEAD
        "Content-MD5": "/IV9enF87ixMXM/DX05J/A==",
        "Date": "Thu, 05 Mar 2020 20:55:44 GMT",
        "ETag": "\u00220x8D7C14792E867C0\u0022",
        "Last-Modified": "Thu, 05 Mar 2020 20:55:44 GMT",
=======
        "Content-MD5": "t66x7\u002BQP8Lc0zgBIiKPeuA==",
        "Date": "Sat, 04 Apr 2020 01:34:30 GMT",
        "ETag": "\u00220x8D7D83852384A95\u0022",
        "Last-Modified": "Sat, 04 Apr 2020 01:34:30 GMT",
>>>>>>> 32e373e2
        "Server": [
          "Windows-Azure-Blob/1.0",
          "Microsoft-HTTPAPI/2.0"
        ],
<<<<<<< HEAD
        "x-ms-client-request-id": "1d4bbe0d-c05e-91d1-cc8d-e4ef65d04c88",
        "x-ms-content-crc64": "9XRsMl6W7tM=",
        "x-ms-request-id": "5f19a205-901e-003b-4730-f3d79f000000",
        "x-ms-request-server-encrypted": "true",
        "x-ms-version": "2019-10-10"
=======
        "x-ms-client-request-id": "69bf9cb6-d3f0-493e-4bb2-724c509e0338",
        "x-ms-content-crc64": "WJZBphkhtx0=",
        "x-ms-request-id": "836f9410-b01e-0085-3621-0a607d000000",
        "x-ms-request-server-encrypted": "true",
        "x-ms-version": "2019-12-12"
>>>>>>> 32e373e2
      },
      "ResponseBody": []
    },
    {
<<<<<<< HEAD
      "RequestUri": "https://seanstagetest.blob.core.windows.net/test-container-5e586aa6-126a-b5ed-c24c-4349401738c5/test-blob-2b46eac9-aa06-fd0f-0aaf-3f8836475aef",
      "RequestMethod": "GET",
      "RequestHeaders": {
        "Authorization": "Sanitized",
        "If-Unmodified-Since": "Fri, 06 Mar 2020 20:55:43 GMT",
        "traceparent": "00-0b903b09aa270145a76e77166df69a3d-1b8d79ce16d0e248-00",
        "User-Agent": [
          "azsdk-net-Storage.Blobs/12.4.0-dev.20200305.1",
          "(.NET Core 4.6.28325.01; Microsoft Windows 10.0.18363 )"
        ],
        "x-ms-client-request-id": "777bd96a-3dfc-3590-87f5-08900b8e07de",
        "x-ms-date": "Thu, 05 Mar 2020 20:55:44 GMT",
        "x-ms-range": "bytes=0-",
        "x-ms-return-client-request-id": "true",
        "x-ms-version": "2019-10-10"
=======
      "RequestUri": "https://seanmcccanary.blob.core.windows.net/test-container-7f2e96e9-e670-be48-9a76-e930cd3ebf31/test-blob-90ae23d6-ad4c-6923-4968-1637433cb88e",
      "RequestMethod": "GET",
      "RequestHeaders": {
        "Authorization": "Sanitized",
        "If-Unmodified-Since": "Sun, 05 Apr 2020 01:34:29 GMT",
        "traceparent": "00-409cc7c4d552774bb4ead1a10111e045-43daa4c2d5652f4e-00",
        "User-Agent": [
          "azsdk-net-Storage.Blobs/12.5.0-dev.20200403.1",
          "(.NET Core 4.6.28325.01; Microsoft Windows 10.0.18362 )"
        ],
        "x-ms-client-request-id": "a681d22f-4f7d-779e-b4cc-c41dfdd4a64f",
        "x-ms-date": "Sat, 04 Apr 2020 01:34:30 GMT",
        "x-ms-return-client-request-id": "true",
        "x-ms-version": "2019-12-12"
>>>>>>> 32e373e2
      },
      "RequestBody": null,
      "StatusCode": 200,
      "ResponseHeaders": {
        "Accept-Ranges": "bytes",
        "Content-Length": "1024",
        "Content-MD5": "t66x7\u002BQP8Lc0zgBIiKPeuA==",
        "Content-Type": "application/octet-stream",
<<<<<<< HEAD
        "Date": "Thu, 05 Mar 2020 20:55:44 GMT",
        "ETag": "\u00220x8D7C14792E867C0\u0022",
        "Last-Modified": "Thu, 05 Mar 2020 20:55:44 GMT",
=======
        "Date": "Sat, 04 Apr 2020 01:34:30 GMT",
        "ETag": "\u00220x8D7D83852384A95\u0022",
        "Last-Modified": "Sat, 04 Apr 2020 01:34:30 GMT",
>>>>>>> 32e373e2
        "Server": [
          "Windows-Azure-Blob/1.0",
          "Microsoft-HTTPAPI/2.0"
        ],
        "x-ms-blob-type": "BlockBlob",
<<<<<<< HEAD
        "x-ms-client-request-id": "777bd96a-3dfc-3590-87f5-08900b8e07de",
        "x-ms-creation-time": "Thu, 05 Mar 2020 20:55:44 GMT",
        "x-ms-lease-state": "available",
        "x-ms-lease-status": "unlocked",
        "x-ms-request-id": "5f19a20a-901e-003b-4c30-f3d79f000000",
        "x-ms-server-encrypted": "true",
        "x-ms-version": "2019-10-10"
=======
        "x-ms-client-request-id": "a681d22f-4f7d-779e-b4cc-c41dfdd4a64f",
        "x-ms-creation-time": "Sat, 04 Apr 2020 01:34:30 GMT",
        "x-ms-lease-state": "available",
        "x-ms-lease-status": "unlocked",
        "x-ms-request-id": "836f9419-b01e-0085-3f21-0a607d000000",
        "x-ms-server-encrypted": "true",
        "x-ms-version": "2019-12-12"
>>>>>>> 32e373e2
      },
      "ResponseBody": "BTptcuvPyLrJeUQIBT3Ij2XoYMabtOQCSSdBFJ3x2x9G8ga7np4VAT/pQdQu8jurHQJ28btcUVBWainEjrMc150lwRI3DPDG0l\u002BGsnMP01frlfeaeupk6aG1ZTN0UXKLzGk2CTApdBERsB5b1Z/cRpbS2Pi8gl2zwNhxgaa9UYDs\u002BuYK2conwiHlicrLCBQB2R6conh6z0oMg0lYt/JqVF6eb9q50m3MqxbX1viS6LjDb6iHIK8Hciuc/laAzwovejRsLJg6SAaxz/dio/lReZuQlEdJ4jOulv2vHdQWS9wMp1zDJrsfiSei1lC3pc8ySoS78DrC5pcAvZabiisymoQbVvudjVLfcAsgpwzj9vEtfdJPW1uhScHEwmglg/78bzvMnE/Tlb0y238voj6KHcakbg1Y4z4oeQw52Mrpuu0MIzfRF1miWegVHYDbcqaCOaWigBXwo4z8oyNCmrzySCCSIn8HuQZsARQlQ8a\u002BTAZmt54kRznXG3\u002Br1XM2YL8rItVgSVAne4CfNX4By2DGPlYc2\u002BIdzQDmugb/W\u002BOSNqFU\u002BSDwXQO2PzsehRK71lAe5ZccGYTdDlXUeY5JJyCdDP7drNFA1eBTZZyn/0fuK\u002BS24HVMdRwdd\u002BvLHON0bRcbgHkT3il\u002B3hC3ybTnNQ4N5k6qk0aqUJbivzXmdbj83/iFi37O2ky6NwJllaxoNUHcvTaVydnQcDDiMB70mGhXuum7YqmQPgsB71tERbvqeorzCbeCZxUetBtO7Kouxp6ZDdrDrNKXTH8qk9l\u002Biyp0\u002BLaTAI\u002Bx1VPTnK2OQVFh0im8qjjhJs24W7w4V9M8oCnw2vT0m8UP6DiG7xAlCQstycCwweDyktHo26XTeX2Al/yEnWddbTdjrcIAWze9k1KxCo0Ti99I/UcjC78gPG66BlcUoGuj0FyITRMe8jeZKkhTIW7vbAwcPJ8fOmF3Q3FTRVTfqfLmDToxij7LKgsQieB3zRoAyplL92TMhJX7EQmiyqziuoFVbBQ0vuLNURKUDrGAAHVWU3u7k7KOGomkNXk0KV9eLs5fIWAGzAu3fqZSN3XkehGUTHYxJybPx1KLj4lomSiyNuDiId4VUIdvAxULO\u002BITwLpooNzoLAeokFoNezyCTuR\u002BnwGUAVkyfvvvwiMRw4twd87OAPlLyQnZOpGDB9RK7LUwjZzgfr9hNSHh\u002BWnjl8zOnQNutE7rM9X3u8fIr3YmpdVt4DXvj/gPbMrXadCf9aPEtWrQ2zhnRVrG6MP3mYaqulOUdraX3g0LX0eDE8kEWMYjA/kMVcmdBpraKaY0F9JELa99C3/sLNZdxXzw4zGRwZD91JaMnmSK9m8cvLVm1kd1PuYZh0xGNw=="
    },
    {
<<<<<<< HEAD
      "RequestUri": "https://seanstagetest.blob.core.windows.net/test-container-5e586aa6-126a-b5ed-c24c-4349401738c5?restype=container",
      "RequestMethod": "DELETE",
      "RequestHeaders": {
        "Authorization": "Sanitized",
        "traceparent": "00-6d95569db9336745b40a19afa154752d-89f37ac4f923e546-00",
        "User-Agent": [
          "azsdk-net-Storage.Blobs/12.4.0-dev.20200305.1",
          "(.NET Core 4.6.28325.01; Microsoft Windows 10.0.18363 )"
        ],
        "x-ms-client-request-id": "8b84e9aa-d555-f88c-1378-bec21639cedc",
        "x-ms-date": "Thu, 05 Mar 2020 20:55:45 GMT",
        "x-ms-return-client-request-id": "true",
        "x-ms-version": "2019-10-10"
=======
      "RequestUri": "https://seanmcccanary.blob.core.windows.net/test-container-7f2e96e9-e670-be48-9a76-e930cd3ebf31?restype=container",
      "RequestMethod": "DELETE",
      "RequestHeaders": {
        "Authorization": "Sanitized",
        "traceparent": "00-03e9e52e0b77bc4abba007d27ee5b3f7-db2a451ba93af645-00",
        "User-Agent": [
          "azsdk-net-Storage.Blobs/12.5.0-dev.20200403.1",
          "(.NET Core 4.6.28325.01; Microsoft Windows 10.0.18362 )"
        ],
        "x-ms-client-request-id": "7d1da193-5d1d-37ba-b956-e16b7249682c",
        "x-ms-date": "Sat, 04 Apr 2020 01:34:30 GMT",
        "x-ms-return-client-request-id": "true",
        "x-ms-version": "2019-12-12"
>>>>>>> 32e373e2
      },
      "RequestBody": null,
      "StatusCode": 202,
      "ResponseHeaders": {
        "Content-Length": "0",
<<<<<<< HEAD
        "Date": "Thu, 05 Mar 2020 20:55:44 GMT",
=======
        "Date": "Sat, 04 Apr 2020 01:34:30 GMT",
>>>>>>> 32e373e2
        "Server": [
          "Windows-Azure-Blob/1.0",
          "Microsoft-HTTPAPI/2.0"
        ],
<<<<<<< HEAD
        "x-ms-client-request-id": "8b84e9aa-d555-f88c-1378-bec21639cedc",
        "x-ms-request-id": "5f19a20b-901e-003b-4d30-f3d79f000000",
        "x-ms-version": "2019-10-10"
=======
        "x-ms-client-request-id": "7d1da193-5d1d-37ba-b956-e16b7249682c",
        "x-ms-request-id": "836f9428-b01e-0085-4d21-0a607d000000",
        "x-ms-version": "2019-12-12"
>>>>>>> 32e373e2
      },
      "ResponseBody": []
    },
    {
<<<<<<< HEAD
      "RequestUri": "https://seanstagetest.blob.core.windows.net/test-container-2bbb9cd1-6c88-6c98-2a8c-828b8b0bf0f1?restype=container",
      "RequestMethod": "PUT",
      "RequestHeaders": {
        "Authorization": "Sanitized",
        "traceparent": "00-37d51e40a28d18429365bdded7ab48e6-bb94a5dcf482e34b-00",
        "User-Agent": [
          "azsdk-net-Storage.Blobs/12.4.0-dev.20200305.1",
          "(.NET Core 4.6.28325.01; Microsoft Windows 10.0.18363 )"
        ],
        "x-ms-blob-public-access": "container",
        "x-ms-client-request-id": "a9b3d4a2-40da-3d93-5118-60c852016d08",
        "x-ms-date": "Thu, 05 Mar 2020 20:55:45 GMT",
        "x-ms-return-client-request-id": "true",
        "x-ms-version": "2019-10-10"
=======
      "RequestUri": "https://seanmcccanary.blob.core.windows.net/test-container-efe55210-2c60-8b27-c502-7024e866458c?restype=container",
      "RequestMethod": "PUT",
      "RequestHeaders": {
        "Authorization": "Sanitized",
        "traceparent": "00-29cb5ee22446744abec26a449a796ecb-ea4bacdd3c86b14d-00",
        "User-Agent": [
          "azsdk-net-Storage.Blobs/12.5.0-dev.20200403.1",
          "(.NET Core 4.6.28325.01; Microsoft Windows 10.0.18362 )"
        ],
        "x-ms-blob-public-access": "container",
        "x-ms-client-request-id": "df273af0-2742-676c-7a92-b71bec964f53",
        "x-ms-date": "Sat, 04 Apr 2020 01:34:30 GMT",
        "x-ms-return-client-request-id": "true",
        "x-ms-version": "2019-12-12"
>>>>>>> 32e373e2
      },
      "RequestBody": null,
      "StatusCode": 201,
      "ResponseHeaders": {
        "Content-Length": "0",
<<<<<<< HEAD
        "Date": "Thu, 05 Mar 2020 20:55:45 GMT",
        "ETag": "\u00220x8D7C147932E37FD\u0022",
        "Last-Modified": "Thu, 05 Mar 2020 20:55:45 GMT",
=======
        "Date": "Sat, 04 Apr 2020 01:34:30 GMT",
        "ETag": "\u00220x8D7D838528664AA\u0022",
        "Last-Modified": "Sat, 04 Apr 2020 01:34:31 GMT",
>>>>>>> 32e373e2
        "Server": [
          "Windows-Azure-Blob/1.0",
          "Microsoft-HTTPAPI/2.0"
        ],
<<<<<<< HEAD
        "x-ms-client-request-id": "a9b3d4a2-40da-3d93-5118-60c852016d08",
        "x-ms-request-id": "962594f8-f01e-002d-5930-f32148000000",
        "x-ms-version": "2019-10-10"
=======
        "x-ms-client-request-id": "df273af0-2742-676c-7a92-b71bec964f53",
        "x-ms-request-id": "2b1831a2-801e-0055-7921-0a5d2b000000",
        "x-ms-version": "2019-12-12"
>>>>>>> 32e373e2
      },
      "ResponseBody": []
    },
    {
<<<<<<< HEAD
      "RequestUri": "https://seanstagetest.blob.core.windows.net/test-container-2bbb9cd1-6c88-6c98-2a8c-828b8b0bf0f1/test-blob-1d4760e5-2571-4b2f-120f-0d75c06a4e10",
=======
      "RequestUri": "https://seanmcccanary.blob.core.windows.net/test-container-efe55210-2c60-8b27-c502-7024e866458c/test-blob-f4223be5-9d2c-61bf-6b14-eef5cbb1ad5b",
>>>>>>> 32e373e2
      "RequestMethod": "PUT",
      "RequestHeaders": {
        "Authorization": "Sanitized",
        "Content-Length": "1024",
<<<<<<< HEAD
        "traceparent": "00-a2fc241d51ddd848b3c0fda73e155543-98f9beb77952f34c-00",
        "User-Agent": [
          "azsdk-net-Storage.Blobs/12.4.0-dev.20200305.1",
          "(.NET Core 4.6.28325.01; Microsoft Windows 10.0.18363 )"
        ],
        "x-ms-blob-type": "BlockBlob",
        "x-ms-client-request-id": "c5d514cc-b657-b725-4f8c-f5193d79091c",
        "x-ms-date": "Thu, 05 Mar 2020 20:55:45 GMT",
        "x-ms-return-client-request-id": "true",
        "x-ms-version": "2019-10-10"
=======
        "traceparent": "00-0b5db2390f20c74fb2ae7e0a0b674454-c2302011d1a7ea48-00",
        "User-Agent": [
          "azsdk-net-Storage.Blobs/12.5.0-dev.20200403.1",
          "(.NET Core 4.6.28325.01; Microsoft Windows 10.0.18362 )"
        ],
        "x-ms-blob-type": "BlockBlob",
        "x-ms-client-request-id": "3ba494a9-39df-e4c9-08c3-ba4050d35516",
        "x-ms-date": "Sat, 04 Apr 2020 01:34:31 GMT",
        "x-ms-return-client-request-id": "true",
        "x-ms-version": "2019-12-12"
>>>>>>> 32e373e2
      },
      "RequestBody": "EFS2fL8MdecgEGd589LIJPWDM60\u002BZkqNiSLhJHAW5/GX5UNu6pAt5MQ/vzHA83SnypMlaWKhFKkKKPKcKlF2CSl24g2PWjllVU/p/qcYzZatOlrd8H2O9dCaY8KekblyyLUISRBnGG9ZwBQTuBYC8Vtb7vD3mRir5\u002Bw89PZ3x8SWdjXxEIOGRiHqhDBpez26l3JmQqLIey\u002BdXGIkKiN54flQfEHgEeHY1afPDBXoQmyugV2EEYQhzvoFU7MhYhv9caI2GP/72YaQjm36\u002BG8atRn1danG9dB1Lq1H270ut3OM0ZtzsSltsqjX9IIWJ9WL656ZK\u002BxyN3vRwepRtP7IYdb6bifUpwPwiMIA7wFNXgfYu\u002B8flIyGGZkfofA/G/2pD5KsG7mutkSaqaIqcUh6g2LiefgPqMxKdFWNtAUTsGzEV\u002BBuoUNOKgWrhOvpXKdRpB6NXaIEmmbFYadjIAI\u002Bh/k1ZRpoDOEflE/zYyThYRetPBDnhVPKv7x5qUCb6goCbP3ys/aM6Zg8bshTEDZC5ACPtePyVwGma6Ve7mKhhKlF8fcm760gIVN3qheKd66FN8VACzQmEBX7TEhRLfo1m\u002BoeDh8/G/RSb5SQeqzqG/P32LadYXh1HuDiK6Nlz/NYQQ8ta2mORhzQ7ZyglpZoETBUWlREmDlxqe8/Xe9R7Z\u002BgNzmdvLCKaJKZzHPc1IhKeRlzEHWeFKjVu8F5T\u002Bgsfv/8AF5dylR/yfLCqsvFldRm9ePW3t0qASOQxwHuERipbE5039Qp7a/E80aD3GrdDyXtEloFVqAi0v47zQJTkLjZGD19Ubb/PQg0EeqWpiS4srjbAf6\u002BpBatUQzW7iCscWKOqsQsX71v7dVS0UW1jCzZghpKd4\u002B6GnQnzwCpKU/nh5\u002BICPxgjFP6bBQobNLQ\u002BMXg/GsGYvrT049QBY\u002B9xcOGakqmLYMvefbGUAt7kq6hV9c7yS3j4SWltDVtEIbDPKZQoQGIKstBsIN0PxLuWEDgr664gfyWoogkAHhOwmhvAhNlKvGtGCwL\u002Bhmpb6ITtlv0jGHYC7uquf55YylS8u0aBDz/iS1PMpaBrIfi7DPmEUocWjUHl/dYunHyNLQCuQcsj2tlFCwupFnKV14zx8zKk1LfNZe3Em1Fp868Xf7hfvN/tl3IgP0d7rbbPECYJPOkJ6FiI4NwdHz9IG1ecUdb6NhrsxFvAhJVwkbg29UtrILbGDVdf1tvD0Hgyl\u002BPvn1vgFRnLXDiNSWODGA8j5in0HTqg1kR/Wl8\u002B6TPjjizxQPJcVuBxX4R\u002BOIPz3P6M3\u002BpOfnrpDskXYLr6jLME6ft2kZccx49JQv12Yp2AS71gsckJVQ\u002ByCHHpRTYltpLRA==",
      "StatusCode": 201,
      "ResponseHeaders": {
        "Content-Length": "0",
<<<<<<< HEAD
        "Content-MD5": "9Vmbw2RneQGcJUNI7nH5LA==",
        "Date": "Thu, 05 Mar 2020 20:55:45 GMT",
        "ETag": "\u00220x8D7C147933AA8CD\u0022",
        "Last-Modified": "Thu, 05 Mar 2020 20:55:45 GMT",
=======
        "Content-MD5": "BU8uWKZWZNP5UHe\u002BIFy79g==",
        "Date": "Sat, 04 Apr 2020 01:34:31 GMT",
        "ETag": "\u00220x8D7D83852934C65\u0022",
        "Last-Modified": "Sat, 04 Apr 2020 01:34:31 GMT",
>>>>>>> 32e373e2
        "Server": [
          "Windows-Azure-Blob/1.0",
          "Microsoft-HTTPAPI/2.0"
        ],
<<<<<<< HEAD
        "x-ms-client-request-id": "c5d514cc-b657-b725-4f8c-f5193d79091c",
        "x-ms-content-crc64": "5pLSO80EVh8=",
        "x-ms-request-id": "962594fb-f01e-002d-5a30-f32148000000",
        "x-ms-request-server-encrypted": "true",
        "x-ms-version": "2019-10-10"
=======
        "x-ms-client-request-id": "3ba494a9-39df-e4c9-08c3-ba4050d35516",
        "x-ms-content-crc64": "N0GnhctRfWw=",
        "x-ms-request-id": "2b1831c1-801e-0055-1221-0a5d2b000000",
        "x-ms-request-server-encrypted": "true",
        "x-ms-version": "2019-12-12"
>>>>>>> 32e373e2
      },
      "ResponseBody": []
    },
    {
<<<<<<< HEAD
      "RequestUri": "https://seanstagetest.blob.core.windows.net/test-container-2bbb9cd1-6c88-6c98-2a8c-828b8b0bf0f1/test-blob-1d4760e5-2571-4b2f-120f-0d75c06a4e10",
      "RequestMethod": "HEAD",
      "RequestHeaders": {
        "Authorization": "Sanitized",
        "traceparent": "00-df0901940efafb4096c143492e28a2a1-cf640578ec164843-00",
        "User-Agent": [
          "azsdk-net-Storage.Blobs/12.4.0-dev.20200305.1",
          "(.NET Core 4.6.28325.01; Microsoft Windows 10.0.18363 )"
        ],
        "x-ms-client-request-id": "aca92a7d-8895-7db9-bcf8-5074ce668943",
        "x-ms-date": "Thu, 05 Mar 2020 20:55:45 GMT",
        "x-ms-return-client-request-id": "true",
        "x-ms-version": "2019-10-10"
=======
      "RequestUri": "https://seanmcccanary.blob.core.windows.net/test-container-efe55210-2c60-8b27-c502-7024e866458c/test-blob-f4223be5-9d2c-61bf-6b14-eef5cbb1ad5b",
      "RequestMethod": "HEAD",
      "RequestHeaders": {
        "Authorization": "Sanitized",
        "traceparent": "00-71351d7f5f319641ba9d4e362e2e4965-dbe22e9011bfd941-00",
        "User-Agent": [
          "azsdk-net-Storage.Blobs/12.5.0-dev.20200403.1",
          "(.NET Core 4.6.28325.01; Microsoft Windows 10.0.18362 )"
        ],
        "x-ms-client-request-id": "364bbd84-710c-1b7c-2c84-62e433115e3e",
        "x-ms-date": "Sat, 04 Apr 2020 01:34:31 GMT",
        "x-ms-return-client-request-id": "true",
        "x-ms-version": "2019-12-12"
>>>>>>> 32e373e2
      },
      "RequestBody": null,
      "StatusCode": 200,
      "ResponseHeaders": {
        "Accept-Ranges": "bytes",
        "Content-Length": "1024",
        "Content-MD5": "BU8uWKZWZNP5UHe\u002BIFy79g==",
        "Content-Type": "application/octet-stream",
<<<<<<< HEAD
        "Date": "Thu, 05 Mar 2020 20:55:45 GMT",
        "ETag": "\u00220x8D7C147933AA8CD\u0022",
        "Last-Modified": "Thu, 05 Mar 2020 20:55:45 GMT",
=======
        "Date": "Sat, 04 Apr 2020 01:34:31 GMT",
        "ETag": "\u00220x8D7D83852934C65\u0022",
        "Last-Modified": "Sat, 04 Apr 2020 01:34:31 GMT",
>>>>>>> 32e373e2
        "Server": [
          "Windows-Azure-Blob/1.0",
          "Microsoft-HTTPAPI/2.0"
        ],
        "x-ms-access-tier": "Hot",
        "x-ms-access-tier-inferred": "true",
        "x-ms-blob-type": "BlockBlob",
<<<<<<< HEAD
        "x-ms-client-request-id": "aca92a7d-8895-7db9-bcf8-5074ce668943",
        "x-ms-creation-time": "Thu, 05 Mar 2020 20:55:45 GMT",
        "x-ms-lease-state": "available",
        "x-ms-lease-status": "unlocked",
        "x-ms-request-id": "962594fc-f01e-002d-5b30-f32148000000",
        "x-ms-server-encrypted": "true",
        "x-ms-version": "2019-10-10"
=======
        "x-ms-client-request-id": "364bbd84-710c-1b7c-2c84-62e433115e3e",
        "x-ms-creation-time": "Sat, 04 Apr 2020 01:34:31 GMT",
        "x-ms-lease-state": "available",
        "x-ms-lease-status": "unlocked",
        "x-ms-request-id": "2b1831c9-801e-0055-1921-0a5d2b000000",
        "x-ms-server-encrypted": "true",
        "x-ms-version": "2019-12-12"
>>>>>>> 32e373e2
      },
      "ResponseBody": []
    },
    {
<<<<<<< HEAD
      "RequestUri": "https://seanstagetest.blob.core.windows.net/test-container-2bbb9cd1-6c88-6c98-2a8c-828b8b0bf0f1/test-blob-1d4760e5-2571-4b2f-120f-0d75c06a4e10",
      "RequestMethod": "GET",
      "RequestHeaders": {
        "Authorization": "Sanitized",
        "If-Match": "\u00220x8D7C147933AA8CD\u0022",
        "traceparent": "00-dcdc3c70bfb88840bb5cf236a4abc696-c9c50d8a4585ce44-00",
        "User-Agent": [
          "azsdk-net-Storage.Blobs/12.4.0-dev.20200305.1",
          "(.NET Core 4.6.28325.01; Microsoft Windows 10.0.18363 )"
        ],
        "x-ms-client-request-id": "129be670-5dd0-6c87-3d02-ad4e492d5279",
        "x-ms-date": "Thu, 05 Mar 2020 20:55:45 GMT",
        "x-ms-range": "bytes=0-",
        "x-ms-return-client-request-id": "true",
        "x-ms-version": "2019-10-10"
=======
      "RequestUri": "https://seanmcccanary.blob.core.windows.net/test-container-efe55210-2c60-8b27-c502-7024e866458c/test-blob-f4223be5-9d2c-61bf-6b14-eef5cbb1ad5b",
      "RequestMethod": "GET",
      "RequestHeaders": {
        "Authorization": "Sanitized",
        "If-Match": "\u00220x8D7D83852934C65\u0022",
        "traceparent": "00-bb32131ba558e643827b0115aa30eec4-90eaf3c75f20b74f-00",
        "User-Agent": [
          "azsdk-net-Storage.Blobs/12.5.0-dev.20200403.1",
          "(.NET Core 4.6.28325.01; Microsoft Windows 10.0.18362 )"
        ],
        "x-ms-client-request-id": "92bbb36b-1f88-8609-3c68-74ed7fb8c4d7",
        "x-ms-date": "Sat, 04 Apr 2020 01:34:31 GMT",
        "x-ms-return-client-request-id": "true",
        "x-ms-version": "2019-12-12"
>>>>>>> 32e373e2
      },
      "RequestBody": null,
      "StatusCode": 200,
      "ResponseHeaders": {
        "Accept-Ranges": "bytes",
        "Content-Length": "1024",
        "Content-MD5": "BU8uWKZWZNP5UHe\u002BIFy79g==",
        "Content-Type": "application/octet-stream",
<<<<<<< HEAD
        "Date": "Thu, 05 Mar 2020 20:55:45 GMT",
        "ETag": "\u00220x8D7C147933AA8CD\u0022",
        "Last-Modified": "Thu, 05 Mar 2020 20:55:45 GMT",
=======
        "Date": "Sat, 04 Apr 2020 01:34:31 GMT",
        "ETag": "\u00220x8D7D83852934C65\u0022",
        "Last-Modified": "Sat, 04 Apr 2020 01:34:31 GMT",
>>>>>>> 32e373e2
        "Server": [
          "Windows-Azure-Blob/1.0",
          "Microsoft-HTTPAPI/2.0"
        ],
        "x-ms-blob-type": "BlockBlob",
<<<<<<< HEAD
        "x-ms-client-request-id": "129be670-5dd0-6c87-3d02-ad4e492d5279",
        "x-ms-creation-time": "Thu, 05 Mar 2020 20:55:45 GMT",
        "x-ms-lease-state": "available",
        "x-ms-lease-status": "unlocked",
        "x-ms-request-id": "962594fd-f01e-002d-5c30-f32148000000",
        "x-ms-server-encrypted": "true",
        "x-ms-version": "2019-10-10"
=======
        "x-ms-client-request-id": "92bbb36b-1f88-8609-3c68-74ed7fb8c4d7",
        "x-ms-creation-time": "Sat, 04 Apr 2020 01:34:31 GMT",
        "x-ms-lease-state": "available",
        "x-ms-lease-status": "unlocked",
        "x-ms-request-id": "2b1831d2-801e-0055-2021-0a5d2b000000",
        "x-ms-server-encrypted": "true",
        "x-ms-version": "2019-12-12"
>>>>>>> 32e373e2
      },
      "ResponseBody": "EFS2fL8MdecgEGd589LIJPWDM60\u002BZkqNiSLhJHAW5/GX5UNu6pAt5MQ/vzHA83SnypMlaWKhFKkKKPKcKlF2CSl24g2PWjllVU/p/qcYzZatOlrd8H2O9dCaY8KekblyyLUISRBnGG9ZwBQTuBYC8Vtb7vD3mRir5\u002Bw89PZ3x8SWdjXxEIOGRiHqhDBpez26l3JmQqLIey\u002BdXGIkKiN54flQfEHgEeHY1afPDBXoQmyugV2EEYQhzvoFU7MhYhv9caI2GP/72YaQjm36\u002BG8atRn1danG9dB1Lq1H270ut3OM0ZtzsSltsqjX9IIWJ9WL656ZK\u002BxyN3vRwepRtP7IYdb6bifUpwPwiMIA7wFNXgfYu\u002B8flIyGGZkfofA/G/2pD5KsG7mutkSaqaIqcUh6g2LiefgPqMxKdFWNtAUTsGzEV\u002BBuoUNOKgWrhOvpXKdRpB6NXaIEmmbFYadjIAI\u002Bh/k1ZRpoDOEflE/zYyThYRetPBDnhVPKv7x5qUCb6goCbP3ys/aM6Zg8bshTEDZC5ACPtePyVwGma6Ve7mKhhKlF8fcm760gIVN3qheKd66FN8VACzQmEBX7TEhRLfo1m\u002BoeDh8/G/RSb5SQeqzqG/P32LadYXh1HuDiK6Nlz/NYQQ8ta2mORhzQ7ZyglpZoETBUWlREmDlxqe8/Xe9R7Z\u002BgNzmdvLCKaJKZzHPc1IhKeRlzEHWeFKjVu8F5T\u002Bgsfv/8AF5dylR/yfLCqsvFldRm9ePW3t0qASOQxwHuERipbE5039Qp7a/E80aD3GrdDyXtEloFVqAi0v47zQJTkLjZGD19Ubb/PQg0EeqWpiS4srjbAf6\u002BpBatUQzW7iCscWKOqsQsX71v7dVS0UW1jCzZghpKd4\u002B6GnQnzwCpKU/nh5\u002BICPxgjFP6bBQobNLQ\u002BMXg/GsGYvrT049QBY\u002B9xcOGakqmLYMvefbGUAt7kq6hV9c7yS3j4SWltDVtEIbDPKZQoQGIKstBsIN0PxLuWEDgr664gfyWoogkAHhOwmhvAhNlKvGtGCwL\u002Bhmpb6ITtlv0jGHYC7uquf55YylS8u0aBDz/iS1PMpaBrIfi7DPmEUocWjUHl/dYunHyNLQCuQcsj2tlFCwupFnKV14zx8zKk1LfNZe3Em1Fp868Xf7hfvN/tl3IgP0d7rbbPECYJPOkJ6FiI4NwdHz9IG1ecUdb6NhrsxFvAhJVwkbg29UtrILbGDVdf1tvD0Hgyl\u002BPvn1vgFRnLXDiNSWODGA8j5in0HTqg1kR/Wl8\u002B6TPjjizxQPJcVuBxX4R\u002BOIPz3P6M3\u002BpOfnrpDskXYLr6jLME6ft2kZccx49JQv12Yp2AS71gsckJVQ\u002ByCHHpRTYltpLRA=="
    },
    {
<<<<<<< HEAD
      "RequestUri": "https://seanstagetest.blob.core.windows.net/test-container-2bbb9cd1-6c88-6c98-2a8c-828b8b0bf0f1?restype=container",
      "RequestMethod": "DELETE",
      "RequestHeaders": {
        "Authorization": "Sanitized",
        "traceparent": "00-50fe215f494c7842b7a243e40b7c5dca-29b03ea1dd40b447-00",
        "User-Agent": [
          "azsdk-net-Storage.Blobs/12.4.0-dev.20200305.1",
          "(.NET Core 4.6.28325.01; Microsoft Windows 10.0.18363 )"
        ],
        "x-ms-client-request-id": "e8030bd0-76ca-6973-f1c4-fb80794de944",
        "x-ms-date": "Thu, 05 Mar 2020 20:55:45 GMT",
        "x-ms-return-client-request-id": "true",
        "x-ms-version": "2019-10-10"
=======
      "RequestUri": "https://seanmcccanary.blob.core.windows.net/test-container-efe55210-2c60-8b27-c502-7024e866458c?restype=container",
      "RequestMethod": "DELETE",
      "RequestHeaders": {
        "Authorization": "Sanitized",
        "traceparent": "00-daacc38c66268a45bb66e1082edc026f-1813c3e384eb374a-00",
        "User-Agent": [
          "azsdk-net-Storage.Blobs/12.5.0-dev.20200403.1",
          "(.NET Core 4.6.28325.01; Microsoft Windows 10.0.18362 )"
        ],
        "x-ms-client-request-id": "7f794aa9-cc55-b0b6-7450-147979d1493e",
        "x-ms-date": "Sat, 04 Apr 2020 01:34:31 GMT",
        "x-ms-return-client-request-id": "true",
        "x-ms-version": "2019-12-12"
>>>>>>> 32e373e2
      },
      "RequestBody": null,
      "StatusCode": 202,
      "ResponseHeaders": {
        "Content-Length": "0",
<<<<<<< HEAD
        "Date": "Thu, 05 Mar 2020 20:55:45 GMT",
=======
        "Date": "Sat, 04 Apr 2020 01:34:31 GMT",
>>>>>>> 32e373e2
        "Server": [
          "Windows-Azure-Blob/1.0",
          "Microsoft-HTTPAPI/2.0"
        ],
<<<<<<< HEAD
        "x-ms-client-request-id": "e8030bd0-76ca-6973-f1c4-fb80794de944",
        "x-ms-request-id": "962594ff-f01e-002d-5e30-f32148000000",
        "x-ms-version": "2019-10-10"
=======
        "x-ms-client-request-id": "7f794aa9-cc55-b0b6-7450-147979d1493e",
        "x-ms-request-id": "2b1831e6-801e-0055-3221-0a5d2b000000",
        "x-ms-version": "2019-12-12"
>>>>>>> 32e373e2
      },
      "ResponseBody": []
    },
    {
<<<<<<< HEAD
      "RequestUri": "https://seanstagetest.blob.core.windows.net/test-container-3be06b61-0fab-8d6b-5845-835923a6c85a?restype=container",
      "RequestMethod": "PUT",
      "RequestHeaders": {
        "Authorization": "Sanitized",
        "traceparent": "00-f251edd73bc1994bb14554ff422214bc-4a821597392fca46-00",
        "User-Agent": [
          "azsdk-net-Storage.Blobs/12.4.0-dev.20200305.1",
          "(.NET Core 4.6.28325.01; Microsoft Windows 10.0.18363 )"
        ],
        "x-ms-blob-public-access": "container",
        "x-ms-client-request-id": "3780f58e-ea02-c08c-a076-8f85f21a464b",
        "x-ms-date": "Thu, 05 Mar 2020 20:55:45 GMT",
        "x-ms-return-client-request-id": "true",
        "x-ms-version": "2019-10-10"
=======
      "RequestUri": "https://seanmcccanary.blob.core.windows.net/test-container-b4567ae8-508a-64fc-8e25-9405dfaa662b?restype=container",
      "RequestMethod": "PUT",
      "RequestHeaders": {
        "Authorization": "Sanitized",
        "traceparent": "00-172e6422b3b9d446b91b49c86035a0b3-b429503b169a194c-00",
        "User-Agent": [
          "azsdk-net-Storage.Blobs/12.5.0-dev.20200403.1",
          "(.NET Core 4.6.28325.01; Microsoft Windows 10.0.18362 )"
        ],
        "x-ms-blob-public-access": "container",
        "x-ms-client-request-id": "a5770038-0fba-58df-4e14-f03037b1d0ca",
        "x-ms-date": "Sat, 04 Apr 2020 01:34:31 GMT",
        "x-ms-return-client-request-id": "true",
        "x-ms-version": "2019-12-12"
>>>>>>> 32e373e2
      },
      "RequestBody": null,
      "StatusCode": 201,
      "ResponseHeaders": {
        "Content-Length": "0",
<<<<<<< HEAD
        "Date": "Thu, 05 Mar 2020 20:55:45 GMT",
        "ETag": "\u00220x8D7C147938F9460\u0022",
        "Last-Modified": "Thu, 05 Mar 2020 20:55:45 GMT",
=======
        "Date": "Sat, 04 Apr 2020 01:34:30 GMT",
        "ETag": "\u00220x8D7D83852F31051\u0022",
        "Last-Modified": "Sat, 04 Apr 2020 01:34:31 GMT",
>>>>>>> 32e373e2
        "Server": [
          "Windows-Azure-Blob/1.0",
          "Microsoft-HTTPAPI/2.0"
        ],
<<<<<<< HEAD
        "x-ms-client-request-id": "3780f58e-ea02-c08c-a076-8f85f21a464b",
        "x-ms-request-id": "ee926c17-101e-0047-0f30-f3f960000000",
        "x-ms-version": "2019-10-10"
=======
        "x-ms-client-request-id": "a5770038-0fba-58df-4e14-f03037b1d0ca",
        "x-ms-request-id": "018822ee-201e-004c-6121-0add90000000",
        "x-ms-version": "2019-12-12"
>>>>>>> 32e373e2
      },
      "ResponseBody": []
    },
    {
<<<<<<< HEAD
      "RequestUri": "https://seanstagetest.blob.core.windows.net/test-container-3be06b61-0fab-8d6b-5845-835923a6c85a/test-blob-0b591659-1641-8ba1-c84a-37cdb96ec351",
=======
      "RequestUri": "https://seanmcccanary.blob.core.windows.net/test-container-b4567ae8-508a-64fc-8e25-9405dfaa662b/test-blob-9f9104fc-281d-5219-9bbb-14196323b59f",
>>>>>>> 32e373e2
      "RequestMethod": "PUT",
      "RequestHeaders": {
        "Authorization": "Sanitized",
        "Content-Length": "1024",
<<<<<<< HEAD
        "traceparent": "00-09e41e707b7c4247bc7c0327fad450bc-5e157798f6175043-00",
        "User-Agent": [
          "azsdk-net-Storage.Blobs/12.4.0-dev.20200305.1",
          "(.NET Core 4.6.28325.01; Microsoft Windows 10.0.18363 )"
        ],
        "x-ms-blob-type": "BlockBlob",
        "x-ms-client-request-id": "45ce6247-f02b-2f2f-a0d2-24ada4304d9d",
        "x-ms-date": "Thu, 05 Mar 2020 20:55:46 GMT",
        "x-ms-return-client-request-id": "true",
        "x-ms-version": "2019-10-10"
=======
        "traceparent": "00-2b8dc650ace41641b4d60c34490ff91f-e74b4ef2c2211941-00",
        "User-Agent": [
          "azsdk-net-Storage.Blobs/12.5.0-dev.20200403.1",
          "(.NET Core 4.6.28325.01; Microsoft Windows 10.0.18362 )"
        ],
        "x-ms-blob-type": "BlockBlob",
        "x-ms-client-request-id": "d3793f86-7572-46b6-b326-60aefa0a7ddc",
        "x-ms-date": "Sat, 04 Apr 2020 01:34:31 GMT",
        "x-ms-return-client-request-id": "true",
        "x-ms-version": "2019-12-12"
>>>>>>> 32e373e2
      },
      "RequestBody": "6unUbo0V/qP4DccDOzJz4gdozN8ywXGVKuvmK1NRETq2S\u002BAI166eIwHUrKxH2x0boQ4ozuTxmCl4PkShL9NPp/yMTfBSagtZyqjdXRTETU7OyopFKEJWxLK2kJlq/PQuhQWwu44syDYCzwQ7FDoUs/D102RJCX65Nok9m9px7860rtgOE5LAoQFTQlk\u002BGq94otyodCmP5XuH94QE7y1bkeA1h2VhBaBeNDFi9cYkehzZxPn\u002ByXqkJMlchxwOu7LU97F5CJJKFpw8Sj/4Le\u002B1YnxnKyszXcdlkGKcBH6DT3h\u002Bjf4Uq3GJj61dwn86rPfapyWgppCHoZrqE3cvrRIduPrHeZ/xobYK3px91ptIK\u002BRrwl1Z46no9\u002BxkKpj5WeGbPwmFczNX6QZulcjzCcr\u002BouiTxOu0xNVQ3oGyjXceEIS74ZeRw7ewE9lX6k3h9O0iZYevZpX15no0NJSxpVuOUIRDOCczbd8w47ESXdmHbuqTkCfvbqrvxfscXY4j/m59yJrJnrvF7/iof4Lj4omhrMWqHRQ0n\u002BLZVHMsFg9QDeRClZQ/vtAuzqEvRu8nC\u002BJxe7DIeOBaSCi370lImNjoWHGeoE31Ye71e09yBFnzsUiRu5teiJUD6Exrh8\u002BH5jXJRu59iWqUfBnC0/2R50TPxD0At909idDcm7cAidkfbZQaqb5rdSje/D\u002BBnLSXcgEInMORhi9XjLweoe2ylPNAo2Vodj6FY04VIrqeu\u002B0bRCm2\u002BOwWjedkwhwBTdM7K2dMQfhPLvvCgjl0fGN0udDPAlzD/JsGKhV9A7MhhBZ72fdTUXr0yxUu83WyoRGD8AhMMUp2dy/LRRfi0SpHof4j\u002BaJsIWhW2jdHlQgmU4gE\u002BhOq1VPLBGLHhwxiEfrr5lJ3j6hvFs6g9VYTL\u002BImpfGO3tcXnMurV/VApJpb88g8W661r8PgleNFCuD8uNR/oeEa1DMi1EmGzDizLnI0RQGN1tMzcPYtrkn00ZLrrp8gwAO4QB\u002BVGodlL\u002BOLLWZxEcTebuEATDDr7CbqLgK3mx2Ykm5uewTi\u002BLxMzkESoYDig8DNDUC\u002BIHTTzVT5q\u002BuFrpPG85v4A5XA\u002B3UktH7u2UulB6tB6Y3c2nL6mq6w6U3QxiCtTK7l6oAqDRHKmWv15fMIVKNAQ8QG6Rgo/mjnEBIoU\u002B1eQIycvxwrFtx7EkAGBLW6p5WpkIJbp2KVvOwXQ/z/oUV9l6RnbJSGFS3oitfXIvmzLWl9fsNrApgpBgIwE9PffHD7iGwQUjoAIntVch2LvZryZBaTgiKCEpQMPWaRVgFZCA5n3JmNo9oufFtIFZB6nkhoPa\u002B9TPlNeXbXAxXUb8x5/GoPJOEAZcA7ZAbHOg==",
      "StatusCode": 201,
      "ResponseHeaders": {
        "Content-Length": "0",
<<<<<<< HEAD
        "Content-MD5": "29fqEDYaKbHqw8T9cIMDUQ==",
        "Date": "Thu, 05 Mar 2020 20:55:45 GMT",
        "ETag": "\u00220x8D7C147939D5FC5\u0022",
        "Last-Modified": "Thu, 05 Mar 2020 20:55:45 GMT",
=======
        "Content-MD5": "bpy0BkEqer04/LZfkcudQQ==",
        "Date": "Sat, 04 Apr 2020 01:34:30 GMT",
        "ETag": "\u00220x8D7D8385300A106\u0022",
        "Last-Modified": "Sat, 04 Apr 2020 01:34:31 GMT",
>>>>>>> 32e373e2
        "Server": [
          "Windows-Azure-Blob/1.0",
          "Microsoft-HTTPAPI/2.0"
        ],
<<<<<<< HEAD
        "x-ms-client-request-id": "45ce6247-f02b-2f2f-a0d2-24ada4304d9d",
        "x-ms-content-crc64": "WCTXHj7MNKQ=",
        "x-ms-request-id": "ee926c1b-101e-0047-1230-f3f960000000",
        "x-ms-request-server-encrypted": "true",
        "x-ms-version": "2019-10-10"
=======
        "x-ms-client-request-id": "d3793f86-7572-46b6-b326-60aefa0a7ddc",
        "x-ms-content-crc64": "MPOSTD9pWnM=",
        "x-ms-request-id": "018822f1-201e-004c-6221-0add90000000",
        "x-ms-request-server-encrypted": "true",
        "x-ms-version": "2019-12-12"
>>>>>>> 32e373e2
      },
      "ResponseBody": []
    },
    {
<<<<<<< HEAD
      "RequestUri": "https://seanstagetest.blob.core.windows.net/test-container-3be06b61-0fab-8d6b-5845-835923a6c85a/test-blob-0b591659-1641-8ba1-c84a-37cdb96ec351",
=======
      "RequestUri": "https://seanmcccanary.blob.core.windows.net/test-container-b4567ae8-508a-64fc-8e25-9405dfaa662b/test-blob-9f9104fc-281d-5219-9bbb-14196323b59f",
>>>>>>> 32e373e2
      "RequestMethod": "GET",
      "RequestHeaders": {
        "Authorization": "Sanitized",
        "If-None-Match": "\u0022garbage\u0022",
<<<<<<< HEAD
        "traceparent": "00-b5f9df9df351a343bc5dd0bb7ce8ceb8-e10a87b136df9e4c-00",
        "User-Agent": [
          "azsdk-net-Storage.Blobs/12.4.0-dev.20200305.1",
          "(.NET Core 4.6.28325.01; Microsoft Windows 10.0.18363 )"
        ],
        "x-ms-client-request-id": "56850f08-7e9f-a925-6c66-e2349ba0f9d7",
        "x-ms-date": "Thu, 05 Mar 2020 20:55:46 GMT",
        "x-ms-range": "bytes=0-",
        "x-ms-return-client-request-id": "true",
        "x-ms-version": "2019-10-10"
=======
        "traceparent": "00-edc65ab91c72e5478ffebb54bac29c9a-5ac2e7c7171a1145-00",
        "User-Agent": [
          "azsdk-net-Storage.Blobs/12.5.0-dev.20200403.1",
          "(.NET Core 4.6.28325.01; Microsoft Windows 10.0.18362 )"
        ],
        "x-ms-client-request-id": "249321d3-e2aa-4f2c-a3c6-dca7b877706f",
        "x-ms-date": "Sat, 04 Apr 2020 01:34:31 GMT",
        "x-ms-return-client-request-id": "true",
        "x-ms-version": "2019-12-12"
>>>>>>> 32e373e2
      },
      "RequestBody": null,
      "StatusCode": 200,
      "ResponseHeaders": {
        "Accept-Ranges": "bytes",
        "Content-Length": "1024",
        "Content-MD5": "bpy0BkEqer04/LZfkcudQQ==",
        "Content-Type": "application/octet-stream",
<<<<<<< HEAD
        "Date": "Thu, 05 Mar 2020 20:55:45 GMT",
        "ETag": "\u00220x8D7C147939D5FC5\u0022",
        "Last-Modified": "Thu, 05 Mar 2020 20:55:45 GMT",
=======
        "Date": "Sat, 04 Apr 2020 01:34:31 GMT",
        "ETag": "\u00220x8D7D8385300A106\u0022",
        "Last-Modified": "Sat, 04 Apr 2020 01:34:31 GMT",
>>>>>>> 32e373e2
        "Server": [
          "Windows-Azure-Blob/1.0",
          "Microsoft-HTTPAPI/2.0"
        ],
        "x-ms-blob-type": "BlockBlob",
<<<<<<< HEAD
        "x-ms-client-request-id": "56850f08-7e9f-a925-6c66-e2349ba0f9d7",
        "x-ms-creation-time": "Thu, 05 Mar 2020 20:55:45 GMT",
        "x-ms-lease-state": "available",
        "x-ms-lease-status": "unlocked",
        "x-ms-request-id": "ee926c1c-101e-0047-1330-f3f960000000",
        "x-ms-server-encrypted": "true",
        "x-ms-version": "2019-10-10"
=======
        "x-ms-client-request-id": "249321d3-e2aa-4f2c-a3c6-dca7b877706f",
        "x-ms-creation-time": "Sat, 04 Apr 2020 01:34:31 GMT",
        "x-ms-lease-state": "available",
        "x-ms-lease-status": "unlocked",
        "x-ms-request-id": "018822f4-201e-004c-6421-0add90000000",
        "x-ms-server-encrypted": "true",
        "x-ms-version": "2019-12-12"
>>>>>>> 32e373e2
      },
      "ResponseBody": "6unUbo0V/qP4DccDOzJz4gdozN8ywXGVKuvmK1NRETq2S\u002BAI166eIwHUrKxH2x0boQ4ozuTxmCl4PkShL9NPp/yMTfBSagtZyqjdXRTETU7OyopFKEJWxLK2kJlq/PQuhQWwu44syDYCzwQ7FDoUs/D102RJCX65Nok9m9px7860rtgOE5LAoQFTQlk\u002BGq94otyodCmP5XuH94QE7y1bkeA1h2VhBaBeNDFi9cYkehzZxPn\u002ByXqkJMlchxwOu7LU97F5CJJKFpw8Sj/4Le\u002B1YnxnKyszXcdlkGKcBH6DT3h\u002Bjf4Uq3GJj61dwn86rPfapyWgppCHoZrqE3cvrRIduPrHeZ/xobYK3px91ptIK\u002BRrwl1Z46no9\u002BxkKpj5WeGbPwmFczNX6QZulcjzCcr\u002BouiTxOu0xNVQ3oGyjXceEIS74ZeRw7ewE9lX6k3h9O0iZYevZpX15no0NJSxpVuOUIRDOCczbd8w47ESXdmHbuqTkCfvbqrvxfscXY4j/m59yJrJnrvF7/iof4Lj4omhrMWqHRQ0n\u002BLZVHMsFg9QDeRClZQ/vtAuzqEvRu8nC\u002BJxe7DIeOBaSCi370lImNjoWHGeoE31Ye71e09yBFnzsUiRu5teiJUD6Exrh8\u002BH5jXJRu59iWqUfBnC0/2R50TPxD0At909idDcm7cAidkfbZQaqb5rdSje/D\u002BBnLSXcgEInMORhi9XjLweoe2ylPNAo2Vodj6FY04VIrqeu\u002B0bRCm2\u002BOwWjedkwhwBTdM7K2dMQfhPLvvCgjl0fGN0udDPAlzD/JsGKhV9A7MhhBZ72fdTUXr0yxUu83WyoRGD8AhMMUp2dy/LRRfi0SpHof4j\u002BaJsIWhW2jdHlQgmU4gE\u002BhOq1VPLBGLHhwxiEfrr5lJ3j6hvFs6g9VYTL\u002BImpfGO3tcXnMurV/VApJpb88g8W661r8PgleNFCuD8uNR/oeEa1DMi1EmGzDizLnI0RQGN1tMzcPYtrkn00ZLrrp8gwAO4QB\u002BVGodlL\u002BOLLWZxEcTebuEATDDr7CbqLgK3mx2Ykm5uewTi\u002BLxMzkESoYDig8DNDUC\u002BIHTTzVT5q\u002BuFrpPG85v4A5XA\u002B3UktH7u2UulB6tB6Y3c2nL6mq6w6U3QxiCtTK7l6oAqDRHKmWv15fMIVKNAQ8QG6Rgo/mjnEBIoU\u002B1eQIycvxwrFtx7EkAGBLW6p5WpkIJbp2KVvOwXQ/z/oUV9l6RnbJSGFS3oitfXIvmzLWl9fsNrApgpBgIwE9PffHD7iGwQUjoAIntVch2LvZryZBaTgiKCEpQMPWaRVgFZCA5n3JmNo9oufFtIFZB6nkhoPa\u002B9TPlNeXbXAxXUb8x5/GoPJOEAZcA7ZAbHOg=="
    },
    {
<<<<<<< HEAD
      "RequestUri": "https://seanstagetest.blob.core.windows.net/test-container-3be06b61-0fab-8d6b-5845-835923a6c85a?restype=container",
      "RequestMethod": "DELETE",
      "RequestHeaders": {
        "Authorization": "Sanitized",
        "traceparent": "00-7fa6cc38a263e344a371f7526f06672d-5c8ef33ceb2c864a-00",
        "User-Agent": [
          "azsdk-net-Storage.Blobs/12.4.0-dev.20200305.1",
          "(.NET Core 4.6.28325.01; Microsoft Windows 10.0.18363 )"
        ],
        "x-ms-client-request-id": "94a49a39-f6aa-12fe-8d52-548fe37bfe27",
        "x-ms-date": "Thu, 05 Mar 2020 20:55:46 GMT",
        "x-ms-return-client-request-id": "true",
        "x-ms-version": "2019-10-10"
=======
      "RequestUri": "https://seanmcccanary.blob.core.windows.net/test-container-b4567ae8-508a-64fc-8e25-9405dfaa662b?restype=container",
      "RequestMethod": "DELETE",
      "RequestHeaders": {
        "Authorization": "Sanitized",
        "traceparent": "00-bb867d9de24e6148a01774ecb91a4170-3a124cde27ac174e-00",
        "User-Agent": [
          "azsdk-net-Storage.Blobs/12.5.0-dev.20200403.1",
          "(.NET Core 4.6.28325.01; Microsoft Windows 10.0.18362 )"
        ],
        "x-ms-client-request-id": "d8db46c2-5977-ce31-f426-65335bc32a67",
        "x-ms-date": "Sat, 04 Apr 2020 01:34:32 GMT",
        "x-ms-return-client-request-id": "true",
        "x-ms-version": "2019-12-12"
>>>>>>> 32e373e2
      },
      "RequestBody": null,
      "StatusCode": 202,
      "ResponseHeaders": {
        "Content-Length": "0",
<<<<<<< HEAD
        "Date": "Thu, 05 Mar 2020 20:55:45 GMT",
=======
        "Date": "Sat, 04 Apr 2020 01:34:31 GMT",
>>>>>>> 32e373e2
        "Server": [
          "Windows-Azure-Blob/1.0",
          "Microsoft-HTTPAPI/2.0"
        ],
<<<<<<< HEAD
        "x-ms-client-request-id": "94a49a39-f6aa-12fe-8d52-548fe37bfe27",
        "x-ms-request-id": "ee926c1f-101e-0047-1630-f3f960000000",
        "x-ms-version": "2019-10-10"
=======
        "x-ms-client-request-id": "d8db46c2-5977-ce31-f426-65335bc32a67",
        "x-ms-request-id": "018822f5-201e-004c-6521-0add90000000",
        "x-ms-version": "2019-12-12"
>>>>>>> 32e373e2
      },
      "ResponseBody": []
    }
  ],
  "Variables": {
<<<<<<< HEAD
    "DateTimeOffsetNow": "2020-03-05T12:55:43.1620147-08:00",
    "RandomSeed": "1243105709",
    "Storage_TestConfigDefault": "ProductionTenant\nseanstagetest\nU2FuaXRpemVk\nhttps://seanstagetest.blob.core.windows.net\nhttp://seanstagetest.file.core.windows.net\nhttp://seanstagetest.queue.core.windows.net\nhttp://seanstagetest.table.core.windows.net\n\n\n\n\nhttp://seanstagetest-secondary.blob.core.windows.net\nhttp://seanstagetest-secondary.file.core.windows.net\nhttp://seanstagetest-secondary.queue.core.windows.net\nhttp://seanstagetest-secondary.table.core.windows.net\n\nSanitized\n\n\nCloud\nBlobEndpoint=https://seanstagetest.blob.core.windows.net/;QueueEndpoint=http://seanstagetest.queue.core.windows.net/;FileEndpoint=http://seanstagetest.file.core.windows.net/;BlobSecondaryEndpoint=http://seanstagetest-secondary.blob.core.windows.net/;QueueSecondaryEndpoint=http://seanstagetest-secondary.queue.core.windows.net/;FileSecondaryEndpoint=http://seanstagetest-secondary.file.core.windows.net/;AccountName=seanstagetest;AccountKey=Sanitized\nseanscope1"
=======
    "DateTimeOffsetNow": "2020-04-03T18:34:29.0753803-07:00",
    "RandomSeed": "82774248",
    "Storage_TestConfigDefault": "ProductionTenant\nseanmcccanary\nU2FuaXRpemVk\nhttps://seanmcccanary.blob.core.windows.net\nhttps://seanmcccanary.file.core.windows.net\nhttps://seanmcccanary.queue.core.windows.net\nhttps://seanmcccanary.table.core.windows.net\n\n\n\n\nhttps://seanmcccanary-secondary.blob.core.windows.net\nhttps://seanmcccanary-secondary.file.core.windows.net\nhttps://seanmcccanary-secondary.queue.core.windows.net\nhttps://seanmcccanary-secondary.table.core.windows.net\n\nSanitized\n\n\nCloud\nBlobEndpoint=https://seanmcccanary.blob.core.windows.net/;QueueEndpoint=https://seanmcccanary.queue.core.windows.net/;FileEndpoint=https://seanmcccanary.file.core.windows.net/;BlobSecondaryEndpoint=https://seanmcccanary-secondary.blob.core.windows.net/;QueueSecondaryEndpoint=https://seanmcccanary-secondary.queue.core.windows.net/;FileSecondaryEndpoint=https://seanmcccanary-secondary.file.core.windows.net/;AccountName=seanmcccanary;AccountKey=Sanitized\nseanscope1"
>>>>>>> 32e373e2
  }
}<|MERGE_RESOLUTION|>--- conflicted
+++ resolved
@@ -1,22 +1,6 @@
 {
   "Entries": [
     {
-<<<<<<< HEAD
-      "RequestUri": "https://seanstagetest.blob.core.windows.net/test-container-8478ec18-2c80-6603-99f7-8d458f91a0c0?restype=container",
-      "RequestMethod": "PUT",
-      "RequestHeaders": {
-        "Authorization": "Sanitized",
-        "traceparent": "00-f7620fe3fb9f45449bd73321361010ec-dd234b4e7e05dd4a-00",
-        "User-Agent": [
-          "azsdk-net-Storage.Blobs/12.4.0-dev.20200305.1",
-          "(.NET Core 4.6.28325.01; Microsoft Windows 10.0.18363 )"
-        ],
-        "x-ms-blob-public-access": "container",
-        "x-ms-client-request-id": "bfacdaab-b48b-8052-e76d-4a218b4090e0",
-        "x-ms-date": "Thu, 05 Mar 2020 20:55:43 GMT",
-        "x-ms-return-client-request-id": "true",
-        "x-ms-version": "2019-10-10"
-=======
       "RequestUri": "https://seanmcccanary.blob.core.windows.net/test-container-846fa7cd-318a-2254-81b4-23470e65f56b?restype=container",
       "RequestMethod": "PUT",
       "RequestHeaders": {
@@ -31,59 +15,30 @@
         "x-ms-date": "Sat, 04 Apr 2020 01:34:29 GMT",
         "x-ms-return-client-request-id": "true",
         "x-ms-version": "2019-12-12"
->>>>>>> 32e373e2
-      },
-      "RequestBody": null,
-      "StatusCode": 201,
-      "ResponseHeaders": {
-        "Content-Length": "0",
-<<<<<<< HEAD
-        "Date": "Thu, 05 Mar 2020 20:55:42 GMT",
-        "ETag": "\u00220x8D7C1479209B22F\u0022",
-        "Last-Modified": "Thu, 05 Mar 2020 20:55:43 GMT",
-=======
+      },
+      "RequestBody": null,
+      "StatusCode": 201,
+      "ResponseHeaders": {
+        "Content-Length": "0",
         "Date": "Sat, 04 Apr 2020 01:34:29 GMT",
         "ETag": "\u00220x8D7D838517439A6\u0022",
         "Last-Modified": "Sat, 04 Apr 2020 01:34:29 GMT",
->>>>>>> 32e373e2
-        "Server": [
-          "Windows-Azure-Blob/1.0",
-          "Microsoft-HTTPAPI/2.0"
-        ],
-<<<<<<< HEAD
-        "x-ms-client-request-id": "bfacdaab-b48b-8052-e76d-4a218b4090e0",
-        "x-ms-request-id": "ffaa3d8a-301e-0040-0b30-f39503000000",
-        "x-ms-version": "2019-10-10"
-=======
+        "Server": [
+          "Windows-Azure-Blob/1.0",
+          "Microsoft-HTTPAPI/2.0"
+        ],
         "x-ms-client-request-id": "5722cc28-436e-4365-81d9-1f61a4f9d7cd",
         "x-ms-request-id": "7ec32d5e-401e-005a-5321-0a2b47000000",
         "x-ms-version": "2019-12-12"
->>>>>>> 32e373e2
-      },
-      "ResponseBody": []
-    },
-    {
-<<<<<<< HEAD
-      "RequestUri": "https://seanstagetest.blob.core.windows.net/test-container-8478ec18-2c80-6603-99f7-8d458f91a0c0/test-blob-e64aed1f-950c-4e70-0948-882309d4019b",
-=======
+      },
+      "ResponseBody": []
+    },
+    {
       "RequestUri": "https://seanmcccanary.blob.core.windows.net/test-container-846fa7cd-318a-2254-81b4-23470e65f56b/test-blob-f53d4465-c64a-2702-e923-45c110dfb167",
->>>>>>> 32e373e2
-      "RequestMethod": "PUT",
-      "RequestHeaders": {
-        "Authorization": "Sanitized",
-        "Content-Length": "1024",
-<<<<<<< HEAD
-        "traceparent": "00-8e1edbd3a17f1145b40c41b11227c4c8-04283b4220c0a845-00",
-        "User-Agent": [
-          "azsdk-net-Storage.Blobs/12.4.0-dev.20200305.1",
-          "(.NET Core 4.6.28325.01; Microsoft Windows 10.0.18363 )"
-        ],
-        "x-ms-blob-type": "BlockBlob",
-        "x-ms-client-request-id": "ce2b866b-913f-b540-a8f5-739f82651c83",
-        "x-ms-date": "Thu, 05 Mar 2020 20:55:43 GMT",
-        "x-ms-return-client-request-id": "true",
-        "x-ms-version": "2019-10-10"
-=======
+      "RequestMethod": "PUT",
+      "RequestHeaders": {
+        "Authorization": "Sanitized",
+        "Content-Length": "1024",
         "traceparent": "00-30d2106a1342e044b899aea562e6bf8f-0a4457a58c621840-00",
         "User-Agent": [
           "azsdk-net-Storage.Blobs/12.5.0-dev.20200403.1",
@@ -94,60 +49,28 @@
         "x-ms-date": "Sat, 04 Apr 2020 01:34:29 GMT",
         "x-ms-return-client-request-id": "true",
         "x-ms-version": "2019-12-12"
->>>>>>> 32e373e2
       },
       "RequestBody": "iM0BJ0xj0QlaXnl4MoaqKGyzH0JDnfzb7fuLJKTrbBE6MUWqVyEjxfoY/Q/K7RH7L/f18NqUievRJTpQ161kb/JnPQFA/9BKj1lHKqDsEf/qkPSt9Xs3padZ2TLn0u1NtI0dYq8QujAmqmGATV9L5BQ6ZUa4tnl2MJdZ5yWeY7xs\u002BXYSz65Q2tbEh0satlhIDvUerW2mlf0TpzIXttMKh0ekFFTpORVl6Ytw8y8uW3k/ENkwf7ZPxWR4/id8OCMDuf8EdaIDX9XgucPhNqHO5Uu416b52geQVU7vcTrt6LBnbTovKebWO7EEUMbzbY7DqRnbw2F9Cd73cyBTFO6a8tASeshmn7tl4Zv09YpBnefALMcgEiRP6WRbN7bFgyfCaV314PLGXAlddeLFiBNUttY4k\u002Bcmed\u002BswpFkC2cFn150MYwsS7z0\u002BtC9w5xCimBRB4Hfje8/nO99SR5hYVGiWNaDUVaGJ2oZQ5kXaLZDaTgwEgPlJRJuNJWdrgGek5h/G2vGvzkJyuAWxklWKDM4OuDmME5NvDLDFBzB6Xhpe7ABmE1Lfar\u002BJ0gjzl/JGAxiZHQht2JJMV44A6ocSOBnrUqYVI/m7bw15wgGKe7S\u002BfsQXoUDR8NNuGbvEnr/4t9nvCAUMcR8fHe37NBZQghwZgmvC\u002BlbY2aHS5wo99pCNQUpnm3Nvsg3lOIOS1vz83VefqxwUNb2DFi6jeUnU4WcdbbKMKOboqdBd3cGTRgLk1cnyngu0eUvM5IVEjHiEEBdcdalKMPRwtsELtle774/r/mOAIgMbqPQm/wQhpB2X2c3qNtBZWuUVQecKaMM0ETT1WM3VA\u002B3UAMy1I3GwDxLjc9xJ0fj/kmN\u002BaqBcEQAxMq4PLAsPwtXf1fXDpHezZXKUJvTmqn88NcZqVplNuC/Mg/CDoOLH07EGqfvDO\u002B4rywVtiCoLCogu0zZE5Ww8Ul3F9yBG74RPjFMD38BDePnYfktT3\u002B/FgbloVM2sgy5EyheePQSNpRtBHfvWxyqH61o8bGbg6HJtwDWm3lr2owlk/xXo5Xv1SplwEsI0LrpO4KlzsBaHpCGlcDzPJoaASnqycggUnsYeRyGNcNWwOZG7WD3xgzMynRr0A7V\u002B5iQSr4iHQbyyOgGjFSj0\u002BjNMNTZrU86IzsdHf9TtYFtQ36E9usEM6PfUyR38Dm3KfeMnqA5\u002B01JVSaCBP8HnhJmmEnVHt38yPwx\u002BlkqwjMBZfQHxxfhNEgxO6DEgi\u002Bj17USEFfv4goaj9WjCADzHpLygJ8LANf7hWQBpOM8N0bNjSKkGLLbEYPp7TdBPStHPRwN0gGQl9feFovy7j0n3VeP1nreTwbgFm4bIhKfukc5umfGLg==",
       "StatusCode": 201,
       "ResponseHeaders": {
         "Content-Length": "0",
-<<<<<<< HEAD
-        "Content-MD5": "xKQUcjprapkG8lL8lyIQlA==",
-        "Date": "Thu, 05 Mar 2020 20:55:42 GMT",
-        "ETag": "\u00220x8D7C14792164ABD\u0022",
-        "Last-Modified": "Thu, 05 Mar 2020 20:55:43 GMT",
-=======
         "Content-MD5": "hfuwxkcr/duinLijGwGpQA==",
         "Date": "Sat, 04 Apr 2020 01:34:29 GMT",
         "ETag": "\u00220x8D7D8385181355F\u0022",
         "Last-Modified": "Sat, 04 Apr 2020 01:34:29 GMT",
->>>>>>> 32e373e2
-        "Server": [
-          "Windows-Azure-Blob/1.0",
-          "Microsoft-HTTPAPI/2.0"
-        ],
-<<<<<<< HEAD
-        "x-ms-client-request-id": "ce2b866b-913f-b540-a8f5-739f82651c83",
-        "x-ms-content-crc64": "krb5KWkA4lY=",
-        "x-ms-request-id": "ffaa3d8c-301e-0040-0c30-f39503000000",
-        "x-ms-request-server-encrypted": "true",
-        "x-ms-version": "2019-10-10"
-=======
+        "Server": [
+          "Windows-Azure-Blob/1.0",
+          "Microsoft-HTTPAPI/2.0"
+        ],
         "x-ms-client-request-id": "4af2af61-8599-8893-03b9-2d4bd66001c0",
         "x-ms-content-crc64": "B7Ap1xkJCMo=",
         "x-ms-request-id": "7ec32d6b-401e-005a-5d21-0a2b47000000",
         "x-ms-request-server-encrypted": "true",
         "x-ms-version": "2019-12-12"
->>>>>>> 32e373e2
-      },
-      "ResponseBody": []
-    },
-    {
-<<<<<<< HEAD
-      "RequestUri": "https://seanstagetest.blob.core.windows.net/test-container-8478ec18-2c80-6603-99f7-8d458f91a0c0/test-blob-e64aed1f-950c-4e70-0948-882309d4019b",
-      "RequestMethod": "GET",
-      "RequestHeaders": {
-        "Authorization": "Sanitized",
-        "traceparent": "00-fdb7c053e8fb0b4d961a1436c6c7cfe0-fa3e4c49b17a7e4d-00",
-        "User-Agent": [
-          "azsdk-net-Storage.Blobs/12.4.0-dev.20200305.1",
-          "(.NET Core 4.6.28325.01; Microsoft Windows 10.0.18363 )"
-        ],
-        "x-ms-client-request-id": "82b72147-33a8-dc5b-be21-2619e7a1459a",
-        "x-ms-date": "Thu, 05 Mar 2020 20:55:43 GMT",
-        "x-ms-range": "bytes=0-",
-        "x-ms-return-client-request-id": "true",
-        "x-ms-version": "2019-10-10"
-=======
+      },
+      "ResponseBody": []
+    },
+    {
       "RequestUri": "https://seanmcccanary.blob.core.windows.net/test-container-846fa7cd-318a-2254-81b4-23470e65f56b/test-blob-f53d4465-c64a-2702-e923-45c110dfb167",
       "RequestMethod": "GET",
       "RequestHeaders": {
@@ -161,7 +84,6 @@
         "x-ms-date": "Sat, 04 Apr 2020 01:34:29 GMT",
         "x-ms-return-client-request-id": "true",
         "x-ms-version": "2019-12-12"
->>>>>>> 32e373e2
       },
       "RequestBody": null,
       "StatusCode": 200,
@@ -170,29 +92,14 @@
         "Content-Length": "1024",
         "Content-MD5": "hfuwxkcr/duinLijGwGpQA==",
         "Content-Type": "application/octet-stream",
-<<<<<<< HEAD
-        "Date": "Thu, 05 Mar 2020 20:55:42 GMT",
-        "ETag": "\u00220x8D7C14792164ABD\u0022",
-        "Last-Modified": "Thu, 05 Mar 2020 20:55:43 GMT",
-=======
         "Date": "Sat, 04 Apr 2020 01:34:29 GMT",
         "ETag": "\u00220x8D7D8385181355F\u0022",
         "Last-Modified": "Sat, 04 Apr 2020 01:34:29 GMT",
->>>>>>> 32e373e2
-        "Server": [
-          "Windows-Azure-Blob/1.0",
-          "Microsoft-HTTPAPI/2.0"
-        ],
-        "x-ms-blob-type": "BlockBlob",
-<<<<<<< HEAD
-        "x-ms-client-request-id": "82b72147-33a8-dc5b-be21-2619e7a1459a",
-        "x-ms-creation-time": "Thu, 05 Mar 2020 20:55:43 GMT",
-        "x-ms-lease-state": "available",
-        "x-ms-lease-status": "unlocked",
-        "x-ms-request-id": "ffaa3d8d-301e-0040-0d30-f39503000000",
-        "x-ms-server-encrypted": "true",
-        "x-ms-version": "2019-10-10"
-=======
+        "Server": [
+          "Windows-Azure-Blob/1.0",
+          "Microsoft-HTTPAPI/2.0"
+        ],
+        "x-ms-blob-type": "BlockBlob",
         "x-ms-client-request-id": "61606fef-67ed-2bce-d465-13738d469d15",
         "x-ms-creation-time": "Sat, 04 Apr 2020 01:34:29 GMT",
         "x-ms-lease-state": "available",
@@ -200,26 +107,10 @@
         "x-ms-request-id": "7ec32d73-401e-005a-6321-0a2b47000000",
         "x-ms-server-encrypted": "true",
         "x-ms-version": "2019-12-12"
->>>>>>> 32e373e2
       },
       "ResponseBody": "iM0BJ0xj0QlaXnl4MoaqKGyzH0JDnfzb7fuLJKTrbBE6MUWqVyEjxfoY/Q/K7RH7L/f18NqUievRJTpQ161kb/JnPQFA/9BKj1lHKqDsEf/qkPSt9Xs3padZ2TLn0u1NtI0dYq8QujAmqmGATV9L5BQ6ZUa4tnl2MJdZ5yWeY7xs\u002BXYSz65Q2tbEh0satlhIDvUerW2mlf0TpzIXttMKh0ekFFTpORVl6Ytw8y8uW3k/ENkwf7ZPxWR4/id8OCMDuf8EdaIDX9XgucPhNqHO5Uu416b52geQVU7vcTrt6LBnbTovKebWO7EEUMbzbY7DqRnbw2F9Cd73cyBTFO6a8tASeshmn7tl4Zv09YpBnefALMcgEiRP6WRbN7bFgyfCaV314PLGXAlddeLFiBNUttY4k\u002Bcmed\u002BswpFkC2cFn150MYwsS7z0\u002BtC9w5xCimBRB4Hfje8/nO99SR5hYVGiWNaDUVaGJ2oZQ5kXaLZDaTgwEgPlJRJuNJWdrgGek5h/G2vGvzkJyuAWxklWKDM4OuDmME5NvDLDFBzB6Xhpe7ABmE1Lfar\u002BJ0gjzl/JGAxiZHQht2JJMV44A6ocSOBnrUqYVI/m7bw15wgGKe7S\u002BfsQXoUDR8NNuGbvEnr/4t9nvCAUMcR8fHe37NBZQghwZgmvC\u002BlbY2aHS5wo99pCNQUpnm3Nvsg3lOIOS1vz83VefqxwUNb2DFi6jeUnU4WcdbbKMKOboqdBd3cGTRgLk1cnyngu0eUvM5IVEjHiEEBdcdalKMPRwtsELtle774/r/mOAIgMbqPQm/wQhpB2X2c3qNtBZWuUVQecKaMM0ETT1WM3VA\u002B3UAMy1I3GwDxLjc9xJ0fj/kmN\u002BaqBcEQAxMq4PLAsPwtXf1fXDpHezZXKUJvTmqn88NcZqVplNuC/Mg/CDoOLH07EGqfvDO\u002B4rywVtiCoLCogu0zZE5Ww8Ul3F9yBG74RPjFMD38BDePnYfktT3\u002B/FgbloVM2sgy5EyheePQSNpRtBHfvWxyqH61o8bGbg6HJtwDWm3lr2owlk/xXo5Xv1SplwEsI0LrpO4KlzsBaHpCGlcDzPJoaASnqycggUnsYeRyGNcNWwOZG7WD3xgzMynRr0A7V\u002B5iQSr4iHQbyyOgGjFSj0\u002BjNMNTZrU86IzsdHf9TtYFtQ36E9usEM6PfUyR38Dm3KfeMnqA5\u002B01JVSaCBP8HnhJmmEnVHt38yPwx\u002BlkqwjMBZfQHxxfhNEgxO6DEgi\u002Bj17USEFfv4goaj9WjCADzHpLygJ8LANf7hWQBpOM8N0bNjSKkGLLbEYPp7TdBPStHPRwN0gGQl9feFovy7j0n3VeP1nreTwbgFm4bIhKfukc5umfGLg=="
     },
     {
-<<<<<<< HEAD
-      "RequestUri": "https://seanstagetest.blob.core.windows.net/test-container-8478ec18-2c80-6603-99f7-8d458f91a0c0?restype=container",
-      "RequestMethod": "DELETE",
-      "RequestHeaders": {
-        "Authorization": "Sanitized",
-        "traceparent": "00-7567a983099b7e42bd962d019b76a4e0-0532c3e7156ba745-00",
-        "User-Agent": [
-          "azsdk-net-Storage.Blobs/12.4.0-dev.20200305.1",
-          "(.NET Core 4.6.28325.01; Microsoft Windows 10.0.18363 )"
-        ],
-        "x-ms-client-request-id": "61574d74-99ad-3ada-7df4-25b1611fdd0b",
-        "x-ms-date": "Thu, 05 Mar 2020 20:55:43 GMT",
-        "x-ms-return-client-request-id": "true",
-        "x-ms-version": "2019-10-10"
-=======
       "RequestUri": "https://seanmcccanary.blob.core.windows.net/test-container-846fa7cd-318a-2254-81b4-23470e65f56b?restype=container",
       "RequestMethod": "DELETE",
       "RequestHeaders": {
@@ -233,50 +124,23 @@
         "x-ms-date": "Sat, 04 Apr 2020 01:34:29 GMT",
         "x-ms-return-client-request-id": "true",
         "x-ms-version": "2019-12-12"
->>>>>>> 32e373e2
       },
       "RequestBody": null,
       "StatusCode": 202,
       "ResponseHeaders": {
         "Content-Length": "0",
-<<<<<<< HEAD
-        "Date": "Thu, 05 Mar 2020 20:55:42 GMT",
-=======
-        "Date": "Sat, 04 Apr 2020 01:34:29 GMT",
->>>>>>> 32e373e2
-        "Server": [
-          "Windows-Azure-Blob/1.0",
-          "Microsoft-HTTPAPI/2.0"
-        ],
-<<<<<<< HEAD
-        "x-ms-client-request-id": "61574d74-99ad-3ada-7df4-25b1611fdd0b",
-        "x-ms-request-id": "ffaa3d91-301e-0040-1030-f39503000000",
-        "x-ms-version": "2019-10-10"
-=======
+        "Date": "Sat, 04 Apr 2020 01:34:29 GMT",
+        "Server": [
+          "Windows-Azure-Blob/1.0",
+          "Microsoft-HTTPAPI/2.0"
+        ],
         "x-ms-client-request-id": "665cfed6-a0ff-a1d2-115c-7c139c8d1d6b",
         "x-ms-request-id": "7ec32d78-401e-005a-6721-0a2b47000000",
         "x-ms-version": "2019-12-12"
->>>>>>> 32e373e2
-      },
-      "ResponseBody": []
-    },
-    {
-<<<<<<< HEAD
-      "RequestUri": "https://seanstagetest.blob.core.windows.net/test-container-10f44c3d-8d0a-2a11-8dd4-3541119e3070?restype=container",
-      "RequestMethod": "PUT",
-      "RequestHeaders": {
-        "Authorization": "Sanitized",
-        "traceparent": "00-8f729400ad89d74cae9f778d4c770134-6f3471f9358dc841-00",
-        "User-Agent": [
-          "azsdk-net-Storage.Blobs/12.4.0-dev.20200305.1",
-          "(.NET Core 4.6.28325.01; Microsoft Windows 10.0.18363 )"
-        ],
-        "x-ms-blob-public-access": "container",
-        "x-ms-client-request-id": "5e7f168a-135a-e797-3c2d-d3d9649829de",
-        "x-ms-date": "Thu, 05 Mar 2020 20:55:43 GMT",
-        "x-ms-return-client-request-id": "true",
-        "x-ms-version": "2019-10-10"
-=======
+      },
+      "ResponseBody": []
+    },
+    {
       "RequestUri": "https://seanmcccanary.blob.core.windows.net/test-container-09c16a2a-7e52-0cfd-12ae-b3a5cefd26c5?restype=container",
       "RequestMethod": "PUT",
       "RequestHeaders": {
@@ -291,59 +155,30 @@
         "x-ms-date": "Sat, 04 Apr 2020 01:34:29 GMT",
         "x-ms-return-client-request-id": "true",
         "x-ms-version": "2019-12-12"
->>>>>>> 32e373e2
-      },
-      "RequestBody": null,
-      "StatusCode": 201,
-      "ResponseHeaders": {
-        "Content-Length": "0",
-<<<<<<< HEAD
-        "Date": "Thu, 05 Mar 2020 20:55:43 GMT",
-        "ETag": "\u00220x8D7C14792848C75\u0022",
-        "Last-Modified": "Thu, 05 Mar 2020 20:55:44 GMT",
-=======
+      },
+      "RequestBody": null,
+      "StatusCode": 201,
+      "ResponseHeaders": {
+        "Content-Length": "0",
         "Date": "Sat, 04 Apr 2020 01:34:29 GMT",
         "ETag": "\u00220x8D7D83851CE00DF\u0022",
         "Last-Modified": "Sat, 04 Apr 2020 01:34:29 GMT",
->>>>>>> 32e373e2
-        "Server": [
-          "Windows-Azure-Blob/1.0",
-          "Microsoft-HTTPAPI/2.0"
-        ],
-<<<<<<< HEAD
-        "x-ms-client-request-id": "5e7f168a-135a-e797-3c2d-d3d9649829de",
-        "x-ms-request-id": "ee926bf1-101e-0047-7030-f3f960000000",
-        "x-ms-version": "2019-10-10"
-=======
+        "Server": [
+          "Windows-Azure-Blob/1.0",
+          "Microsoft-HTTPAPI/2.0"
+        ],
         "x-ms-client-request-id": "9aa52d29-f74d-570a-014f-5451ed2dd313",
         "x-ms-request-id": "965979dd-d01e-002a-2f21-0a92b0000000",
         "x-ms-version": "2019-12-12"
->>>>>>> 32e373e2
-      },
-      "ResponseBody": []
-    },
-    {
-<<<<<<< HEAD
-      "RequestUri": "https://seanstagetest.blob.core.windows.net/test-container-10f44c3d-8d0a-2a11-8dd4-3541119e3070/test-blob-501e61d1-c739-cd2d-710d-3242f987bedf",
-=======
+      },
+      "ResponseBody": []
+    },
+    {
       "RequestUri": "https://seanmcccanary.blob.core.windows.net/test-container-09c16a2a-7e52-0cfd-12ae-b3a5cefd26c5/test-blob-6956c8fe-d61c-f8aa-0d9e-c46a761dc49c",
->>>>>>> 32e373e2
-      "RequestMethod": "PUT",
-      "RequestHeaders": {
-        "Authorization": "Sanitized",
-        "Content-Length": "1024",
-<<<<<<< HEAD
-        "traceparent": "00-1f82d2ae1b4e6e448667785c5781da2d-d4feae1d33d3e047-00",
-        "User-Agent": [
-          "azsdk-net-Storage.Blobs/12.4.0-dev.20200305.1",
-          "(.NET Core 4.6.28325.01; Microsoft Windows 10.0.18363 )"
-        ],
-        "x-ms-blob-type": "BlockBlob",
-        "x-ms-client-request-id": "2ecb3501-48c2-b144-bc5a-50144c66678d",
-        "x-ms-date": "Thu, 05 Mar 2020 20:55:44 GMT",
-        "x-ms-return-client-request-id": "true",
-        "x-ms-version": "2019-10-10"
-=======
+      "RequestMethod": "PUT",
+      "RequestHeaders": {
+        "Authorization": "Sanitized",
+        "Content-Length": "1024",
         "traceparent": "00-3975792f2501a647814f4ff0f3652fe4-1635e5be5614294b-00",
         "User-Agent": [
           "azsdk-net-Storage.Blobs/12.5.0-dev.20200403.1",
@@ -354,61 +189,28 @@
         "x-ms-date": "Sat, 04 Apr 2020 01:34:29 GMT",
         "x-ms-return-client-request-id": "true",
         "x-ms-version": "2019-12-12"
->>>>>>> 32e373e2
       },
       "RequestBody": "Nrev5/CPgPNUnl6gKyinyZmTfKFYi3htqkWMmuLENX7eP56umS4vmqyxRa6YaivYqIu4WbExuqo\u002BQjyqAuYRkGjgweyK\u002BC9qY\u002BH0pkbJ1EAatPJXDNvNrITzb1fyhZfGoLVFuKg/Ta9cTfbPPRNkdG37kE7zuoSNExRnl4jXeN1KLgaRgxyY2mZD\u002Br/l/W9wj/vq9vVJ0uYwuKST17YmhNQYhQ4N0vBRY7XnsL/FqBWl9geN7YLoAFsgYMp3BQOwHHXqzHhhY7wKmZNAYSImaxCO7uCumZdSMISy7HIm2V6xN5RJ2tudQ5NLg1TvqJ85\u002BfS56BYiAYPemJvzrnZK5L80jimN3JE08apNYxVDYojkefJ\u002BbPBHjzYRa0JAqZUcAJ6Uuhl2qxxjhfds1J1tmjUTDzSDzHjP7f/zfHFP9EcUMWJ3r6hubs3WGuf527qYo9AMLZpgmDQmxM0agy6rE5CvV6M69euMpKBmrbGR1hFFWtmgQsets5kuUOrbU\u002BufKgdWSYMWXa3lf4j5\u002BeqDle271ShVCtHJAaMKDKUAsVC1x4OqOoyNLvwru8I\u002BtLmuqrv8H37CSR81jUfgDFAI5M44RDJn2VphLacsKU8Pi03pW2LpBJLS831jdK1FrSGsItf0Bm\u002BHR9Fgm/HXlh/QJQH69rHuHuA7ZVC0BGSsG4CFfwd4G4XdYhORiGig\u002B1xdkk\u002BrSrZwvQT2uKAf00NstH9xURYYWAp8HJSdXZV3m2r0VnEVANHJFcICgWPlvo/QJNToL6lGRDpELy4i0mBufxw1KnzRV7OupztUFdenl10FzDjBj2vBrRE30NGip0JhlAJGsJMS/swhOoht8i5jnZjQHAUnrPCxdH1qmobiC//58oHUYefK8s5roFTjU7vi0zM50os9OecSlTwWqGNFPi6IdP\u002BtjjywBik3uwybzSDBh8dTqDl0u7iZwsurs0pqJWEmW968NUX2iMxhBX3ad8cbVSCc8pb0E7hGE8xwBVLfzJWrdHFBBVKBXCBtE7U7vksEj14pzjPLMUcldSF5hoN5gTnnLwJV2U/OGpV1hwACC1WAbHXztf5i4EIqG48xCNad85F8U49IrrYOW7OdVapGI2rM\u002BBoNhcw6hU\u002B/K73AnRG/2JNvhrjFN76/5VlKxIqY5PglZBC7j27EQc0/iYL4Tr6h3n0W1pyxBsBcTqBy78HEJkfEmjgBBEglqkTqhq47xpabqeYNgg1bc15PX0HNUlEMemI7M7OGn9o08CxYxoASIIcK10bbt6Q6aCfZsqQGV1jz3gtMAJLiFQkL2JHhA6zePD65w3oLMcK9AcqMrO01LZnTZeh0xiD0J8E9z98TWWV6\u002BnZmTZTe561Ijg==",
       "StatusCode": 201,
       "ResponseHeaders": {
         "Content-Length": "0",
-<<<<<<< HEAD
-        "Content-MD5": "injN4VZsp1pzZSdTjxJ3ZQ==",
-        "Date": "Thu, 05 Mar 2020 20:55:43 GMT",
-        "ETag": "\u00220x8D7C1479291E5BF\u0022",
-        "Last-Modified": "Thu, 05 Mar 2020 20:55:44 GMT",
-=======
         "Content-MD5": "t7dpR\u002BRG0Y1tCEuWLVoyzQ==",
         "Date": "Sat, 04 Apr 2020 01:34:29 GMT",
         "ETag": "\u00220x8D7D83851DBC1E1\u0022",
         "Last-Modified": "Sat, 04 Apr 2020 01:34:29 GMT",
->>>>>>> 32e373e2
-        "Server": [
-          "Windows-Azure-Blob/1.0",
-          "Microsoft-HTTPAPI/2.0"
-        ],
-<<<<<<< HEAD
-        "x-ms-client-request-id": "2ecb3501-48c2-b144-bc5a-50144c66678d",
-        "x-ms-content-crc64": "AJvjm6jRh7c=",
-        "x-ms-request-id": "ee926bf6-101e-0047-7330-f3f960000000",
-        "x-ms-request-server-encrypted": "true",
-        "x-ms-version": "2019-10-10"
-=======
+        "Server": [
+          "Windows-Azure-Blob/1.0",
+          "Microsoft-HTTPAPI/2.0"
+        ],
         "x-ms-client-request-id": "2c21382c-58d0-f920-341a-4bc6b6900048",
         "x-ms-content-crc64": "OWv535dmbJs=",
         "x-ms-request-id": "965979eb-d01e-002a-3b21-0a92b0000000",
         "x-ms-request-server-encrypted": "true",
         "x-ms-version": "2019-12-12"
->>>>>>> 32e373e2
-      },
-      "ResponseBody": []
-    },
-    {
-<<<<<<< HEAD
-      "RequestUri": "https://seanstagetest.blob.core.windows.net/test-container-10f44c3d-8d0a-2a11-8dd4-3541119e3070/test-blob-501e61d1-c739-cd2d-710d-3242f987bedf",
-      "RequestMethod": "GET",
-      "RequestHeaders": {
-        "Authorization": "Sanitized",
-        "If-Modified-Since": "Wed, 04 Mar 2020 20:55:43 GMT",
-        "traceparent": "00-28535fa66016534ab8fb54f9f21c323c-9479e8aea86ce048-00",
-        "User-Agent": [
-          "azsdk-net-Storage.Blobs/12.4.0-dev.20200305.1",
-          "(.NET Core 4.6.28325.01; Microsoft Windows 10.0.18363 )"
-        ],
-        "x-ms-client-request-id": "c3405d06-8fbc-561d-f566-a007286d15bf",
-        "x-ms-date": "Thu, 05 Mar 2020 20:55:44 GMT",
-        "x-ms-range": "bytes=0-",
-        "x-ms-return-client-request-id": "true",
-        "x-ms-version": "2019-10-10"
-=======
+      },
+      "ResponseBody": []
+    },
+    {
       "RequestUri": "https://seanmcccanary.blob.core.windows.net/test-container-09c16a2a-7e52-0cfd-12ae-b3a5cefd26c5/test-blob-6956c8fe-d61c-f8aa-0d9e-c46a761dc49c",
       "RequestMethod": "GET",
       "RequestHeaders": {
@@ -423,7 +225,6 @@
         "x-ms-date": "Sat, 04 Apr 2020 01:34:30 GMT",
         "x-ms-return-client-request-id": "true",
         "x-ms-version": "2019-12-12"
->>>>>>> 32e373e2
       },
       "RequestBody": null,
       "StatusCode": 200,
@@ -432,29 +233,14 @@
         "Content-Length": "1024",
         "Content-MD5": "t7dpR\u002BRG0Y1tCEuWLVoyzQ==",
         "Content-Type": "application/octet-stream",
-<<<<<<< HEAD
-        "Date": "Thu, 05 Mar 2020 20:55:43 GMT",
-        "ETag": "\u00220x8D7C1479291E5BF\u0022",
-        "Last-Modified": "Thu, 05 Mar 2020 20:55:44 GMT",
-=======
         "Date": "Sat, 04 Apr 2020 01:34:29 GMT",
         "ETag": "\u00220x8D7D83851DBC1E1\u0022",
         "Last-Modified": "Sat, 04 Apr 2020 01:34:29 GMT",
->>>>>>> 32e373e2
-        "Server": [
-          "Windows-Azure-Blob/1.0",
-          "Microsoft-HTTPAPI/2.0"
-        ],
-        "x-ms-blob-type": "BlockBlob",
-<<<<<<< HEAD
-        "x-ms-client-request-id": "c3405d06-8fbc-561d-f566-a007286d15bf",
-        "x-ms-creation-time": "Thu, 05 Mar 2020 20:55:44 GMT",
-        "x-ms-lease-state": "available",
-        "x-ms-lease-status": "unlocked",
-        "x-ms-request-id": "ee926bf8-101e-0047-7530-f3f960000000",
-        "x-ms-server-encrypted": "true",
-        "x-ms-version": "2019-10-10"
-=======
+        "Server": [
+          "Windows-Azure-Blob/1.0",
+          "Microsoft-HTTPAPI/2.0"
+        ],
+        "x-ms-blob-type": "BlockBlob",
         "x-ms-client-request-id": "3d3d8921-98fb-60cb-ad68-ae8f5c9f5b20",
         "x-ms-creation-time": "Sat, 04 Apr 2020 01:34:29 GMT",
         "x-ms-lease-state": "available",
@@ -462,26 +248,10 @@
         "x-ms-request-id": "965979f0-d01e-002a-4021-0a92b0000000",
         "x-ms-server-encrypted": "true",
         "x-ms-version": "2019-12-12"
->>>>>>> 32e373e2
       },
       "ResponseBody": "Nrev5/CPgPNUnl6gKyinyZmTfKFYi3htqkWMmuLENX7eP56umS4vmqyxRa6YaivYqIu4WbExuqo\u002BQjyqAuYRkGjgweyK\u002BC9qY\u002BH0pkbJ1EAatPJXDNvNrITzb1fyhZfGoLVFuKg/Ta9cTfbPPRNkdG37kE7zuoSNExRnl4jXeN1KLgaRgxyY2mZD\u002Br/l/W9wj/vq9vVJ0uYwuKST17YmhNQYhQ4N0vBRY7XnsL/FqBWl9geN7YLoAFsgYMp3BQOwHHXqzHhhY7wKmZNAYSImaxCO7uCumZdSMISy7HIm2V6xN5RJ2tudQ5NLg1TvqJ85\u002BfS56BYiAYPemJvzrnZK5L80jimN3JE08apNYxVDYojkefJ\u002BbPBHjzYRa0JAqZUcAJ6Uuhl2qxxjhfds1J1tmjUTDzSDzHjP7f/zfHFP9EcUMWJ3r6hubs3WGuf527qYo9AMLZpgmDQmxM0agy6rE5CvV6M69euMpKBmrbGR1hFFWtmgQsets5kuUOrbU\u002BufKgdWSYMWXa3lf4j5\u002BeqDle271ShVCtHJAaMKDKUAsVC1x4OqOoyNLvwru8I\u002BtLmuqrv8H37CSR81jUfgDFAI5M44RDJn2VphLacsKU8Pi03pW2LpBJLS831jdK1FrSGsItf0Bm\u002BHR9Fgm/HXlh/QJQH69rHuHuA7ZVC0BGSsG4CFfwd4G4XdYhORiGig\u002B1xdkk\u002BrSrZwvQT2uKAf00NstH9xURYYWAp8HJSdXZV3m2r0VnEVANHJFcICgWPlvo/QJNToL6lGRDpELy4i0mBufxw1KnzRV7OupztUFdenl10FzDjBj2vBrRE30NGip0JhlAJGsJMS/swhOoht8i5jnZjQHAUnrPCxdH1qmobiC//58oHUYefK8s5roFTjU7vi0zM50os9OecSlTwWqGNFPi6IdP\u002BtjjywBik3uwybzSDBh8dTqDl0u7iZwsurs0pqJWEmW968NUX2iMxhBX3ad8cbVSCc8pb0E7hGE8xwBVLfzJWrdHFBBVKBXCBtE7U7vksEj14pzjPLMUcldSF5hoN5gTnnLwJV2U/OGpV1hwACC1WAbHXztf5i4EIqG48xCNad85F8U49IrrYOW7OdVapGI2rM\u002BBoNhcw6hU\u002B/K73AnRG/2JNvhrjFN76/5VlKxIqY5PglZBC7j27EQc0/iYL4Tr6h3n0W1pyxBsBcTqBy78HEJkfEmjgBBEglqkTqhq47xpabqeYNgg1bc15PX0HNUlEMemI7M7OGn9o08CxYxoASIIcK10bbt6Q6aCfZsqQGV1jz3gtMAJLiFQkL2JHhA6zePD65w3oLMcK9AcqMrO01LZnTZeh0xiD0J8E9z98TWWV6\u002BnZmTZTe561Ijg=="
     },
     {
-<<<<<<< HEAD
-      "RequestUri": "https://seanstagetest.blob.core.windows.net/test-container-10f44c3d-8d0a-2a11-8dd4-3541119e3070?restype=container",
-      "RequestMethod": "DELETE",
-      "RequestHeaders": {
-        "Authorization": "Sanitized",
-        "traceparent": "00-8e0deabe22e21b4ba5babf28c6e2219c-a15632f66a82b349-00",
-        "User-Agent": [
-          "azsdk-net-Storage.Blobs/12.4.0-dev.20200305.1",
-          "(.NET Core 4.6.28325.01; Microsoft Windows 10.0.18363 )"
-        ],
-        "x-ms-client-request-id": "ef0d3dfd-a425-f4d1-08e3-c0d36dad2f72",
-        "x-ms-date": "Thu, 05 Mar 2020 20:55:44 GMT",
-        "x-ms-return-client-request-id": "true",
-        "x-ms-version": "2019-10-10"
-=======
       "RequestUri": "https://seanmcccanary.blob.core.windows.net/test-container-09c16a2a-7e52-0cfd-12ae-b3a5cefd26c5?restype=container",
       "RequestMethod": "DELETE",
       "RequestHeaders": {
@@ -495,50 +265,23 @@
         "x-ms-date": "Sat, 04 Apr 2020 01:34:30 GMT",
         "x-ms-return-client-request-id": "true",
         "x-ms-version": "2019-12-12"
->>>>>>> 32e373e2
       },
       "RequestBody": null,
       "StatusCode": 202,
       "ResponseHeaders": {
         "Content-Length": "0",
-<<<<<<< HEAD
-        "Date": "Thu, 05 Mar 2020 20:55:44 GMT",
-=======
-        "Date": "Sat, 04 Apr 2020 01:34:29 GMT",
->>>>>>> 32e373e2
-        "Server": [
-          "Windows-Azure-Blob/1.0",
-          "Microsoft-HTTPAPI/2.0"
-        ],
-<<<<<<< HEAD
-        "x-ms-client-request-id": "ef0d3dfd-a425-f4d1-08e3-c0d36dad2f72",
-        "x-ms-request-id": "ee926bfb-101e-0047-7830-f3f960000000",
-        "x-ms-version": "2019-10-10"
-=======
+        "Date": "Sat, 04 Apr 2020 01:34:29 GMT",
+        "Server": [
+          "Windows-Azure-Blob/1.0",
+          "Microsoft-HTTPAPI/2.0"
+        ],
         "x-ms-client-request-id": "2ca43227-c252-f04c-2cc4-6ce3b653fac3",
         "x-ms-request-id": "96597a0f-d01e-002a-5f21-0a92b0000000",
         "x-ms-version": "2019-12-12"
->>>>>>> 32e373e2
-      },
-      "ResponseBody": []
-    },
-    {
-<<<<<<< HEAD
-      "RequestUri": "https://seanstagetest.blob.core.windows.net/test-container-5e586aa6-126a-b5ed-c24c-4349401738c5?restype=container",
-      "RequestMethod": "PUT",
-      "RequestHeaders": {
-        "Authorization": "Sanitized",
-        "traceparent": "00-a16544126310c541916705baac270b25-a9eade36e8b2634e-00",
-        "User-Agent": [
-          "azsdk-net-Storage.Blobs/12.4.0-dev.20200305.1",
-          "(.NET Core 4.6.28325.01; Microsoft Windows 10.0.18363 )"
-        ],
-        "x-ms-blob-public-access": "container",
-        "x-ms-client-request-id": "b35fdc43-07d6-eb47-5058-2cd96088b3f1",
-        "x-ms-date": "Thu, 05 Mar 2020 20:55:44 GMT",
-        "x-ms-return-client-request-id": "true",
-        "x-ms-version": "2019-10-10"
-=======
+      },
+      "ResponseBody": []
+    },
+    {
       "RequestUri": "https://seanmcccanary.blob.core.windows.net/test-container-7f2e96e9-e670-be48-9a76-e930cd3ebf31?restype=container",
       "RequestMethod": "PUT",
       "RequestHeaders": {
@@ -553,59 +296,30 @@
         "x-ms-date": "Sat, 04 Apr 2020 01:34:30 GMT",
         "x-ms-return-client-request-id": "true",
         "x-ms-version": "2019-12-12"
->>>>>>> 32e373e2
-      },
-      "RequestBody": null,
-      "StatusCode": 201,
-      "ResponseHeaders": {
-        "Content-Length": "0",
-<<<<<<< HEAD
-        "Date": "Thu, 05 Mar 2020 20:55:44 GMT",
-        "ETag": "\u00220x8D7C14792DB2E3D\u0022",
-        "Last-Modified": "Thu, 05 Mar 2020 20:55:44 GMT",
-=======
+      },
+      "RequestBody": null,
+      "StatusCode": 201,
+      "ResponseHeaders": {
+        "Content-Length": "0",
         "Date": "Sat, 04 Apr 2020 01:34:29 GMT",
         "ETag": "\u00220x8D7D838522AAAC6\u0022",
         "Last-Modified": "Sat, 04 Apr 2020 01:34:30 GMT",
->>>>>>> 32e373e2
-        "Server": [
-          "Windows-Azure-Blob/1.0",
-          "Microsoft-HTTPAPI/2.0"
-        ],
-<<<<<<< HEAD
-        "x-ms-client-request-id": "b35fdc43-07d6-eb47-5058-2cd96088b3f1",
-        "x-ms-request-id": "5f19a202-901e-003b-4530-f3d79f000000",
-        "x-ms-version": "2019-10-10"
-=======
+        "Server": [
+          "Windows-Azure-Blob/1.0",
+          "Microsoft-HTTPAPI/2.0"
+        ],
         "x-ms-client-request-id": "0aa307d0-734d-41fa-e9e5-91dcd91b22ed",
         "x-ms-request-id": "836f93f6-b01e-0085-1f21-0a607d000000",
         "x-ms-version": "2019-12-12"
->>>>>>> 32e373e2
-      },
-      "ResponseBody": []
-    },
-    {
-<<<<<<< HEAD
-      "RequestUri": "https://seanstagetest.blob.core.windows.net/test-container-5e586aa6-126a-b5ed-c24c-4349401738c5/test-blob-2b46eac9-aa06-fd0f-0aaf-3f8836475aef",
-=======
+      },
+      "ResponseBody": []
+    },
+    {
       "RequestUri": "https://seanmcccanary.blob.core.windows.net/test-container-7f2e96e9-e670-be48-9a76-e930cd3ebf31/test-blob-90ae23d6-ad4c-6923-4968-1637433cb88e",
->>>>>>> 32e373e2
-      "RequestMethod": "PUT",
-      "RequestHeaders": {
-        "Authorization": "Sanitized",
-        "Content-Length": "1024",
-<<<<<<< HEAD
-        "traceparent": "00-63a58b03f8af0f44b62da459f9a3180d-158141eec4b26a4d-00",
-        "User-Agent": [
-          "azsdk-net-Storage.Blobs/12.4.0-dev.20200305.1",
-          "(.NET Core 4.6.28325.01; Microsoft Windows 10.0.18363 )"
-        ],
-        "x-ms-blob-type": "BlockBlob",
-        "x-ms-client-request-id": "1d4bbe0d-c05e-91d1-cc8d-e4ef65d04c88",
-        "x-ms-date": "Thu, 05 Mar 2020 20:55:44 GMT",
-        "x-ms-return-client-request-id": "true",
-        "x-ms-version": "2019-10-10"
-=======
+      "RequestMethod": "PUT",
+      "RequestHeaders": {
+        "Authorization": "Sanitized",
+        "Content-Length": "1024",
         "traceparent": "00-c823936e7220954db730b8f706651ba5-38a96c262f870c4e-00",
         "User-Agent": [
           "azsdk-net-Storage.Blobs/12.5.0-dev.20200403.1",
@@ -616,61 +330,28 @@
         "x-ms-date": "Sat, 04 Apr 2020 01:34:30 GMT",
         "x-ms-return-client-request-id": "true",
         "x-ms-version": "2019-12-12"
->>>>>>> 32e373e2
       },
       "RequestBody": "BTptcuvPyLrJeUQIBT3Ij2XoYMabtOQCSSdBFJ3x2x9G8ga7np4VAT/pQdQu8jurHQJ28btcUVBWainEjrMc150lwRI3DPDG0l\u002BGsnMP01frlfeaeupk6aG1ZTN0UXKLzGk2CTApdBERsB5b1Z/cRpbS2Pi8gl2zwNhxgaa9UYDs\u002BuYK2conwiHlicrLCBQB2R6conh6z0oMg0lYt/JqVF6eb9q50m3MqxbX1viS6LjDb6iHIK8Hciuc/laAzwovejRsLJg6SAaxz/dio/lReZuQlEdJ4jOulv2vHdQWS9wMp1zDJrsfiSei1lC3pc8ySoS78DrC5pcAvZabiisymoQbVvudjVLfcAsgpwzj9vEtfdJPW1uhScHEwmglg/78bzvMnE/Tlb0y238voj6KHcakbg1Y4z4oeQw52Mrpuu0MIzfRF1miWegVHYDbcqaCOaWigBXwo4z8oyNCmrzySCCSIn8HuQZsARQlQ8a\u002BTAZmt54kRznXG3\u002Br1XM2YL8rItVgSVAne4CfNX4By2DGPlYc2\u002BIdzQDmugb/W\u002BOSNqFU\u002BSDwXQO2PzsehRK71lAe5ZccGYTdDlXUeY5JJyCdDP7drNFA1eBTZZyn/0fuK\u002BS24HVMdRwdd\u002BvLHON0bRcbgHkT3il\u002B3hC3ybTnNQ4N5k6qk0aqUJbivzXmdbj83/iFi37O2ky6NwJllaxoNUHcvTaVydnQcDDiMB70mGhXuum7YqmQPgsB71tERbvqeorzCbeCZxUetBtO7Kouxp6ZDdrDrNKXTH8qk9l\u002Biyp0\u002BLaTAI\u002Bx1VPTnK2OQVFh0im8qjjhJs24W7w4V9M8oCnw2vT0m8UP6DiG7xAlCQstycCwweDyktHo26XTeX2Al/yEnWddbTdjrcIAWze9k1KxCo0Ti99I/UcjC78gPG66BlcUoGuj0FyITRMe8jeZKkhTIW7vbAwcPJ8fOmF3Q3FTRVTfqfLmDToxij7LKgsQieB3zRoAyplL92TMhJX7EQmiyqziuoFVbBQ0vuLNURKUDrGAAHVWU3u7k7KOGomkNXk0KV9eLs5fIWAGzAu3fqZSN3XkehGUTHYxJybPx1KLj4lomSiyNuDiId4VUIdvAxULO\u002BITwLpooNzoLAeokFoNezyCTuR\u002BnwGUAVkyfvvvwiMRw4twd87OAPlLyQnZOpGDB9RK7LUwjZzgfr9hNSHh\u002BWnjl8zOnQNutE7rM9X3u8fIr3YmpdVt4DXvj/gPbMrXadCf9aPEtWrQ2zhnRVrG6MP3mYaqulOUdraX3g0LX0eDE8kEWMYjA/kMVcmdBpraKaY0F9JELa99C3/sLNZdxXzw4zGRwZD91JaMnmSK9m8cvLVm1kd1PuYZh0xGNw==",
       "StatusCode": 201,
       "ResponseHeaders": {
         "Content-Length": "0",
-<<<<<<< HEAD
-        "Content-MD5": "/IV9enF87ixMXM/DX05J/A==",
-        "Date": "Thu, 05 Mar 2020 20:55:44 GMT",
-        "ETag": "\u00220x8D7C14792E867C0\u0022",
-        "Last-Modified": "Thu, 05 Mar 2020 20:55:44 GMT",
-=======
         "Content-MD5": "t66x7\u002BQP8Lc0zgBIiKPeuA==",
         "Date": "Sat, 04 Apr 2020 01:34:30 GMT",
         "ETag": "\u00220x8D7D83852384A95\u0022",
         "Last-Modified": "Sat, 04 Apr 2020 01:34:30 GMT",
->>>>>>> 32e373e2
-        "Server": [
-          "Windows-Azure-Blob/1.0",
-          "Microsoft-HTTPAPI/2.0"
-        ],
-<<<<<<< HEAD
-        "x-ms-client-request-id": "1d4bbe0d-c05e-91d1-cc8d-e4ef65d04c88",
-        "x-ms-content-crc64": "9XRsMl6W7tM=",
-        "x-ms-request-id": "5f19a205-901e-003b-4730-f3d79f000000",
-        "x-ms-request-server-encrypted": "true",
-        "x-ms-version": "2019-10-10"
-=======
+        "Server": [
+          "Windows-Azure-Blob/1.0",
+          "Microsoft-HTTPAPI/2.0"
+        ],
         "x-ms-client-request-id": "69bf9cb6-d3f0-493e-4bb2-724c509e0338",
         "x-ms-content-crc64": "WJZBphkhtx0=",
         "x-ms-request-id": "836f9410-b01e-0085-3621-0a607d000000",
         "x-ms-request-server-encrypted": "true",
         "x-ms-version": "2019-12-12"
->>>>>>> 32e373e2
-      },
-      "ResponseBody": []
-    },
-    {
-<<<<<<< HEAD
-      "RequestUri": "https://seanstagetest.blob.core.windows.net/test-container-5e586aa6-126a-b5ed-c24c-4349401738c5/test-blob-2b46eac9-aa06-fd0f-0aaf-3f8836475aef",
-      "RequestMethod": "GET",
-      "RequestHeaders": {
-        "Authorization": "Sanitized",
-        "If-Unmodified-Since": "Fri, 06 Mar 2020 20:55:43 GMT",
-        "traceparent": "00-0b903b09aa270145a76e77166df69a3d-1b8d79ce16d0e248-00",
-        "User-Agent": [
-          "azsdk-net-Storage.Blobs/12.4.0-dev.20200305.1",
-          "(.NET Core 4.6.28325.01; Microsoft Windows 10.0.18363 )"
-        ],
-        "x-ms-client-request-id": "777bd96a-3dfc-3590-87f5-08900b8e07de",
-        "x-ms-date": "Thu, 05 Mar 2020 20:55:44 GMT",
-        "x-ms-range": "bytes=0-",
-        "x-ms-return-client-request-id": "true",
-        "x-ms-version": "2019-10-10"
-=======
+      },
+      "ResponseBody": []
+    },
+    {
       "RequestUri": "https://seanmcccanary.blob.core.windows.net/test-container-7f2e96e9-e670-be48-9a76-e930cd3ebf31/test-blob-90ae23d6-ad4c-6923-4968-1637433cb88e",
       "RequestMethod": "GET",
       "RequestHeaders": {
@@ -685,7 +366,6 @@
         "x-ms-date": "Sat, 04 Apr 2020 01:34:30 GMT",
         "x-ms-return-client-request-id": "true",
         "x-ms-version": "2019-12-12"
->>>>>>> 32e373e2
       },
       "RequestBody": null,
       "StatusCode": 200,
@@ -694,29 +374,14 @@
         "Content-Length": "1024",
         "Content-MD5": "t66x7\u002BQP8Lc0zgBIiKPeuA==",
         "Content-Type": "application/octet-stream",
-<<<<<<< HEAD
-        "Date": "Thu, 05 Mar 2020 20:55:44 GMT",
-        "ETag": "\u00220x8D7C14792E867C0\u0022",
-        "Last-Modified": "Thu, 05 Mar 2020 20:55:44 GMT",
-=======
         "Date": "Sat, 04 Apr 2020 01:34:30 GMT",
         "ETag": "\u00220x8D7D83852384A95\u0022",
         "Last-Modified": "Sat, 04 Apr 2020 01:34:30 GMT",
->>>>>>> 32e373e2
-        "Server": [
-          "Windows-Azure-Blob/1.0",
-          "Microsoft-HTTPAPI/2.0"
-        ],
-        "x-ms-blob-type": "BlockBlob",
-<<<<<<< HEAD
-        "x-ms-client-request-id": "777bd96a-3dfc-3590-87f5-08900b8e07de",
-        "x-ms-creation-time": "Thu, 05 Mar 2020 20:55:44 GMT",
-        "x-ms-lease-state": "available",
-        "x-ms-lease-status": "unlocked",
-        "x-ms-request-id": "5f19a20a-901e-003b-4c30-f3d79f000000",
-        "x-ms-server-encrypted": "true",
-        "x-ms-version": "2019-10-10"
-=======
+        "Server": [
+          "Windows-Azure-Blob/1.0",
+          "Microsoft-HTTPAPI/2.0"
+        ],
+        "x-ms-blob-type": "BlockBlob",
         "x-ms-client-request-id": "a681d22f-4f7d-779e-b4cc-c41dfdd4a64f",
         "x-ms-creation-time": "Sat, 04 Apr 2020 01:34:30 GMT",
         "x-ms-lease-state": "available",
@@ -724,26 +389,10 @@
         "x-ms-request-id": "836f9419-b01e-0085-3f21-0a607d000000",
         "x-ms-server-encrypted": "true",
         "x-ms-version": "2019-12-12"
->>>>>>> 32e373e2
       },
       "ResponseBody": "BTptcuvPyLrJeUQIBT3Ij2XoYMabtOQCSSdBFJ3x2x9G8ga7np4VAT/pQdQu8jurHQJ28btcUVBWainEjrMc150lwRI3DPDG0l\u002BGsnMP01frlfeaeupk6aG1ZTN0UXKLzGk2CTApdBERsB5b1Z/cRpbS2Pi8gl2zwNhxgaa9UYDs\u002BuYK2conwiHlicrLCBQB2R6conh6z0oMg0lYt/JqVF6eb9q50m3MqxbX1viS6LjDb6iHIK8Hciuc/laAzwovejRsLJg6SAaxz/dio/lReZuQlEdJ4jOulv2vHdQWS9wMp1zDJrsfiSei1lC3pc8ySoS78DrC5pcAvZabiisymoQbVvudjVLfcAsgpwzj9vEtfdJPW1uhScHEwmglg/78bzvMnE/Tlb0y238voj6KHcakbg1Y4z4oeQw52Mrpuu0MIzfRF1miWegVHYDbcqaCOaWigBXwo4z8oyNCmrzySCCSIn8HuQZsARQlQ8a\u002BTAZmt54kRznXG3\u002Br1XM2YL8rItVgSVAne4CfNX4By2DGPlYc2\u002BIdzQDmugb/W\u002BOSNqFU\u002BSDwXQO2PzsehRK71lAe5ZccGYTdDlXUeY5JJyCdDP7drNFA1eBTZZyn/0fuK\u002BS24HVMdRwdd\u002BvLHON0bRcbgHkT3il\u002B3hC3ybTnNQ4N5k6qk0aqUJbivzXmdbj83/iFi37O2ky6NwJllaxoNUHcvTaVydnQcDDiMB70mGhXuum7YqmQPgsB71tERbvqeorzCbeCZxUetBtO7Kouxp6ZDdrDrNKXTH8qk9l\u002Biyp0\u002BLaTAI\u002Bx1VPTnK2OQVFh0im8qjjhJs24W7w4V9M8oCnw2vT0m8UP6DiG7xAlCQstycCwweDyktHo26XTeX2Al/yEnWddbTdjrcIAWze9k1KxCo0Ti99I/UcjC78gPG66BlcUoGuj0FyITRMe8jeZKkhTIW7vbAwcPJ8fOmF3Q3FTRVTfqfLmDToxij7LKgsQieB3zRoAyplL92TMhJX7EQmiyqziuoFVbBQ0vuLNURKUDrGAAHVWU3u7k7KOGomkNXk0KV9eLs5fIWAGzAu3fqZSN3XkehGUTHYxJybPx1KLj4lomSiyNuDiId4VUIdvAxULO\u002BITwLpooNzoLAeokFoNezyCTuR\u002BnwGUAVkyfvvvwiMRw4twd87OAPlLyQnZOpGDB9RK7LUwjZzgfr9hNSHh\u002BWnjl8zOnQNutE7rM9X3u8fIr3YmpdVt4DXvj/gPbMrXadCf9aPEtWrQ2zhnRVrG6MP3mYaqulOUdraX3g0LX0eDE8kEWMYjA/kMVcmdBpraKaY0F9JELa99C3/sLNZdxXzw4zGRwZD91JaMnmSK9m8cvLVm1kd1PuYZh0xGNw=="
     },
     {
-<<<<<<< HEAD
-      "RequestUri": "https://seanstagetest.blob.core.windows.net/test-container-5e586aa6-126a-b5ed-c24c-4349401738c5?restype=container",
-      "RequestMethod": "DELETE",
-      "RequestHeaders": {
-        "Authorization": "Sanitized",
-        "traceparent": "00-6d95569db9336745b40a19afa154752d-89f37ac4f923e546-00",
-        "User-Agent": [
-          "azsdk-net-Storage.Blobs/12.4.0-dev.20200305.1",
-          "(.NET Core 4.6.28325.01; Microsoft Windows 10.0.18363 )"
-        ],
-        "x-ms-client-request-id": "8b84e9aa-d555-f88c-1378-bec21639cedc",
-        "x-ms-date": "Thu, 05 Mar 2020 20:55:45 GMT",
-        "x-ms-return-client-request-id": "true",
-        "x-ms-version": "2019-10-10"
-=======
       "RequestUri": "https://seanmcccanary.blob.core.windows.net/test-container-7f2e96e9-e670-be48-9a76-e930cd3ebf31?restype=container",
       "RequestMethod": "DELETE",
       "RequestHeaders": {
@@ -757,50 +406,23 @@
         "x-ms-date": "Sat, 04 Apr 2020 01:34:30 GMT",
         "x-ms-return-client-request-id": "true",
         "x-ms-version": "2019-12-12"
->>>>>>> 32e373e2
       },
       "RequestBody": null,
       "StatusCode": 202,
       "ResponseHeaders": {
         "Content-Length": "0",
-<<<<<<< HEAD
-        "Date": "Thu, 05 Mar 2020 20:55:44 GMT",
-=======
         "Date": "Sat, 04 Apr 2020 01:34:30 GMT",
->>>>>>> 32e373e2
-        "Server": [
-          "Windows-Azure-Blob/1.0",
-          "Microsoft-HTTPAPI/2.0"
-        ],
-<<<<<<< HEAD
-        "x-ms-client-request-id": "8b84e9aa-d555-f88c-1378-bec21639cedc",
-        "x-ms-request-id": "5f19a20b-901e-003b-4d30-f3d79f000000",
-        "x-ms-version": "2019-10-10"
-=======
+        "Server": [
+          "Windows-Azure-Blob/1.0",
+          "Microsoft-HTTPAPI/2.0"
+        ],
         "x-ms-client-request-id": "7d1da193-5d1d-37ba-b956-e16b7249682c",
         "x-ms-request-id": "836f9428-b01e-0085-4d21-0a607d000000",
         "x-ms-version": "2019-12-12"
->>>>>>> 32e373e2
-      },
-      "ResponseBody": []
-    },
-    {
-<<<<<<< HEAD
-      "RequestUri": "https://seanstagetest.blob.core.windows.net/test-container-2bbb9cd1-6c88-6c98-2a8c-828b8b0bf0f1?restype=container",
-      "RequestMethod": "PUT",
-      "RequestHeaders": {
-        "Authorization": "Sanitized",
-        "traceparent": "00-37d51e40a28d18429365bdded7ab48e6-bb94a5dcf482e34b-00",
-        "User-Agent": [
-          "azsdk-net-Storage.Blobs/12.4.0-dev.20200305.1",
-          "(.NET Core 4.6.28325.01; Microsoft Windows 10.0.18363 )"
-        ],
-        "x-ms-blob-public-access": "container",
-        "x-ms-client-request-id": "a9b3d4a2-40da-3d93-5118-60c852016d08",
-        "x-ms-date": "Thu, 05 Mar 2020 20:55:45 GMT",
-        "x-ms-return-client-request-id": "true",
-        "x-ms-version": "2019-10-10"
-=======
+      },
+      "ResponseBody": []
+    },
+    {
       "RequestUri": "https://seanmcccanary.blob.core.windows.net/test-container-efe55210-2c60-8b27-c502-7024e866458c?restype=container",
       "RequestMethod": "PUT",
       "RequestHeaders": {
@@ -815,59 +437,30 @@
         "x-ms-date": "Sat, 04 Apr 2020 01:34:30 GMT",
         "x-ms-return-client-request-id": "true",
         "x-ms-version": "2019-12-12"
->>>>>>> 32e373e2
-      },
-      "RequestBody": null,
-      "StatusCode": 201,
-      "ResponseHeaders": {
-        "Content-Length": "0",
-<<<<<<< HEAD
-        "Date": "Thu, 05 Mar 2020 20:55:45 GMT",
-        "ETag": "\u00220x8D7C147932E37FD\u0022",
-        "Last-Modified": "Thu, 05 Mar 2020 20:55:45 GMT",
-=======
+      },
+      "RequestBody": null,
+      "StatusCode": 201,
+      "ResponseHeaders": {
+        "Content-Length": "0",
         "Date": "Sat, 04 Apr 2020 01:34:30 GMT",
         "ETag": "\u00220x8D7D838528664AA\u0022",
         "Last-Modified": "Sat, 04 Apr 2020 01:34:31 GMT",
->>>>>>> 32e373e2
-        "Server": [
-          "Windows-Azure-Blob/1.0",
-          "Microsoft-HTTPAPI/2.0"
-        ],
-<<<<<<< HEAD
-        "x-ms-client-request-id": "a9b3d4a2-40da-3d93-5118-60c852016d08",
-        "x-ms-request-id": "962594f8-f01e-002d-5930-f32148000000",
-        "x-ms-version": "2019-10-10"
-=======
+        "Server": [
+          "Windows-Azure-Blob/1.0",
+          "Microsoft-HTTPAPI/2.0"
+        ],
         "x-ms-client-request-id": "df273af0-2742-676c-7a92-b71bec964f53",
         "x-ms-request-id": "2b1831a2-801e-0055-7921-0a5d2b000000",
         "x-ms-version": "2019-12-12"
->>>>>>> 32e373e2
-      },
-      "ResponseBody": []
-    },
-    {
-<<<<<<< HEAD
-      "RequestUri": "https://seanstagetest.blob.core.windows.net/test-container-2bbb9cd1-6c88-6c98-2a8c-828b8b0bf0f1/test-blob-1d4760e5-2571-4b2f-120f-0d75c06a4e10",
-=======
+      },
+      "ResponseBody": []
+    },
+    {
       "RequestUri": "https://seanmcccanary.blob.core.windows.net/test-container-efe55210-2c60-8b27-c502-7024e866458c/test-blob-f4223be5-9d2c-61bf-6b14-eef5cbb1ad5b",
->>>>>>> 32e373e2
-      "RequestMethod": "PUT",
-      "RequestHeaders": {
-        "Authorization": "Sanitized",
-        "Content-Length": "1024",
-<<<<<<< HEAD
-        "traceparent": "00-a2fc241d51ddd848b3c0fda73e155543-98f9beb77952f34c-00",
-        "User-Agent": [
-          "azsdk-net-Storage.Blobs/12.4.0-dev.20200305.1",
-          "(.NET Core 4.6.28325.01; Microsoft Windows 10.0.18363 )"
-        ],
-        "x-ms-blob-type": "BlockBlob",
-        "x-ms-client-request-id": "c5d514cc-b657-b725-4f8c-f5193d79091c",
-        "x-ms-date": "Thu, 05 Mar 2020 20:55:45 GMT",
-        "x-ms-return-client-request-id": "true",
-        "x-ms-version": "2019-10-10"
-=======
+      "RequestMethod": "PUT",
+      "RequestHeaders": {
+        "Authorization": "Sanitized",
+        "Content-Length": "1024",
         "traceparent": "00-0b5db2390f20c74fb2ae7e0a0b674454-c2302011d1a7ea48-00",
         "User-Agent": [
           "azsdk-net-Storage.Blobs/12.5.0-dev.20200403.1",
@@ -878,59 +471,28 @@
         "x-ms-date": "Sat, 04 Apr 2020 01:34:31 GMT",
         "x-ms-return-client-request-id": "true",
         "x-ms-version": "2019-12-12"
->>>>>>> 32e373e2
       },
       "RequestBody": "EFS2fL8MdecgEGd589LIJPWDM60\u002BZkqNiSLhJHAW5/GX5UNu6pAt5MQ/vzHA83SnypMlaWKhFKkKKPKcKlF2CSl24g2PWjllVU/p/qcYzZatOlrd8H2O9dCaY8KekblyyLUISRBnGG9ZwBQTuBYC8Vtb7vD3mRir5\u002Bw89PZ3x8SWdjXxEIOGRiHqhDBpez26l3JmQqLIey\u002BdXGIkKiN54flQfEHgEeHY1afPDBXoQmyugV2EEYQhzvoFU7MhYhv9caI2GP/72YaQjm36\u002BG8atRn1danG9dB1Lq1H270ut3OM0ZtzsSltsqjX9IIWJ9WL656ZK\u002BxyN3vRwepRtP7IYdb6bifUpwPwiMIA7wFNXgfYu\u002B8flIyGGZkfofA/G/2pD5KsG7mutkSaqaIqcUh6g2LiefgPqMxKdFWNtAUTsGzEV\u002BBuoUNOKgWrhOvpXKdRpB6NXaIEmmbFYadjIAI\u002Bh/k1ZRpoDOEflE/zYyThYRetPBDnhVPKv7x5qUCb6goCbP3ys/aM6Zg8bshTEDZC5ACPtePyVwGma6Ve7mKhhKlF8fcm760gIVN3qheKd66FN8VACzQmEBX7TEhRLfo1m\u002BoeDh8/G/RSb5SQeqzqG/P32LadYXh1HuDiK6Nlz/NYQQ8ta2mORhzQ7ZyglpZoETBUWlREmDlxqe8/Xe9R7Z\u002BgNzmdvLCKaJKZzHPc1IhKeRlzEHWeFKjVu8F5T\u002Bgsfv/8AF5dylR/yfLCqsvFldRm9ePW3t0qASOQxwHuERipbE5039Qp7a/E80aD3GrdDyXtEloFVqAi0v47zQJTkLjZGD19Ubb/PQg0EeqWpiS4srjbAf6\u002BpBatUQzW7iCscWKOqsQsX71v7dVS0UW1jCzZghpKd4\u002B6GnQnzwCpKU/nh5\u002BICPxgjFP6bBQobNLQ\u002BMXg/GsGYvrT049QBY\u002B9xcOGakqmLYMvefbGUAt7kq6hV9c7yS3j4SWltDVtEIbDPKZQoQGIKstBsIN0PxLuWEDgr664gfyWoogkAHhOwmhvAhNlKvGtGCwL\u002Bhmpb6ITtlv0jGHYC7uquf55YylS8u0aBDz/iS1PMpaBrIfi7DPmEUocWjUHl/dYunHyNLQCuQcsj2tlFCwupFnKV14zx8zKk1LfNZe3Em1Fp868Xf7hfvN/tl3IgP0d7rbbPECYJPOkJ6FiI4NwdHz9IG1ecUdb6NhrsxFvAhJVwkbg29UtrILbGDVdf1tvD0Hgyl\u002BPvn1vgFRnLXDiNSWODGA8j5in0HTqg1kR/Wl8\u002B6TPjjizxQPJcVuBxX4R\u002BOIPz3P6M3\u002BpOfnrpDskXYLr6jLME6ft2kZccx49JQv12Yp2AS71gsckJVQ\u002ByCHHpRTYltpLRA==",
       "StatusCode": 201,
       "ResponseHeaders": {
         "Content-Length": "0",
-<<<<<<< HEAD
-        "Content-MD5": "9Vmbw2RneQGcJUNI7nH5LA==",
-        "Date": "Thu, 05 Mar 2020 20:55:45 GMT",
-        "ETag": "\u00220x8D7C147933AA8CD\u0022",
-        "Last-Modified": "Thu, 05 Mar 2020 20:55:45 GMT",
-=======
         "Content-MD5": "BU8uWKZWZNP5UHe\u002BIFy79g==",
         "Date": "Sat, 04 Apr 2020 01:34:31 GMT",
         "ETag": "\u00220x8D7D83852934C65\u0022",
         "Last-Modified": "Sat, 04 Apr 2020 01:34:31 GMT",
->>>>>>> 32e373e2
-        "Server": [
-          "Windows-Azure-Blob/1.0",
-          "Microsoft-HTTPAPI/2.0"
-        ],
-<<<<<<< HEAD
-        "x-ms-client-request-id": "c5d514cc-b657-b725-4f8c-f5193d79091c",
-        "x-ms-content-crc64": "5pLSO80EVh8=",
-        "x-ms-request-id": "962594fb-f01e-002d-5a30-f32148000000",
-        "x-ms-request-server-encrypted": "true",
-        "x-ms-version": "2019-10-10"
-=======
+        "Server": [
+          "Windows-Azure-Blob/1.0",
+          "Microsoft-HTTPAPI/2.0"
+        ],
         "x-ms-client-request-id": "3ba494a9-39df-e4c9-08c3-ba4050d35516",
         "x-ms-content-crc64": "N0GnhctRfWw=",
         "x-ms-request-id": "2b1831c1-801e-0055-1221-0a5d2b000000",
         "x-ms-request-server-encrypted": "true",
         "x-ms-version": "2019-12-12"
->>>>>>> 32e373e2
-      },
-      "ResponseBody": []
-    },
-    {
-<<<<<<< HEAD
-      "RequestUri": "https://seanstagetest.blob.core.windows.net/test-container-2bbb9cd1-6c88-6c98-2a8c-828b8b0bf0f1/test-blob-1d4760e5-2571-4b2f-120f-0d75c06a4e10",
-      "RequestMethod": "HEAD",
-      "RequestHeaders": {
-        "Authorization": "Sanitized",
-        "traceparent": "00-df0901940efafb4096c143492e28a2a1-cf640578ec164843-00",
-        "User-Agent": [
-          "azsdk-net-Storage.Blobs/12.4.0-dev.20200305.1",
-          "(.NET Core 4.6.28325.01; Microsoft Windows 10.0.18363 )"
-        ],
-        "x-ms-client-request-id": "aca92a7d-8895-7db9-bcf8-5074ce668943",
-        "x-ms-date": "Thu, 05 Mar 2020 20:55:45 GMT",
-        "x-ms-return-client-request-id": "true",
-        "x-ms-version": "2019-10-10"
-=======
+      },
+      "ResponseBody": []
+    },
+    {
       "RequestUri": "https://seanmcccanary.blob.core.windows.net/test-container-efe55210-2c60-8b27-c502-7024e866458c/test-blob-f4223be5-9d2c-61bf-6b14-eef5cbb1ad5b",
       "RequestMethod": "HEAD",
       "RequestHeaders": {
@@ -944,7 +506,6 @@
         "x-ms-date": "Sat, 04 Apr 2020 01:34:31 GMT",
         "x-ms-return-client-request-id": "true",
         "x-ms-version": "2019-12-12"
->>>>>>> 32e373e2
       },
       "RequestBody": null,
       "StatusCode": 200,
@@ -953,15 +514,9 @@
         "Content-Length": "1024",
         "Content-MD5": "BU8uWKZWZNP5UHe\u002BIFy79g==",
         "Content-Type": "application/octet-stream",
-<<<<<<< HEAD
-        "Date": "Thu, 05 Mar 2020 20:55:45 GMT",
-        "ETag": "\u00220x8D7C147933AA8CD\u0022",
-        "Last-Modified": "Thu, 05 Mar 2020 20:55:45 GMT",
-=======
         "Date": "Sat, 04 Apr 2020 01:34:31 GMT",
         "ETag": "\u00220x8D7D83852934C65\u0022",
         "Last-Modified": "Sat, 04 Apr 2020 01:34:31 GMT",
->>>>>>> 32e373e2
         "Server": [
           "Windows-Azure-Blob/1.0",
           "Microsoft-HTTPAPI/2.0"
@@ -969,15 +524,6 @@
         "x-ms-access-tier": "Hot",
         "x-ms-access-tier-inferred": "true",
         "x-ms-blob-type": "BlockBlob",
-<<<<<<< HEAD
-        "x-ms-client-request-id": "aca92a7d-8895-7db9-bcf8-5074ce668943",
-        "x-ms-creation-time": "Thu, 05 Mar 2020 20:55:45 GMT",
-        "x-ms-lease-state": "available",
-        "x-ms-lease-status": "unlocked",
-        "x-ms-request-id": "962594fc-f01e-002d-5b30-f32148000000",
-        "x-ms-server-encrypted": "true",
-        "x-ms-version": "2019-10-10"
-=======
         "x-ms-client-request-id": "364bbd84-710c-1b7c-2c84-62e433115e3e",
         "x-ms-creation-time": "Sat, 04 Apr 2020 01:34:31 GMT",
         "x-ms-lease-state": "available",
@@ -985,28 +531,10 @@
         "x-ms-request-id": "2b1831c9-801e-0055-1921-0a5d2b000000",
         "x-ms-server-encrypted": "true",
         "x-ms-version": "2019-12-12"
->>>>>>> 32e373e2
-      },
-      "ResponseBody": []
-    },
-    {
-<<<<<<< HEAD
-      "RequestUri": "https://seanstagetest.blob.core.windows.net/test-container-2bbb9cd1-6c88-6c98-2a8c-828b8b0bf0f1/test-blob-1d4760e5-2571-4b2f-120f-0d75c06a4e10",
-      "RequestMethod": "GET",
-      "RequestHeaders": {
-        "Authorization": "Sanitized",
-        "If-Match": "\u00220x8D7C147933AA8CD\u0022",
-        "traceparent": "00-dcdc3c70bfb88840bb5cf236a4abc696-c9c50d8a4585ce44-00",
-        "User-Agent": [
-          "azsdk-net-Storage.Blobs/12.4.0-dev.20200305.1",
-          "(.NET Core 4.6.28325.01; Microsoft Windows 10.0.18363 )"
-        ],
-        "x-ms-client-request-id": "129be670-5dd0-6c87-3d02-ad4e492d5279",
-        "x-ms-date": "Thu, 05 Mar 2020 20:55:45 GMT",
-        "x-ms-range": "bytes=0-",
-        "x-ms-return-client-request-id": "true",
-        "x-ms-version": "2019-10-10"
-=======
+      },
+      "ResponseBody": []
+    },
+    {
       "RequestUri": "https://seanmcccanary.blob.core.windows.net/test-container-efe55210-2c60-8b27-c502-7024e866458c/test-blob-f4223be5-9d2c-61bf-6b14-eef5cbb1ad5b",
       "RequestMethod": "GET",
       "RequestHeaders": {
@@ -1021,7 +549,6 @@
         "x-ms-date": "Sat, 04 Apr 2020 01:34:31 GMT",
         "x-ms-return-client-request-id": "true",
         "x-ms-version": "2019-12-12"
->>>>>>> 32e373e2
       },
       "RequestBody": null,
       "StatusCode": 200,
@@ -1030,29 +557,14 @@
         "Content-Length": "1024",
         "Content-MD5": "BU8uWKZWZNP5UHe\u002BIFy79g==",
         "Content-Type": "application/octet-stream",
-<<<<<<< HEAD
-        "Date": "Thu, 05 Mar 2020 20:55:45 GMT",
-        "ETag": "\u00220x8D7C147933AA8CD\u0022",
-        "Last-Modified": "Thu, 05 Mar 2020 20:55:45 GMT",
-=======
         "Date": "Sat, 04 Apr 2020 01:34:31 GMT",
         "ETag": "\u00220x8D7D83852934C65\u0022",
         "Last-Modified": "Sat, 04 Apr 2020 01:34:31 GMT",
->>>>>>> 32e373e2
-        "Server": [
-          "Windows-Azure-Blob/1.0",
-          "Microsoft-HTTPAPI/2.0"
-        ],
-        "x-ms-blob-type": "BlockBlob",
-<<<<<<< HEAD
-        "x-ms-client-request-id": "129be670-5dd0-6c87-3d02-ad4e492d5279",
-        "x-ms-creation-time": "Thu, 05 Mar 2020 20:55:45 GMT",
-        "x-ms-lease-state": "available",
-        "x-ms-lease-status": "unlocked",
-        "x-ms-request-id": "962594fd-f01e-002d-5c30-f32148000000",
-        "x-ms-server-encrypted": "true",
-        "x-ms-version": "2019-10-10"
-=======
+        "Server": [
+          "Windows-Azure-Blob/1.0",
+          "Microsoft-HTTPAPI/2.0"
+        ],
+        "x-ms-blob-type": "BlockBlob",
         "x-ms-client-request-id": "92bbb36b-1f88-8609-3c68-74ed7fb8c4d7",
         "x-ms-creation-time": "Sat, 04 Apr 2020 01:34:31 GMT",
         "x-ms-lease-state": "available",
@@ -1060,26 +572,10 @@
         "x-ms-request-id": "2b1831d2-801e-0055-2021-0a5d2b000000",
         "x-ms-server-encrypted": "true",
         "x-ms-version": "2019-12-12"
->>>>>>> 32e373e2
       },
       "ResponseBody": "EFS2fL8MdecgEGd589LIJPWDM60\u002BZkqNiSLhJHAW5/GX5UNu6pAt5MQ/vzHA83SnypMlaWKhFKkKKPKcKlF2CSl24g2PWjllVU/p/qcYzZatOlrd8H2O9dCaY8KekblyyLUISRBnGG9ZwBQTuBYC8Vtb7vD3mRir5\u002Bw89PZ3x8SWdjXxEIOGRiHqhDBpez26l3JmQqLIey\u002BdXGIkKiN54flQfEHgEeHY1afPDBXoQmyugV2EEYQhzvoFU7MhYhv9caI2GP/72YaQjm36\u002BG8atRn1danG9dB1Lq1H270ut3OM0ZtzsSltsqjX9IIWJ9WL656ZK\u002BxyN3vRwepRtP7IYdb6bifUpwPwiMIA7wFNXgfYu\u002B8flIyGGZkfofA/G/2pD5KsG7mutkSaqaIqcUh6g2LiefgPqMxKdFWNtAUTsGzEV\u002BBuoUNOKgWrhOvpXKdRpB6NXaIEmmbFYadjIAI\u002Bh/k1ZRpoDOEflE/zYyThYRetPBDnhVPKv7x5qUCb6goCbP3ys/aM6Zg8bshTEDZC5ACPtePyVwGma6Ve7mKhhKlF8fcm760gIVN3qheKd66FN8VACzQmEBX7TEhRLfo1m\u002BoeDh8/G/RSb5SQeqzqG/P32LadYXh1HuDiK6Nlz/NYQQ8ta2mORhzQ7ZyglpZoETBUWlREmDlxqe8/Xe9R7Z\u002BgNzmdvLCKaJKZzHPc1IhKeRlzEHWeFKjVu8F5T\u002Bgsfv/8AF5dylR/yfLCqsvFldRm9ePW3t0qASOQxwHuERipbE5039Qp7a/E80aD3GrdDyXtEloFVqAi0v47zQJTkLjZGD19Ubb/PQg0EeqWpiS4srjbAf6\u002BpBatUQzW7iCscWKOqsQsX71v7dVS0UW1jCzZghpKd4\u002B6GnQnzwCpKU/nh5\u002BICPxgjFP6bBQobNLQ\u002BMXg/GsGYvrT049QBY\u002B9xcOGakqmLYMvefbGUAt7kq6hV9c7yS3j4SWltDVtEIbDPKZQoQGIKstBsIN0PxLuWEDgr664gfyWoogkAHhOwmhvAhNlKvGtGCwL\u002Bhmpb6ITtlv0jGHYC7uquf55YylS8u0aBDz/iS1PMpaBrIfi7DPmEUocWjUHl/dYunHyNLQCuQcsj2tlFCwupFnKV14zx8zKk1LfNZe3Em1Fp868Xf7hfvN/tl3IgP0d7rbbPECYJPOkJ6FiI4NwdHz9IG1ecUdb6NhrsxFvAhJVwkbg29UtrILbGDVdf1tvD0Hgyl\u002BPvn1vgFRnLXDiNSWODGA8j5in0HTqg1kR/Wl8\u002B6TPjjizxQPJcVuBxX4R\u002BOIPz3P6M3\u002BpOfnrpDskXYLr6jLME6ft2kZccx49JQv12Yp2AS71gsckJVQ\u002ByCHHpRTYltpLRA=="
     },
     {
-<<<<<<< HEAD
-      "RequestUri": "https://seanstagetest.blob.core.windows.net/test-container-2bbb9cd1-6c88-6c98-2a8c-828b8b0bf0f1?restype=container",
-      "RequestMethod": "DELETE",
-      "RequestHeaders": {
-        "Authorization": "Sanitized",
-        "traceparent": "00-50fe215f494c7842b7a243e40b7c5dca-29b03ea1dd40b447-00",
-        "User-Agent": [
-          "azsdk-net-Storage.Blobs/12.4.0-dev.20200305.1",
-          "(.NET Core 4.6.28325.01; Microsoft Windows 10.0.18363 )"
-        ],
-        "x-ms-client-request-id": "e8030bd0-76ca-6973-f1c4-fb80794de944",
-        "x-ms-date": "Thu, 05 Mar 2020 20:55:45 GMT",
-        "x-ms-return-client-request-id": "true",
-        "x-ms-version": "2019-10-10"
-=======
       "RequestUri": "https://seanmcccanary.blob.core.windows.net/test-container-efe55210-2c60-8b27-c502-7024e866458c?restype=container",
       "RequestMethod": "DELETE",
       "RequestHeaders": {
@@ -1093,50 +589,23 @@
         "x-ms-date": "Sat, 04 Apr 2020 01:34:31 GMT",
         "x-ms-return-client-request-id": "true",
         "x-ms-version": "2019-12-12"
->>>>>>> 32e373e2
       },
       "RequestBody": null,
       "StatusCode": 202,
       "ResponseHeaders": {
         "Content-Length": "0",
-<<<<<<< HEAD
-        "Date": "Thu, 05 Mar 2020 20:55:45 GMT",
-=======
         "Date": "Sat, 04 Apr 2020 01:34:31 GMT",
->>>>>>> 32e373e2
-        "Server": [
-          "Windows-Azure-Blob/1.0",
-          "Microsoft-HTTPAPI/2.0"
-        ],
-<<<<<<< HEAD
-        "x-ms-client-request-id": "e8030bd0-76ca-6973-f1c4-fb80794de944",
-        "x-ms-request-id": "962594ff-f01e-002d-5e30-f32148000000",
-        "x-ms-version": "2019-10-10"
-=======
+        "Server": [
+          "Windows-Azure-Blob/1.0",
+          "Microsoft-HTTPAPI/2.0"
+        ],
         "x-ms-client-request-id": "7f794aa9-cc55-b0b6-7450-147979d1493e",
         "x-ms-request-id": "2b1831e6-801e-0055-3221-0a5d2b000000",
         "x-ms-version": "2019-12-12"
->>>>>>> 32e373e2
-      },
-      "ResponseBody": []
-    },
-    {
-<<<<<<< HEAD
-      "RequestUri": "https://seanstagetest.blob.core.windows.net/test-container-3be06b61-0fab-8d6b-5845-835923a6c85a?restype=container",
-      "RequestMethod": "PUT",
-      "RequestHeaders": {
-        "Authorization": "Sanitized",
-        "traceparent": "00-f251edd73bc1994bb14554ff422214bc-4a821597392fca46-00",
-        "User-Agent": [
-          "azsdk-net-Storage.Blobs/12.4.0-dev.20200305.1",
-          "(.NET Core 4.6.28325.01; Microsoft Windows 10.0.18363 )"
-        ],
-        "x-ms-blob-public-access": "container",
-        "x-ms-client-request-id": "3780f58e-ea02-c08c-a076-8f85f21a464b",
-        "x-ms-date": "Thu, 05 Mar 2020 20:55:45 GMT",
-        "x-ms-return-client-request-id": "true",
-        "x-ms-version": "2019-10-10"
-=======
+      },
+      "ResponseBody": []
+    },
+    {
       "RequestUri": "https://seanmcccanary.blob.core.windows.net/test-container-b4567ae8-508a-64fc-8e25-9405dfaa662b?restype=container",
       "RequestMethod": "PUT",
       "RequestHeaders": {
@@ -1151,59 +620,30 @@
         "x-ms-date": "Sat, 04 Apr 2020 01:34:31 GMT",
         "x-ms-return-client-request-id": "true",
         "x-ms-version": "2019-12-12"
->>>>>>> 32e373e2
-      },
-      "RequestBody": null,
-      "StatusCode": 201,
-      "ResponseHeaders": {
-        "Content-Length": "0",
-<<<<<<< HEAD
-        "Date": "Thu, 05 Mar 2020 20:55:45 GMT",
-        "ETag": "\u00220x8D7C147938F9460\u0022",
-        "Last-Modified": "Thu, 05 Mar 2020 20:55:45 GMT",
-=======
+      },
+      "RequestBody": null,
+      "StatusCode": 201,
+      "ResponseHeaders": {
+        "Content-Length": "0",
         "Date": "Sat, 04 Apr 2020 01:34:30 GMT",
         "ETag": "\u00220x8D7D83852F31051\u0022",
         "Last-Modified": "Sat, 04 Apr 2020 01:34:31 GMT",
->>>>>>> 32e373e2
-        "Server": [
-          "Windows-Azure-Blob/1.0",
-          "Microsoft-HTTPAPI/2.0"
-        ],
-<<<<<<< HEAD
-        "x-ms-client-request-id": "3780f58e-ea02-c08c-a076-8f85f21a464b",
-        "x-ms-request-id": "ee926c17-101e-0047-0f30-f3f960000000",
-        "x-ms-version": "2019-10-10"
-=======
+        "Server": [
+          "Windows-Azure-Blob/1.0",
+          "Microsoft-HTTPAPI/2.0"
+        ],
         "x-ms-client-request-id": "a5770038-0fba-58df-4e14-f03037b1d0ca",
         "x-ms-request-id": "018822ee-201e-004c-6121-0add90000000",
         "x-ms-version": "2019-12-12"
->>>>>>> 32e373e2
-      },
-      "ResponseBody": []
-    },
-    {
-<<<<<<< HEAD
-      "RequestUri": "https://seanstagetest.blob.core.windows.net/test-container-3be06b61-0fab-8d6b-5845-835923a6c85a/test-blob-0b591659-1641-8ba1-c84a-37cdb96ec351",
-=======
+      },
+      "ResponseBody": []
+    },
+    {
       "RequestUri": "https://seanmcccanary.blob.core.windows.net/test-container-b4567ae8-508a-64fc-8e25-9405dfaa662b/test-blob-9f9104fc-281d-5219-9bbb-14196323b59f",
->>>>>>> 32e373e2
-      "RequestMethod": "PUT",
-      "RequestHeaders": {
-        "Authorization": "Sanitized",
-        "Content-Length": "1024",
-<<<<<<< HEAD
-        "traceparent": "00-09e41e707b7c4247bc7c0327fad450bc-5e157798f6175043-00",
-        "User-Agent": [
-          "azsdk-net-Storage.Blobs/12.4.0-dev.20200305.1",
-          "(.NET Core 4.6.28325.01; Microsoft Windows 10.0.18363 )"
-        ],
-        "x-ms-blob-type": "BlockBlob",
-        "x-ms-client-request-id": "45ce6247-f02b-2f2f-a0d2-24ada4304d9d",
-        "x-ms-date": "Thu, 05 Mar 2020 20:55:46 GMT",
-        "x-ms-return-client-request-id": "true",
-        "x-ms-version": "2019-10-10"
-=======
+      "RequestMethod": "PUT",
+      "RequestHeaders": {
+        "Authorization": "Sanitized",
+        "Content-Length": "1024",
         "traceparent": "00-2b8dc650ace41641b4d60c34490ff91f-e74b4ef2c2211941-00",
         "User-Agent": [
           "azsdk-net-Storage.Blobs/12.5.0-dev.20200403.1",
@@ -1214,65 +654,33 @@
         "x-ms-date": "Sat, 04 Apr 2020 01:34:31 GMT",
         "x-ms-return-client-request-id": "true",
         "x-ms-version": "2019-12-12"
->>>>>>> 32e373e2
       },
       "RequestBody": "6unUbo0V/qP4DccDOzJz4gdozN8ywXGVKuvmK1NRETq2S\u002BAI166eIwHUrKxH2x0boQ4ozuTxmCl4PkShL9NPp/yMTfBSagtZyqjdXRTETU7OyopFKEJWxLK2kJlq/PQuhQWwu44syDYCzwQ7FDoUs/D102RJCX65Nok9m9px7860rtgOE5LAoQFTQlk\u002BGq94otyodCmP5XuH94QE7y1bkeA1h2VhBaBeNDFi9cYkehzZxPn\u002ByXqkJMlchxwOu7LU97F5CJJKFpw8Sj/4Le\u002B1YnxnKyszXcdlkGKcBH6DT3h\u002Bjf4Uq3GJj61dwn86rPfapyWgppCHoZrqE3cvrRIduPrHeZ/xobYK3px91ptIK\u002BRrwl1Z46no9\u002BxkKpj5WeGbPwmFczNX6QZulcjzCcr\u002BouiTxOu0xNVQ3oGyjXceEIS74ZeRw7ewE9lX6k3h9O0iZYevZpX15no0NJSxpVuOUIRDOCczbd8w47ESXdmHbuqTkCfvbqrvxfscXY4j/m59yJrJnrvF7/iof4Lj4omhrMWqHRQ0n\u002BLZVHMsFg9QDeRClZQ/vtAuzqEvRu8nC\u002BJxe7DIeOBaSCi370lImNjoWHGeoE31Ye71e09yBFnzsUiRu5teiJUD6Exrh8\u002BH5jXJRu59iWqUfBnC0/2R50TPxD0At909idDcm7cAidkfbZQaqb5rdSje/D\u002BBnLSXcgEInMORhi9XjLweoe2ylPNAo2Vodj6FY04VIrqeu\u002B0bRCm2\u002BOwWjedkwhwBTdM7K2dMQfhPLvvCgjl0fGN0udDPAlzD/JsGKhV9A7MhhBZ72fdTUXr0yxUu83WyoRGD8AhMMUp2dy/LRRfi0SpHof4j\u002BaJsIWhW2jdHlQgmU4gE\u002BhOq1VPLBGLHhwxiEfrr5lJ3j6hvFs6g9VYTL\u002BImpfGO3tcXnMurV/VApJpb88g8W661r8PgleNFCuD8uNR/oeEa1DMi1EmGzDizLnI0RQGN1tMzcPYtrkn00ZLrrp8gwAO4QB\u002BVGodlL\u002BOLLWZxEcTebuEATDDr7CbqLgK3mx2Ykm5uewTi\u002BLxMzkESoYDig8DNDUC\u002BIHTTzVT5q\u002BuFrpPG85v4A5XA\u002B3UktH7u2UulB6tB6Y3c2nL6mq6w6U3QxiCtTK7l6oAqDRHKmWv15fMIVKNAQ8QG6Rgo/mjnEBIoU\u002B1eQIycvxwrFtx7EkAGBLW6p5WpkIJbp2KVvOwXQ/z/oUV9l6RnbJSGFS3oitfXIvmzLWl9fsNrApgpBgIwE9PffHD7iGwQUjoAIntVch2LvZryZBaTgiKCEpQMPWaRVgFZCA5n3JmNo9oufFtIFZB6nkhoPa\u002B9TPlNeXbXAxXUb8x5/GoPJOEAZcA7ZAbHOg==",
       "StatusCode": 201,
       "ResponseHeaders": {
         "Content-Length": "0",
-<<<<<<< HEAD
-        "Content-MD5": "29fqEDYaKbHqw8T9cIMDUQ==",
-        "Date": "Thu, 05 Mar 2020 20:55:45 GMT",
-        "ETag": "\u00220x8D7C147939D5FC5\u0022",
-        "Last-Modified": "Thu, 05 Mar 2020 20:55:45 GMT",
-=======
         "Content-MD5": "bpy0BkEqer04/LZfkcudQQ==",
         "Date": "Sat, 04 Apr 2020 01:34:30 GMT",
         "ETag": "\u00220x8D7D8385300A106\u0022",
         "Last-Modified": "Sat, 04 Apr 2020 01:34:31 GMT",
->>>>>>> 32e373e2
-        "Server": [
-          "Windows-Azure-Blob/1.0",
-          "Microsoft-HTTPAPI/2.0"
-        ],
-<<<<<<< HEAD
-        "x-ms-client-request-id": "45ce6247-f02b-2f2f-a0d2-24ada4304d9d",
-        "x-ms-content-crc64": "WCTXHj7MNKQ=",
-        "x-ms-request-id": "ee926c1b-101e-0047-1230-f3f960000000",
-        "x-ms-request-server-encrypted": "true",
-        "x-ms-version": "2019-10-10"
-=======
+        "Server": [
+          "Windows-Azure-Blob/1.0",
+          "Microsoft-HTTPAPI/2.0"
+        ],
         "x-ms-client-request-id": "d3793f86-7572-46b6-b326-60aefa0a7ddc",
         "x-ms-content-crc64": "MPOSTD9pWnM=",
         "x-ms-request-id": "018822f1-201e-004c-6221-0add90000000",
         "x-ms-request-server-encrypted": "true",
         "x-ms-version": "2019-12-12"
->>>>>>> 32e373e2
-      },
-      "ResponseBody": []
-    },
-    {
-<<<<<<< HEAD
-      "RequestUri": "https://seanstagetest.blob.core.windows.net/test-container-3be06b61-0fab-8d6b-5845-835923a6c85a/test-blob-0b591659-1641-8ba1-c84a-37cdb96ec351",
-=======
+      },
+      "ResponseBody": []
+    },
+    {
       "RequestUri": "https://seanmcccanary.blob.core.windows.net/test-container-b4567ae8-508a-64fc-8e25-9405dfaa662b/test-blob-9f9104fc-281d-5219-9bbb-14196323b59f",
->>>>>>> 32e373e2
       "RequestMethod": "GET",
       "RequestHeaders": {
         "Authorization": "Sanitized",
         "If-None-Match": "\u0022garbage\u0022",
-<<<<<<< HEAD
-        "traceparent": "00-b5f9df9df351a343bc5dd0bb7ce8ceb8-e10a87b136df9e4c-00",
-        "User-Agent": [
-          "azsdk-net-Storage.Blobs/12.4.0-dev.20200305.1",
-          "(.NET Core 4.6.28325.01; Microsoft Windows 10.0.18363 )"
-        ],
-        "x-ms-client-request-id": "56850f08-7e9f-a925-6c66-e2349ba0f9d7",
-        "x-ms-date": "Thu, 05 Mar 2020 20:55:46 GMT",
-        "x-ms-range": "bytes=0-",
-        "x-ms-return-client-request-id": "true",
-        "x-ms-version": "2019-10-10"
-=======
         "traceparent": "00-edc65ab91c72e5478ffebb54bac29c9a-5ac2e7c7171a1145-00",
         "User-Agent": [
           "azsdk-net-Storage.Blobs/12.5.0-dev.20200403.1",
@@ -1282,7 +690,6 @@
         "x-ms-date": "Sat, 04 Apr 2020 01:34:31 GMT",
         "x-ms-return-client-request-id": "true",
         "x-ms-version": "2019-12-12"
->>>>>>> 32e373e2
       },
       "RequestBody": null,
       "StatusCode": 200,
@@ -1291,29 +698,14 @@
         "Content-Length": "1024",
         "Content-MD5": "bpy0BkEqer04/LZfkcudQQ==",
         "Content-Type": "application/octet-stream",
-<<<<<<< HEAD
-        "Date": "Thu, 05 Mar 2020 20:55:45 GMT",
-        "ETag": "\u00220x8D7C147939D5FC5\u0022",
-        "Last-Modified": "Thu, 05 Mar 2020 20:55:45 GMT",
-=======
         "Date": "Sat, 04 Apr 2020 01:34:31 GMT",
         "ETag": "\u00220x8D7D8385300A106\u0022",
         "Last-Modified": "Sat, 04 Apr 2020 01:34:31 GMT",
->>>>>>> 32e373e2
-        "Server": [
-          "Windows-Azure-Blob/1.0",
-          "Microsoft-HTTPAPI/2.0"
-        ],
-        "x-ms-blob-type": "BlockBlob",
-<<<<<<< HEAD
-        "x-ms-client-request-id": "56850f08-7e9f-a925-6c66-e2349ba0f9d7",
-        "x-ms-creation-time": "Thu, 05 Mar 2020 20:55:45 GMT",
-        "x-ms-lease-state": "available",
-        "x-ms-lease-status": "unlocked",
-        "x-ms-request-id": "ee926c1c-101e-0047-1330-f3f960000000",
-        "x-ms-server-encrypted": "true",
-        "x-ms-version": "2019-10-10"
-=======
+        "Server": [
+          "Windows-Azure-Blob/1.0",
+          "Microsoft-HTTPAPI/2.0"
+        ],
+        "x-ms-blob-type": "BlockBlob",
         "x-ms-client-request-id": "249321d3-e2aa-4f2c-a3c6-dca7b877706f",
         "x-ms-creation-time": "Sat, 04 Apr 2020 01:34:31 GMT",
         "x-ms-lease-state": "available",
@@ -1321,26 +713,10 @@
         "x-ms-request-id": "018822f4-201e-004c-6421-0add90000000",
         "x-ms-server-encrypted": "true",
         "x-ms-version": "2019-12-12"
->>>>>>> 32e373e2
       },
       "ResponseBody": "6unUbo0V/qP4DccDOzJz4gdozN8ywXGVKuvmK1NRETq2S\u002BAI166eIwHUrKxH2x0boQ4ozuTxmCl4PkShL9NPp/yMTfBSagtZyqjdXRTETU7OyopFKEJWxLK2kJlq/PQuhQWwu44syDYCzwQ7FDoUs/D102RJCX65Nok9m9px7860rtgOE5LAoQFTQlk\u002BGq94otyodCmP5XuH94QE7y1bkeA1h2VhBaBeNDFi9cYkehzZxPn\u002ByXqkJMlchxwOu7LU97F5CJJKFpw8Sj/4Le\u002B1YnxnKyszXcdlkGKcBH6DT3h\u002Bjf4Uq3GJj61dwn86rPfapyWgppCHoZrqE3cvrRIduPrHeZ/xobYK3px91ptIK\u002BRrwl1Z46no9\u002BxkKpj5WeGbPwmFczNX6QZulcjzCcr\u002BouiTxOu0xNVQ3oGyjXceEIS74ZeRw7ewE9lX6k3h9O0iZYevZpX15no0NJSxpVuOUIRDOCczbd8w47ESXdmHbuqTkCfvbqrvxfscXY4j/m59yJrJnrvF7/iof4Lj4omhrMWqHRQ0n\u002BLZVHMsFg9QDeRClZQ/vtAuzqEvRu8nC\u002BJxe7DIeOBaSCi370lImNjoWHGeoE31Ye71e09yBFnzsUiRu5teiJUD6Exrh8\u002BH5jXJRu59iWqUfBnC0/2R50TPxD0At909idDcm7cAidkfbZQaqb5rdSje/D\u002BBnLSXcgEInMORhi9XjLweoe2ylPNAo2Vodj6FY04VIrqeu\u002B0bRCm2\u002BOwWjedkwhwBTdM7K2dMQfhPLvvCgjl0fGN0udDPAlzD/JsGKhV9A7MhhBZ72fdTUXr0yxUu83WyoRGD8AhMMUp2dy/LRRfi0SpHof4j\u002BaJsIWhW2jdHlQgmU4gE\u002BhOq1VPLBGLHhwxiEfrr5lJ3j6hvFs6g9VYTL\u002BImpfGO3tcXnMurV/VApJpb88g8W661r8PgleNFCuD8uNR/oeEa1DMi1EmGzDizLnI0RQGN1tMzcPYtrkn00ZLrrp8gwAO4QB\u002BVGodlL\u002BOLLWZxEcTebuEATDDr7CbqLgK3mx2Ykm5uewTi\u002BLxMzkESoYDig8DNDUC\u002BIHTTzVT5q\u002BuFrpPG85v4A5XA\u002B3UktH7u2UulB6tB6Y3c2nL6mq6w6U3QxiCtTK7l6oAqDRHKmWv15fMIVKNAQ8QG6Rgo/mjnEBIoU\u002B1eQIycvxwrFtx7EkAGBLW6p5WpkIJbp2KVvOwXQ/z/oUV9l6RnbJSGFS3oitfXIvmzLWl9fsNrApgpBgIwE9PffHD7iGwQUjoAIntVch2LvZryZBaTgiKCEpQMPWaRVgFZCA5n3JmNo9oufFtIFZB6nkhoPa\u002B9TPlNeXbXAxXUb8x5/GoPJOEAZcA7ZAbHOg=="
     },
     {
-<<<<<<< HEAD
-      "RequestUri": "https://seanstagetest.blob.core.windows.net/test-container-3be06b61-0fab-8d6b-5845-835923a6c85a?restype=container",
-      "RequestMethod": "DELETE",
-      "RequestHeaders": {
-        "Authorization": "Sanitized",
-        "traceparent": "00-7fa6cc38a263e344a371f7526f06672d-5c8ef33ceb2c864a-00",
-        "User-Agent": [
-          "azsdk-net-Storage.Blobs/12.4.0-dev.20200305.1",
-          "(.NET Core 4.6.28325.01; Microsoft Windows 10.0.18363 )"
-        ],
-        "x-ms-client-request-id": "94a49a39-f6aa-12fe-8d52-548fe37bfe27",
-        "x-ms-date": "Thu, 05 Mar 2020 20:55:46 GMT",
-        "x-ms-return-client-request-id": "true",
-        "x-ms-version": "2019-10-10"
-=======
       "RequestUri": "https://seanmcccanary.blob.core.windows.net/test-container-b4567ae8-508a-64fc-8e25-9405dfaa662b?restype=container",
       "RequestMethod": "DELETE",
       "RequestHeaders": {
@@ -1354,43 +730,26 @@
         "x-ms-date": "Sat, 04 Apr 2020 01:34:32 GMT",
         "x-ms-return-client-request-id": "true",
         "x-ms-version": "2019-12-12"
->>>>>>> 32e373e2
       },
       "RequestBody": null,
       "StatusCode": 202,
       "ResponseHeaders": {
         "Content-Length": "0",
-<<<<<<< HEAD
-        "Date": "Thu, 05 Mar 2020 20:55:45 GMT",
-=======
         "Date": "Sat, 04 Apr 2020 01:34:31 GMT",
->>>>>>> 32e373e2
-        "Server": [
-          "Windows-Azure-Blob/1.0",
-          "Microsoft-HTTPAPI/2.0"
-        ],
-<<<<<<< HEAD
-        "x-ms-client-request-id": "94a49a39-f6aa-12fe-8d52-548fe37bfe27",
-        "x-ms-request-id": "ee926c1f-101e-0047-1630-f3f960000000",
-        "x-ms-version": "2019-10-10"
-=======
+        "Server": [
+          "Windows-Azure-Blob/1.0",
+          "Microsoft-HTTPAPI/2.0"
+        ],
         "x-ms-client-request-id": "d8db46c2-5977-ce31-f426-65335bc32a67",
         "x-ms-request-id": "018822f5-201e-004c-6521-0add90000000",
         "x-ms-version": "2019-12-12"
->>>>>>> 32e373e2
       },
       "ResponseBody": []
     }
   ],
   "Variables": {
-<<<<<<< HEAD
-    "DateTimeOffsetNow": "2020-03-05T12:55:43.1620147-08:00",
-    "RandomSeed": "1243105709",
-    "Storage_TestConfigDefault": "ProductionTenant\nseanstagetest\nU2FuaXRpemVk\nhttps://seanstagetest.blob.core.windows.net\nhttp://seanstagetest.file.core.windows.net\nhttp://seanstagetest.queue.core.windows.net\nhttp://seanstagetest.table.core.windows.net\n\n\n\n\nhttp://seanstagetest-secondary.blob.core.windows.net\nhttp://seanstagetest-secondary.file.core.windows.net\nhttp://seanstagetest-secondary.queue.core.windows.net\nhttp://seanstagetest-secondary.table.core.windows.net\n\nSanitized\n\n\nCloud\nBlobEndpoint=https://seanstagetest.blob.core.windows.net/;QueueEndpoint=http://seanstagetest.queue.core.windows.net/;FileEndpoint=http://seanstagetest.file.core.windows.net/;BlobSecondaryEndpoint=http://seanstagetest-secondary.blob.core.windows.net/;QueueSecondaryEndpoint=http://seanstagetest-secondary.queue.core.windows.net/;FileSecondaryEndpoint=http://seanstagetest-secondary.file.core.windows.net/;AccountName=seanstagetest;AccountKey=Sanitized\nseanscope1"
-=======
     "DateTimeOffsetNow": "2020-04-03T18:34:29.0753803-07:00",
     "RandomSeed": "82774248",
     "Storage_TestConfigDefault": "ProductionTenant\nseanmcccanary\nU2FuaXRpemVk\nhttps://seanmcccanary.blob.core.windows.net\nhttps://seanmcccanary.file.core.windows.net\nhttps://seanmcccanary.queue.core.windows.net\nhttps://seanmcccanary.table.core.windows.net\n\n\n\n\nhttps://seanmcccanary-secondary.blob.core.windows.net\nhttps://seanmcccanary-secondary.file.core.windows.net\nhttps://seanmcccanary-secondary.queue.core.windows.net\nhttps://seanmcccanary-secondary.table.core.windows.net\n\nSanitized\n\n\nCloud\nBlobEndpoint=https://seanmcccanary.blob.core.windows.net/;QueueEndpoint=https://seanmcccanary.queue.core.windows.net/;FileEndpoint=https://seanmcccanary.file.core.windows.net/;BlobSecondaryEndpoint=https://seanmcccanary-secondary.blob.core.windows.net/;QueueSecondaryEndpoint=https://seanmcccanary-secondary.queue.core.windows.net/;FileSecondaryEndpoint=https://seanmcccanary-secondary.file.core.windows.net/;AccountName=seanmcccanary;AccountKey=Sanitized\nseanscope1"
->>>>>>> 32e373e2
   }
 }