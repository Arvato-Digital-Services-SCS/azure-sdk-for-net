{
  "Entries": [
    {
<<<<<<< HEAD
      "RequestUri": "https://seanstagetest.blob.core.windows.net/test-container-92880538-3870-7526-d7d3-209d8ca94c9a?restype=container",
      "RequestMethod": "PUT",
      "RequestHeaders": {
        "Authorization": "Sanitized",
        "traceparent": "00-38afb8ee5687d848b714cd89a05801d8-47c5bc4d8828334a-00",
        "User-Agent": [
          "azsdk-net-Storage.Blobs/12.4.0-dev.20200305.1",
          "(.NET Core 4.6.28325.01; Microsoft Windows 10.0.18363 )"
        ],
        "x-ms-blob-public-access": "container",
        "x-ms-client-request-id": "22a45668-3413-8d56-8ab0-51441fa99b79",
        "x-ms-date": "Thu, 05 Mar 2020 20:55:32 GMT",
        "x-ms-return-client-request-id": "true",
        "x-ms-version": "2019-10-10"
=======
      "RequestUri": "https://seanmcccanary.blob.core.windows.net/test-container-92880538-3870-7526-d7d3-209d8ca94c9a?restype=container",
      "RequestMethod": "PUT",
      "RequestHeaders": {
        "Authorization": "Sanitized",
        "traceparent": "00-46c7f3f0af5739419e76d8183216e59f-1a4a748d299f2940-00",
        "User-Agent": [
          "azsdk-net-Storage.Blobs/12.5.0-dev.20200402.1",
          "(.NET Core 4.6.28325.01; Microsoft Windows 10.0.18362 )"
        ],
        "x-ms-blob-public-access": "container",
        "x-ms-client-request-id": "22a45668-3413-8d56-8ab0-51441fa99b79",
        "x-ms-date": "Thu, 02 Apr 2020 23:41:55 GMT",
        "x-ms-return-client-request-id": "true",
        "x-ms-version": "2019-12-12"
>>>>>>> 32e373e2
      },
      "RequestBody": null,
      "StatusCode": 201,
      "ResponseHeaders": {
        "Content-Length": "0",
<<<<<<< HEAD
        "Date": "Thu, 05 Mar 2020 20:55:32 GMT",
        "ETag": "\u00220x8D7C1478BDDD448\u0022",
        "Last-Modified": "Thu, 05 Mar 2020 20:55:32 GMT",
=======
        "Date": "Thu, 02 Apr 2020 23:41:54 GMT",
        "ETag": "\u00220x8D7D75F6CDC0B6E\u0022",
        "Last-Modified": "Thu, 02 Apr 2020 23:41:54 GMT",
>>>>>>> 32e373e2
        "Server": [
          "Windows-Azure-Blob/1.0",
          "Microsoft-HTTPAPI/2.0"
        ],
        "x-ms-client-request-id": "22a45668-3413-8d56-8ab0-51441fa99b79",
<<<<<<< HEAD
        "x-ms-request-id": "8d512fdb-d01e-0048-5830-f38f0c000000",
        "x-ms-version": "2019-10-10"
=======
        "x-ms-request-id": "1530c8b0-e01e-0021-7248-0969db000000",
        "x-ms-version": "2019-12-12"
>>>>>>> 32e373e2
      },
      "ResponseBody": []
    },
    {
<<<<<<< HEAD
      "RequestUri": "https://seanstagetest.blob.core.windows.net/test-container-92880538-3870-7526-d7d3-209d8ca94c9a/test-blob-0c580e87-cbbe-1146-fb4e-74e9f4220cc7",
=======
      "RequestUri": "https://seanmcccanary.blob.core.windows.net/test-container-92880538-3870-7526-d7d3-209d8ca94c9a/test-blob-0c580e87-cbbe-1146-fb4e-74e9f4220cc7",
>>>>>>> 32e373e2
      "RequestMethod": "PUT",
      "RequestHeaders": {
        "Authorization": "Sanitized",
        "Content-Length": "1024",
<<<<<<< HEAD
        "traceparent": "00-99dc1e6d21f6594ba9bcf5398d39d92b-25b4d56f8ef6894f-00",
        "User-Agent": [
          "azsdk-net-Storage.Blobs/12.4.0-dev.20200305.1",
          "(.NET Core 4.6.28325.01; Microsoft Windows 10.0.18363 )"
        ],
        "x-ms-blob-type": "BlockBlob",
        "x-ms-client-request-id": "ba6a8eb0-3bb8-034b-1cb3-6d43e91e2d81",
        "x-ms-date": "Thu, 05 Mar 2020 20:55:33 GMT",
        "x-ms-return-client-request-id": "true",
        "x-ms-version": "2019-10-10"
=======
        "traceparent": "00-ace08ce52956084fac457a7440c4d640-1c056b5519342545-00",
        "User-Agent": [
          "azsdk-net-Storage.Blobs/12.5.0-dev.20200402.1",
          "(.NET Core 4.6.28325.01; Microsoft Windows 10.0.18362 )"
        ],
        "x-ms-blob-type": "BlockBlob",
        "x-ms-client-request-id": "ba6a8eb0-3bb8-034b-1cb3-6d43e91e2d81",
        "x-ms-date": "Thu, 02 Apr 2020 23:41:55 GMT",
        "x-ms-return-client-request-id": "true",
        "x-ms-version": "2019-12-12"
>>>>>>> 32e373e2
      },
      "RequestBody": "Eco1NQUphuIMQw8v1sUZc\u002BzJe1q3tJecEJInxL9tmGekiTJVdGV0Xod1AHu7Fzs1NQH8KqexEFwymCVyAsIjnqunikyTxP\u002BHVR3SQbQc4fhX8Y\u002B\u002BcW3A83nVIts/AlzFUmHPFIzvonABddWJ3s6oFrctGxAzZC095pfSvaIjR1PBDe5STM1raE8evPuXNhSrLQskEuZLke40ki31HOXO3S2CyNDfVcrqwbPBFacxpq\u002BCJ5CW/zVsdXwAHbqfdktqT97NFW5Ey9dBOlEzinxGA\u002Bx9c/VUON74FlNU3zcQSktnV8XIY5BBPVy4VcXkOOr/uRrOIgJWFRcA1f4a7\u002BufMe8FyzO3fZ9bOzaZnOIZFN1oVCUdQidIEUKtyI6SJk1wGCTV3m23SDx7cufMvXg058EhspvGgu7IvbnwCrURyRToKIO\u002BQzVwsAzpoc9AfFTJeOHMcHSyqpY1DSGzxz2GaqnS5JT1dqOLsAGO3OAfh0BkJ5HTRFigNX7tiTYUvenOYjclbpjA1AI9QMByJM61FoXgTqCrsyVRMa4VCOxtd/MXv3mp\u002BRmopFKPlQOXLRGwN3OwNG5JIq8R1DzpqswV0MnNW2RUDBxsN6lNGx0iuQScZdB5vUKEzpzJlyXcvvmGesU5ytKtWypWQ/zE/AeS7xo4TUX7mxOGSIzHinX3kHiwx6FX6O8y7wmlI3lGv9GVN6gKpHG0it\u002BysoFF5dG1XrOEFDVlOgYrBl08VneZQIm7MlLN7ewG/DzBpTVt7Ao378XGwaqcL/2h354UeDRnGHL4irN\u002B6HHHfRj4pJXQvRlSBGay037eHgJVKw1N8oQHWYzDdWJXuQZT/kSSo4tn0CGFwXPOtUXzGWuwKb1jeYuU8UoJDEi2\u002B0tfXtQ6S3p37lrsyDAQOaRG0Fv2ppBJ8IW4/rJAXsTZzsYob1dwuM7xOTpid7BahLimwjzsv1S6FW1PgU3INpCWEvpq58pN1heNBW1V53nUXnr6mZuH7A5xbVnpITeBKQKqzGS28JztWewkX7rnZS70eiPSzZz0DyXr\u002BXlwY7XgC9xrqhoUHm3dDECvYo1Uiggr9KYTrltltr0/y/cjffU2RFPdfLsT31y19cFcRKyYlm5xRW4OzF2BBfNd1FN2uo5KeB45dw1MFxVKXriaCXEQpzSIsjiGKHf1XHbHtQsIPjsyEcyOXh9hJC1Zw26l5vyCTS0e7gdWxFCmQxqXhGEKQh99Z/elgkgVJ40KLWQJUHV6RWjd6U8z20185xsEyZ/MT4FOJ38E3crkCcd6TJbrnfKlHD/4LFjPSoyqKJotEV3uPt3iuin2dmie\u002BeCIuY\u002B2kEooXq1f0yMpft3yWrQwtvdqjA65CQ==",
      "StatusCode": 201,
      "ResponseHeaders": {
        "Content-Length": "0",
        "Content-MD5": "YktOucbIDuP7AAWv1d4lBg==",
<<<<<<< HEAD
        "Date": "Thu, 05 Mar 2020 20:55:32 GMT",
        "ETag": "\u00220x8D7C1478BEB7B0F\u0022",
        "Last-Modified": "Thu, 05 Mar 2020 20:55:33 GMT",
=======
        "Date": "Thu, 02 Apr 2020 23:41:54 GMT",
        "ETag": "\u00220x8D7D75F6CE9E446\u0022",
        "Last-Modified": "Thu, 02 Apr 2020 23:41:54 GMT",
>>>>>>> 32e373e2
        "Server": [
          "Windows-Azure-Blob/1.0",
          "Microsoft-HTTPAPI/2.0"
        ],
        "x-ms-client-request-id": "ba6a8eb0-3bb8-034b-1cb3-6d43e91e2d81",
        "x-ms-content-crc64": "5cUtqSnti7U=",
<<<<<<< HEAD
        "x-ms-request-id": "8d512fe0-d01e-0048-5a30-f38f0c000000",
        "x-ms-request-server-encrypted": "true",
        "x-ms-version": "2019-10-10"
=======
        "x-ms-request-id": "1530c8b5-e01e-0021-7448-0969db000000",
        "x-ms-request-server-encrypted": "true",
        "x-ms-version": "2019-12-12"
>>>>>>> 32e373e2
      },
      "ResponseBody": []
    },
    {
<<<<<<< HEAD
      "RequestUri": "https://seanstagetest.blob.core.windows.net/test-container-92880538-3870-7526-d7d3-209d8ca94c9a/test-blob-0c580e87-cbbe-1146-fb4e-74e9f4220cc7",
      "RequestMethod": "DELETE",
      "RequestHeaders": {
        "Authorization": "Sanitized",
        "traceparent": "00-43c6c05c2d083d4b943e74f2e83a4722-dbda2046b9712048-00",
        "User-Agent": [
          "azsdk-net-Storage.Blobs/12.4.0-dev.20200305.1",
          "(.NET Core 4.6.28325.01; Microsoft Windows 10.0.18363 )"
        ],
        "x-ms-client-request-id": "feb945b0-ffa3-a750-7dab-8a23ecef8d28",
        "x-ms-date": "Thu, 05 Mar 2020 20:55:33 GMT",
        "x-ms-return-client-request-id": "true",
        "x-ms-version": "2019-10-10"
=======
      "RequestUri": "https://seanmcccanary.blob.core.windows.net/test-container-92880538-3870-7526-d7d3-209d8ca94c9a/test-blob-0c580e87-cbbe-1146-fb4e-74e9f4220cc7",
      "RequestMethod": "DELETE",
      "RequestHeaders": {
        "Authorization": "Sanitized",
        "traceparent": "00-49d62cb801ec4c449a34bdf1c998e93e-d3255646a5b99547-00",
        "User-Agent": [
          "azsdk-net-Storage.Blobs/12.5.0-dev.20200402.1",
          "(.NET Core 4.6.28325.01; Microsoft Windows 10.0.18362 )"
        ],
        "x-ms-client-request-id": "feb945b0-ffa3-a750-7dab-8a23ecef8d28",
        "x-ms-date": "Thu, 02 Apr 2020 23:41:55 GMT",
        "x-ms-return-client-request-id": "true",
        "x-ms-version": "2019-12-12"
>>>>>>> 32e373e2
      },
      "RequestBody": null,
      "StatusCode": 202,
      "ResponseHeaders": {
        "Content-Length": "0",
<<<<<<< HEAD
        "Date": "Thu, 05 Mar 2020 20:55:32 GMT",
=======
        "Date": "Thu, 02 Apr 2020 23:41:54 GMT",
>>>>>>> 32e373e2
        "Server": [
          "Windows-Azure-Blob/1.0",
          "Microsoft-HTTPAPI/2.0"
        ],
        "x-ms-client-request-id": "feb945b0-ffa3-a750-7dab-8a23ecef8d28",
        "x-ms-delete-type-permanent": "true",
<<<<<<< HEAD
        "x-ms-request-id": "8d512fe4-d01e-0048-5e30-f38f0c000000",
        "x-ms-version": "2019-10-10"
=======
        "x-ms-request-id": "1530c8b9-e01e-0021-7848-0969db000000",
        "x-ms-version": "2019-12-12"
>>>>>>> 32e373e2
      },
      "ResponseBody": []
    },
    {
<<<<<<< HEAD
      "RequestUri": "https://seanstagetest.blob.core.windows.net/test-container-92880538-3870-7526-d7d3-209d8ca94c9a?restype=container",
      "RequestMethod": "DELETE",
      "RequestHeaders": {
        "Authorization": "Sanitized",
        "traceparent": "00-748be268e9c1364f94a0b0e20d611699-75be3818990a0148-00",
        "User-Agent": [
          "azsdk-net-Storage.Blobs/12.4.0-dev.20200305.1",
          "(.NET Core 4.6.28325.01; Microsoft Windows 10.0.18363 )"
        ],
        "x-ms-client-request-id": "a4928d97-2f64-fedd-37c0-e2047c648d00",
        "x-ms-date": "Thu, 05 Mar 2020 20:55:33 GMT",
        "x-ms-return-client-request-id": "true",
        "x-ms-version": "2019-10-10"
=======
      "RequestUri": "https://seanmcccanary.blob.core.windows.net/test-container-92880538-3870-7526-d7d3-209d8ca94c9a?restype=container",
      "RequestMethod": "DELETE",
      "RequestHeaders": {
        "Authorization": "Sanitized",
        "traceparent": "00-0498d51821dcdd45894888c61b6f5673-10077f697debed48-00",
        "User-Agent": [
          "azsdk-net-Storage.Blobs/12.5.0-dev.20200402.1",
          "(.NET Core 4.6.28325.01; Microsoft Windows 10.0.18362 )"
        ],
        "x-ms-client-request-id": "a4928d97-2f64-fedd-37c0-e2047c648d00",
        "x-ms-date": "Thu, 02 Apr 2020 23:41:55 GMT",
        "x-ms-return-client-request-id": "true",
        "x-ms-version": "2019-12-12"
>>>>>>> 32e373e2
      },
      "RequestBody": null,
      "StatusCode": 202,
      "ResponseHeaders": {
        "Content-Length": "0",
<<<<<<< HEAD
        "Date": "Thu, 05 Mar 2020 20:55:32 GMT",
=======
        "Date": "Thu, 02 Apr 2020 23:41:54 GMT",
>>>>>>> 32e373e2
        "Server": [
          "Windows-Azure-Blob/1.0",
          "Microsoft-HTTPAPI/2.0"
        ],
        "x-ms-client-request-id": "a4928d97-2f64-fedd-37c0-e2047c648d00",
<<<<<<< HEAD
        "x-ms-request-id": "8d512fe5-d01e-0048-5f30-f38f0c000000",
        "x-ms-version": "2019-10-10"
=======
        "x-ms-request-id": "1530c8ba-e01e-0021-7948-0969db000000",
        "x-ms-version": "2019-12-12"
>>>>>>> 32e373e2
      },
      "ResponseBody": []
    },
    {
<<<<<<< HEAD
      "RequestUri": "https://seanstagetest.blob.core.windows.net/test-container-79e90e24-0b6f-0af7-4210-f8b2354aa37d?restype=container",
      "RequestMethod": "PUT",
      "RequestHeaders": {
        "Authorization": "Sanitized",
        "traceparent": "00-fd21d91ba77bca4792834bfb598b6876-7571dc33e0d7e149-00",
        "User-Agent": [
          "azsdk-net-Storage.Blobs/12.4.0-dev.20200305.1",
          "(.NET Core 4.6.28325.01; Microsoft Windows 10.0.18363 )"
        ],
        "x-ms-blob-public-access": "container",
        "x-ms-client-request-id": "f5e1c963-9416-8c46-9687-6154362ac9ec",
        "x-ms-date": "Thu, 05 Mar 2020 20:55:33 GMT",
        "x-ms-return-client-request-id": "true",
        "x-ms-version": "2019-10-10"
=======
      "RequestUri": "https://seanmcccanary.blob.core.windows.net/test-container-79e90e24-0b6f-0af7-4210-f8b2354aa37d?restype=container",
      "RequestMethod": "PUT",
      "RequestHeaders": {
        "Authorization": "Sanitized",
        "traceparent": "00-cff1134a2bd8464fa244763cd8c24443-1b86e1f73e0fa342-00",
        "User-Agent": [
          "azsdk-net-Storage.Blobs/12.5.0-dev.20200402.1",
          "(.NET Core 4.6.28325.01; Microsoft Windows 10.0.18362 )"
        ],
        "x-ms-blob-public-access": "container",
        "x-ms-client-request-id": "f5e1c963-9416-8c46-9687-6154362ac9ec",
        "x-ms-date": "Thu, 02 Apr 2020 23:41:55 GMT",
        "x-ms-return-client-request-id": "true",
        "x-ms-version": "2019-12-12"
>>>>>>> 32e373e2
      },
      "RequestBody": null,
      "StatusCode": 201,
      "ResponseHeaders": {
        "Content-Length": "0",
<<<<<<< HEAD
        "Date": "Thu, 05 Mar 2020 20:55:32 GMT",
        "ETag": "\u00220x8D7C1478C340D2B\u0022",
        "Last-Modified": "Thu, 05 Mar 2020 20:55:33 GMT",
=======
        "Date": "Thu, 02 Apr 2020 23:41:54 GMT",
        "ETag": "\u00220x8D7D75F6D34A386\u0022",
        "Last-Modified": "Thu, 02 Apr 2020 23:41:55 GMT",
>>>>>>> 32e373e2
        "Server": [
          "Windows-Azure-Blob/1.0",
          "Microsoft-HTTPAPI/2.0"
        ],
        "x-ms-client-request-id": "f5e1c963-9416-8c46-9687-6154362ac9ec",
<<<<<<< HEAD
        "x-ms-request-id": "8d512fe8-d01e-0048-6230-f38f0c000000",
        "x-ms-version": "2019-10-10"
=======
        "x-ms-request-id": "892192a7-201e-004c-4e48-09dd90000000",
        "x-ms-version": "2019-12-12"
>>>>>>> 32e373e2
      },
      "ResponseBody": []
    },
    {
<<<<<<< HEAD
      "RequestUri": "https://seanstagetest.blob.core.windows.net/test-container-79e90e24-0b6f-0af7-4210-f8b2354aa37d/test-blob-a767641c-2ed9-3ba3-4ab4-db7631cf4644",
=======
      "RequestUri": "https://seanmcccanary.blob.core.windows.net/test-container-79e90e24-0b6f-0af7-4210-f8b2354aa37d/test-blob-a767641c-2ed9-3ba3-4ab4-db7631cf4644",
>>>>>>> 32e373e2
      "RequestMethod": "PUT",
      "RequestHeaders": {
        "Authorization": "Sanitized",
        "Content-Length": "1024",
<<<<<<< HEAD
        "traceparent": "00-c95add94ecaac94abdabd12ecabf54c5-d009baab345c2045-00",
        "User-Agent": [
          "azsdk-net-Storage.Blobs/12.4.0-dev.20200305.1",
          "(.NET Core 4.6.28325.01; Microsoft Windows 10.0.18363 )"
        ],
        "x-ms-blob-type": "BlockBlob",
        "x-ms-client-request-id": "5009f2e4-442a-c7ca-4e4a-6decda37f31e",
        "x-ms-date": "Thu, 05 Mar 2020 20:55:33 GMT",
        "x-ms-return-client-request-id": "true",
        "x-ms-version": "2019-10-10"
=======
        "traceparent": "00-d4f50ce029d1874597c46c7e669f369d-0eeb0b523ee5bb43-00",
        "User-Agent": [
          "azsdk-net-Storage.Blobs/12.5.0-dev.20200402.1",
          "(.NET Core 4.6.28325.01; Microsoft Windows 10.0.18362 )"
        ],
        "x-ms-blob-type": "BlockBlob",
        "x-ms-client-request-id": "5009f2e4-442a-c7ca-4e4a-6decda37f31e",
        "x-ms-date": "Thu, 02 Apr 2020 23:41:55 GMT",
        "x-ms-return-client-request-id": "true",
        "x-ms-version": "2019-12-12"
>>>>>>> 32e373e2
      },
      "RequestBody": "4ldOa2muZwiN/sjViG/9cy/sC1\u002BWhcc1JaWqYbjPW8dAHXLf212DbvxfGdpmzbLatmhHRMPnrlyPGUXDAwVQvqMBlWv9HpfSaZ1jNmztz1jy0KpPiBcDWW4VT8IXv2r2D1s3ZDhH3JfRdNolhHfwokrt0DNaADWL/Tv86M/Uu6kybCcQtmogq/MTfRQ83tX3JK13Ke83mw4mq2f8S/TI/bkx8hdP3\u002BvfzSVAR4MhTx9mBcMiXJG6\u002B9AZ6gsDI1/\u002BSoBaC\u002Bu9p0TBl1zJ91OLBFtIlkUxpqAodvdGNvXg3KrFQf0CxkMzqF5\u002BYMU08AN8jeWvu4wZzaPgMpTzdnBP4LuyBLVWiD4YFO7nskXb84b0yqgPMSEdq3RZIpOuPzHtLn8KguxNJgSnl6aeMhpeBT8O/6zHP6\u002BZlVhB/GaqadS8\u002BYPF0XGZpqOkaJp6fnla\u002BxxUoD\u002BEJu7QcO2UDCqe/S3S4TiWmDTNdFkJI9cVHxbe5wBJVciUN9OU9WCDBZp4BmpsqJxBw2PohivmewIWu1HXtSQpVKdkPapkAaPTSm\u002B/kB1tqHZ5nCOdYc6drrzRfToPrE91T7HDB2ry3cK/FTy8J\u002BrlqRLaXRkBi/PYx4/tk4NpxJ0fSUFrqaELhr9h3kuS4IfS69QnNU42c8O\u002B6j/bBUk\u002BVlGfnN2pegBxztdZoK2nRuYIG6ivQY5O6dZ9rL9hMIB2Iof680SpKHDTtmZ33dMVF6NY0\u002BqhjxXCULMHK85AD55W4n0mrFOiXvI324oo1wwCaJQbCFyW1JNxOKKRov2ik6fIIPpV72pPtnX3arOLmXimBMM5JAdBvw3qtHOwEbv0lEjiYLcRrHgqy1Lnn2rf5Z4q6p06aW6fhmDsazr2n6S5AtVrqDnBlVhKD1i1WSCiC8/VhiceuivZQtlWJEE\u002BMyytLpyVdDxlaVRF8FoV6iw/Sl9rIRh9mkipkWZganAWDNssByuEDJeSbxzS2MrRxFesFtrh0hEUMJNT7OLWBf7kL\u002BR\u002B6eMBuz3I2bL7qsJ\u002B2MwOs1OWNDnKGNaYMCC0u2oe7qnmUtp0q1udGfleGIXR1RMVyFGqTfqqs9EMaIocFB5I3bwYmIXxmQj4\u002BRs/a/9Rx1sNnvIYc6CvO58JZ0LQgQTbFjrIuDyNJC5JslTea0fRu6EvDnUrL2ocaV3m6DLFJ3cWY1XFiA4egHrDzsBL0NBXOKuhoXKOsOfPrE/fpjv8hIvcyAfyCzOSEI77Z2Cq0JiNj7CGJIYFh7Nt9tu/P9k\u002Bxko1bgjIZCx4DpDjk0iHJdy2UhaLdl8E10BThBVX09G0vKEVdGGPxCqEDRX1IfRr5tH/COzCs1DqMJfIdeAWIDu\u002BLtamcQ==",
      "StatusCode": 201,
      "ResponseHeaders": {
        "Content-Length": "0",
        "Content-MD5": "J8B7J9Djl7Av3m\u002BG0V/E1Q==",
<<<<<<< HEAD
        "Date": "Thu, 05 Mar 2020 20:55:33 GMT",
        "ETag": "\u00220x8D7C1478C40F04D\u0022",
        "Last-Modified": "Thu, 05 Mar 2020 20:55:33 GMT",
=======
        "Date": "Thu, 02 Apr 2020 23:41:54 GMT",
        "ETag": "\u00220x8D7D75F6D4162EB\u0022",
        "Last-Modified": "Thu, 02 Apr 2020 23:41:55 GMT",
>>>>>>> 32e373e2
        "Server": [
          "Windows-Azure-Blob/1.0",
          "Microsoft-HTTPAPI/2.0"
        ],
        "x-ms-client-request-id": "5009f2e4-442a-c7ca-4e4a-6decda37f31e",
        "x-ms-content-crc64": "uy/ULOYyNWo=",
<<<<<<< HEAD
        "x-ms-request-id": "8d512fea-d01e-0048-6330-f38f0c000000",
        "x-ms-request-server-encrypted": "true",
        "x-ms-version": "2019-10-10"
=======
        "x-ms-request-id": "892192af-201e-004c-5248-09dd90000000",
        "x-ms-request-server-encrypted": "true",
        "x-ms-version": "2019-12-12"
>>>>>>> 32e373e2
      },
      "ResponseBody": []
    },
    {
<<<<<<< HEAD
      "RequestUri": "https://seanstagetest.blob.core.windows.net/test-container-79e90e24-0b6f-0af7-4210-f8b2354aa37d/test-blob-a767641c-2ed9-3ba3-4ab4-db7631cf4644",
      "RequestMethod": "DELETE",
      "RequestHeaders": {
        "Authorization": "Sanitized",
        "If-Modified-Since": "Wed, 04 Mar 2020 20:55:32 GMT",
        "traceparent": "00-dc1b0c90ec140f4689910dcf24da7651-3989186746458b4b-00",
        "User-Agent": [
          "azsdk-net-Storage.Blobs/12.4.0-dev.20200305.1",
          "(.NET Core 4.6.28325.01; Microsoft Windows 10.0.18363 )"
        ],
        "x-ms-client-request-id": "3cd970c8-56cc-6c46-b05f-3fa19a7b6fd7",
        "x-ms-date": "Thu, 05 Mar 2020 20:55:33 GMT",
        "x-ms-return-client-request-id": "true",
        "x-ms-version": "2019-10-10"
=======
      "RequestUri": "https://seanmcccanary.blob.core.windows.net/test-container-79e90e24-0b6f-0af7-4210-f8b2354aa37d/test-blob-a767641c-2ed9-3ba3-4ab4-db7631cf4644",
      "RequestMethod": "DELETE",
      "RequestHeaders": {
        "Authorization": "Sanitized",
        "If-Modified-Since": "Wed, 01 Apr 2020 23:41:55 GMT",
        "traceparent": "00-63c15bff2905004eb42a388e8b66ee95-41a689ebcde3d54a-00",
        "User-Agent": [
          "azsdk-net-Storage.Blobs/12.5.0-dev.20200402.1",
          "(.NET Core 4.6.28325.01; Microsoft Windows 10.0.18362 )"
        ],
        "x-ms-client-request-id": "3cd970c8-56cc-6c46-b05f-3fa19a7b6fd7",
        "x-ms-date": "Thu, 02 Apr 2020 23:41:56 GMT",
        "x-ms-return-client-request-id": "true",
        "x-ms-version": "2019-12-12"
>>>>>>> 32e373e2
      },
      "RequestBody": null,
      "StatusCode": 202,
      "ResponseHeaders": {
        "Content-Length": "0",
<<<<<<< HEAD
        "Date": "Thu, 05 Mar 2020 20:55:33 GMT",
=======
        "Date": "Thu, 02 Apr 2020 23:41:54 GMT",
>>>>>>> 32e373e2
        "Server": [
          "Windows-Azure-Blob/1.0",
          "Microsoft-HTTPAPI/2.0"
        ],
        "x-ms-client-request-id": "3cd970c8-56cc-6c46-b05f-3fa19a7b6fd7",
        "x-ms-delete-type-permanent": "true",
<<<<<<< HEAD
        "x-ms-request-id": "8d512feb-d01e-0048-6430-f38f0c000000",
        "x-ms-version": "2019-10-10"
=======
        "x-ms-request-id": "892192b4-201e-004c-5748-09dd90000000",
        "x-ms-version": "2019-12-12"
>>>>>>> 32e373e2
      },
      "ResponseBody": []
    },
    {
<<<<<<< HEAD
      "RequestUri": "https://seanstagetest.blob.core.windows.net/test-container-79e90e24-0b6f-0af7-4210-f8b2354aa37d?restype=container",
      "RequestMethod": "DELETE",
      "RequestHeaders": {
        "Authorization": "Sanitized",
        "traceparent": "00-0ed7b07eb3c33f42b2cfdcac3402ab05-3e6c463525b6944a-00",
        "User-Agent": [
          "azsdk-net-Storage.Blobs/12.4.0-dev.20200305.1",
          "(.NET Core 4.6.28325.01; Microsoft Windows 10.0.18363 )"
        ],
        "x-ms-client-request-id": "6a249a08-b65d-6e51-2eb4-d5821f35116b",
        "x-ms-date": "Thu, 05 Mar 2020 20:55:33 GMT",
        "x-ms-return-client-request-id": "true",
        "x-ms-version": "2019-10-10"
=======
      "RequestUri": "https://seanmcccanary.blob.core.windows.net/test-container-79e90e24-0b6f-0af7-4210-f8b2354aa37d?restype=container",
      "RequestMethod": "DELETE",
      "RequestHeaders": {
        "Authorization": "Sanitized",
        "traceparent": "00-11d61adc88bd1340b7f801f848ad5d97-8d535986d55e014f-00",
        "User-Agent": [
          "azsdk-net-Storage.Blobs/12.5.0-dev.20200402.1",
          "(.NET Core 4.6.28325.01; Microsoft Windows 10.0.18362 )"
        ],
        "x-ms-client-request-id": "6a249a08-b65d-6e51-2eb4-d5821f35116b",
        "x-ms-date": "Thu, 02 Apr 2020 23:41:56 GMT",
        "x-ms-return-client-request-id": "true",
        "x-ms-version": "2019-12-12"
>>>>>>> 32e373e2
      },
      "RequestBody": null,
      "StatusCode": 202,
      "ResponseHeaders": {
        "Content-Length": "0",
<<<<<<< HEAD
        "Date": "Thu, 05 Mar 2020 20:55:33 GMT",
=======
        "Date": "Thu, 02 Apr 2020 23:41:54 GMT",
>>>>>>> 32e373e2
        "Server": [
          "Windows-Azure-Blob/1.0",
          "Microsoft-HTTPAPI/2.0"
        ],
        "x-ms-client-request-id": "6a249a08-b65d-6e51-2eb4-d5821f35116b",
<<<<<<< HEAD
        "x-ms-request-id": "8d512fec-d01e-0048-6530-f38f0c000000",
        "x-ms-version": "2019-10-10"
=======
        "x-ms-request-id": "892192b7-201e-004c-5a48-09dd90000000",
        "x-ms-version": "2019-12-12"
>>>>>>> 32e373e2
      },
      "ResponseBody": []
    },
    {
<<<<<<< HEAD
      "RequestUri": "https://seanstagetest.blob.core.windows.net/test-container-4f204a32-186b-f4af-8753-216fecbd49c8?restype=container",
      "RequestMethod": "PUT",
      "RequestHeaders": {
        "Authorization": "Sanitized",
        "traceparent": "00-e8a49dc95249cb4f883c90441be2707b-dd5fd1b36601974f-00",
        "User-Agent": [
          "azsdk-net-Storage.Blobs/12.4.0-dev.20200305.1",
          "(.NET Core 4.6.28325.01; Microsoft Windows 10.0.18363 )"
        ],
        "x-ms-blob-public-access": "container",
        "x-ms-client-request-id": "d757fd4b-fac7-f054-ea2f-e20995e18270",
        "x-ms-date": "Thu, 05 Mar 2020 20:55:33 GMT",
        "x-ms-return-client-request-id": "true",
        "x-ms-version": "2019-10-10"
=======
      "RequestUri": "https://seanmcccanary.blob.core.windows.net/test-container-4f204a32-186b-f4af-8753-216fecbd49c8?restype=container",
      "RequestMethod": "PUT",
      "RequestHeaders": {
        "Authorization": "Sanitized",
        "traceparent": "00-ae5bbd075a64d74cae74851055af0e30-45f7641a049c0641-00",
        "User-Agent": [
          "azsdk-net-Storage.Blobs/12.5.0-dev.20200402.1",
          "(.NET Core 4.6.28325.01; Microsoft Windows 10.0.18362 )"
        ],
        "x-ms-blob-public-access": "container",
        "x-ms-client-request-id": "d757fd4b-fac7-f054-ea2f-e20995e18270",
        "x-ms-date": "Thu, 02 Apr 2020 23:41:56 GMT",
        "x-ms-return-client-request-id": "true",
        "x-ms-version": "2019-12-12"
>>>>>>> 32e373e2
      },
      "RequestBody": null,
      "StatusCode": 201,
      "ResponseHeaders": {
        "Content-Length": "0",
<<<<<<< HEAD
        "Date": "Thu, 05 Mar 2020 20:55:33 GMT",
        "ETag": "\u00220x8D7C1478C8B8D75\u0022",
        "Last-Modified": "Thu, 05 Mar 2020 20:55:34 GMT",
=======
        "Date": "Thu, 02 Apr 2020 23:41:55 GMT",
        "ETag": "\u00220x8D7D75F6D8D1DCE\u0022",
        "Last-Modified": "Thu, 02 Apr 2020 23:41:55 GMT",
>>>>>>> 32e373e2
        "Server": [
          "Windows-Azure-Blob/1.0",
          "Microsoft-HTTPAPI/2.0"
        ],
        "x-ms-client-request-id": "d757fd4b-fac7-f054-ea2f-e20995e18270",
<<<<<<< HEAD
        "x-ms-request-id": "c74d42d4-a01e-000f-5730-f3e457000000",
        "x-ms-version": "2019-10-10"
=======
        "x-ms-request-id": "0ea76722-001e-0064-7248-09bc38000000",
        "x-ms-version": "2019-12-12"
>>>>>>> 32e373e2
      },
      "ResponseBody": []
    },
    {
<<<<<<< HEAD
      "RequestUri": "https://seanstagetest.blob.core.windows.net/test-container-4f204a32-186b-f4af-8753-216fecbd49c8/test-blob-a06d0c6b-119d-2d14-d014-73b71e41f620",
=======
      "RequestUri": "https://seanmcccanary.blob.core.windows.net/test-container-4f204a32-186b-f4af-8753-216fecbd49c8/test-blob-a06d0c6b-119d-2d14-d014-73b71e41f620",
>>>>>>> 32e373e2
      "RequestMethod": "PUT",
      "RequestHeaders": {
        "Authorization": "Sanitized",
        "Content-Length": "1024",
<<<<<<< HEAD
        "traceparent": "00-788290490ff48f4095136c793daf5a41-8a6bc7e51d782c40-00",
        "User-Agent": [
          "azsdk-net-Storage.Blobs/12.4.0-dev.20200305.1",
          "(.NET Core 4.6.28325.01; Microsoft Windows 10.0.18363 )"
        ],
        "x-ms-blob-type": "BlockBlob",
        "x-ms-client-request-id": "54608fe2-ec0e-4a89-f5fa-6eb4f11df631",
        "x-ms-date": "Thu, 05 Mar 2020 20:55:34 GMT",
        "x-ms-return-client-request-id": "true",
        "x-ms-version": "2019-10-10"
=======
        "traceparent": "00-53f3416b86f37a4a98d632b9c6835845-37a65e8e037d2e42-00",
        "User-Agent": [
          "azsdk-net-Storage.Blobs/12.5.0-dev.20200402.1",
          "(.NET Core 4.6.28325.01; Microsoft Windows 10.0.18362 )"
        ],
        "x-ms-blob-type": "BlockBlob",
        "x-ms-client-request-id": "54608fe2-ec0e-4a89-f5fa-6eb4f11df631",
        "x-ms-date": "Thu, 02 Apr 2020 23:41:56 GMT",
        "x-ms-return-client-request-id": "true",
        "x-ms-version": "2019-12-12"
>>>>>>> 32e373e2
      },
      "RequestBody": "7Dsj72ZxABoqqBUnInB2\u002BjGJA/H5xkg66SoHs4ed0ak5wRxZvpIK\u002BQxSdvT77AtfnXmFlD4FJybz6QU7ak2SjNZs7mBTHTuefgrlp1BTPvwepxYOFz1qNJr2ZtSNzo6/v\u002Bkej/6qC3895hUzH4DWn6sJHMI2hHSZAbrFXbdmEbB7JudmNa/\u002BdJyW0DAnNxQaH8Ypg7HMiDt0hY1D5a7I1tRluPmYcGr8C6gmoLNDccqmqz3wPY3\u002Brp2s8a8huo7tzfpbwn4aga9cLXgJpueHMBPDnTpw2JlHZwlc7H662lAZONO4565LiymOlA8V9Qi2JMCbXhxUffVhFFt0vpQxoVMn720UzkhldxEQ4UOJMXIApce9H3w0xbvdV9NT182UXfO77QWboVZ3NucKRJux1\u002BLodBjMc4LX8ymyNnd1EaBEe4RQzkRsZQRxReiUKYAfK3/wa2K0x\u002Blw5Pnb6GrfAiVHxcgWYQmefA4UWy2ZQsmpkgr3haY9kLSa3\u002BlLkHyZkkPDTWO4CMp2Uu5UoGy81qIvMlZf6Hx/CjUUe4EgU\u002BuResnp1vVm8IlAgTO36e9I3ghHG10mOarHQ0MupIxJVv4DwiWj0gCsyUHMH2dIxyFFy5142DeNa0AeIpOyN0z89io0tCbJpQwImlEbWhlDfnwh6Njv0H3HdVflhK9t\u002BpH1zyk8FBP6fCaQbz7mcRAn26QWkE90DSWtbT/P5CBcm5\u002B/JovwBmpoJ2yxXmE/4ANGvqgLVmpCgcIDjqbUKpcFNNOeJkuFNtQ5rmjjwq7EbYw8iSZ4UUU1faXI7XjDlPzUqyqNobq3wIfT0acBX74TPiEal6FwjeOOaamlvElcdhlsDhaDN8zShMmepH\u002BeMx7mta5WqfxbYx5H/zcQEQM\u002BdluOlVCokAdUSBPX0ehj8DWLvgeaBcwdEKr4PDiUwXLFYC0kD57NPiSnAmHpg5I24w8ChVL7pHGOcISlr1POv4agEnG6P\u002BCWvYDi8gJrM40YwVgokjwfybu8lZ8ZJ47Q2EPaSHEge6Qva8fSGLJuIjz3je77pi1KgUi2/alAfZbxERm/kesc\u002BEa0\u002BSZ0TLEJTnNiIpqg1TIWj8coan367u4x4QeYr5FR25SnRqwG1TSXrK823lr7UDzmqAEk847Iugs3Q2uqcJ/hEEcF\u002BY6GD7qSkb3Nww\u002BTNZHKsQaQLecG3oyhzpLJ7TsQVc4T9VetYJhHkWLQ\u002Bvf7ow3Z376ZUeNf/xoB5UAoyaSBvW1BgEA6HFFtSZuFNeOVpSuE7w18dwPqtPY8q3tXH8i\u002BTz2JuiPNn8JtKwhI2ck2bD8Vo9mWBEZqVsxK/XDWFSrSx\u002BamC\u002BsHtk9LD0v7otosBj87QQ==",
      "StatusCode": 201,
      "ResponseHeaders": {
        "Content-Length": "0",
        "Content-MD5": "qvyzvsTiAQNbV\u002BgMYh4Ctw==",
<<<<<<< HEAD
        "Date": "Thu, 05 Mar 2020 20:55:33 GMT",
        "ETag": "\u00220x8D7C1478C996EBE\u0022",
        "Last-Modified": "Thu, 05 Mar 2020 20:55:34 GMT",
=======
        "Date": "Thu, 02 Apr 2020 23:41:55 GMT",
        "ETag": "\u00220x8D7D75F6D9AB6BE\u0022",
        "Last-Modified": "Thu, 02 Apr 2020 23:41:55 GMT",
>>>>>>> 32e373e2
        "Server": [
          "Windows-Azure-Blob/1.0",
          "Microsoft-HTTPAPI/2.0"
        ],
        "x-ms-client-request-id": "54608fe2-ec0e-4a89-f5fa-6eb4f11df631",
        "x-ms-content-crc64": "Elk5k2HjkLo=",
<<<<<<< HEAD
        "x-ms-request-id": "c74d42d8-a01e-000f-5830-f3e457000000",
        "x-ms-request-server-encrypted": "true",
        "x-ms-version": "2019-10-10"
=======
        "x-ms-request-id": "0ea7672b-001e-0064-7748-09bc38000000",
        "x-ms-request-server-encrypted": "true",
        "x-ms-version": "2019-12-12"
>>>>>>> 32e373e2
      },
      "ResponseBody": []
    },
    {
<<<<<<< HEAD
      "RequestUri": "https://seanstagetest.blob.core.windows.net/test-container-4f204a32-186b-f4af-8753-216fecbd49c8/test-blob-a06d0c6b-119d-2d14-d014-73b71e41f620",
      "RequestMethod": "DELETE",
      "RequestHeaders": {
        "Authorization": "Sanitized",
        "If-Unmodified-Since": "Fri, 06 Mar 2020 20:55:32 GMT",
        "traceparent": "00-6fcc2e29d641df44aeb8bb0549f082fa-ee839d948d46e54a-00",
        "User-Agent": [
          "azsdk-net-Storage.Blobs/12.4.0-dev.20200305.1",
          "(.NET Core 4.6.28325.01; Microsoft Windows 10.0.18363 )"
        ],
        "x-ms-client-request-id": "764ac82d-e6de-8e33-65dd-55fcb0ae6666",
        "x-ms-date": "Thu, 05 Mar 2020 20:55:34 GMT",
        "x-ms-return-client-request-id": "true",
        "x-ms-version": "2019-10-10"
=======
      "RequestUri": "https://seanmcccanary.blob.core.windows.net/test-container-4f204a32-186b-f4af-8753-216fecbd49c8/test-blob-a06d0c6b-119d-2d14-d014-73b71e41f620",
      "RequestMethod": "DELETE",
      "RequestHeaders": {
        "Authorization": "Sanitized",
        "If-Unmodified-Since": "Fri, 03 Apr 2020 23:41:55 GMT",
        "traceparent": "00-cf57bb566db6e74c8d44c41d2e4c2944-0658d9df1a1e9d49-00",
        "User-Agent": [
          "azsdk-net-Storage.Blobs/12.5.0-dev.20200402.1",
          "(.NET Core 4.6.28325.01; Microsoft Windows 10.0.18362 )"
        ],
        "x-ms-client-request-id": "764ac82d-e6de-8e33-65dd-55fcb0ae6666",
        "x-ms-date": "Thu, 02 Apr 2020 23:41:56 GMT",
        "x-ms-return-client-request-id": "true",
        "x-ms-version": "2019-12-12"
>>>>>>> 32e373e2
      },
      "RequestBody": null,
      "StatusCode": 202,
      "ResponseHeaders": {
        "Content-Length": "0",
<<<<<<< HEAD
        "Date": "Thu, 05 Mar 2020 20:55:33 GMT",
=======
        "Date": "Thu, 02 Apr 2020 23:41:55 GMT",
>>>>>>> 32e373e2
        "Server": [
          "Windows-Azure-Blob/1.0",
          "Microsoft-HTTPAPI/2.0"
        ],
        "x-ms-client-request-id": "764ac82d-e6de-8e33-65dd-55fcb0ae6666",
        "x-ms-delete-type-permanent": "true",
<<<<<<< HEAD
        "x-ms-request-id": "c74d42db-a01e-000f-5b30-f3e457000000",
        "x-ms-version": "2019-10-10"
=======
        "x-ms-request-id": "0ea76738-001e-0064-0148-09bc38000000",
        "x-ms-version": "2019-12-12"
>>>>>>> 32e373e2
      },
      "ResponseBody": []
    },
    {
<<<<<<< HEAD
      "RequestUri": "https://seanstagetest.blob.core.windows.net/test-container-4f204a32-186b-f4af-8753-216fecbd49c8?restype=container",
      "RequestMethod": "DELETE",
      "RequestHeaders": {
        "Authorization": "Sanitized",
        "traceparent": "00-3e19c90ad2602d46ad2b6cbaa4ffa3b6-293f62d18c7aee4b-00",
        "User-Agent": [
          "azsdk-net-Storage.Blobs/12.4.0-dev.20200305.1",
          "(.NET Core 4.6.28325.01; Microsoft Windows 10.0.18363 )"
        ],
        "x-ms-client-request-id": "288751c5-80d2-b452-a01f-7dc247b33bd9",
        "x-ms-date": "Thu, 05 Mar 2020 20:55:34 GMT",
        "x-ms-return-client-request-id": "true",
        "x-ms-version": "2019-10-10"
=======
      "RequestUri": "https://seanmcccanary.blob.core.windows.net/test-container-4f204a32-186b-f4af-8753-216fecbd49c8?restype=container",
      "RequestMethod": "DELETE",
      "RequestHeaders": {
        "Authorization": "Sanitized",
        "traceparent": "00-3a3fd879525d2d44b5a883081472bad0-f30e9b204c75c94d-00",
        "User-Agent": [
          "azsdk-net-Storage.Blobs/12.5.0-dev.20200402.1",
          "(.NET Core 4.6.28325.01; Microsoft Windows 10.0.18362 )"
        ],
        "x-ms-client-request-id": "288751c5-80d2-b452-a01f-7dc247b33bd9",
        "x-ms-date": "Thu, 02 Apr 2020 23:41:56 GMT",
        "x-ms-return-client-request-id": "true",
        "x-ms-version": "2019-12-12"
>>>>>>> 32e373e2
      },
      "RequestBody": null,
      "StatusCode": 202,
      "ResponseHeaders": {
        "Content-Length": "0",
<<<<<<< HEAD
        "Date": "Thu, 05 Mar 2020 20:55:33 GMT",
=======
        "Date": "Thu, 02 Apr 2020 23:41:55 GMT",
>>>>>>> 32e373e2
        "Server": [
          "Windows-Azure-Blob/1.0",
          "Microsoft-HTTPAPI/2.0"
        ],
        "x-ms-client-request-id": "288751c5-80d2-b452-a01f-7dc247b33bd9",
<<<<<<< HEAD
        "x-ms-request-id": "c74d42dc-a01e-000f-5c30-f3e457000000",
        "x-ms-version": "2019-10-10"
=======
        "x-ms-request-id": "0ea7673c-001e-0064-0548-09bc38000000",
        "x-ms-version": "2019-12-12"
>>>>>>> 32e373e2
      },
      "ResponseBody": []
    },
    {
<<<<<<< HEAD
      "RequestUri": "https://seanstagetest.blob.core.windows.net/test-container-d801cd49-f27c-9bed-5604-966a19d4d589?restype=container",
      "RequestMethod": "PUT",
      "RequestHeaders": {
        "Authorization": "Sanitized",
        "traceparent": "00-dccc2f1ac7e81a40863207fb6b81d93b-ba2dec6f2164694e-00",
        "User-Agent": [
          "azsdk-net-Storage.Blobs/12.4.0-dev.20200305.1",
          "(.NET Core 4.6.28325.01; Microsoft Windows 10.0.18363 )"
        ],
        "x-ms-blob-public-access": "container",
        "x-ms-client-request-id": "eb15f338-78da-d200-63eb-d2cee9e79acb",
        "x-ms-date": "Thu, 05 Mar 2020 20:55:34 GMT",
        "x-ms-return-client-request-id": "true",
        "x-ms-version": "2019-10-10"
=======
      "RequestUri": "https://seanmcccanary.blob.core.windows.net/test-container-d801cd49-f27c-9bed-5604-966a19d4d589?restype=container",
      "RequestMethod": "PUT",
      "RequestHeaders": {
        "Authorization": "Sanitized",
        "traceparent": "00-300981d774de0a44a2fb4b3297a10cfe-2ca41cd203385d40-00",
        "User-Agent": [
          "azsdk-net-Storage.Blobs/12.5.0-dev.20200402.1",
          "(.NET Core 4.6.28325.01; Microsoft Windows 10.0.18362 )"
        ],
        "x-ms-blob-public-access": "container",
        "x-ms-client-request-id": "eb15f338-78da-d200-63eb-d2cee9e79acb",
        "x-ms-date": "Thu, 02 Apr 2020 23:41:56 GMT",
        "x-ms-return-client-request-id": "true",
        "x-ms-version": "2019-12-12"
>>>>>>> 32e373e2
      },
      "RequestBody": null,
      "StatusCode": 201,
      "ResponseHeaders": {
        "Content-Length": "0",
<<<<<<< HEAD
        "Date": "Thu, 05 Mar 2020 20:55:33 GMT",
        "ETag": "\u00220x8D7C1478CE1FB8C\u0022",
        "Last-Modified": "Thu, 05 Mar 2020 20:55:34 GMT",
=======
        "Date": "Thu, 02 Apr 2020 23:41:55 GMT",
        "ETag": "\u00220x8D7D75F6DE949C2\u0022",
        "Last-Modified": "Thu, 02 Apr 2020 23:41:56 GMT",
>>>>>>> 32e373e2
        "Server": [
          "Windows-Azure-Blob/1.0",
          "Microsoft-HTTPAPI/2.0"
        ],
        "x-ms-client-request-id": "eb15f338-78da-d200-63eb-d2cee9e79acb",
<<<<<<< HEAD
        "x-ms-request-id": "84b1bfd2-f01e-003d-4e30-f3e420000000",
        "x-ms-version": "2019-10-10"
=======
        "x-ms-request-id": "e800a4ea-c01e-008f-5048-09c4ca000000",
        "x-ms-version": "2019-12-12"
>>>>>>> 32e373e2
      },
      "ResponseBody": []
    },
    {
<<<<<<< HEAD
      "RequestUri": "https://seanstagetest.blob.core.windows.net/test-container-d801cd49-f27c-9bed-5604-966a19d4d589/test-blob-6f36f34a-dc7c-0cb1-3ad6-0a3550de87a6",
=======
      "RequestUri": "https://seanmcccanary.blob.core.windows.net/test-container-d801cd49-f27c-9bed-5604-966a19d4d589/test-blob-6f36f34a-dc7c-0cb1-3ad6-0a3550de87a6",
>>>>>>> 32e373e2
      "RequestMethod": "PUT",
      "RequestHeaders": {
        "Authorization": "Sanitized",
        "Content-Length": "1024",
<<<<<<< HEAD
        "traceparent": "00-189cabc315edfb4ba6eaaebf12a732ef-0c8b451cf7aadf42-00",
        "User-Agent": [
          "azsdk-net-Storage.Blobs/12.4.0-dev.20200305.1",
          "(.NET Core 4.6.28325.01; Microsoft Windows 10.0.18363 )"
        ],
        "x-ms-blob-type": "BlockBlob",
        "x-ms-client-request-id": "147e1da6-881b-124d-7de9-65b7852be0b5",
        "x-ms-date": "Thu, 05 Mar 2020 20:55:34 GMT",
        "x-ms-return-client-request-id": "true",
        "x-ms-version": "2019-10-10"
=======
        "traceparent": "00-12ba6f5da30130458ca8c60f934ef6da-364b69a68a232641-00",
        "User-Agent": [
          "azsdk-net-Storage.Blobs/12.5.0-dev.20200402.1",
          "(.NET Core 4.6.28325.01; Microsoft Windows 10.0.18362 )"
        ],
        "x-ms-blob-type": "BlockBlob",
        "x-ms-client-request-id": "147e1da6-881b-124d-7de9-65b7852be0b5",
        "x-ms-date": "Thu, 02 Apr 2020 23:41:57 GMT",
        "x-ms-return-client-request-id": "true",
        "x-ms-version": "2019-12-12"
>>>>>>> 32e373e2
      },
      "RequestBody": "BmoyJr/qrxPYZPw8asVB5qzWxSB5j7BbQgmxA23LgoVkK8d/tHQMYEMilxfgdaF1lSOIeRhmLXe51uS1OKylDOJ21z/9wTI4ymXdVviYe81nO21JQghs/f5Qxd2QVieWfYo0aZ1ieNPxUK6zidZ/IVsWTv0/W8raCtpArPxUp3M9RtltZBIvBcOZV/FZuHQn0aSCeQgqVyG/Wl/DIcvXnag7dkL9EbxI50g5pQPYgFFlGdpX0S5rE\u002B64rgqzbOT4wbpJHkIxKcDnOZLA8bId5tkNXQjwgMt60GJURWKylXpkQeNJj2EOM\u002B8ab5ebqiI8mscwpQ7cB0Huzk7f3eRdNaQXW6/O01d4/ikY1hAz3iVAF6qbgu9riDmhWsETL1YLvDrzhE5ybcdvuKflwzExuu8on8Y5wrK1rNN2LHiWZM/TDRnVQFrWzqnjK8lIhsQIcKDR6pCQ0fqHPth6/EFO2VPXEbYXW3qUUtAcVpbpbCUPbbzYxHo/QzweTQKCW9JolVF2cHQO8RQlPJi/c3tkntGya46EdRXZmM55\u002BA13Evb\u002BtMBEcvuxAXunsofhf9DAuq8x0PBD4yA8nNillPgGriqhwL66HyvVAGoT3MKO9xj\u002BuD5eRkEGu9CgCNYjC2yDoQRcQL8RBpuDW8\u002BFMAddraW/p9u6qGjpmwXtGhZVsvX9jzu9MbdZ7LKi2upygIvJQloxY2OQyPicc6S6JOuELqnaiKDLoHztZrsoF819dxt5JNi7JE6RbcZCIb4Sn8jGHqxAl/jr/aHeQ/2oZ7ArHvyJQP8TyQpbSRrZiX6928byYfkgPN8jjiY23OBQ6AUVFgLBiV/Is1Si5U7dEXQiIWc2tQW3C\u002BEdZrLZ3ewpCmAVw3J8\u002B1JnKq6kfVeQRXyyE7t5GTL/XgsgpCKs7tZoedvux04CpiUVz4tXEo2KjCA1J8kwsPAtFmRmW1cvujvYPAR8on4ur2yWY0qnp0x\u002BlhgCd8cMOMnqwLHpm0vN5hRPf9aJDumhB3ddmUylhm4Y58Q\u002BLENzzAM6keLNRBQhyHw1Vyh19YguYG9Qr558RDlC0bSGj7nR27PSTnwH1MJjO9HQcC9FovI8EMvTIxxlvUyoinNgmznCZHt1o6YLJ4yt7XPNrNQK/S7BSn7t/riWbZAwXklOA6CXDQyzz/9LMOk/JjaplxF3no1FnlC61GXC3zUW2shCXurSNp/IVi0vdhmVrtiC7NV/uMC8CWRP3Dim8O/JNVYg/cdM12Fyr0dfFig3JSaNQPNflyEIhlSFgllmIWY9ZUDCdLAQNhVzDAl4XPM8F7cRGLD8ap40GHdyxlQIC47hIrDndLB2fQre64oYkCpgSWqiVAi1Qfuijg==",
      "StatusCode": 201,
      "ResponseHeaders": {
        "Content-Length": "0",
        "Content-MD5": "SEbX6ugDsHG5Ft6uCwXL8A==",
<<<<<<< HEAD
        "Date": "Thu, 05 Mar 2020 20:55:33 GMT",
        "ETag": "\u00220x8D7C1478CEEBA9B\u0022",
        "Last-Modified": "Thu, 05 Mar 2020 20:55:34 GMT",
=======
        "Date": "Thu, 02 Apr 2020 23:41:55 GMT",
        "ETag": "\u00220x8D7D75F6DF67C0D\u0022",
        "Last-Modified": "Thu, 02 Apr 2020 23:41:56 GMT",
>>>>>>> 32e373e2
        "Server": [
          "Windows-Azure-Blob/1.0",
          "Microsoft-HTTPAPI/2.0"
        ],
        "x-ms-client-request-id": "147e1da6-881b-124d-7de9-65b7852be0b5",
        "x-ms-content-crc64": "WB/sYuUGWhY=",
<<<<<<< HEAD
        "x-ms-request-id": "84b1bfd5-f01e-003d-4f30-f3e420000000",
        "x-ms-request-server-encrypted": "true",
        "x-ms-version": "2019-10-10"
=======
        "x-ms-request-id": "e800a4f5-c01e-008f-5648-09c4ca000000",
        "x-ms-request-server-encrypted": "true",
        "x-ms-version": "2019-12-12"
>>>>>>> 32e373e2
      },
      "ResponseBody": []
    },
    {
<<<<<<< HEAD
      "RequestUri": "https://seanstagetest.blob.core.windows.net/test-container-d801cd49-f27c-9bed-5604-966a19d4d589/test-blob-6f36f34a-dc7c-0cb1-3ad6-0a3550de87a6",
      "RequestMethod": "HEAD",
      "RequestHeaders": {
        "Authorization": "Sanitized",
        "traceparent": "00-9527b7961c97cd4eb8db5e4c114af1f1-c32d76cd4ca3304b-00",
        "User-Agent": [
          "azsdk-net-Storage.Blobs/12.4.0-dev.20200305.1",
          "(.NET Core 4.6.28325.01; Microsoft Windows 10.0.18363 )"
        ],
        "x-ms-client-request-id": "240f6db9-8e7c-d472-ec8b-f1d6054af56a",
        "x-ms-date": "Thu, 05 Mar 2020 20:55:34 GMT",
        "x-ms-return-client-request-id": "true",
        "x-ms-version": "2019-10-10"
=======
      "RequestUri": "https://seanmcccanary.blob.core.windows.net/test-container-d801cd49-f27c-9bed-5604-966a19d4d589/test-blob-6f36f34a-dc7c-0cb1-3ad6-0a3550de87a6",
      "RequestMethod": "HEAD",
      "RequestHeaders": {
        "Authorization": "Sanitized",
        "traceparent": "00-4554dc81a117fe4f81c765f5b0d46256-9ca911b3134ca243-00",
        "User-Agent": [
          "azsdk-net-Storage.Blobs/12.5.0-dev.20200402.1",
          "(.NET Core 4.6.28325.01; Microsoft Windows 10.0.18362 )"
        ],
        "x-ms-client-request-id": "240f6db9-8e7c-d472-ec8b-f1d6054af56a",
        "x-ms-date": "Thu, 02 Apr 2020 23:41:57 GMT",
        "x-ms-return-client-request-id": "true",
        "x-ms-version": "2019-12-12"
>>>>>>> 32e373e2
      },
      "RequestBody": null,
      "StatusCode": 200,
      "ResponseHeaders": {
        "Accept-Ranges": "bytes",
        "Content-Length": "1024",
        "Content-MD5": "SEbX6ugDsHG5Ft6uCwXL8A==",
        "Content-Type": "application/octet-stream",
<<<<<<< HEAD
        "Date": "Thu, 05 Mar 2020 20:55:34 GMT",
        "ETag": "\u00220x8D7C1478CEEBA9B\u0022",
        "Last-Modified": "Thu, 05 Mar 2020 20:55:34 GMT",
=======
        "Date": "Thu, 02 Apr 2020 23:41:55 GMT",
        "ETag": "\u00220x8D7D75F6DF67C0D\u0022",
        "Last-Modified": "Thu, 02 Apr 2020 23:41:56 GMT",
>>>>>>> 32e373e2
        "Server": [
          "Windows-Azure-Blob/1.0",
          "Microsoft-HTTPAPI/2.0"
        ],
        "x-ms-access-tier": "Hot",
        "x-ms-access-tier-inferred": "true",
        "x-ms-blob-type": "BlockBlob",
        "x-ms-client-request-id": "240f6db9-8e7c-d472-ec8b-f1d6054af56a",
<<<<<<< HEAD
        "x-ms-creation-time": "Thu, 05 Mar 2020 20:55:34 GMT",
        "x-ms-lease-state": "available",
        "x-ms-lease-status": "unlocked",
        "x-ms-request-id": "84b1bfd6-f01e-003d-5030-f3e420000000",
        "x-ms-server-encrypted": "true",
        "x-ms-version": "2019-10-10"
=======
        "x-ms-creation-time": "Thu, 02 Apr 2020 23:41:56 GMT",
        "x-ms-lease-state": "available",
        "x-ms-lease-status": "unlocked",
        "x-ms-request-id": "e800a500-c01e-008f-5f48-09c4ca000000",
        "x-ms-server-encrypted": "true",
        "x-ms-version": "2019-12-12"
>>>>>>> 32e373e2
      },
      "ResponseBody": []
    },
    {
<<<<<<< HEAD
      "RequestUri": "https://seanstagetest.blob.core.windows.net/test-container-d801cd49-f27c-9bed-5604-966a19d4d589/test-blob-6f36f34a-dc7c-0cb1-3ad6-0a3550de87a6",
      "RequestMethod": "DELETE",
      "RequestHeaders": {
        "Authorization": "Sanitized",
        "If-Match": "\u00220x8D7C1478CEEBA9B\u0022",
        "traceparent": "00-1fe49abf9d03a74c92263b4d2f5ab76f-c453d8790beb0b4d-00",
        "User-Agent": [
          "azsdk-net-Storage.Blobs/12.4.0-dev.20200305.1",
          "(.NET Core 4.6.28325.01; Microsoft Windows 10.0.18363 )"
        ],
        "x-ms-client-request-id": "17fdc921-bc1c-b638-737f-5054a8467a3e",
        "x-ms-date": "Thu, 05 Mar 2020 20:55:35 GMT",
        "x-ms-return-client-request-id": "true",
        "x-ms-version": "2019-10-10"
=======
      "RequestUri": "https://seanmcccanary.blob.core.windows.net/test-container-d801cd49-f27c-9bed-5604-966a19d4d589/test-blob-6f36f34a-dc7c-0cb1-3ad6-0a3550de87a6",
      "RequestMethod": "DELETE",
      "RequestHeaders": {
        "Authorization": "Sanitized",
        "If-Match": "\u00220x8D7D75F6DF67C0D\u0022",
        "traceparent": "00-82c3a0e4bb903842bfb3ed6b4994cd06-ff1dd4e6ed27ad46-00",
        "User-Agent": [
          "azsdk-net-Storage.Blobs/12.5.0-dev.20200402.1",
          "(.NET Core 4.6.28325.01; Microsoft Windows 10.0.18362 )"
        ],
        "x-ms-client-request-id": "17fdc921-bc1c-b638-737f-5054a8467a3e",
        "x-ms-date": "Thu, 02 Apr 2020 23:41:57 GMT",
        "x-ms-return-client-request-id": "true",
        "x-ms-version": "2019-12-12"
>>>>>>> 32e373e2
      },
      "RequestBody": null,
      "StatusCode": 202,
      "ResponseHeaders": {
        "Content-Length": "0",
<<<<<<< HEAD
        "Date": "Thu, 05 Mar 2020 20:55:34 GMT",
=======
        "Date": "Thu, 02 Apr 2020 23:41:55 GMT",
>>>>>>> 32e373e2
        "Server": [
          "Windows-Azure-Blob/1.0",
          "Microsoft-HTTPAPI/2.0"
        ],
        "x-ms-client-request-id": "17fdc921-bc1c-b638-737f-5054a8467a3e",
        "x-ms-delete-type-permanent": "true",
<<<<<<< HEAD
        "x-ms-request-id": "84b1bfd8-f01e-003d-5230-f3e420000000",
        "x-ms-version": "2019-10-10"
=======
        "x-ms-request-id": "e800a50a-c01e-008f-6748-09c4ca000000",
        "x-ms-version": "2019-12-12"
>>>>>>> 32e373e2
      },
      "ResponseBody": []
    },
    {
<<<<<<< HEAD
      "RequestUri": "https://seanstagetest.blob.core.windows.net/test-container-d801cd49-f27c-9bed-5604-966a19d4d589?restype=container",
      "RequestMethod": "DELETE",
      "RequestHeaders": {
        "Authorization": "Sanitized",
        "traceparent": "00-1b3b1df34f38dd41a9b7102984e47812-ee91513f36f31245-00",
        "User-Agent": [
          "azsdk-net-Storage.Blobs/12.4.0-dev.20200305.1",
          "(.NET Core 4.6.28325.01; Microsoft Windows 10.0.18363 )"
        ],
        "x-ms-client-request-id": "3cb56897-dd4c-9d4e-5358-48320f6763b8",
        "x-ms-date": "Thu, 05 Mar 2020 20:55:35 GMT",
        "x-ms-return-client-request-id": "true",
        "x-ms-version": "2019-10-10"
=======
      "RequestUri": "https://seanmcccanary.blob.core.windows.net/test-container-d801cd49-f27c-9bed-5604-966a19d4d589?restype=container",
      "RequestMethod": "DELETE",
      "RequestHeaders": {
        "Authorization": "Sanitized",
        "traceparent": "00-3a3f6d0f2f9ace4c9595b3d8994d66ed-e2543cf8acb0184f-00",
        "User-Agent": [
          "azsdk-net-Storage.Blobs/12.5.0-dev.20200402.1",
          "(.NET Core 4.6.28325.01; Microsoft Windows 10.0.18362 )"
        ],
        "x-ms-client-request-id": "3cb56897-dd4c-9d4e-5358-48320f6763b8",
        "x-ms-date": "Thu, 02 Apr 2020 23:41:57 GMT",
        "x-ms-return-client-request-id": "true",
        "x-ms-version": "2019-12-12"
>>>>>>> 32e373e2
      },
      "RequestBody": null,
      "StatusCode": 202,
      "ResponseHeaders": {
        "Content-Length": "0",
<<<<<<< HEAD
        "Date": "Thu, 05 Mar 2020 20:55:34 GMT",
=======
        "Date": "Thu, 02 Apr 2020 23:41:55 GMT",
>>>>>>> 32e373e2
        "Server": [
          "Windows-Azure-Blob/1.0",
          "Microsoft-HTTPAPI/2.0"
        ],
        "x-ms-client-request-id": "3cb56897-dd4c-9d4e-5358-48320f6763b8",
<<<<<<< HEAD
        "x-ms-request-id": "84b1bfd9-f01e-003d-5330-f3e420000000",
        "x-ms-version": "2019-10-10"
=======
        "x-ms-request-id": "e800a50c-c01e-008f-6948-09c4ca000000",
        "x-ms-version": "2019-12-12"
>>>>>>> 32e373e2
      },
      "ResponseBody": []
    },
    {
<<<<<<< HEAD
      "RequestUri": "https://seanstagetest.blob.core.windows.net/test-container-ffd64c84-62c6-16a4-e0a3-651897bab37f?restype=container",
      "RequestMethod": "PUT",
      "RequestHeaders": {
        "Authorization": "Sanitized",
        "traceparent": "00-fc8db6bbff59074cbfe0d2402696fc02-aded718bc75bbf47-00",
        "User-Agent": [
          "azsdk-net-Storage.Blobs/12.4.0-dev.20200305.1",
          "(.NET Core 4.6.28325.01; Microsoft Windows 10.0.18363 )"
        ],
        "x-ms-blob-public-access": "container",
        "x-ms-client-request-id": "b7fa6ba0-461e-34c8-c49f-5ba878360599",
        "x-ms-date": "Thu, 05 Mar 2020 20:55:35 GMT",
        "x-ms-return-client-request-id": "true",
        "x-ms-version": "2019-10-10"
=======
      "RequestUri": "https://seanmcccanary.blob.core.windows.net/test-container-ffd64c84-62c6-16a4-e0a3-651897bab37f?restype=container",
      "RequestMethod": "PUT",
      "RequestHeaders": {
        "Authorization": "Sanitized",
        "traceparent": "00-7cd6420646b46f498449ba6e20bc20de-f127452537e3b545-00",
        "User-Agent": [
          "azsdk-net-Storage.Blobs/12.5.0-dev.20200402.1",
          "(.NET Core 4.6.28325.01; Microsoft Windows 10.0.18362 )"
        ],
        "x-ms-blob-public-access": "container",
        "x-ms-client-request-id": "b7fa6ba0-461e-34c8-c49f-5ba878360599",
        "x-ms-date": "Thu, 02 Apr 2020 23:41:57 GMT",
        "x-ms-return-client-request-id": "true",
        "x-ms-version": "2019-12-12"
>>>>>>> 32e373e2
      },
      "RequestBody": null,
      "StatusCode": 201,
      "ResponseHeaders": {
        "Content-Length": "0",
<<<<<<< HEAD
        "Date": "Thu, 05 Mar 2020 20:55:35 GMT",
        "ETag": "\u00220x8D7C1478D53166A\u0022",
        "Last-Modified": "Thu, 05 Mar 2020 20:55:35 GMT",
=======
        "Date": "Thu, 02 Apr 2020 23:41:56 GMT",
        "ETag": "\u00220x8D7D75F6E522DDB\u0022",
        "Last-Modified": "Thu, 02 Apr 2020 23:41:56 GMT",
>>>>>>> 32e373e2
        "Server": [
          "Windows-Azure-Blob/1.0",
          "Microsoft-HTTPAPI/2.0"
        ],
        "x-ms-client-request-id": "b7fa6ba0-461e-34c8-c49f-5ba878360599",
<<<<<<< HEAD
        "x-ms-request-id": "d714525b-d01e-003a-4b30-f38843000000",
        "x-ms-version": "2019-10-10"
=======
        "x-ms-request-id": "aaa1652d-201e-002e-4a48-091fb7000000",
        "x-ms-version": "2019-12-12"
>>>>>>> 32e373e2
      },
      "ResponseBody": []
    },
    {
<<<<<<< HEAD
      "RequestUri": "https://seanstagetest.blob.core.windows.net/test-container-ffd64c84-62c6-16a4-e0a3-651897bab37f/test-blob-4ef8c9a5-23aa-4527-590c-bfce25175329",
=======
      "RequestUri": "https://seanmcccanary.blob.core.windows.net/test-container-ffd64c84-62c6-16a4-e0a3-651897bab37f/test-blob-4ef8c9a5-23aa-4527-590c-bfce25175329",
>>>>>>> 32e373e2
      "RequestMethod": "PUT",
      "RequestHeaders": {
        "Authorization": "Sanitized",
        "Content-Length": "1024",
<<<<<<< HEAD
        "traceparent": "00-e43f8809741ce345b7a55974b974be33-591b421f36b87443-00",
        "User-Agent": [
          "azsdk-net-Storage.Blobs/12.4.0-dev.20200305.1",
          "(.NET Core 4.6.28325.01; Microsoft Windows 10.0.18363 )"
        ],
        "x-ms-blob-type": "BlockBlob",
        "x-ms-client-request-id": "caab807b-e4d7-1a46-449c-d92341735f9c",
        "x-ms-date": "Thu, 05 Mar 2020 20:55:35 GMT",
        "x-ms-return-client-request-id": "true",
        "x-ms-version": "2019-10-10"
=======
        "traceparent": "00-8662da059e75374a80e2b2ed0b0b35c7-4b1f109787a58247-00",
        "User-Agent": [
          "azsdk-net-Storage.Blobs/12.5.0-dev.20200402.1",
          "(.NET Core 4.6.28325.01; Microsoft Windows 10.0.18362 )"
        ],
        "x-ms-blob-type": "BlockBlob",
        "x-ms-client-request-id": "caab807b-e4d7-1a46-449c-d92341735f9c",
        "x-ms-date": "Thu, 02 Apr 2020 23:41:57 GMT",
        "x-ms-return-client-request-id": "true",
        "x-ms-version": "2019-12-12"
>>>>>>> 32e373e2
      },
      "RequestBody": "WRt3LL/7YPP3h3ry4kpRCvKj5vm\u002B/J99RLRdEof6D61LMk9cvtnaqWgEViOoNGMOurXbgjBaalx7\u002BugKnk5s/XjNpq/79UsZyT2QuqV81A9RT1jSHo188cjy4cTxzwsamFiq2o6zE8VpwrnzybC3/iXZuU/2mt/qUbTnCROGJ/kydSJM0vqAnTuSaFvUiCgYOuOfGBa8JP15wInZzAmx45q/wVOOaiwrWBsTYzKDFsiMz84v5g/idVEk0xFwp9Ey4YTBFMfUitC3dL/7qcDL9qnATPw7gfyK3UsBaZcaurFJ4IKtwgIBuEX9eHJQ58yRWN1osFrV9l\u002BHNjd70iA5nLoOscg\u002BHjSnv5S3PQiKOvZ/cBG5sglWdOoiJYvKheUkxNy4QTUEUjqpwPHFHblW/fxB/GEOf\u002Bqwtz3eG/io3Dmukngs0vjAeh3XEPEYkVcwzCiOiYiDFkTxCIr4JjdBAOO3F4pAKSsDgIFDN274lyblrU7PGVOxKnwzOspux1TmlRANYXnM76L9iwgHP97W\u002BHBjEnjocuaQBewODO5glbgtXaFe6zasGb6s0Y5KquqdXUFZCrXc/iMqfVuNveKznPVQ2eI9eA05tvi6PKBXRlsBcK\u002BtB4oDUF9\u002BM27bH1vb\u002BDWY\u002BtAIYOU0IFS8IcGD0jb/i0wzBpVrTImDvkSfXpec30RqvkyL\u002BRDJeOc2Ri\u002Bd\u002BmE325QPp/GfLa1HhaGhlMG9H0J9GBPqdJE8ao2uNQZZ5cTiaIMCjThSy5GfRHRvJ\u002BQleSbsIOJNTWcC0jxj8Pin7Z/dviw9upIKKkyCSjAczUKpiLvfbcXhlRocALr779qZ\u002BFbVkWm457\u002BU4vWVywI25QX6uWg8x4Da\u002BykRIbrXDjty6VLZRzvZ8aH8SorPS8kY5Rq0ATVyXDDW\u002BpU/psYEvdO6I\u002BKvXZ3KIcjGP3z1C7Bf\u002BDyfIg0F/4wiAk2lmUva9422FSjnaYh86t9tqxyz4O/l362KZJrGtCNVjVpQJYd960fuP/WHeI\u002BzIzgtmFRwbiFdv7mdUJPz8GAFktstLMRX8L/UxaH5XWce1kFhmBvP5B848mXO35u0\u002B06UguW0hvZz1qiUm6mAZGFRf3pRkVhFNa289DpfiRAkH8lSZNuBak9K7sJzOkl2uI4DfWAgY2n2T0w495G8FE2XcHvfLf\u002BGzxUrBqOW0ftkRjyrWwuvA7xgWxWOSXK9jdp028rNloqOfa1L9VzFYH5R1LFVELhB6Gy/ftLp\u002BIaibXnJIfUxl6\u002BxHd5eYw5fmvuXPXXAZ3whM/NdDRi4pIUnqYjj/D\u002BIHz0Co/PZ4oRdYOTWUroR4QX8p\u002B0C04mX\u002BXhZN7qGe527Dh03vsSIR1Fu/w==",
      "StatusCode": 201,
      "ResponseHeaders": {
        "Content-Length": "0",
        "Content-MD5": "wDXV8iJ8h4faAFKki4Nv8Q==",
<<<<<<< HEAD
        "Date": "Thu, 05 Mar 2020 20:55:35 GMT",
        "ETag": "\u00220x8D7C1478D608F2B\u0022",
        "Last-Modified": "Thu, 05 Mar 2020 20:55:35 GMT",
=======
        "Date": "Thu, 02 Apr 2020 23:41:56 GMT",
        "ETag": "\u00220x8D7D75F6E5F8A3D\u0022",
        "Last-Modified": "Thu, 02 Apr 2020 23:41:56 GMT",
>>>>>>> 32e373e2
        "Server": [
          "Windows-Azure-Blob/1.0",
          "Microsoft-HTTPAPI/2.0"
        ],
        "x-ms-client-request-id": "caab807b-e4d7-1a46-449c-d92341735f9c",
        "x-ms-content-crc64": "41zEh4xuB\u002BQ=",
<<<<<<< HEAD
        "x-ms-request-id": "d7145262-d01e-003a-4e30-f38843000000",
        "x-ms-request-server-encrypted": "true",
        "x-ms-version": "2019-10-10"
=======
        "x-ms-request-id": "aaa16539-201e-002e-5448-091fb7000000",
        "x-ms-request-server-encrypted": "true",
        "x-ms-version": "2019-12-12"
>>>>>>> 32e373e2
      },
      "ResponseBody": []
    },
    {
<<<<<<< HEAD
      "RequestUri": "https://seanstagetest.blob.core.windows.net/test-container-ffd64c84-62c6-16a4-e0a3-651897bab37f/test-blob-4ef8c9a5-23aa-4527-590c-bfce25175329",
=======
      "RequestUri": "https://seanmcccanary.blob.core.windows.net/test-container-ffd64c84-62c6-16a4-e0a3-651897bab37f/test-blob-4ef8c9a5-23aa-4527-590c-bfce25175329",
>>>>>>> 32e373e2
      "RequestMethod": "DELETE",
      "RequestHeaders": {
        "Authorization": "Sanitized",
        "If-None-Match": "\u0022garbage\u0022",
<<<<<<< HEAD
        "traceparent": "00-8022131c7455474a96cab4548a875623-81cb8f6facf95240-00",
        "User-Agent": [
          "azsdk-net-Storage.Blobs/12.4.0-dev.20200305.1",
          "(.NET Core 4.6.28325.01; Microsoft Windows 10.0.18363 )"
        ],
        "x-ms-client-request-id": "c70d1a53-a3a5-c928-edc6-0d2d3ca44173",
        "x-ms-date": "Thu, 05 Mar 2020 20:55:35 GMT",
        "x-ms-return-client-request-id": "true",
        "x-ms-version": "2019-10-10"
=======
        "traceparent": "00-ebe0b084c755c644b8ee67d168388ed9-262e9721421b4e4b-00",
        "User-Agent": [
          "azsdk-net-Storage.Blobs/12.5.0-dev.20200402.1",
          "(.NET Core 4.6.28325.01; Microsoft Windows 10.0.18362 )"
        ],
        "x-ms-client-request-id": "c70d1a53-a3a5-c928-edc6-0d2d3ca44173",
        "x-ms-date": "Thu, 02 Apr 2020 23:41:57 GMT",
        "x-ms-return-client-request-id": "true",
        "x-ms-version": "2019-12-12"
>>>>>>> 32e373e2
      },
      "RequestBody": null,
      "StatusCode": 202,
      "ResponseHeaders": {
        "Content-Length": "0",
<<<<<<< HEAD
        "Date": "Thu, 05 Mar 2020 20:55:35 GMT",
=======
        "Date": "Thu, 02 Apr 2020 23:41:56 GMT",
>>>>>>> 32e373e2
        "Server": [
          "Windows-Azure-Blob/1.0",
          "Microsoft-HTTPAPI/2.0"
        ],
        "x-ms-client-request-id": "c70d1a53-a3a5-c928-edc6-0d2d3ca44173",
        "x-ms-delete-type-permanent": "true",
<<<<<<< HEAD
        "x-ms-request-id": "d7145263-d01e-003a-4f30-f38843000000",
        "x-ms-version": "2019-10-10"
=======
        "x-ms-request-id": "aaa16541-201e-002e-5848-091fb7000000",
        "x-ms-version": "2019-12-12"
>>>>>>> 32e373e2
      },
      "ResponseBody": []
    },
    {
<<<<<<< HEAD
      "RequestUri": "https://seanstagetest.blob.core.windows.net/test-container-ffd64c84-62c6-16a4-e0a3-651897bab37f?restype=container",
      "RequestMethod": "DELETE",
      "RequestHeaders": {
        "Authorization": "Sanitized",
        "traceparent": "00-87bd90289293be4498e50f1f02232a44-49962d70185d1348-00",
        "User-Agent": [
          "azsdk-net-Storage.Blobs/12.4.0-dev.20200305.1",
          "(.NET Core 4.6.28325.01; Microsoft Windows 10.0.18363 )"
        ],
        "x-ms-client-request-id": "26cf54ca-9866-f0f6-ab13-75511861e54e",
        "x-ms-date": "Thu, 05 Mar 2020 20:55:35 GMT",
        "x-ms-return-client-request-id": "true",
        "x-ms-version": "2019-10-10"
=======
      "RequestUri": "https://seanmcccanary.blob.core.windows.net/test-container-ffd64c84-62c6-16a4-e0a3-651897bab37f?restype=container",
      "RequestMethod": "DELETE",
      "RequestHeaders": {
        "Authorization": "Sanitized",
        "traceparent": "00-56e3a2be485067498bc1913935807561-494711ed8dbb484d-00",
        "User-Agent": [
          "azsdk-net-Storage.Blobs/12.5.0-dev.20200402.1",
          "(.NET Core 4.6.28325.01; Microsoft Windows 10.0.18362 )"
        ],
        "x-ms-client-request-id": "26cf54ca-9866-f0f6-ab13-75511861e54e",
        "x-ms-date": "Thu, 02 Apr 2020 23:41:57 GMT",
        "x-ms-return-client-request-id": "true",
        "x-ms-version": "2019-12-12"
>>>>>>> 32e373e2
      },
      "RequestBody": null,
      "StatusCode": 202,
      "ResponseHeaders": {
        "Content-Length": "0",
<<<<<<< HEAD
        "Date": "Thu, 05 Mar 2020 20:55:35 GMT",
=======
        "Date": "Thu, 02 Apr 2020 23:41:56 GMT",
>>>>>>> 32e373e2
        "Server": [
          "Windows-Azure-Blob/1.0",
          "Microsoft-HTTPAPI/2.0"
        ],
        "x-ms-client-request-id": "26cf54ca-9866-f0f6-ab13-75511861e54e",
<<<<<<< HEAD
        "x-ms-request-id": "d7145264-d01e-003a-5030-f38843000000",
        "x-ms-version": "2019-10-10"
=======
        "x-ms-request-id": "aaa16545-201e-002e-5c48-091fb7000000",
        "x-ms-version": "2019-12-12"
>>>>>>> 32e373e2
      },
      "ResponseBody": []
    },
    {
<<<<<<< HEAD
      "RequestUri": "https://seanstagetest.blob.core.windows.net/test-container-b45321c2-5b96-4bad-88b8-d51bcc5579f0?restype=container",
      "RequestMethod": "PUT",
      "RequestHeaders": {
        "Authorization": "Sanitized",
        "traceparent": "00-049da41dc2bd094f827c1fa3bd44a41d-ac5f89aa5cccb340-00",
        "User-Agent": [
          "azsdk-net-Storage.Blobs/12.4.0-dev.20200305.1",
          "(.NET Core 4.6.28325.01; Microsoft Windows 10.0.18363 )"
        ],
        "x-ms-blob-public-access": "container",
        "x-ms-client-request-id": "2d1188a4-fca9-6f25-a783-9dadc2da2356",
        "x-ms-date": "Thu, 05 Mar 2020 20:55:35 GMT",
        "x-ms-return-client-request-id": "true",
        "x-ms-version": "2019-10-10"
=======
      "RequestUri": "https://seanmcccanary.blob.core.windows.net/test-container-b45321c2-5b96-4bad-88b8-d51bcc5579f0?restype=container",
      "RequestMethod": "PUT",
      "RequestHeaders": {
        "Authorization": "Sanitized",
        "traceparent": "00-050fe5a6db1ac548b83690513de7deab-1395973f83bc6146-00",
        "User-Agent": [
          "azsdk-net-Storage.Blobs/12.5.0-dev.20200402.1",
          "(.NET Core 4.6.28325.01; Microsoft Windows 10.0.18362 )"
        ],
        "x-ms-blob-public-access": "container",
        "x-ms-client-request-id": "2d1188a4-fca9-6f25-a783-9dadc2da2356",
        "x-ms-date": "Thu, 02 Apr 2020 23:41:58 GMT",
        "x-ms-return-client-request-id": "true",
        "x-ms-version": "2019-12-12"
>>>>>>> 32e373e2
      },
      "RequestBody": null,
      "StatusCode": 201,
      "ResponseHeaders": {
        "Content-Length": "0",
<<<<<<< HEAD
        "Date": "Thu, 05 Mar 2020 20:55:35 GMT",
        "ETag": "\u00220x8D7C1478DADCCF4\u0022",
        "Last-Modified": "Thu, 05 Mar 2020 20:55:36 GMT",
=======
        "Date": "Thu, 02 Apr 2020 23:41:56 GMT",
        "ETag": "\u00220x8D7D75F6EAD9949\u0022",
        "Last-Modified": "Thu, 02 Apr 2020 23:41:57 GMT",
>>>>>>> 32e373e2
        "Server": [
          "Windows-Azure-Blob/1.0",
          "Microsoft-HTTPAPI/2.0"
        ],
        "x-ms-client-request-id": "2d1188a4-fca9-6f25-a783-9dadc2da2356",
<<<<<<< HEAD
        "x-ms-request-id": "5f19a1a1-901e-003b-8030-f3d79f000000",
        "x-ms-version": "2019-10-10"
=======
        "x-ms-request-id": "e9ae1087-801e-0045-0648-099843000000",
        "x-ms-version": "2019-12-12"
>>>>>>> 32e373e2
      },
      "ResponseBody": []
    },
    {
<<<<<<< HEAD
      "RequestUri": "https://seanstagetest.blob.core.windows.net/test-container-b45321c2-5b96-4bad-88b8-d51bcc5579f0/test-blob-c63c8599-fdfe-a77a-13f6-f5938fe9b949",
=======
      "RequestUri": "https://seanmcccanary.blob.core.windows.net/test-container-b45321c2-5b96-4bad-88b8-d51bcc5579f0/test-blob-c63c8599-fdfe-a77a-13f6-f5938fe9b949",
>>>>>>> 32e373e2
      "RequestMethod": "PUT",
      "RequestHeaders": {
        "Authorization": "Sanitized",
        "Content-Length": "1024",
<<<<<<< HEAD
        "traceparent": "00-c82dfd757c636e4997afc3bd83fde20a-b1aa7aeb5b35d946-00",
        "User-Agent": [
          "azsdk-net-Storage.Blobs/12.4.0-dev.20200305.1",
          "(.NET Core 4.6.28325.01; Microsoft Windows 10.0.18363 )"
        ],
        "x-ms-blob-type": "BlockBlob",
        "x-ms-client-request-id": "ec71f962-a53a-0aa7-3e38-6a649fef7887",
        "x-ms-date": "Thu, 05 Mar 2020 20:55:36 GMT",
        "x-ms-return-client-request-id": "true",
        "x-ms-version": "2019-10-10"
=======
        "traceparent": "00-cd0141fccaff4b44b35a244ee683ddf0-96ed4f229b323741-00",
        "User-Agent": [
          "azsdk-net-Storage.Blobs/12.5.0-dev.20200402.1",
          "(.NET Core 4.6.28325.01; Microsoft Windows 10.0.18362 )"
        ],
        "x-ms-blob-type": "BlockBlob",
        "x-ms-client-request-id": "ec71f962-a53a-0aa7-3e38-6a649fef7887",
        "x-ms-date": "Thu, 02 Apr 2020 23:41:58 GMT",
        "x-ms-return-client-request-id": "true",
        "x-ms-version": "2019-12-12"
>>>>>>> 32e373e2
      },
      "RequestBody": "e0V3Q0NMRhgs8z9RfF\u002Ba5N51Kg0CdpGnDmkZsweR4L7KVDJ8Y\u002BASTT4kmQq9KCq0XBG1Gb6sRgSzzzTaMpMQmhOBhygtHYD\u002BYt3O3t2H6eU\u002BZVb23MYAHQ0tyJSrOBurE/72PKEChz6Rt7fg3WcnLOVOnMw8Gr5NgGka/1TrUirCIsveka1EO94XZSUPHz\u002BlBpyuXJxObvhAqbs46IfppWSMHrucSJo4CmDuJLWZPWApdPm4PfaOc7PSnufxC1NXLr/AggGECb0BdVI7YEpDp2taDnOOMWdu/aoHyqqzRv4Mlvb12LtfpGs7tsekUhNpj/Z8lv3fyPxYUoRWfT8STi5TLslTTc\u002Bw\u002B2oIUnqfyqqXnTq0NrABLc75nYU2CScsKWiYUCRJFkEnzJuT13aBuIjZvt8EXhh\u002BUQH7WbBJevJC3CkSB3mGTof5jGoUblVXd\u002BT8XEpHJ8tQGv4iTryQ3VGpUPtNb7EPU3BYC9GtauOro\u002BHMTR6n\u002BrRdwux6YwDKaK8Yax1ZCggz7QjZ7hz6orAbd6raxJAzAVVH76zEle9wjqIhlf7FUZjZmWAVzguYYyA8XuxV76Qf5GnHEhtcblcZaWB52A2xVSURASsvHjNJr4uMhzYDG57\u002BArCU/T99fSoI/GWrHosSiwjHQ\u002B5478Y2fmOPz\u002BchFU7CetZcHFjllIQBJyLNnpAAefstO9ewhRLqXn/b7a1C5uYX6aO0tm\u002Bw4a9pd8ekaN/Tjlbr89l2EfXDcr7YCqbXvkA7trXsS8OMfFooRw1KRfWfCF5WV/MMoNeu8UOw2NcIkrmHaLEq5kOTX3d/TcrneCzJOAFHgGZNLhbdPlp/26SDH7VUw91DdSIbw/h7jVINx3gW55/VwRFSOTmbTKfoE4PS/C0Vk7RPhcPfK7xu0aHD0HfhafMErV6jAYqjpyl6MrB0qJAk9zTEx2Lc9ZVU5GeY2HswB6qPzk7PcpEqrN6ZZPkM\u002BSgQntlDHaKRKLjJTh0iC86tSisG5dpCVYWimRuDQpCcSOo/hzqi7eoI/aWWBSN0CKAP7BrNBhRNzUhToIOGDuUnLAUz4oOUClxA/uc0rE9hLpF6c1V2zkLV8bnxT0xmge/AbtgdQSUde\u002BK\u002BjAgsGCH48XLyDJqPsV7DXfHKoroQ2nz3dD12RO1rXfhyuEE6qdiY\u002BF3ac3RVML16WuQ0UtknrbKLNaTjga2Ehq\u002BhHfkciLQYMaldNWYIoUR//OkJNwofSgqPr3M0tHavVe3FtBPEXdIvGyAvynhLg5NfY4XEe0\u002BlgtLvjdlA430yrd95Qu0wu54X2Rvp74CRQyzg1FDx69qdIDFB1dD57zej/B2Y0kClLqjmraIzu5JRXUmsXw==",
      "StatusCode": 201,
      "ResponseHeaders": {
        "Content-Length": "0",
        "Content-MD5": "rXydNo37l3Ea\u002BUOn5iAHsw==",
<<<<<<< HEAD
        "Date": "Thu, 05 Mar 2020 20:55:35 GMT",
        "ETag": "\u00220x8D7C1478DBBCBF8\u0022",
        "Last-Modified": "Thu, 05 Mar 2020 20:55:36 GMT",
=======
        "Date": "Thu, 02 Apr 2020 23:41:56 GMT",
        "ETag": "\u00220x8D7D75F6EBB4F88\u0022",
        "Last-Modified": "Thu, 02 Apr 2020 23:41:57 GMT",
>>>>>>> 32e373e2
        "Server": [
          "Windows-Azure-Blob/1.0",
          "Microsoft-HTTPAPI/2.0"
        ],
        "x-ms-client-request-id": "ec71f962-a53a-0aa7-3e38-6a649fef7887",
        "x-ms-content-crc64": "B1jIEJDN3lQ=",
<<<<<<< HEAD
        "x-ms-request-id": "5f19a1a5-901e-003b-0230-f3d79f000000",
        "x-ms-request-server-encrypted": "true",
        "x-ms-version": "2019-10-10"
=======
        "x-ms-request-id": "e9ae108e-801e-0045-0b48-099843000000",
        "x-ms-request-server-encrypted": "true",
        "x-ms-version": "2019-12-12"
>>>>>>> 32e373e2
      },
      "ResponseBody": []
    },
    {
<<<<<<< HEAD
      "RequestUri": "https://seanstagetest.blob.core.windows.net/test-container-b45321c2-5b96-4bad-88b8-d51bcc5579f0/test-blob-c63c8599-fdfe-a77a-13f6-f5938fe9b949?comp=lease",
      "RequestMethod": "PUT",
      "RequestHeaders": {
        "Authorization": "Sanitized",
        "traceparent": "00-77d330065745d34eba986c046f6ac639-67753ea2e0535148-00",
        "User-Agent": [
          "azsdk-net-Storage.Blobs/12.4.0-dev.20200305.1",
          "(.NET Core 4.6.28325.01; Microsoft Windows 10.0.18363 )"
        ],
        "x-ms-client-request-id": "5ad1466d-cfbb-0737-657a-ce5166e4f1af",
        "x-ms-date": "Thu, 05 Mar 2020 20:55:36 GMT",
=======
      "RequestUri": "https://seanmcccanary.blob.core.windows.net/test-container-b45321c2-5b96-4bad-88b8-d51bcc5579f0/test-blob-c63c8599-fdfe-a77a-13f6-f5938fe9b949?comp=lease",
      "RequestMethod": "PUT",
      "RequestHeaders": {
        "Authorization": "Sanitized",
        "traceparent": "00-75da963f17b8224793f892a680faf11b-b5174af4230c1041-00",
        "User-Agent": [
          "azsdk-net-Storage.Blobs/12.5.0-dev.20200402.1",
          "(.NET Core 4.6.28325.01; Microsoft Windows 10.0.18362 )"
        ],
        "x-ms-client-request-id": "5ad1466d-cfbb-0737-657a-ce5166e4f1af",
        "x-ms-date": "Thu, 02 Apr 2020 23:41:58 GMT",
>>>>>>> 32e373e2
        "x-ms-lease-action": "acquire",
        "x-ms-lease-duration": "-1",
        "x-ms-proposed-lease-id": "76288f4c-5bbb-f693-1de9-3fc3188eb84f",
        "x-ms-return-client-request-id": "true",
<<<<<<< HEAD
        "x-ms-version": "2019-10-10"
=======
        "x-ms-version": "2019-12-12"
>>>>>>> 32e373e2
      },
      "RequestBody": null,
      "StatusCode": 201,
      "ResponseHeaders": {
        "Content-Length": "0",
<<<<<<< HEAD
        "Date": "Thu, 05 Mar 2020 20:55:35 GMT",
        "ETag": "\u00220x8D7C1478DBBCBF8\u0022",
        "Last-Modified": "Thu, 05 Mar 2020 20:55:36 GMT",
=======
        "Date": "Thu, 02 Apr 2020 23:41:56 GMT",
        "ETag": "\u00220x8D7D75F6EBB4F88\u0022",
        "Last-Modified": "Thu, 02 Apr 2020 23:41:57 GMT",
>>>>>>> 32e373e2
        "Server": [
          "Windows-Azure-Blob/1.0",
          "Microsoft-HTTPAPI/2.0"
        ],
        "x-ms-client-request-id": "5ad1466d-cfbb-0737-657a-ce5166e4f1af",
        "x-ms-lease-id": "76288f4c-5bbb-f693-1de9-3fc3188eb84f",
<<<<<<< HEAD
        "x-ms-request-id": "5f19a1a6-901e-003b-0330-f3d79f000000",
        "x-ms-version": "2019-10-10"
=======
        "x-ms-request-id": "e9ae1093-801e-0045-0f48-099843000000",
        "x-ms-version": "2019-12-12"
>>>>>>> 32e373e2
      },
      "ResponseBody": []
    },
    {
<<<<<<< HEAD
      "RequestUri": "https://seanstagetest.blob.core.windows.net/test-container-b45321c2-5b96-4bad-88b8-d51bcc5579f0/test-blob-c63c8599-fdfe-a77a-13f6-f5938fe9b949",
      "RequestMethod": "DELETE",
      "RequestHeaders": {
        "Authorization": "Sanitized",
        "traceparent": "00-5f826a7dc295b348b639b31ed243c271-a3f9459e06598442-00",
        "User-Agent": [
          "azsdk-net-Storage.Blobs/12.4.0-dev.20200305.1",
          "(.NET Core 4.6.28325.01; Microsoft Windows 10.0.18363 )"
        ],
        "x-ms-client-request-id": "d1563fcc-5dbd-a594-67e7-fe5df2d302a1",
        "x-ms-date": "Thu, 05 Mar 2020 20:55:36 GMT",
        "x-ms-lease-id": "76288f4c-5bbb-f693-1de9-3fc3188eb84f",
        "x-ms-return-client-request-id": "true",
        "x-ms-version": "2019-10-10"
=======
      "RequestUri": "https://seanmcccanary.blob.core.windows.net/test-container-b45321c2-5b96-4bad-88b8-d51bcc5579f0/test-blob-c63c8599-fdfe-a77a-13f6-f5938fe9b949",
      "RequestMethod": "DELETE",
      "RequestHeaders": {
        "Authorization": "Sanitized",
        "traceparent": "00-ba6fa10c75e8b24c91df010ba708fd2f-7e92507745f39041-00",
        "User-Agent": [
          "azsdk-net-Storage.Blobs/12.5.0-dev.20200402.1",
          "(.NET Core 4.6.28325.01; Microsoft Windows 10.0.18362 )"
        ],
        "x-ms-client-request-id": "d1563fcc-5dbd-a594-67e7-fe5df2d302a1",
        "x-ms-date": "Thu, 02 Apr 2020 23:41:58 GMT",
        "x-ms-lease-id": "76288f4c-5bbb-f693-1de9-3fc3188eb84f",
        "x-ms-return-client-request-id": "true",
        "x-ms-version": "2019-12-12"
>>>>>>> 32e373e2
      },
      "RequestBody": null,
      "StatusCode": 202,
      "ResponseHeaders": {
        "Content-Length": "0",
<<<<<<< HEAD
        "Date": "Thu, 05 Mar 2020 20:55:35 GMT",
=======
        "Date": "Thu, 02 Apr 2020 23:41:56 GMT",
>>>>>>> 32e373e2
        "Server": [
          "Windows-Azure-Blob/1.0",
          "Microsoft-HTTPAPI/2.0"
        ],
        "x-ms-client-request-id": "d1563fcc-5dbd-a594-67e7-fe5df2d302a1",
        "x-ms-delete-type-permanent": "true",
<<<<<<< HEAD
        "x-ms-request-id": "5f19a1a7-901e-003b-0430-f3d79f000000",
        "x-ms-version": "2019-10-10"
=======
        "x-ms-request-id": "e9ae1096-801e-0045-1248-099843000000",
        "x-ms-version": "2019-12-12"
>>>>>>> 32e373e2
      },
      "ResponseBody": []
    },
    {
<<<<<<< HEAD
      "RequestUri": "https://seanstagetest.blob.core.windows.net/test-container-b45321c2-5b96-4bad-88b8-d51bcc5579f0?restype=container",
      "RequestMethod": "DELETE",
      "RequestHeaders": {
        "Authorization": "Sanitized",
        "traceparent": "00-a2e630469e5a3e49a8f4b788e7e00f80-04502b3995dc4a48-00",
        "User-Agent": [
          "azsdk-net-Storage.Blobs/12.4.0-dev.20200305.1",
          "(.NET Core 4.6.28325.01; Microsoft Windows 10.0.18363 )"
        ],
        "x-ms-client-request-id": "27856ef5-1f8e-22f2-8549-981915519996",
        "x-ms-date": "Thu, 05 Mar 2020 20:55:36 GMT",
        "x-ms-return-client-request-id": "true",
        "x-ms-version": "2019-10-10"
=======
      "RequestUri": "https://seanmcccanary.blob.core.windows.net/test-container-b45321c2-5b96-4bad-88b8-d51bcc5579f0?restype=container",
      "RequestMethod": "DELETE",
      "RequestHeaders": {
        "Authorization": "Sanitized",
        "traceparent": "00-b3c04400788e754b8f2740f2ee8a1c82-eb0a4212f80e434c-00",
        "User-Agent": [
          "azsdk-net-Storage.Blobs/12.5.0-dev.20200402.1",
          "(.NET Core 4.6.28325.01; Microsoft Windows 10.0.18362 )"
        ],
        "x-ms-client-request-id": "27856ef5-1f8e-22f2-8549-981915519996",
        "x-ms-date": "Thu, 02 Apr 2020 23:41:58 GMT",
        "x-ms-return-client-request-id": "true",
        "x-ms-version": "2019-12-12"
>>>>>>> 32e373e2
      },
      "RequestBody": null,
      "StatusCode": 202,
      "ResponseHeaders": {
        "Content-Length": "0",
<<<<<<< HEAD
        "Date": "Thu, 05 Mar 2020 20:55:35 GMT",
=======
        "Date": "Thu, 02 Apr 2020 23:41:56 GMT",
>>>>>>> 32e373e2
        "Server": [
          "Windows-Azure-Blob/1.0",
          "Microsoft-HTTPAPI/2.0"
        ],
        "x-ms-client-request-id": "27856ef5-1f8e-22f2-8549-981915519996",
<<<<<<< HEAD
        "x-ms-request-id": "5f19a1a8-901e-003b-0530-f3d79f000000",
        "x-ms-version": "2019-10-10"
=======
        "x-ms-request-id": "e9ae109c-801e-0045-1748-099843000000",
        "x-ms-version": "2019-12-12"
>>>>>>> 32e373e2
      },
      "ResponseBody": []
    }
  ],
  "Variables": {
<<<<<<< HEAD
    "DateTimeOffsetNow": "2020-03-05T12:55:32.7938841-08:00",
    "RandomSeed": "786271886",
    "Storage_TestConfigDefault": "ProductionTenant\nseanstagetest\nU2FuaXRpemVk\nhttps://seanstagetest.blob.core.windows.net\nhttp://seanstagetest.file.core.windows.net\nhttp://seanstagetest.queue.core.windows.net\nhttp://seanstagetest.table.core.windows.net\n\n\n\n\nhttp://seanstagetest-secondary.blob.core.windows.net\nhttp://seanstagetest-secondary.file.core.windows.net\nhttp://seanstagetest-secondary.queue.core.windows.net\nhttp://seanstagetest-secondary.table.core.windows.net\n\nSanitized\n\n\nCloud\nBlobEndpoint=https://seanstagetest.blob.core.windows.net/;QueueEndpoint=http://seanstagetest.queue.core.windows.net/;FileEndpoint=http://seanstagetest.file.core.windows.net/;BlobSecondaryEndpoint=http://seanstagetest-secondary.blob.core.windows.net/;QueueSecondaryEndpoint=http://seanstagetest-secondary.queue.core.windows.net/;FileSecondaryEndpoint=http://seanstagetest-secondary.file.core.windows.net/;AccountName=seanstagetest;AccountKey=Sanitized\nseanscope1"
=======
    "DateTimeOffsetNow": "2020-04-02T16:41:55.0337995-07:00",
    "RandomSeed": "786271886",
    "Storage_TestConfigDefault": "ProductionTenant\nseanmcccanary\nU2FuaXRpemVk\nhttps://seanmcccanary.blob.core.windows.net\nhttps://seanmcccanary.file.core.windows.net\nhttps://seanmcccanary.queue.core.windows.net\nhttps://seanmcccanary.table.core.windows.net\n\n\n\n\nhttps://seanmcccanary-secondary.blob.core.windows.net\nhttps://seanmcccanary-secondary.file.core.windows.net\nhttps://seanmcccanary-secondary.queue.core.windows.net\nhttps://seanmcccanary-secondary.table.core.windows.net\n\nSanitized\n\n\nCloud\nBlobEndpoint=https://seanmcccanary.blob.core.windows.net/;QueueEndpoint=https://seanmcccanary.queue.core.windows.net/;FileEndpoint=https://seanmcccanary.file.core.windows.net/;BlobSecondaryEndpoint=https://seanmcccanary-secondary.blob.core.windows.net/;QueueSecondaryEndpoint=https://seanmcccanary-secondary.queue.core.windows.net/;FileSecondaryEndpoint=https://seanmcccanary-secondary.file.core.windows.net/;AccountName=seanmcccanary;AccountKey=Sanitized\nseanscope1"
>>>>>>> 32e373e2
  }
}<|MERGE_RESOLUTION|>--- conflicted
+++ resolved
@@ -1,22 +1,6 @@
 {
   "Entries": [
     {
-<<<<<<< HEAD
-      "RequestUri": "https://seanstagetest.blob.core.windows.net/test-container-92880538-3870-7526-d7d3-209d8ca94c9a?restype=container",
-      "RequestMethod": "PUT",
-      "RequestHeaders": {
-        "Authorization": "Sanitized",
-        "traceparent": "00-38afb8ee5687d848b714cd89a05801d8-47c5bc4d8828334a-00",
-        "User-Agent": [
-          "azsdk-net-Storage.Blobs/12.4.0-dev.20200305.1",
-          "(.NET Core 4.6.28325.01; Microsoft Windows 10.0.18363 )"
-        ],
-        "x-ms-blob-public-access": "container",
-        "x-ms-client-request-id": "22a45668-3413-8d56-8ab0-51441fa99b79",
-        "x-ms-date": "Thu, 05 Mar 2020 20:55:32 GMT",
-        "x-ms-return-client-request-id": "true",
-        "x-ms-version": "2019-10-10"
-=======
       "RequestUri": "https://seanmcccanary.blob.core.windows.net/test-container-92880538-3870-7526-d7d3-209d8ca94c9a?restype=container",
       "RequestMethod": "PUT",
       "RequestHeaders": {
@@ -31,58 +15,30 @@
         "x-ms-date": "Thu, 02 Apr 2020 23:41:55 GMT",
         "x-ms-return-client-request-id": "true",
         "x-ms-version": "2019-12-12"
->>>>>>> 32e373e2
-      },
-      "RequestBody": null,
-      "StatusCode": 201,
-      "ResponseHeaders": {
-        "Content-Length": "0",
-<<<<<<< HEAD
-        "Date": "Thu, 05 Mar 2020 20:55:32 GMT",
-        "ETag": "\u00220x8D7C1478BDDD448\u0022",
-        "Last-Modified": "Thu, 05 Mar 2020 20:55:32 GMT",
-=======
+      },
+      "RequestBody": null,
+      "StatusCode": 201,
+      "ResponseHeaders": {
+        "Content-Length": "0",
         "Date": "Thu, 02 Apr 2020 23:41:54 GMT",
         "ETag": "\u00220x8D7D75F6CDC0B6E\u0022",
         "Last-Modified": "Thu, 02 Apr 2020 23:41:54 GMT",
->>>>>>> 32e373e2
         "Server": [
           "Windows-Azure-Blob/1.0",
           "Microsoft-HTTPAPI/2.0"
         ],
         "x-ms-client-request-id": "22a45668-3413-8d56-8ab0-51441fa99b79",
-<<<<<<< HEAD
-        "x-ms-request-id": "8d512fdb-d01e-0048-5830-f38f0c000000",
-        "x-ms-version": "2019-10-10"
-=======
         "x-ms-request-id": "1530c8b0-e01e-0021-7248-0969db000000",
         "x-ms-version": "2019-12-12"
->>>>>>> 32e373e2
-      },
-      "ResponseBody": []
-    },
-    {
-<<<<<<< HEAD
-      "RequestUri": "https://seanstagetest.blob.core.windows.net/test-container-92880538-3870-7526-d7d3-209d8ca94c9a/test-blob-0c580e87-cbbe-1146-fb4e-74e9f4220cc7",
-=======
+      },
+      "ResponseBody": []
+    },
+    {
       "RequestUri": "https://seanmcccanary.blob.core.windows.net/test-container-92880538-3870-7526-d7d3-209d8ca94c9a/test-blob-0c580e87-cbbe-1146-fb4e-74e9f4220cc7",
->>>>>>> 32e373e2
       "RequestMethod": "PUT",
       "RequestHeaders": {
         "Authorization": "Sanitized",
         "Content-Length": "1024",
-<<<<<<< HEAD
-        "traceparent": "00-99dc1e6d21f6594ba9bcf5398d39d92b-25b4d56f8ef6894f-00",
-        "User-Agent": [
-          "azsdk-net-Storage.Blobs/12.4.0-dev.20200305.1",
-          "(.NET Core 4.6.28325.01; Microsoft Windows 10.0.18363 )"
-        ],
-        "x-ms-blob-type": "BlockBlob",
-        "x-ms-client-request-id": "ba6a8eb0-3bb8-034b-1cb3-6d43e91e2d81",
-        "x-ms-date": "Thu, 05 Mar 2020 20:55:33 GMT",
-        "x-ms-return-client-request-id": "true",
-        "x-ms-version": "2019-10-10"
-=======
         "traceparent": "00-ace08ce52956084fac457a7440c4d640-1c056b5519342545-00",
         "User-Agent": [
           "azsdk-net-Storage.Blobs/12.5.0-dev.20200402.1",
@@ -93,56 +49,28 @@
         "x-ms-date": "Thu, 02 Apr 2020 23:41:55 GMT",
         "x-ms-return-client-request-id": "true",
         "x-ms-version": "2019-12-12"
->>>>>>> 32e373e2
       },
       "RequestBody": "Eco1NQUphuIMQw8v1sUZc\u002BzJe1q3tJecEJInxL9tmGekiTJVdGV0Xod1AHu7Fzs1NQH8KqexEFwymCVyAsIjnqunikyTxP\u002BHVR3SQbQc4fhX8Y\u002B\u002BcW3A83nVIts/AlzFUmHPFIzvonABddWJ3s6oFrctGxAzZC095pfSvaIjR1PBDe5STM1raE8evPuXNhSrLQskEuZLke40ki31HOXO3S2CyNDfVcrqwbPBFacxpq\u002BCJ5CW/zVsdXwAHbqfdktqT97NFW5Ey9dBOlEzinxGA\u002Bx9c/VUON74FlNU3zcQSktnV8XIY5BBPVy4VcXkOOr/uRrOIgJWFRcA1f4a7\u002BufMe8FyzO3fZ9bOzaZnOIZFN1oVCUdQidIEUKtyI6SJk1wGCTV3m23SDx7cufMvXg058EhspvGgu7IvbnwCrURyRToKIO\u002BQzVwsAzpoc9AfFTJeOHMcHSyqpY1DSGzxz2GaqnS5JT1dqOLsAGO3OAfh0BkJ5HTRFigNX7tiTYUvenOYjclbpjA1AI9QMByJM61FoXgTqCrsyVRMa4VCOxtd/MXv3mp\u002BRmopFKPlQOXLRGwN3OwNG5JIq8R1DzpqswV0MnNW2RUDBxsN6lNGx0iuQScZdB5vUKEzpzJlyXcvvmGesU5ytKtWypWQ/zE/AeS7xo4TUX7mxOGSIzHinX3kHiwx6FX6O8y7wmlI3lGv9GVN6gKpHG0it\u002BysoFF5dG1XrOEFDVlOgYrBl08VneZQIm7MlLN7ewG/DzBpTVt7Ao378XGwaqcL/2h354UeDRnGHL4irN\u002B6HHHfRj4pJXQvRlSBGay037eHgJVKw1N8oQHWYzDdWJXuQZT/kSSo4tn0CGFwXPOtUXzGWuwKb1jeYuU8UoJDEi2\u002B0tfXtQ6S3p37lrsyDAQOaRG0Fv2ppBJ8IW4/rJAXsTZzsYob1dwuM7xOTpid7BahLimwjzsv1S6FW1PgU3INpCWEvpq58pN1heNBW1V53nUXnr6mZuH7A5xbVnpITeBKQKqzGS28JztWewkX7rnZS70eiPSzZz0DyXr\u002BXlwY7XgC9xrqhoUHm3dDECvYo1Uiggr9KYTrltltr0/y/cjffU2RFPdfLsT31y19cFcRKyYlm5xRW4OzF2BBfNd1FN2uo5KeB45dw1MFxVKXriaCXEQpzSIsjiGKHf1XHbHtQsIPjsyEcyOXh9hJC1Zw26l5vyCTS0e7gdWxFCmQxqXhGEKQh99Z/elgkgVJ40KLWQJUHV6RWjd6U8z20185xsEyZ/MT4FOJ38E3crkCcd6TJbrnfKlHD/4LFjPSoyqKJotEV3uPt3iuin2dmie\u002BeCIuY\u002B2kEooXq1f0yMpft3yWrQwtvdqjA65CQ==",
       "StatusCode": 201,
       "ResponseHeaders": {
         "Content-Length": "0",
         "Content-MD5": "YktOucbIDuP7AAWv1d4lBg==",
-<<<<<<< HEAD
-        "Date": "Thu, 05 Mar 2020 20:55:32 GMT",
-        "ETag": "\u00220x8D7C1478BEB7B0F\u0022",
-        "Last-Modified": "Thu, 05 Mar 2020 20:55:33 GMT",
-=======
         "Date": "Thu, 02 Apr 2020 23:41:54 GMT",
         "ETag": "\u00220x8D7D75F6CE9E446\u0022",
         "Last-Modified": "Thu, 02 Apr 2020 23:41:54 GMT",
->>>>>>> 32e373e2
         "Server": [
           "Windows-Azure-Blob/1.0",
           "Microsoft-HTTPAPI/2.0"
         ],
         "x-ms-client-request-id": "ba6a8eb0-3bb8-034b-1cb3-6d43e91e2d81",
         "x-ms-content-crc64": "5cUtqSnti7U=",
-<<<<<<< HEAD
-        "x-ms-request-id": "8d512fe0-d01e-0048-5a30-f38f0c000000",
-        "x-ms-request-server-encrypted": "true",
-        "x-ms-version": "2019-10-10"
-=======
         "x-ms-request-id": "1530c8b5-e01e-0021-7448-0969db000000",
         "x-ms-request-server-encrypted": "true",
         "x-ms-version": "2019-12-12"
->>>>>>> 32e373e2
-      },
-      "ResponseBody": []
-    },
-    {
-<<<<<<< HEAD
-      "RequestUri": "https://seanstagetest.blob.core.windows.net/test-container-92880538-3870-7526-d7d3-209d8ca94c9a/test-blob-0c580e87-cbbe-1146-fb4e-74e9f4220cc7",
-      "RequestMethod": "DELETE",
-      "RequestHeaders": {
-        "Authorization": "Sanitized",
-        "traceparent": "00-43c6c05c2d083d4b943e74f2e83a4722-dbda2046b9712048-00",
-        "User-Agent": [
-          "azsdk-net-Storage.Blobs/12.4.0-dev.20200305.1",
-          "(.NET Core 4.6.28325.01; Microsoft Windows 10.0.18363 )"
-        ],
-        "x-ms-client-request-id": "feb945b0-ffa3-a750-7dab-8a23ecef8d28",
-        "x-ms-date": "Thu, 05 Mar 2020 20:55:33 GMT",
-        "x-ms-return-client-request-id": "true",
-        "x-ms-version": "2019-10-10"
-=======
+      },
+      "ResponseBody": []
+    },
+    {
       "RequestUri": "https://seanmcccanary.blob.core.windows.net/test-container-92880538-3870-7526-d7d3-209d8ca94c9a/test-blob-0c580e87-cbbe-1146-fb4e-74e9f4220cc7",
       "RequestMethod": "DELETE",
       "RequestHeaders": {
@@ -156,49 +84,24 @@
         "x-ms-date": "Thu, 02 Apr 2020 23:41:55 GMT",
         "x-ms-return-client-request-id": "true",
         "x-ms-version": "2019-12-12"
->>>>>>> 32e373e2
-      },
-      "RequestBody": null,
-      "StatusCode": 202,
-      "ResponseHeaders": {
-        "Content-Length": "0",
-<<<<<<< HEAD
-        "Date": "Thu, 05 Mar 2020 20:55:32 GMT",
-=======
+      },
+      "RequestBody": null,
+      "StatusCode": 202,
+      "ResponseHeaders": {
+        "Content-Length": "0",
         "Date": "Thu, 02 Apr 2020 23:41:54 GMT",
->>>>>>> 32e373e2
         "Server": [
           "Windows-Azure-Blob/1.0",
           "Microsoft-HTTPAPI/2.0"
         ],
         "x-ms-client-request-id": "feb945b0-ffa3-a750-7dab-8a23ecef8d28",
         "x-ms-delete-type-permanent": "true",
-<<<<<<< HEAD
-        "x-ms-request-id": "8d512fe4-d01e-0048-5e30-f38f0c000000",
-        "x-ms-version": "2019-10-10"
-=======
         "x-ms-request-id": "1530c8b9-e01e-0021-7848-0969db000000",
         "x-ms-version": "2019-12-12"
->>>>>>> 32e373e2
-      },
-      "ResponseBody": []
-    },
-    {
-<<<<<<< HEAD
-      "RequestUri": "https://seanstagetest.blob.core.windows.net/test-container-92880538-3870-7526-d7d3-209d8ca94c9a?restype=container",
-      "RequestMethod": "DELETE",
-      "RequestHeaders": {
-        "Authorization": "Sanitized",
-        "traceparent": "00-748be268e9c1364f94a0b0e20d611699-75be3818990a0148-00",
-        "User-Agent": [
-          "azsdk-net-Storage.Blobs/12.4.0-dev.20200305.1",
-          "(.NET Core 4.6.28325.01; Microsoft Windows 10.0.18363 )"
-        ],
-        "x-ms-client-request-id": "a4928d97-2f64-fedd-37c0-e2047c648d00",
-        "x-ms-date": "Thu, 05 Mar 2020 20:55:33 GMT",
-        "x-ms-return-client-request-id": "true",
-        "x-ms-version": "2019-10-10"
-=======
+      },
+      "ResponseBody": []
+    },
+    {
       "RequestUri": "https://seanmcccanary.blob.core.windows.net/test-container-92880538-3870-7526-d7d3-209d8ca94c9a?restype=container",
       "RequestMethod": "DELETE",
       "RequestHeaders": {
@@ -212,49 +115,23 @@
         "x-ms-date": "Thu, 02 Apr 2020 23:41:55 GMT",
         "x-ms-return-client-request-id": "true",
         "x-ms-version": "2019-12-12"
->>>>>>> 32e373e2
-      },
-      "RequestBody": null,
-      "StatusCode": 202,
-      "ResponseHeaders": {
-        "Content-Length": "0",
-<<<<<<< HEAD
-        "Date": "Thu, 05 Mar 2020 20:55:32 GMT",
-=======
+      },
+      "RequestBody": null,
+      "StatusCode": 202,
+      "ResponseHeaders": {
+        "Content-Length": "0",
         "Date": "Thu, 02 Apr 2020 23:41:54 GMT",
->>>>>>> 32e373e2
         "Server": [
           "Windows-Azure-Blob/1.0",
           "Microsoft-HTTPAPI/2.0"
         ],
         "x-ms-client-request-id": "a4928d97-2f64-fedd-37c0-e2047c648d00",
-<<<<<<< HEAD
-        "x-ms-request-id": "8d512fe5-d01e-0048-5f30-f38f0c000000",
-        "x-ms-version": "2019-10-10"
-=======
         "x-ms-request-id": "1530c8ba-e01e-0021-7948-0969db000000",
         "x-ms-version": "2019-12-12"
->>>>>>> 32e373e2
-      },
-      "ResponseBody": []
-    },
-    {
-<<<<<<< HEAD
-      "RequestUri": "https://seanstagetest.blob.core.windows.net/test-container-79e90e24-0b6f-0af7-4210-f8b2354aa37d?restype=container",
-      "RequestMethod": "PUT",
-      "RequestHeaders": {
-        "Authorization": "Sanitized",
-        "traceparent": "00-fd21d91ba77bca4792834bfb598b6876-7571dc33e0d7e149-00",
-        "User-Agent": [
-          "azsdk-net-Storage.Blobs/12.4.0-dev.20200305.1",
-          "(.NET Core 4.6.28325.01; Microsoft Windows 10.0.18363 )"
-        ],
-        "x-ms-blob-public-access": "container",
-        "x-ms-client-request-id": "f5e1c963-9416-8c46-9687-6154362ac9ec",
-        "x-ms-date": "Thu, 05 Mar 2020 20:55:33 GMT",
-        "x-ms-return-client-request-id": "true",
-        "x-ms-version": "2019-10-10"
-=======
+      },
+      "ResponseBody": []
+    },
+    {
       "RequestUri": "https://seanmcccanary.blob.core.windows.net/test-container-79e90e24-0b6f-0af7-4210-f8b2354aa37d?restype=container",
       "RequestMethod": "PUT",
       "RequestHeaders": {
@@ -269,58 +146,30 @@
         "x-ms-date": "Thu, 02 Apr 2020 23:41:55 GMT",
         "x-ms-return-client-request-id": "true",
         "x-ms-version": "2019-12-12"
->>>>>>> 32e373e2
-      },
-      "RequestBody": null,
-      "StatusCode": 201,
-      "ResponseHeaders": {
-        "Content-Length": "0",
-<<<<<<< HEAD
-        "Date": "Thu, 05 Mar 2020 20:55:32 GMT",
-        "ETag": "\u00220x8D7C1478C340D2B\u0022",
-        "Last-Modified": "Thu, 05 Mar 2020 20:55:33 GMT",
-=======
+      },
+      "RequestBody": null,
+      "StatusCode": 201,
+      "ResponseHeaders": {
+        "Content-Length": "0",
         "Date": "Thu, 02 Apr 2020 23:41:54 GMT",
         "ETag": "\u00220x8D7D75F6D34A386\u0022",
         "Last-Modified": "Thu, 02 Apr 2020 23:41:55 GMT",
->>>>>>> 32e373e2
         "Server": [
           "Windows-Azure-Blob/1.0",
           "Microsoft-HTTPAPI/2.0"
         ],
         "x-ms-client-request-id": "f5e1c963-9416-8c46-9687-6154362ac9ec",
-<<<<<<< HEAD
-        "x-ms-request-id": "8d512fe8-d01e-0048-6230-f38f0c000000",
-        "x-ms-version": "2019-10-10"
-=======
         "x-ms-request-id": "892192a7-201e-004c-4e48-09dd90000000",
         "x-ms-version": "2019-12-12"
->>>>>>> 32e373e2
-      },
-      "ResponseBody": []
-    },
-    {
-<<<<<<< HEAD
-      "RequestUri": "https://seanstagetest.blob.core.windows.net/test-container-79e90e24-0b6f-0af7-4210-f8b2354aa37d/test-blob-a767641c-2ed9-3ba3-4ab4-db7631cf4644",
-=======
+      },
+      "ResponseBody": []
+    },
+    {
       "RequestUri": "https://seanmcccanary.blob.core.windows.net/test-container-79e90e24-0b6f-0af7-4210-f8b2354aa37d/test-blob-a767641c-2ed9-3ba3-4ab4-db7631cf4644",
->>>>>>> 32e373e2
       "RequestMethod": "PUT",
       "RequestHeaders": {
         "Authorization": "Sanitized",
         "Content-Length": "1024",
-<<<<<<< HEAD
-        "traceparent": "00-c95add94ecaac94abdabd12ecabf54c5-d009baab345c2045-00",
-        "User-Agent": [
-          "azsdk-net-Storage.Blobs/12.4.0-dev.20200305.1",
-          "(.NET Core 4.6.28325.01; Microsoft Windows 10.0.18363 )"
-        ],
-        "x-ms-blob-type": "BlockBlob",
-        "x-ms-client-request-id": "5009f2e4-442a-c7ca-4e4a-6decda37f31e",
-        "x-ms-date": "Thu, 05 Mar 2020 20:55:33 GMT",
-        "x-ms-return-client-request-id": "true",
-        "x-ms-version": "2019-10-10"
-=======
         "traceparent": "00-d4f50ce029d1874597c46c7e669f369d-0eeb0b523ee5bb43-00",
         "User-Agent": [
           "azsdk-net-Storage.Blobs/12.5.0-dev.20200402.1",
@@ -331,57 +180,28 @@
         "x-ms-date": "Thu, 02 Apr 2020 23:41:55 GMT",
         "x-ms-return-client-request-id": "true",
         "x-ms-version": "2019-12-12"
->>>>>>> 32e373e2
       },
       "RequestBody": "4ldOa2muZwiN/sjViG/9cy/sC1\u002BWhcc1JaWqYbjPW8dAHXLf212DbvxfGdpmzbLatmhHRMPnrlyPGUXDAwVQvqMBlWv9HpfSaZ1jNmztz1jy0KpPiBcDWW4VT8IXv2r2D1s3ZDhH3JfRdNolhHfwokrt0DNaADWL/Tv86M/Uu6kybCcQtmogq/MTfRQ83tX3JK13Ke83mw4mq2f8S/TI/bkx8hdP3\u002BvfzSVAR4MhTx9mBcMiXJG6\u002B9AZ6gsDI1/\u002BSoBaC\u002Bu9p0TBl1zJ91OLBFtIlkUxpqAodvdGNvXg3KrFQf0CxkMzqF5\u002BYMU08AN8jeWvu4wZzaPgMpTzdnBP4LuyBLVWiD4YFO7nskXb84b0yqgPMSEdq3RZIpOuPzHtLn8KguxNJgSnl6aeMhpeBT8O/6zHP6\u002BZlVhB/GaqadS8\u002BYPF0XGZpqOkaJp6fnla\u002BxxUoD\u002BEJu7QcO2UDCqe/S3S4TiWmDTNdFkJI9cVHxbe5wBJVciUN9OU9WCDBZp4BmpsqJxBw2PohivmewIWu1HXtSQpVKdkPapkAaPTSm\u002B/kB1tqHZ5nCOdYc6drrzRfToPrE91T7HDB2ry3cK/FTy8J\u002BrlqRLaXRkBi/PYx4/tk4NpxJ0fSUFrqaELhr9h3kuS4IfS69QnNU42c8O\u002B6j/bBUk\u002BVlGfnN2pegBxztdZoK2nRuYIG6ivQY5O6dZ9rL9hMIB2Iof680SpKHDTtmZ33dMVF6NY0\u002BqhjxXCULMHK85AD55W4n0mrFOiXvI324oo1wwCaJQbCFyW1JNxOKKRov2ik6fIIPpV72pPtnX3arOLmXimBMM5JAdBvw3qtHOwEbv0lEjiYLcRrHgqy1Lnn2rf5Z4q6p06aW6fhmDsazr2n6S5AtVrqDnBlVhKD1i1WSCiC8/VhiceuivZQtlWJEE\u002BMyytLpyVdDxlaVRF8FoV6iw/Sl9rIRh9mkipkWZganAWDNssByuEDJeSbxzS2MrRxFesFtrh0hEUMJNT7OLWBf7kL\u002BR\u002B6eMBuz3I2bL7qsJ\u002B2MwOs1OWNDnKGNaYMCC0u2oe7qnmUtp0q1udGfleGIXR1RMVyFGqTfqqs9EMaIocFB5I3bwYmIXxmQj4\u002BRs/a/9Rx1sNnvIYc6CvO58JZ0LQgQTbFjrIuDyNJC5JslTea0fRu6EvDnUrL2ocaV3m6DLFJ3cWY1XFiA4egHrDzsBL0NBXOKuhoXKOsOfPrE/fpjv8hIvcyAfyCzOSEI77Z2Cq0JiNj7CGJIYFh7Nt9tu/P9k\u002Bxko1bgjIZCx4DpDjk0iHJdy2UhaLdl8E10BThBVX09G0vKEVdGGPxCqEDRX1IfRr5tH/COzCs1DqMJfIdeAWIDu\u002BLtamcQ==",
       "StatusCode": 201,
       "ResponseHeaders": {
         "Content-Length": "0",
         "Content-MD5": "J8B7J9Djl7Av3m\u002BG0V/E1Q==",
-<<<<<<< HEAD
-        "Date": "Thu, 05 Mar 2020 20:55:33 GMT",
-        "ETag": "\u00220x8D7C1478C40F04D\u0022",
-        "Last-Modified": "Thu, 05 Mar 2020 20:55:33 GMT",
-=======
         "Date": "Thu, 02 Apr 2020 23:41:54 GMT",
         "ETag": "\u00220x8D7D75F6D4162EB\u0022",
         "Last-Modified": "Thu, 02 Apr 2020 23:41:55 GMT",
->>>>>>> 32e373e2
         "Server": [
           "Windows-Azure-Blob/1.0",
           "Microsoft-HTTPAPI/2.0"
         ],
         "x-ms-client-request-id": "5009f2e4-442a-c7ca-4e4a-6decda37f31e",
         "x-ms-content-crc64": "uy/ULOYyNWo=",
-<<<<<<< HEAD
-        "x-ms-request-id": "8d512fea-d01e-0048-6330-f38f0c000000",
-        "x-ms-request-server-encrypted": "true",
-        "x-ms-version": "2019-10-10"
-=======
         "x-ms-request-id": "892192af-201e-004c-5248-09dd90000000",
         "x-ms-request-server-encrypted": "true",
         "x-ms-version": "2019-12-12"
->>>>>>> 32e373e2
-      },
-      "ResponseBody": []
-    },
-    {
-<<<<<<< HEAD
-      "RequestUri": "https://seanstagetest.blob.core.windows.net/test-container-79e90e24-0b6f-0af7-4210-f8b2354aa37d/test-blob-a767641c-2ed9-3ba3-4ab4-db7631cf4644",
-      "RequestMethod": "DELETE",
-      "RequestHeaders": {
-        "Authorization": "Sanitized",
-        "If-Modified-Since": "Wed, 04 Mar 2020 20:55:32 GMT",
-        "traceparent": "00-dc1b0c90ec140f4689910dcf24da7651-3989186746458b4b-00",
-        "User-Agent": [
-          "azsdk-net-Storage.Blobs/12.4.0-dev.20200305.1",
-          "(.NET Core 4.6.28325.01; Microsoft Windows 10.0.18363 )"
-        ],
-        "x-ms-client-request-id": "3cd970c8-56cc-6c46-b05f-3fa19a7b6fd7",
-        "x-ms-date": "Thu, 05 Mar 2020 20:55:33 GMT",
-        "x-ms-return-client-request-id": "true",
-        "x-ms-version": "2019-10-10"
-=======
+      },
+      "ResponseBody": []
+    },
+    {
       "RequestUri": "https://seanmcccanary.blob.core.windows.net/test-container-79e90e24-0b6f-0af7-4210-f8b2354aa37d/test-blob-a767641c-2ed9-3ba3-4ab4-db7631cf4644",
       "RequestMethod": "DELETE",
       "RequestHeaders": {
@@ -396,49 +216,24 @@
         "x-ms-date": "Thu, 02 Apr 2020 23:41:56 GMT",
         "x-ms-return-client-request-id": "true",
         "x-ms-version": "2019-12-12"
->>>>>>> 32e373e2
-      },
-      "RequestBody": null,
-      "StatusCode": 202,
-      "ResponseHeaders": {
-        "Content-Length": "0",
-<<<<<<< HEAD
-        "Date": "Thu, 05 Mar 2020 20:55:33 GMT",
-=======
+      },
+      "RequestBody": null,
+      "StatusCode": 202,
+      "ResponseHeaders": {
+        "Content-Length": "0",
         "Date": "Thu, 02 Apr 2020 23:41:54 GMT",
->>>>>>> 32e373e2
         "Server": [
           "Windows-Azure-Blob/1.0",
           "Microsoft-HTTPAPI/2.0"
         ],
         "x-ms-client-request-id": "3cd970c8-56cc-6c46-b05f-3fa19a7b6fd7",
         "x-ms-delete-type-permanent": "true",
-<<<<<<< HEAD
-        "x-ms-request-id": "8d512feb-d01e-0048-6430-f38f0c000000",
-        "x-ms-version": "2019-10-10"
-=======
         "x-ms-request-id": "892192b4-201e-004c-5748-09dd90000000",
         "x-ms-version": "2019-12-12"
->>>>>>> 32e373e2
-      },
-      "ResponseBody": []
-    },
-    {
-<<<<<<< HEAD
-      "RequestUri": "https://seanstagetest.blob.core.windows.net/test-container-79e90e24-0b6f-0af7-4210-f8b2354aa37d?restype=container",
-      "RequestMethod": "DELETE",
-      "RequestHeaders": {
-        "Authorization": "Sanitized",
-        "traceparent": "00-0ed7b07eb3c33f42b2cfdcac3402ab05-3e6c463525b6944a-00",
-        "User-Agent": [
-          "azsdk-net-Storage.Blobs/12.4.0-dev.20200305.1",
-          "(.NET Core 4.6.28325.01; Microsoft Windows 10.0.18363 )"
-        ],
-        "x-ms-client-request-id": "6a249a08-b65d-6e51-2eb4-d5821f35116b",
-        "x-ms-date": "Thu, 05 Mar 2020 20:55:33 GMT",
-        "x-ms-return-client-request-id": "true",
-        "x-ms-version": "2019-10-10"
-=======
+      },
+      "ResponseBody": []
+    },
+    {
       "RequestUri": "https://seanmcccanary.blob.core.windows.net/test-container-79e90e24-0b6f-0af7-4210-f8b2354aa37d?restype=container",
       "RequestMethod": "DELETE",
       "RequestHeaders": {
@@ -452,49 +247,23 @@
         "x-ms-date": "Thu, 02 Apr 2020 23:41:56 GMT",
         "x-ms-return-client-request-id": "true",
         "x-ms-version": "2019-12-12"
->>>>>>> 32e373e2
-      },
-      "RequestBody": null,
-      "StatusCode": 202,
-      "ResponseHeaders": {
-        "Content-Length": "0",
-<<<<<<< HEAD
-        "Date": "Thu, 05 Mar 2020 20:55:33 GMT",
-=======
+      },
+      "RequestBody": null,
+      "StatusCode": 202,
+      "ResponseHeaders": {
+        "Content-Length": "0",
         "Date": "Thu, 02 Apr 2020 23:41:54 GMT",
->>>>>>> 32e373e2
         "Server": [
           "Windows-Azure-Blob/1.0",
           "Microsoft-HTTPAPI/2.0"
         ],
         "x-ms-client-request-id": "6a249a08-b65d-6e51-2eb4-d5821f35116b",
-<<<<<<< HEAD
-        "x-ms-request-id": "8d512fec-d01e-0048-6530-f38f0c000000",
-        "x-ms-version": "2019-10-10"
-=======
         "x-ms-request-id": "892192b7-201e-004c-5a48-09dd90000000",
         "x-ms-version": "2019-12-12"
->>>>>>> 32e373e2
-      },
-      "ResponseBody": []
-    },
-    {
-<<<<<<< HEAD
-      "RequestUri": "https://seanstagetest.blob.core.windows.net/test-container-4f204a32-186b-f4af-8753-216fecbd49c8?restype=container",
-      "RequestMethod": "PUT",
-      "RequestHeaders": {
-        "Authorization": "Sanitized",
-        "traceparent": "00-e8a49dc95249cb4f883c90441be2707b-dd5fd1b36601974f-00",
-        "User-Agent": [
-          "azsdk-net-Storage.Blobs/12.4.0-dev.20200305.1",
-          "(.NET Core 4.6.28325.01; Microsoft Windows 10.0.18363 )"
-        ],
-        "x-ms-blob-public-access": "container",
-        "x-ms-client-request-id": "d757fd4b-fac7-f054-ea2f-e20995e18270",
-        "x-ms-date": "Thu, 05 Mar 2020 20:55:33 GMT",
-        "x-ms-return-client-request-id": "true",
-        "x-ms-version": "2019-10-10"
-=======
+      },
+      "ResponseBody": []
+    },
+    {
       "RequestUri": "https://seanmcccanary.blob.core.windows.net/test-container-4f204a32-186b-f4af-8753-216fecbd49c8?restype=container",
       "RequestMethod": "PUT",
       "RequestHeaders": {
@@ -509,58 +278,30 @@
         "x-ms-date": "Thu, 02 Apr 2020 23:41:56 GMT",
         "x-ms-return-client-request-id": "true",
         "x-ms-version": "2019-12-12"
->>>>>>> 32e373e2
-      },
-      "RequestBody": null,
-      "StatusCode": 201,
-      "ResponseHeaders": {
-        "Content-Length": "0",
-<<<<<<< HEAD
-        "Date": "Thu, 05 Mar 2020 20:55:33 GMT",
-        "ETag": "\u00220x8D7C1478C8B8D75\u0022",
-        "Last-Modified": "Thu, 05 Mar 2020 20:55:34 GMT",
-=======
+      },
+      "RequestBody": null,
+      "StatusCode": 201,
+      "ResponseHeaders": {
+        "Content-Length": "0",
         "Date": "Thu, 02 Apr 2020 23:41:55 GMT",
         "ETag": "\u00220x8D7D75F6D8D1DCE\u0022",
         "Last-Modified": "Thu, 02 Apr 2020 23:41:55 GMT",
->>>>>>> 32e373e2
         "Server": [
           "Windows-Azure-Blob/1.0",
           "Microsoft-HTTPAPI/2.0"
         ],
         "x-ms-client-request-id": "d757fd4b-fac7-f054-ea2f-e20995e18270",
-<<<<<<< HEAD
-        "x-ms-request-id": "c74d42d4-a01e-000f-5730-f3e457000000",
-        "x-ms-version": "2019-10-10"
-=======
         "x-ms-request-id": "0ea76722-001e-0064-7248-09bc38000000",
         "x-ms-version": "2019-12-12"
->>>>>>> 32e373e2
-      },
-      "ResponseBody": []
-    },
-    {
-<<<<<<< HEAD
-      "RequestUri": "https://seanstagetest.blob.core.windows.net/test-container-4f204a32-186b-f4af-8753-216fecbd49c8/test-blob-a06d0c6b-119d-2d14-d014-73b71e41f620",
-=======
+      },
+      "ResponseBody": []
+    },
+    {
       "RequestUri": "https://seanmcccanary.blob.core.windows.net/test-container-4f204a32-186b-f4af-8753-216fecbd49c8/test-blob-a06d0c6b-119d-2d14-d014-73b71e41f620",
->>>>>>> 32e373e2
       "RequestMethod": "PUT",
       "RequestHeaders": {
         "Authorization": "Sanitized",
         "Content-Length": "1024",
-<<<<<<< HEAD
-        "traceparent": "00-788290490ff48f4095136c793daf5a41-8a6bc7e51d782c40-00",
-        "User-Agent": [
-          "azsdk-net-Storage.Blobs/12.4.0-dev.20200305.1",
-          "(.NET Core 4.6.28325.01; Microsoft Windows 10.0.18363 )"
-        ],
-        "x-ms-blob-type": "BlockBlob",
-        "x-ms-client-request-id": "54608fe2-ec0e-4a89-f5fa-6eb4f11df631",
-        "x-ms-date": "Thu, 05 Mar 2020 20:55:34 GMT",
-        "x-ms-return-client-request-id": "true",
-        "x-ms-version": "2019-10-10"
-=======
         "traceparent": "00-53f3416b86f37a4a98d632b9c6835845-37a65e8e037d2e42-00",
         "User-Agent": [
           "azsdk-net-Storage.Blobs/12.5.0-dev.20200402.1",
@@ -571,57 +312,28 @@
         "x-ms-date": "Thu, 02 Apr 2020 23:41:56 GMT",
         "x-ms-return-client-request-id": "true",
         "x-ms-version": "2019-12-12"
->>>>>>> 32e373e2
       },
       "RequestBody": "7Dsj72ZxABoqqBUnInB2\u002BjGJA/H5xkg66SoHs4ed0ak5wRxZvpIK\u002BQxSdvT77AtfnXmFlD4FJybz6QU7ak2SjNZs7mBTHTuefgrlp1BTPvwepxYOFz1qNJr2ZtSNzo6/v\u002Bkej/6qC3895hUzH4DWn6sJHMI2hHSZAbrFXbdmEbB7JudmNa/\u002BdJyW0DAnNxQaH8Ypg7HMiDt0hY1D5a7I1tRluPmYcGr8C6gmoLNDccqmqz3wPY3\u002Brp2s8a8huo7tzfpbwn4aga9cLXgJpueHMBPDnTpw2JlHZwlc7H662lAZONO4565LiymOlA8V9Qi2JMCbXhxUffVhFFt0vpQxoVMn720UzkhldxEQ4UOJMXIApce9H3w0xbvdV9NT182UXfO77QWboVZ3NucKRJux1\u002BLodBjMc4LX8ymyNnd1EaBEe4RQzkRsZQRxReiUKYAfK3/wa2K0x\u002Blw5Pnb6GrfAiVHxcgWYQmefA4UWy2ZQsmpkgr3haY9kLSa3\u002BlLkHyZkkPDTWO4CMp2Uu5UoGy81qIvMlZf6Hx/CjUUe4EgU\u002BuResnp1vVm8IlAgTO36e9I3ghHG10mOarHQ0MupIxJVv4DwiWj0gCsyUHMH2dIxyFFy5142DeNa0AeIpOyN0z89io0tCbJpQwImlEbWhlDfnwh6Njv0H3HdVflhK9t\u002BpH1zyk8FBP6fCaQbz7mcRAn26QWkE90DSWtbT/P5CBcm5\u002B/JovwBmpoJ2yxXmE/4ANGvqgLVmpCgcIDjqbUKpcFNNOeJkuFNtQ5rmjjwq7EbYw8iSZ4UUU1faXI7XjDlPzUqyqNobq3wIfT0acBX74TPiEal6FwjeOOaamlvElcdhlsDhaDN8zShMmepH\u002BeMx7mta5WqfxbYx5H/zcQEQM\u002BdluOlVCokAdUSBPX0ehj8DWLvgeaBcwdEKr4PDiUwXLFYC0kD57NPiSnAmHpg5I24w8ChVL7pHGOcISlr1POv4agEnG6P\u002BCWvYDi8gJrM40YwVgokjwfybu8lZ8ZJ47Q2EPaSHEge6Qva8fSGLJuIjz3je77pi1KgUi2/alAfZbxERm/kesc\u002BEa0\u002BSZ0TLEJTnNiIpqg1TIWj8coan367u4x4QeYr5FR25SnRqwG1TSXrK823lr7UDzmqAEk847Iugs3Q2uqcJ/hEEcF\u002BY6GD7qSkb3Nww\u002BTNZHKsQaQLecG3oyhzpLJ7TsQVc4T9VetYJhHkWLQ\u002Bvf7ow3Z376ZUeNf/xoB5UAoyaSBvW1BgEA6HFFtSZuFNeOVpSuE7w18dwPqtPY8q3tXH8i\u002BTz2JuiPNn8JtKwhI2ck2bD8Vo9mWBEZqVsxK/XDWFSrSx\u002BamC\u002BsHtk9LD0v7otosBj87QQ==",
       "StatusCode": 201,
       "ResponseHeaders": {
         "Content-Length": "0",
         "Content-MD5": "qvyzvsTiAQNbV\u002BgMYh4Ctw==",
-<<<<<<< HEAD
-        "Date": "Thu, 05 Mar 2020 20:55:33 GMT",
-        "ETag": "\u00220x8D7C1478C996EBE\u0022",
-        "Last-Modified": "Thu, 05 Mar 2020 20:55:34 GMT",
-=======
         "Date": "Thu, 02 Apr 2020 23:41:55 GMT",
         "ETag": "\u00220x8D7D75F6D9AB6BE\u0022",
         "Last-Modified": "Thu, 02 Apr 2020 23:41:55 GMT",
->>>>>>> 32e373e2
         "Server": [
           "Windows-Azure-Blob/1.0",
           "Microsoft-HTTPAPI/2.0"
         ],
         "x-ms-client-request-id": "54608fe2-ec0e-4a89-f5fa-6eb4f11df631",
         "x-ms-content-crc64": "Elk5k2HjkLo=",
-<<<<<<< HEAD
-        "x-ms-request-id": "c74d42d8-a01e-000f-5830-f3e457000000",
-        "x-ms-request-server-encrypted": "true",
-        "x-ms-version": "2019-10-10"
-=======
         "x-ms-request-id": "0ea7672b-001e-0064-7748-09bc38000000",
         "x-ms-request-server-encrypted": "true",
         "x-ms-version": "2019-12-12"
->>>>>>> 32e373e2
-      },
-      "ResponseBody": []
-    },
-    {
-<<<<<<< HEAD
-      "RequestUri": "https://seanstagetest.blob.core.windows.net/test-container-4f204a32-186b-f4af-8753-216fecbd49c8/test-blob-a06d0c6b-119d-2d14-d014-73b71e41f620",
-      "RequestMethod": "DELETE",
-      "RequestHeaders": {
-        "Authorization": "Sanitized",
-        "If-Unmodified-Since": "Fri, 06 Mar 2020 20:55:32 GMT",
-        "traceparent": "00-6fcc2e29d641df44aeb8bb0549f082fa-ee839d948d46e54a-00",
-        "User-Agent": [
-          "azsdk-net-Storage.Blobs/12.4.0-dev.20200305.1",
-          "(.NET Core 4.6.28325.01; Microsoft Windows 10.0.18363 )"
-        ],
-        "x-ms-client-request-id": "764ac82d-e6de-8e33-65dd-55fcb0ae6666",
-        "x-ms-date": "Thu, 05 Mar 2020 20:55:34 GMT",
-        "x-ms-return-client-request-id": "true",
-        "x-ms-version": "2019-10-10"
-=======
+      },
+      "ResponseBody": []
+    },
+    {
       "RequestUri": "https://seanmcccanary.blob.core.windows.net/test-container-4f204a32-186b-f4af-8753-216fecbd49c8/test-blob-a06d0c6b-119d-2d14-d014-73b71e41f620",
       "RequestMethod": "DELETE",
       "RequestHeaders": {
@@ -636,49 +348,24 @@
         "x-ms-date": "Thu, 02 Apr 2020 23:41:56 GMT",
         "x-ms-return-client-request-id": "true",
         "x-ms-version": "2019-12-12"
->>>>>>> 32e373e2
-      },
-      "RequestBody": null,
-      "StatusCode": 202,
-      "ResponseHeaders": {
-        "Content-Length": "0",
-<<<<<<< HEAD
-        "Date": "Thu, 05 Mar 2020 20:55:33 GMT",
-=======
+      },
+      "RequestBody": null,
+      "StatusCode": 202,
+      "ResponseHeaders": {
+        "Content-Length": "0",
         "Date": "Thu, 02 Apr 2020 23:41:55 GMT",
->>>>>>> 32e373e2
         "Server": [
           "Windows-Azure-Blob/1.0",
           "Microsoft-HTTPAPI/2.0"
         ],
         "x-ms-client-request-id": "764ac82d-e6de-8e33-65dd-55fcb0ae6666",
         "x-ms-delete-type-permanent": "true",
-<<<<<<< HEAD
-        "x-ms-request-id": "c74d42db-a01e-000f-5b30-f3e457000000",
-        "x-ms-version": "2019-10-10"
-=======
         "x-ms-request-id": "0ea76738-001e-0064-0148-09bc38000000",
         "x-ms-version": "2019-12-12"
->>>>>>> 32e373e2
-      },
-      "ResponseBody": []
-    },
-    {
-<<<<<<< HEAD
-      "RequestUri": "https://seanstagetest.blob.core.windows.net/test-container-4f204a32-186b-f4af-8753-216fecbd49c8?restype=container",
-      "RequestMethod": "DELETE",
-      "RequestHeaders": {
-        "Authorization": "Sanitized",
-        "traceparent": "00-3e19c90ad2602d46ad2b6cbaa4ffa3b6-293f62d18c7aee4b-00",
-        "User-Agent": [
-          "azsdk-net-Storage.Blobs/12.4.0-dev.20200305.1",
-          "(.NET Core 4.6.28325.01; Microsoft Windows 10.0.18363 )"
-        ],
-        "x-ms-client-request-id": "288751c5-80d2-b452-a01f-7dc247b33bd9",
-        "x-ms-date": "Thu, 05 Mar 2020 20:55:34 GMT",
-        "x-ms-return-client-request-id": "true",
-        "x-ms-version": "2019-10-10"
-=======
+      },
+      "ResponseBody": []
+    },
+    {
       "RequestUri": "https://seanmcccanary.blob.core.windows.net/test-container-4f204a32-186b-f4af-8753-216fecbd49c8?restype=container",
       "RequestMethod": "DELETE",
       "RequestHeaders": {
@@ -692,49 +379,23 @@
         "x-ms-date": "Thu, 02 Apr 2020 23:41:56 GMT",
         "x-ms-return-client-request-id": "true",
         "x-ms-version": "2019-12-12"
->>>>>>> 32e373e2
-      },
-      "RequestBody": null,
-      "StatusCode": 202,
-      "ResponseHeaders": {
-        "Content-Length": "0",
-<<<<<<< HEAD
-        "Date": "Thu, 05 Mar 2020 20:55:33 GMT",
-=======
+      },
+      "RequestBody": null,
+      "StatusCode": 202,
+      "ResponseHeaders": {
+        "Content-Length": "0",
         "Date": "Thu, 02 Apr 2020 23:41:55 GMT",
->>>>>>> 32e373e2
         "Server": [
           "Windows-Azure-Blob/1.0",
           "Microsoft-HTTPAPI/2.0"
         ],
         "x-ms-client-request-id": "288751c5-80d2-b452-a01f-7dc247b33bd9",
-<<<<<<< HEAD
-        "x-ms-request-id": "c74d42dc-a01e-000f-5c30-f3e457000000",
-        "x-ms-version": "2019-10-10"
-=======
         "x-ms-request-id": "0ea7673c-001e-0064-0548-09bc38000000",
         "x-ms-version": "2019-12-12"
->>>>>>> 32e373e2
-      },
-      "ResponseBody": []
-    },
-    {
-<<<<<<< HEAD
-      "RequestUri": "https://seanstagetest.blob.core.windows.net/test-container-d801cd49-f27c-9bed-5604-966a19d4d589?restype=container",
-      "RequestMethod": "PUT",
-      "RequestHeaders": {
-        "Authorization": "Sanitized",
-        "traceparent": "00-dccc2f1ac7e81a40863207fb6b81d93b-ba2dec6f2164694e-00",
-        "User-Agent": [
-          "azsdk-net-Storage.Blobs/12.4.0-dev.20200305.1",
-          "(.NET Core 4.6.28325.01; Microsoft Windows 10.0.18363 )"
-        ],
-        "x-ms-blob-public-access": "container",
-        "x-ms-client-request-id": "eb15f338-78da-d200-63eb-d2cee9e79acb",
-        "x-ms-date": "Thu, 05 Mar 2020 20:55:34 GMT",
-        "x-ms-return-client-request-id": "true",
-        "x-ms-version": "2019-10-10"
-=======
+      },
+      "ResponseBody": []
+    },
+    {
       "RequestUri": "https://seanmcccanary.blob.core.windows.net/test-container-d801cd49-f27c-9bed-5604-966a19d4d589?restype=container",
       "RequestMethod": "PUT",
       "RequestHeaders": {
@@ -749,58 +410,30 @@
         "x-ms-date": "Thu, 02 Apr 2020 23:41:56 GMT",
         "x-ms-return-client-request-id": "true",
         "x-ms-version": "2019-12-12"
->>>>>>> 32e373e2
-      },
-      "RequestBody": null,
-      "StatusCode": 201,
-      "ResponseHeaders": {
-        "Content-Length": "0",
-<<<<<<< HEAD
-        "Date": "Thu, 05 Mar 2020 20:55:33 GMT",
-        "ETag": "\u00220x8D7C1478CE1FB8C\u0022",
-        "Last-Modified": "Thu, 05 Mar 2020 20:55:34 GMT",
-=======
+      },
+      "RequestBody": null,
+      "StatusCode": 201,
+      "ResponseHeaders": {
+        "Content-Length": "0",
         "Date": "Thu, 02 Apr 2020 23:41:55 GMT",
         "ETag": "\u00220x8D7D75F6DE949C2\u0022",
         "Last-Modified": "Thu, 02 Apr 2020 23:41:56 GMT",
->>>>>>> 32e373e2
         "Server": [
           "Windows-Azure-Blob/1.0",
           "Microsoft-HTTPAPI/2.0"
         ],
         "x-ms-client-request-id": "eb15f338-78da-d200-63eb-d2cee9e79acb",
-<<<<<<< HEAD
-        "x-ms-request-id": "84b1bfd2-f01e-003d-4e30-f3e420000000",
-        "x-ms-version": "2019-10-10"
-=======
         "x-ms-request-id": "e800a4ea-c01e-008f-5048-09c4ca000000",
         "x-ms-version": "2019-12-12"
->>>>>>> 32e373e2
-      },
-      "ResponseBody": []
-    },
-    {
-<<<<<<< HEAD
-      "RequestUri": "https://seanstagetest.blob.core.windows.net/test-container-d801cd49-f27c-9bed-5604-966a19d4d589/test-blob-6f36f34a-dc7c-0cb1-3ad6-0a3550de87a6",
-=======
+      },
+      "ResponseBody": []
+    },
+    {
       "RequestUri": "https://seanmcccanary.blob.core.windows.net/test-container-d801cd49-f27c-9bed-5604-966a19d4d589/test-blob-6f36f34a-dc7c-0cb1-3ad6-0a3550de87a6",
->>>>>>> 32e373e2
       "RequestMethod": "PUT",
       "RequestHeaders": {
         "Authorization": "Sanitized",
         "Content-Length": "1024",
-<<<<<<< HEAD
-        "traceparent": "00-189cabc315edfb4ba6eaaebf12a732ef-0c8b451cf7aadf42-00",
-        "User-Agent": [
-          "azsdk-net-Storage.Blobs/12.4.0-dev.20200305.1",
-          "(.NET Core 4.6.28325.01; Microsoft Windows 10.0.18363 )"
-        ],
-        "x-ms-blob-type": "BlockBlob",
-        "x-ms-client-request-id": "147e1da6-881b-124d-7de9-65b7852be0b5",
-        "x-ms-date": "Thu, 05 Mar 2020 20:55:34 GMT",
-        "x-ms-return-client-request-id": "true",
-        "x-ms-version": "2019-10-10"
-=======
         "traceparent": "00-12ba6f5da30130458ca8c60f934ef6da-364b69a68a232641-00",
         "User-Agent": [
           "azsdk-net-Storage.Blobs/12.5.0-dev.20200402.1",
@@ -811,56 +444,28 @@
         "x-ms-date": "Thu, 02 Apr 2020 23:41:57 GMT",
         "x-ms-return-client-request-id": "true",
         "x-ms-version": "2019-12-12"
->>>>>>> 32e373e2
       },
       "RequestBody": "BmoyJr/qrxPYZPw8asVB5qzWxSB5j7BbQgmxA23LgoVkK8d/tHQMYEMilxfgdaF1lSOIeRhmLXe51uS1OKylDOJ21z/9wTI4ymXdVviYe81nO21JQghs/f5Qxd2QVieWfYo0aZ1ieNPxUK6zidZ/IVsWTv0/W8raCtpArPxUp3M9RtltZBIvBcOZV/FZuHQn0aSCeQgqVyG/Wl/DIcvXnag7dkL9EbxI50g5pQPYgFFlGdpX0S5rE\u002B64rgqzbOT4wbpJHkIxKcDnOZLA8bId5tkNXQjwgMt60GJURWKylXpkQeNJj2EOM\u002B8ab5ebqiI8mscwpQ7cB0Huzk7f3eRdNaQXW6/O01d4/ikY1hAz3iVAF6qbgu9riDmhWsETL1YLvDrzhE5ybcdvuKflwzExuu8on8Y5wrK1rNN2LHiWZM/TDRnVQFrWzqnjK8lIhsQIcKDR6pCQ0fqHPth6/EFO2VPXEbYXW3qUUtAcVpbpbCUPbbzYxHo/QzweTQKCW9JolVF2cHQO8RQlPJi/c3tkntGya46EdRXZmM55\u002BA13Evb\u002BtMBEcvuxAXunsofhf9DAuq8x0PBD4yA8nNillPgGriqhwL66HyvVAGoT3MKO9xj\u002BuD5eRkEGu9CgCNYjC2yDoQRcQL8RBpuDW8\u002BFMAddraW/p9u6qGjpmwXtGhZVsvX9jzu9MbdZ7LKi2upygIvJQloxY2OQyPicc6S6JOuELqnaiKDLoHztZrsoF819dxt5JNi7JE6RbcZCIb4Sn8jGHqxAl/jr/aHeQ/2oZ7ArHvyJQP8TyQpbSRrZiX6928byYfkgPN8jjiY23OBQ6AUVFgLBiV/Is1Si5U7dEXQiIWc2tQW3C\u002BEdZrLZ3ewpCmAVw3J8\u002B1JnKq6kfVeQRXyyE7t5GTL/XgsgpCKs7tZoedvux04CpiUVz4tXEo2KjCA1J8kwsPAtFmRmW1cvujvYPAR8on4ur2yWY0qnp0x\u002BlhgCd8cMOMnqwLHpm0vN5hRPf9aJDumhB3ddmUylhm4Y58Q\u002BLENzzAM6keLNRBQhyHw1Vyh19YguYG9Qr558RDlC0bSGj7nR27PSTnwH1MJjO9HQcC9FovI8EMvTIxxlvUyoinNgmznCZHt1o6YLJ4yt7XPNrNQK/S7BSn7t/riWbZAwXklOA6CXDQyzz/9LMOk/JjaplxF3no1FnlC61GXC3zUW2shCXurSNp/IVi0vdhmVrtiC7NV/uMC8CWRP3Dim8O/JNVYg/cdM12Fyr0dfFig3JSaNQPNflyEIhlSFgllmIWY9ZUDCdLAQNhVzDAl4XPM8F7cRGLD8ap40GHdyxlQIC47hIrDndLB2fQre64oYkCpgSWqiVAi1Qfuijg==",
       "StatusCode": 201,
       "ResponseHeaders": {
         "Content-Length": "0",
         "Content-MD5": "SEbX6ugDsHG5Ft6uCwXL8A==",
-<<<<<<< HEAD
-        "Date": "Thu, 05 Mar 2020 20:55:33 GMT",
-        "ETag": "\u00220x8D7C1478CEEBA9B\u0022",
-        "Last-Modified": "Thu, 05 Mar 2020 20:55:34 GMT",
-=======
         "Date": "Thu, 02 Apr 2020 23:41:55 GMT",
         "ETag": "\u00220x8D7D75F6DF67C0D\u0022",
         "Last-Modified": "Thu, 02 Apr 2020 23:41:56 GMT",
->>>>>>> 32e373e2
         "Server": [
           "Windows-Azure-Blob/1.0",
           "Microsoft-HTTPAPI/2.0"
         ],
         "x-ms-client-request-id": "147e1da6-881b-124d-7de9-65b7852be0b5",
         "x-ms-content-crc64": "WB/sYuUGWhY=",
-<<<<<<< HEAD
-        "x-ms-request-id": "84b1bfd5-f01e-003d-4f30-f3e420000000",
-        "x-ms-request-server-encrypted": "true",
-        "x-ms-version": "2019-10-10"
-=======
         "x-ms-request-id": "e800a4f5-c01e-008f-5648-09c4ca000000",
         "x-ms-request-server-encrypted": "true",
         "x-ms-version": "2019-12-12"
->>>>>>> 32e373e2
-      },
-      "ResponseBody": []
-    },
-    {
-<<<<<<< HEAD
-      "RequestUri": "https://seanstagetest.blob.core.windows.net/test-container-d801cd49-f27c-9bed-5604-966a19d4d589/test-blob-6f36f34a-dc7c-0cb1-3ad6-0a3550de87a6",
-      "RequestMethod": "HEAD",
-      "RequestHeaders": {
-        "Authorization": "Sanitized",
-        "traceparent": "00-9527b7961c97cd4eb8db5e4c114af1f1-c32d76cd4ca3304b-00",
-        "User-Agent": [
-          "azsdk-net-Storage.Blobs/12.4.0-dev.20200305.1",
-          "(.NET Core 4.6.28325.01; Microsoft Windows 10.0.18363 )"
-        ],
-        "x-ms-client-request-id": "240f6db9-8e7c-d472-ec8b-f1d6054af56a",
-        "x-ms-date": "Thu, 05 Mar 2020 20:55:34 GMT",
-        "x-ms-return-client-request-id": "true",
-        "x-ms-version": "2019-10-10"
-=======
+      },
+      "ResponseBody": []
+    },
+    {
       "RequestUri": "https://seanmcccanary.blob.core.windows.net/test-container-d801cd49-f27c-9bed-5604-966a19d4d589/test-blob-6f36f34a-dc7c-0cb1-3ad6-0a3550de87a6",
       "RequestMethod": "HEAD",
       "RequestHeaders": {
@@ -874,7 +479,6 @@
         "x-ms-date": "Thu, 02 Apr 2020 23:41:57 GMT",
         "x-ms-return-client-request-id": "true",
         "x-ms-version": "2019-12-12"
->>>>>>> 32e373e2
       },
       "RequestBody": null,
       "StatusCode": 200,
@@ -883,15 +487,9 @@
         "Content-Length": "1024",
         "Content-MD5": "SEbX6ugDsHG5Ft6uCwXL8A==",
         "Content-Type": "application/octet-stream",
-<<<<<<< HEAD
-        "Date": "Thu, 05 Mar 2020 20:55:34 GMT",
-        "ETag": "\u00220x8D7C1478CEEBA9B\u0022",
-        "Last-Modified": "Thu, 05 Mar 2020 20:55:34 GMT",
-=======
         "Date": "Thu, 02 Apr 2020 23:41:55 GMT",
         "ETag": "\u00220x8D7D75F6DF67C0D\u0022",
         "Last-Modified": "Thu, 02 Apr 2020 23:41:56 GMT",
->>>>>>> 32e373e2
         "Server": [
           "Windows-Azure-Blob/1.0",
           "Microsoft-HTTPAPI/2.0"
@@ -900,41 +498,16 @@
         "x-ms-access-tier-inferred": "true",
         "x-ms-blob-type": "BlockBlob",
         "x-ms-client-request-id": "240f6db9-8e7c-d472-ec8b-f1d6054af56a",
-<<<<<<< HEAD
-        "x-ms-creation-time": "Thu, 05 Mar 2020 20:55:34 GMT",
-        "x-ms-lease-state": "available",
-        "x-ms-lease-status": "unlocked",
-        "x-ms-request-id": "84b1bfd6-f01e-003d-5030-f3e420000000",
-        "x-ms-server-encrypted": "true",
-        "x-ms-version": "2019-10-10"
-=======
         "x-ms-creation-time": "Thu, 02 Apr 2020 23:41:56 GMT",
         "x-ms-lease-state": "available",
         "x-ms-lease-status": "unlocked",
         "x-ms-request-id": "e800a500-c01e-008f-5f48-09c4ca000000",
         "x-ms-server-encrypted": "true",
         "x-ms-version": "2019-12-12"
->>>>>>> 32e373e2
-      },
-      "ResponseBody": []
-    },
-    {
-<<<<<<< HEAD
-      "RequestUri": "https://seanstagetest.blob.core.windows.net/test-container-d801cd49-f27c-9bed-5604-966a19d4d589/test-blob-6f36f34a-dc7c-0cb1-3ad6-0a3550de87a6",
-      "RequestMethod": "DELETE",
-      "RequestHeaders": {
-        "Authorization": "Sanitized",
-        "If-Match": "\u00220x8D7C1478CEEBA9B\u0022",
-        "traceparent": "00-1fe49abf9d03a74c92263b4d2f5ab76f-c453d8790beb0b4d-00",
-        "User-Agent": [
-          "azsdk-net-Storage.Blobs/12.4.0-dev.20200305.1",
-          "(.NET Core 4.6.28325.01; Microsoft Windows 10.0.18363 )"
-        ],
-        "x-ms-client-request-id": "17fdc921-bc1c-b638-737f-5054a8467a3e",
-        "x-ms-date": "Thu, 05 Mar 2020 20:55:35 GMT",
-        "x-ms-return-client-request-id": "true",
-        "x-ms-version": "2019-10-10"
-=======
+      },
+      "ResponseBody": []
+    },
+    {
       "RequestUri": "https://seanmcccanary.blob.core.windows.net/test-container-d801cd49-f27c-9bed-5604-966a19d4d589/test-blob-6f36f34a-dc7c-0cb1-3ad6-0a3550de87a6",
       "RequestMethod": "DELETE",
       "RequestHeaders": {
@@ -949,49 +522,24 @@
         "x-ms-date": "Thu, 02 Apr 2020 23:41:57 GMT",
         "x-ms-return-client-request-id": "true",
         "x-ms-version": "2019-12-12"
->>>>>>> 32e373e2
-      },
-      "RequestBody": null,
-      "StatusCode": 202,
-      "ResponseHeaders": {
-        "Content-Length": "0",
-<<<<<<< HEAD
-        "Date": "Thu, 05 Mar 2020 20:55:34 GMT",
-=======
+      },
+      "RequestBody": null,
+      "StatusCode": 202,
+      "ResponseHeaders": {
+        "Content-Length": "0",
         "Date": "Thu, 02 Apr 2020 23:41:55 GMT",
->>>>>>> 32e373e2
         "Server": [
           "Windows-Azure-Blob/1.0",
           "Microsoft-HTTPAPI/2.0"
         ],
         "x-ms-client-request-id": "17fdc921-bc1c-b638-737f-5054a8467a3e",
         "x-ms-delete-type-permanent": "true",
-<<<<<<< HEAD
-        "x-ms-request-id": "84b1bfd8-f01e-003d-5230-f3e420000000",
-        "x-ms-version": "2019-10-10"
-=======
         "x-ms-request-id": "e800a50a-c01e-008f-6748-09c4ca000000",
         "x-ms-version": "2019-12-12"
->>>>>>> 32e373e2
-      },
-      "ResponseBody": []
-    },
-    {
-<<<<<<< HEAD
-      "RequestUri": "https://seanstagetest.blob.core.windows.net/test-container-d801cd49-f27c-9bed-5604-966a19d4d589?restype=container",
-      "RequestMethod": "DELETE",
-      "RequestHeaders": {
-        "Authorization": "Sanitized",
-        "traceparent": "00-1b3b1df34f38dd41a9b7102984e47812-ee91513f36f31245-00",
-        "User-Agent": [
-          "azsdk-net-Storage.Blobs/12.4.0-dev.20200305.1",
-          "(.NET Core 4.6.28325.01; Microsoft Windows 10.0.18363 )"
-        ],
-        "x-ms-client-request-id": "3cb56897-dd4c-9d4e-5358-48320f6763b8",
-        "x-ms-date": "Thu, 05 Mar 2020 20:55:35 GMT",
-        "x-ms-return-client-request-id": "true",
-        "x-ms-version": "2019-10-10"
-=======
+      },
+      "ResponseBody": []
+    },
+    {
       "RequestUri": "https://seanmcccanary.blob.core.windows.net/test-container-d801cd49-f27c-9bed-5604-966a19d4d589?restype=container",
       "RequestMethod": "DELETE",
       "RequestHeaders": {
@@ -1005,49 +553,23 @@
         "x-ms-date": "Thu, 02 Apr 2020 23:41:57 GMT",
         "x-ms-return-client-request-id": "true",
         "x-ms-version": "2019-12-12"
->>>>>>> 32e373e2
-      },
-      "RequestBody": null,
-      "StatusCode": 202,
-      "ResponseHeaders": {
-        "Content-Length": "0",
-<<<<<<< HEAD
-        "Date": "Thu, 05 Mar 2020 20:55:34 GMT",
-=======
+      },
+      "RequestBody": null,
+      "StatusCode": 202,
+      "ResponseHeaders": {
+        "Content-Length": "0",
         "Date": "Thu, 02 Apr 2020 23:41:55 GMT",
->>>>>>> 32e373e2
         "Server": [
           "Windows-Azure-Blob/1.0",
           "Microsoft-HTTPAPI/2.0"
         ],
         "x-ms-client-request-id": "3cb56897-dd4c-9d4e-5358-48320f6763b8",
-<<<<<<< HEAD
-        "x-ms-request-id": "84b1bfd9-f01e-003d-5330-f3e420000000",
-        "x-ms-version": "2019-10-10"
-=======
         "x-ms-request-id": "e800a50c-c01e-008f-6948-09c4ca000000",
         "x-ms-version": "2019-12-12"
->>>>>>> 32e373e2
-      },
-      "ResponseBody": []
-    },
-    {
-<<<<<<< HEAD
-      "RequestUri": "https://seanstagetest.blob.core.windows.net/test-container-ffd64c84-62c6-16a4-e0a3-651897bab37f?restype=container",
-      "RequestMethod": "PUT",
-      "RequestHeaders": {
-        "Authorization": "Sanitized",
-        "traceparent": "00-fc8db6bbff59074cbfe0d2402696fc02-aded718bc75bbf47-00",
-        "User-Agent": [
-          "azsdk-net-Storage.Blobs/12.4.0-dev.20200305.1",
-          "(.NET Core 4.6.28325.01; Microsoft Windows 10.0.18363 )"
-        ],
-        "x-ms-blob-public-access": "container",
-        "x-ms-client-request-id": "b7fa6ba0-461e-34c8-c49f-5ba878360599",
-        "x-ms-date": "Thu, 05 Mar 2020 20:55:35 GMT",
-        "x-ms-return-client-request-id": "true",
-        "x-ms-version": "2019-10-10"
-=======
+      },
+      "ResponseBody": []
+    },
+    {
       "RequestUri": "https://seanmcccanary.blob.core.windows.net/test-container-ffd64c84-62c6-16a4-e0a3-651897bab37f?restype=container",
       "RequestMethod": "PUT",
       "RequestHeaders": {
@@ -1062,58 +584,30 @@
         "x-ms-date": "Thu, 02 Apr 2020 23:41:57 GMT",
         "x-ms-return-client-request-id": "true",
         "x-ms-version": "2019-12-12"
->>>>>>> 32e373e2
-      },
-      "RequestBody": null,
-      "StatusCode": 201,
-      "ResponseHeaders": {
-        "Content-Length": "0",
-<<<<<<< HEAD
-        "Date": "Thu, 05 Mar 2020 20:55:35 GMT",
-        "ETag": "\u00220x8D7C1478D53166A\u0022",
-        "Last-Modified": "Thu, 05 Mar 2020 20:55:35 GMT",
-=======
+      },
+      "RequestBody": null,
+      "StatusCode": 201,
+      "ResponseHeaders": {
+        "Content-Length": "0",
         "Date": "Thu, 02 Apr 2020 23:41:56 GMT",
         "ETag": "\u00220x8D7D75F6E522DDB\u0022",
         "Last-Modified": "Thu, 02 Apr 2020 23:41:56 GMT",
->>>>>>> 32e373e2
         "Server": [
           "Windows-Azure-Blob/1.0",
           "Microsoft-HTTPAPI/2.0"
         ],
         "x-ms-client-request-id": "b7fa6ba0-461e-34c8-c49f-5ba878360599",
-<<<<<<< HEAD
-        "x-ms-request-id": "d714525b-d01e-003a-4b30-f38843000000",
-        "x-ms-version": "2019-10-10"
-=======
         "x-ms-request-id": "aaa1652d-201e-002e-4a48-091fb7000000",
         "x-ms-version": "2019-12-12"
->>>>>>> 32e373e2
-      },
-      "ResponseBody": []
-    },
-    {
-<<<<<<< HEAD
-      "RequestUri": "https://seanstagetest.blob.core.windows.net/test-container-ffd64c84-62c6-16a4-e0a3-651897bab37f/test-blob-4ef8c9a5-23aa-4527-590c-bfce25175329",
-=======
+      },
+      "ResponseBody": []
+    },
+    {
       "RequestUri": "https://seanmcccanary.blob.core.windows.net/test-container-ffd64c84-62c6-16a4-e0a3-651897bab37f/test-blob-4ef8c9a5-23aa-4527-590c-bfce25175329",
->>>>>>> 32e373e2
       "RequestMethod": "PUT",
       "RequestHeaders": {
         "Authorization": "Sanitized",
         "Content-Length": "1024",
-<<<<<<< HEAD
-        "traceparent": "00-e43f8809741ce345b7a55974b974be33-591b421f36b87443-00",
-        "User-Agent": [
-          "azsdk-net-Storage.Blobs/12.4.0-dev.20200305.1",
-          "(.NET Core 4.6.28325.01; Microsoft Windows 10.0.18363 )"
-        ],
-        "x-ms-blob-type": "BlockBlob",
-        "x-ms-client-request-id": "caab807b-e4d7-1a46-449c-d92341735f9c",
-        "x-ms-date": "Thu, 05 Mar 2020 20:55:35 GMT",
-        "x-ms-return-client-request-id": "true",
-        "x-ms-version": "2019-10-10"
-=======
         "traceparent": "00-8662da059e75374a80e2b2ed0b0b35c7-4b1f109787a58247-00",
         "User-Agent": [
           "azsdk-net-Storage.Blobs/12.5.0-dev.20200402.1",
@@ -1124,61 +618,33 @@
         "x-ms-date": "Thu, 02 Apr 2020 23:41:57 GMT",
         "x-ms-return-client-request-id": "true",
         "x-ms-version": "2019-12-12"
->>>>>>> 32e373e2
       },
       "RequestBody": "WRt3LL/7YPP3h3ry4kpRCvKj5vm\u002B/J99RLRdEof6D61LMk9cvtnaqWgEViOoNGMOurXbgjBaalx7\u002BugKnk5s/XjNpq/79UsZyT2QuqV81A9RT1jSHo188cjy4cTxzwsamFiq2o6zE8VpwrnzybC3/iXZuU/2mt/qUbTnCROGJ/kydSJM0vqAnTuSaFvUiCgYOuOfGBa8JP15wInZzAmx45q/wVOOaiwrWBsTYzKDFsiMz84v5g/idVEk0xFwp9Ey4YTBFMfUitC3dL/7qcDL9qnATPw7gfyK3UsBaZcaurFJ4IKtwgIBuEX9eHJQ58yRWN1osFrV9l\u002BHNjd70iA5nLoOscg\u002BHjSnv5S3PQiKOvZ/cBG5sglWdOoiJYvKheUkxNy4QTUEUjqpwPHFHblW/fxB/GEOf\u002Bqwtz3eG/io3Dmukngs0vjAeh3XEPEYkVcwzCiOiYiDFkTxCIr4JjdBAOO3F4pAKSsDgIFDN274lyblrU7PGVOxKnwzOspux1TmlRANYXnM76L9iwgHP97W\u002BHBjEnjocuaQBewODO5glbgtXaFe6zasGb6s0Y5KquqdXUFZCrXc/iMqfVuNveKznPVQ2eI9eA05tvi6PKBXRlsBcK\u002BtB4oDUF9\u002BM27bH1vb\u002BDWY\u002BtAIYOU0IFS8IcGD0jb/i0wzBpVrTImDvkSfXpec30RqvkyL\u002BRDJeOc2Ri\u002Bd\u002BmE325QPp/GfLa1HhaGhlMG9H0J9GBPqdJE8ao2uNQZZ5cTiaIMCjThSy5GfRHRvJ\u002BQleSbsIOJNTWcC0jxj8Pin7Z/dviw9upIKKkyCSjAczUKpiLvfbcXhlRocALr779qZ\u002BFbVkWm457\u002BU4vWVywI25QX6uWg8x4Da\u002BykRIbrXDjty6VLZRzvZ8aH8SorPS8kY5Rq0ATVyXDDW\u002BpU/psYEvdO6I\u002BKvXZ3KIcjGP3z1C7Bf\u002BDyfIg0F/4wiAk2lmUva9422FSjnaYh86t9tqxyz4O/l362KZJrGtCNVjVpQJYd960fuP/WHeI\u002BzIzgtmFRwbiFdv7mdUJPz8GAFktstLMRX8L/UxaH5XWce1kFhmBvP5B848mXO35u0\u002B06UguW0hvZz1qiUm6mAZGFRf3pRkVhFNa289DpfiRAkH8lSZNuBak9K7sJzOkl2uI4DfWAgY2n2T0w495G8FE2XcHvfLf\u002BGzxUrBqOW0ftkRjyrWwuvA7xgWxWOSXK9jdp028rNloqOfa1L9VzFYH5R1LFVELhB6Gy/ftLp\u002BIaibXnJIfUxl6\u002BxHd5eYw5fmvuXPXXAZ3whM/NdDRi4pIUnqYjj/D\u002BIHz0Co/PZ4oRdYOTWUroR4QX8p\u002B0C04mX\u002BXhZN7qGe527Dh03vsSIR1Fu/w==",
       "StatusCode": 201,
       "ResponseHeaders": {
         "Content-Length": "0",
         "Content-MD5": "wDXV8iJ8h4faAFKki4Nv8Q==",
-<<<<<<< HEAD
-        "Date": "Thu, 05 Mar 2020 20:55:35 GMT",
-        "ETag": "\u00220x8D7C1478D608F2B\u0022",
-        "Last-Modified": "Thu, 05 Mar 2020 20:55:35 GMT",
-=======
         "Date": "Thu, 02 Apr 2020 23:41:56 GMT",
         "ETag": "\u00220x8D7D75F6E5F8A3D\u0022",
         "Last-Modified": "Thu, 02 Apr 2020 23:41:56 GMT",
->>>>>>> 32e373e2
         "Server": [
           "Windows-Azure-Blob/1.0",
           "Microsoft-HTTPAPI/2.0"
         ],
         "x-ms-client-request-id": "caab807b-e4d7-1a46-449c-d92341735f9c",
         "x-ms-content-crc64": "41zEh4xuB\u002BQ=",
-<<<<<<< HEAD
-        "x-ms-request-id": "d7145262-d01e-003a-4e30-f38843000000",
-        "x-ms-request-server-encrypted": "true",
-        "x-ms-version": "2019-10-10"
-=======
         "x-ms-request-id": "aaa16539-201e-002e-5448-091fb7000000",
         "x-ms-request-server-encrypted": "true",
         "x-ms-version": "2019-12-12"
->>>>>>> 32e373e2
-      },
-      "ResponseBody": []
-    },
-    {
-<<<<<<< HEAD
-      "RequestUri": "https://seanstagetest.blob.core.windows.net/test-container-ffd64c84-62c6-16a4-e0a3-651897bab37f/test-blob-4ef8c9a5-23aa-4527-590c-bfce25175329",
-=======
+      },
+      "ResponseBody": []
+    },
+    {
       "RequestUri": "https://seanmcccanary.blob.core.windows.net/test-container-ffd64c84-62c6-16a4-e0a3-651897bab37f/test-blob-4ef8c9a5-23aa-4527-590c-bfce25175329",
->>>>>>> 32e373e2
       "RequestMethod": "DELETE",
       "RequestHeaders": {
         "Authorization": "Sanitized",
         "If-None-Match": "\u0022garbage\u0022",
-<<<<<<< HEAD
-        "traceparent": "00-8022131c7455474a96cab4548a875623-81cb8f6facf95240-00",
-        "User-Agent": [
-          "azsdk-net-Storage.Blobs/12.4.0-dev.20200305.1",
-          "(.NET Core 4.6.28325.01; Microsoft Windows 10.0.18363 )"
-        ],
-        "x-ms-client-request-id": "c70d1a53-a3a5-c928-edc6-0d2d3ca44173",
-        "x-ms-date": "Thu, 05 Mar 2020 20:55:35 GMT",
-        "x-ms-return-client-request-id": "true",
-        "x-ms-version": "2019-10-10"
-=======
         "traceparent": "00-ebe0b084c755c644b8ee67d168388ed9-262e9721421b4e4b-00",
         "User-Agent": [
           "azsdk-net-Storage.Blobs/12.5.0-dev.20200402.1",
@@ -1188,49 +654,24 @@
         "x-ms-date": "Thu, 02 Apr 2020 23:41:57 GMT",
         "x-ms-return-client-request-id": "true",
         "x-ms-version": "2019-12-12"
->>>>>>> 32e373e2
-      },
-      "RequestBody": null,
-      "StatusCode": 202,
-      "ResponseHeaders": {
-        "Content-Length": "0",
-<<<<<<< HEAD
-        "Date": "Thu, 05 Mar 2020 20:55:35 GMT",
-=======
+      },
+      "RequestBody": null,
+      "StatusCode": 202,
+      "ResponseHeaders": {
+        "Content-Length": "0",
         "Date": "Thu, 02 Apr 2020 23:41:56 GMT",
->>>>>>> 32e373e2
         "Server": [
           "Windows-Azure-Blob/1.0",
           "Microsoft-HTTPAPI/2.0"
         ],
         "x-ms-client-request-id": "c70d1a53-a3a5-c928-edc6-0d2d3ca44173",
         "x-ms-delete-type-permanent": "true",
-<<<<<<< HEAD
-        "x-ms-request-id": "d7145263-d01e-003a-4f30-f38843000000",
-        "x-ms-version": "2019-10-10"
-=======
         "x-ms-request-id": "aaa16541-201e-002e-5848-091fb7000000",
         "x-ms-version": "2019-12-12"
->>>>>>> 32e373e2
-      },
-      "ResponseBody": []
-    },
-    {
-<<<<<<< HEAD
-      "RequestUri": "https://seanstagetest.blob.core.windows.net/test-container-ffd64c84-62c6-16a4-e0a3-651897bab37f?restype=container",
-      "RequestMethod": "DELETE",
-      "RequestHeaders": {
-        "Authorization": "Sanitized",
-        "traceparent": "00-87bd90289293be4498e50f1f02232a44-49962d70185d1348-00",
-        "User-Agent": [
-          "azsdk-net-Storage.Blobs/12.4.0-dev.20200305.1",
-          "(.NET Core 4.6.28325.01; Microsoft Windows 10.0.18363 )"
-        ],
-        "x-ms-client-request-id": "26cf54ca-9866-f0f6-ab13-75511861e54e",
-        "x-ms-date": "Thu, 05 Mar 2020 20:55:35 GMT",
-        "x-ms-return-client-request-id": "true",
-        "x-ms-version": "2019-10-10"
-=======
+      },
+      "ResponseBody": []
+    },
+    {
       "RequestUri": "https://seanmcccanary.blob.core.windows.net/test-container-ffd64c84-62c6-16a4-e0a3-651897bab37f?restype=container",
       "RequestMethod": "DELETE",
       "RequestHeaders": {
@@ -1244,49 +685,23 @@
         "x-ms-date": "Thu, 02 Apr 2020 23:41:57 GMT",
         "x-ms-return-client-request-id": "true",
         "x-ms-version": "2019-12-12"
->>>>>>> 32e373e2
-      },
-      "RequestBody": null,
-      "StatusCode": 202,
-      "ResponseHeaders": {
-        "Content-Length": "0",
-<<<<<<< HEAD
-        "Date": "Thu, 05 Mar 2020 20:55:35 GMT",
-=======
+      },
+      "RequestBody": null,
+      "StatusCode": 202,
+      "ResponseHeaders": {
+        "Content-Length": "0",
         "Date": "Thu, 02 Apr 2020 23:41:56 GMT",
->>>>>>> 32e373e2
         "Server": [
           "Windows-Azure-Blob/1.0",
           "Microsoft-HTTPAPI/2.0"
         ],
         "x-ms-client-request-id": "26cf54ca-9866-f0f6-ab13-75511861e54e",
-<<<<<<< HEAD
-        "x-ms-request-id": "d7145264-d01e-003a-5030-f38843000000",
-        "x-ms-version": "2019-10-10"
-=======
         "x-ms-request-id": "aaa16545-201e-002e-5c48-091fb7000000",
         "x-ms-version": "2019-12-12"
->>>>>>> 32e373e2
-      },
-      "ResponseBody": []
-    },
-    {
-<<<<<<< HEAD
-      "RequestUri": "https://seanstagetest.blob.core.windows.net/test-container-b45321c2-5b96-4bad-88b8-d51bcc5579f0?restype=container",
-      "RequestMethod": "PUT",
-      "RequestHeaders": {
-        "Authorization": "Sanitized",
-        "traceparent": "00-049da41dc2bd094f827c1fa3bd44a41d-ac5f89aa5cccb340-00",
-        "User-Agent": [
-          "azsdk-net-Storage.Blobs/12.4.0-dev.20200305.1",
-          "(.NET Core 4.6.28325.01; Microsoft Windows 10.0.18363 )"
-        ],
-        "x-ms-blob-public-access": "container",
-        "x-ms-client-request-id": "2d1188a4-fca9-6f25-a783-9dadc2da2356",
-        "x-ms-date": "Thu, 05 Mar 2020 20:55:35 GMT",
-        "x-ms-return-client-request-id": "true",
-        "x-ms-version": "2019-10-10"
-=======
+      },
+      "ResponseBody": []
+    },
+    {
       "RequestUri": "https://seanmcccanary.blob.core.windows.net/test-container-b45321c2-5b96-4bad-88b8-d51bcc5579f0?restype=container",
       "RequestMethod": "PUT",
       "RequestHeaders": {
@@ -1301,58 +716,30 @@
         "x-ms-date": "Thu, 02 Apr 2020 23:41:58 GMT",
         "x-ms-return-client-request-id": "true",
         "x-ms-version": "2019-12-12"
->>>>>>> 32e373e2
-      },
-      "RequestBody": null,
-      "StatusCode": 201,
-      "ResponseHeaders": {
-        "Content-Length": "0",
-<<<<<<< HEAD
-        "Date": "Thu, 05 Mar 2020 20:55:35 GMT",
-        "ETag": "\u00220x8D7C1478DADCCF4\u0022",
-        "Last-Modified": "Thu, 05 Mar 2020 20:55:36 GMT",
-=======
+      },
+      "RequestBody": null,
+      "StatusCode": 201,
+      "ResponseHeaders": {
+        "Content-Length": "0",
         "Date": "Thu, 02 Apr 2020 23:41:56 GMT",
         "ETag": "\u00220x8D7D75F6EAD9949\u0022",
         "Last-Modified": "Thu, 02 Apr 2020 23:41:57 GMT",
->>>>>>> 32e373e2
         "Server": [
           "Windows-Azure-Blob/1.0",
           "Microsoft-HTTPAPI/2.0"
         ],
         "x-ms-client-request-id": "2d1188a4-fca9-6f25-a783-9dadc2da2356",
-<<<<<<< HEAD
-        "x-ms-request-id": "5f19a1a1-901e-003b-8030-f3d79f000000",
-        "x-ms-version": "2019-10-10"
-=======
         "x-ms-request-id": "e9ae1087-801e-0045-0648-099843000000",
         "x-ms-version": "2019-12-12"
->>>>>>> 32e373e2
-      },
-      "ResponseBody": []
-    },
-    {
-<<<<<<< HEAD
-      "RequestUri": "https://seanstagetest.blob.core.windows.net/test-container-b45321c2-5b96-4bad-88b8-d51bcc5579f0/test-blob-c63c8599-fdfe-a77a-13f6-f5938fe9b949",
-=======
+      },
+      "ResponseBody": []
+    },
+    {
       "RequestUri": "https://seanmcccanary.blob.core.windows.net/test-container-b45321c2-5b96-4bad-88b8-d51bcc5579f0/test-blob-c63c8599-fdfe-a77a-13f6-f5938fe9b949",
->>>>>>> 32e373e2
       "RequestMethod": "PUT",
       "RequestHeaders": {
         "Authorization": "Sanitized",
         "Content-Length": "1024",
-<<<<<<< HEAD
-        "traceparent": "00-c82dfd757c636e4997afc3bd83fde20a-b1aa7aeb5b35d946-00",
-        "User-Agent": [
-          "azsdk-net-Storage.Blobs/12.4.0-dev.20200305.1",
-          "(.NET Core 4.6.28325.01; Microsoft Windows 10.0.18363 )"
-        ],
-        "x-ms-blob-type": "BlockBlob",
-        "x-ms-client-request-id": "ec71f962-a53a-0aa7-3e38-6a649fef7887",
-        "x-ms-date": "Thu, 05 Mar 2020 20:55:36 GMT",
-        "x-ms-return-client-request-id": "true",
-        "x-ms-version": "2019-10-10"
-=======
         "traceparent": "00-cd0141fccaff4b44b35a244ee683ddf0-96ed4f229b323741-00",
         "User-Agent": [
           "azsdk-net-Storage.Blobs/12.5.0-dev.20200402.1",
@@ -1363,54 +750,28 @@
         "x-ms-date": "Thu, 02 Apr 2020 23:41:58 GMT",
         "x-ms-return-client-request-id": "true",
         "x-ms-version": "2019-12-12"
->>>>>>> 32e373e2
       },
       "RequestBody": "e0V3Q0NMRhgs8z9RfF\u002Ba5N51Kg0CdpGnDmkZsweR4L7KVDJ8Y\u002BASTT4kmQq9KCq0XBG1Gb6sRgSzzzTaMpMQmhOBhygtHYD\u002BYt3O3t2H6eU\u002BZVb23MYAHQ0tyJSrOBurE/72PKEChz6Rt7fg3WcnLOVOnMw8Gr5NgGka/1TrUirCIsveka1EO94XZSUPHz\u002BlBpyuXJxObvhAqbs46IfppWSMHrucSJo4CmDuJLWZPWApdPm4PfaOc7PSnufxC1NXLr/AggGECb0BdVI7YEpDp2taDnOOMWdu/aoHyqqzRv4Mlvb12LtfpGs7tsekUhNpj/Z8lv3fyPxYUoRWfT8STi5TLslTTc\u002Bw\u002B2oIUnqfyqqXnTq0NrABLc75nYU2CScsKWiYUCRJFkEnzJuT13aBuIjZvt8EXhh\u002BUQH7WbBJevJC3CkSB3mGTof5jGoUblVXd\u002BT8XEpHJ8tQGv4iTryQ3VGpUPtNb7EPU3BYC9GtauOro\u002BHMTR6n\u002BrRdwux6YwDKaK8Yax1ZCggz7QjZ7hz6orAbd6raxJAzAVVH76zEle9wjqIhlf7FUZjZmWAVzguYYyA8XuxV76Qf5GnHEhtcblcZaWB52A2xVSURASsvHjNJr4uMhzYDG57\u002BArCU/T99fSoI/GWrHosSiwjHQ\u002B5478Y2fmOPz\u002BchFU7CetZcHFjllIQBJyLNnpAAefstO9ewhRLqXn/b7a1C5uYX6aO0tm\u002Bw4a9pd8ekaN/Tjlbr89l2EfXDcr7YCqbXvkA7trXsS8OMfFooRw1KRfWfCF5WV/MMoNeu8UOw2NcIkrmHaLEq5kOTX3d/TcrneCzJOAFHgGZNLhbdPlp/26SDH7VUw91DdSIbw/h7jVINx3gW55/VwRFSOTmbTKfoE4PS/C0Vk7RPhcPfK7xu0aHD0HfhafMErV6jAYqjpyl6MrB0qJAk9zTEx2Lc9ZVU5GeY2HswB6qPzk7PcpEqrN6ZZPkM\u002BSgQntlDHaKRKLjJTh0iC86tSisG5dpCVYWimRuDQpCcSOo/hzqi7eoI/aWWBSN0CKAP7BrNBhRNzUhToIOGDuUnLAUz4oOUClxA/uc0rE9hLpF6c1V2zkLV8bnxT0xmge/AbtgdQSUde\u002BK\u002BjAgsGCH48XLyDJqPsV7DXfHKoroQ2nz3dD12RO1rXfhyuEE6qdiY\u002BF3ac3RVML16WuQ0UtknrbKLNaTjga2Ehq\u002BhHfkciLQYMaldNWYIoUR//OkJNwofSgqPr3M0tHavVe3FtBPEXdIvGyAvynhLg5NfY4XEe0\u002BlgtLvjdlA430yrd95Qu0wu54X2Rvp74CRQyzg1FDx69qdIDFB1dD57zej/B2Y0kClLqjmraIzu5JRXUmsXw==",
       "StatusCode": 201,
       "ResponseHeaders": {
         "Content-Length": "0",
         "Content-MD5": "rXydNo37l3Ea\u002BUOn5iAHsw==",
-<<<<<<< HEAD
-        "Date": "Thu, 05 Mar 2020 20:55:35 GMT",
-        "ETag": "\u00220x8D7C1478DBBCBF8\u0022",
-        "Last-Modified": "Thu, 05 Mar 2020 20:55:36 GMT",
-=======
         "Date": "Thu, 02 Apr 2020 23:41:56 GMT",
         "ETag": "\u00220x8D7D75F6EBB4F88\u0022",
         "Last-Modified": "Thu, 02 Apr 2020 23:41:57 GMT",
->>>>>>> 32e373e2
         "Server": [
           "Windows-Azure-Blob/1.0",
           "Microsoft-HTTPAPI/2.0"
         ],
         "x-ms-client-request-id": "ec71f962-a53a-0aa7-3e38-6a649fef7887",
         "x-ms-content-crc64": "B1jIEJDN3lQ=",
-<<<<<<< HEAD
-        "x-ms-request-id": "5f19a1a5-901e-003b-0230-f3d79f000000",
-        "x-ms-request-server-encrypted": "true",
-        "x-ms-version": "2019-10-10"
-=======
         "x-ms-request-id": "e9ae108e-801e-0045-0b48-099843000000",
         "x-ms-request-server-encrypted": "true",
         "x-ms-version": "2019-12-12"
->>>>>>> 32e373e2
-      },
-      "ResponseBody": []
-    },
-    {
-<<<<<<< HEAD
-      "RequestUri": "https://seanstagetest.blob.core.windows.net/test-container-b45321c2-5b96-4bad-88b8-d51bcc5579f0/test-blob-c63c8599-fdfe-a77a-13f6-f5938fe9b949?comp=lease",
-      "RequestMethod": "PUT",
-      "RequestHeaders": {
-        "Authorization": "Sanitized",
-        "traceparent": "00-77d330065745d34eba986c046f6ac639-67753ea2e0535148-00",
-        "User-Agent": [
-          "azsdk-net-Storage.Blobs/12.4.0-dev.20200305.1",
-          "(.NET Core 4.6.28325.01; Microsoft Windows 10.0.18363 )"
-        ],
-        "x-ms-client-request-id": "5ad1466d-cfbb-0737-657a-ce5166e4f1af",
-        "x-ms-date": "Thu, 05 Mar 2020 20:55:36 GMT",
-=======
+      },
+      "ResponseBody": []
+    },
+    {
       "RequestUri": "https://seanmcccanary.blob.core.windows.net/test-container-b45321c2-5b96-4bad-88b8-d51bcc5579f0/test-blob-c63c8599-fdfe-a77a-13f6-f5938fe9b949?comp=lease",
       "RequestMethod": "PUT",
       "RequestHeaders": {
@@ -1422,63 +783,31 @@
         ],
         "x-ms-client-request-id": "5ad1466d-cfbb-0737-657a-ce5166e4f1af",
         "x-ms-date": "Thu, 02 Apr 2020 23:41:58 GMT",
->>>>>>> 32e373e2
         "x-ms-lease-action": "acquire",
         "x-ms-lease-duration": "-1",
         "x-ms-proposed-lease-id": "76288f4c-5bbb-f693-1de9-3fc3188eb84f",
         "x-ms-return-client-request-id": "true",
-<<<<<<< HEAD
-        "x-ms-version": "2019-10-10"
-=======
-        "x-ms-version": "2019-12-12"
->>>>>>> 32e373e2
-      },
-      "RequestBody": null,
-      "StatusCode": 201,
-      "ResponseHeaders": {
-        "Content-Length": "0",
-<<<<<<< HEAD
-        "Date": "Thu, 05 Mar 2020 20:55:35 GMT",
-        "ETag": "\u00220x8D7C1478DBBCBF8\u0022",
-        "Last-Modified": "Thu, 05 Mar 2020 20:55:36 GMT",
-=======
+        "x-ms-version": "2019-12-12"
+      },
+      "RequestBody": null,
+      "StatusCode": 201,
+      "ResponseHeaders": {
+        "Content-Length": "0",
         "Date": "Thu, 02 Apr 2020 23:41:56 GMT",
         "ETag": "\u00220x8D7D75F6EBB4F88\u0022",
         "Last-Modified": "Thu, 02 Apr 2020 23:41:57 GMT",
->>>>>>> 32e373e2
         "Server": [
           "Windows-Azure-Blob/1.0",
           "Microsoft-HTTPAPI/2.0"
         ],
         "x-ms-client-request-id": "5ad1466d-cfbb-0737-657a-ce5166e4f1af",
         "x-ms-lease-id": "76288f4c-5bbb-f693-1de9-3fc3188eb84f",
-<<<<<<< HEAD
-        "x-ms-request-id": "5f19a1a6-901e-003b-0330-f3d79f000000",
-        "x-ms-version": "2019-10-10"
-=======
         "x-ms-request-id": "e9ae1093-801e-0045-0f48-099843000000",
         "x-ms-version": "2019-12-12"
->>>>>>> 32e373e2
-      },
-      "ResponseBody": []
-    },
-    {
-<<<<<<< HEAD
-      "RequestUri": "https://seanstagetest.blob.core.windows.net/test-container-b45321c2-5b96-4bad-88b8-d51bcc5579f0/test-blob-c63c8599-fdfe-a77a-13f6-f5938fe9b949",
-      "RequestMethod": "DELETE",
-      "RequestHeaders": {
-        "Authorization": "Sanitized",
-        "traceparent": "00-5f826a7dc295b348b639b31ed243c271-a3f9459e06598442-00",
-        "User-Agent": [
-          "azsdk-net-Storage.Blobs/12.4.0-dev.20200305.1",
-          "(.NET Core 4.6.28325.01; Microsoft Windows 10.0.18363 )"
-        ],
-        "x-ms-client-request-id": "d1563fcc-5dbd-a594-67e7-fe5df2d302a1",
-        "x-ms-date": "Thu, 05 Mar 2020 20:55:36 GMT",
-        "x-ms-lease-id": "76288f4c-5bbb-f693-1de9-3fc3188eb84f",
-        "x-ms-return-client-request-id": "true",
-        "x-ms-version": "2019-10-10"
-=======
+      },
+      "ResponseBody": []
+    },
+    {
       "RequestUri": "https://seanmcccanary.blob.core.windows.net/test-container-b45321c2-5b96-4bad-88b8-d51bcc5579f0/test-blob-c63c8599-fdfe-a77a-13f6-f5938fe9b949",
       "RequestMethod": "DELETE",
       "RequestHeaders": {
@@ -1493,49 +822,24 @@
         "x-ms-lease-id": "76288f4c-5bbb-f693-1de9-3fc3188eb84f",
         "x-ms-return-client-request-id": "true",
         "x-ms-version": "2019-12-12"
->>>>>>> 32e373e2
-      },
-      "RequestBody": null,
-      "StatusCode": 202,
-      "ResponseHeaders": {
-        "Content-Length": "0",
-<<<<<<< HEAD
-        "Date": "Thu, 05 Mar 2020 20:55:35 GMT",
-=======
+      },
+      "RequestBody": null,
+      "StatusCode": 202,
+      "ResponseHeaders": {
+        "Content-Length": "0",
         "Date": "Thu, 02 Apr 2020 23:41:56 GMT",
->>>>>>> 32e373e2
         "Server": [
           "Windows-Azure-Blob/1.0",
           "Microsoft-HTTPAPI/2.0"
         ],
         "x-ms-client-request-id": "d1563fcc-5dbd-a594-67e7-fe5df2d302a1",
         "x-ms-delete-type-permanent": "true",
-<<<<<<< HEAD
-        "x-ms-request-id": "5f19a1a7-901e-003b-0430-f3d79f000000",
-        "x-ms-version": "2019-10-10"
-=======
         "x-ms-request-id": "e9ae1096-801e-0045-1248-099843000000",
         "x-ms-version": "2019-12-12"
->>>>>>> 32e373e2
-      },
-      "ResponseBody": []
-    },
-    {
-<<<<<<< HEAD
-      "RequestUri": "https://seanstagetest.blob.core.windows.net/test-container-b45321c2-5b96-4bad-88b8-d51bcc5579f0?restype=container",
-      "RequestMethod": "DELETE",
-      "RequestHeaders": {
-        "Authorization": "Sanitized",
-        "traceparent": "00-a2e630469e5a3e49a8f4b788e7e00f80-04502b3995dc4a48-00",
-        "User-Agent": [
-          "azsdk-net-Storage.Blobs/12.4.0-dev.20200305.1",
-          "(.NET Core 4.6.28325.01; Microsoft Windows 10.0.18363 )"
-        ],
-        "x-ms-client-request-id": "27856ef5-1f8e-22f2-8549-981915519996",
-        "x-ms-date": "Thu, 05 Mar 2020 20:55:36 GMT",
-        "x-ms-return-client-request-id": "true",
-        "x-ms-version": "2019-10-10"
-=======
+      },
+      "ResponseBody": []
+    },
+    {
       "RequestUri": "https://seanmcccanary.blob.core.windows.net/test-container-b45321c2-5b96-4bad-88b8-d51bcc5579f0?restype=container",
       "RequestMethod": "DELETE",
       "RequestHeaders": {
@@ -1549,42 +853,26 @@
         "x-ms-date": "Thu, 02 Apr 2020 23:41:58 GMT",
         "x-ms-return-client-request-id": "true",
         "x-ms-version": "2019-12-12"
->>>>>>> 32e373e2
-      },
-      "RequestBody": null,
-      "StatusCode": 202,
-      "ResponseHeaders": {
-        "Content-Length": "0",
-<<<<<<< HEAD
-        "Date": "Thu, 05 Mar 2020 20:55:35 GMT",
-=======
+      },
+      "RequestBody": null,
+      "StatusCode": 202,
+      "ResponseHeaders": {
+        "Content-Length": "0",
         "Date": "Thu, 02 Apr 2020 23:41:56 GMT",
->>>>>>> 32e373e2
         "Server": [
           "Windows-Azure-Blob/1.0",
           "Microsoft-HTTPAPI/2.0"
         ],
         "x-ms-client-request-id": "27856ef5-1f8e-22f2-8549-981915519996",
-<<<<<<< HEAD
-        "x-ms-request-id": "5f19a1a8-901e-003b-0530-f3d79f000000",
-        "x-ms-version": "2019-10-10"
-=======
         "x-ms-request-id": "e9ae109c-801e-0045-1748-099843000000",
         "x-ms-version": "2019-12-12"
->>>>>>> 32e373e2
       },
       "ResponseBody": []
     }
   ],
   "Variables": {
-<<<<<<< HEAD
-    "DateTimeOffsetNow": "2020-03-05T12:55:32.7938841-08:00",
-    "RandomSeed": "786271886",
-    "Storage_TestConfigDefault": "ProductionTenant\nseanstagetest\nU2FuaXRpemVk\nhttps://seanstagetest.blob.core.windows.net\nhttp://seanstagetest.file.core.windows.net\nhttp://seanstagetest.queue.core.windows.net\nhttp://seanstagetest.table.core.windows.net\n\n\n\n\nhttp://seanstagetest-secondary.blob.core.windows.net\nhttp://seanstagetest-secondary.file.core.windows.net\nhttp://seanstagetest-secondary.queue.core.windows.net\nhttp://seanstagetest-secondary.table.core.windows.net\n\nSanitized\n\n\nCloud\nBlobEndpoint=https://seanstagetest.blob.core.windows.net/;QueueEndpoint=http://seanstagetest.queue.core.windows.net/;FileEndpoint=http://seanstagetest.file.core.windows.net/;BlobSecondaryEndpoint=http://seanstagetest-secondary.blob.core.windows.net/;QueueSecondaryEndpoint=http://seanstagetest-secondary.queue.core.windows.net/;FileSecondaryEndpoint=http://seanstagetest-secondary.file.core.windows.net/;AccountName=seanstagetest;AccountKey=Sanitized\nseanscope1"
-=======
     "DateTimeOffsetNow": "2020-04-02T16:41:55.0337995-07:00",
     "RandomSeed": "786271886",
     "Storage_TestConfigDefault": "ProductionTenant\nseanmcccanary\nU2FuaXRpemVk\nhttps://seanmcccanary.blob.core.windows.net\nhttps://seanmcccanary.file.core.windows.net\nhttps://seanmcccanary.queue.core.windows.net\nhttps://seanmcccanary.table.core.windows.net\n\n\n\n\nhttps://seanmcccanary-secondary.blob.core.windows.net\nhttps://seanmcccanary-secondary.file.core.windows.net\nhttps://seanmcccanary-secondary.queue.core.windows.net\nhttps://seanmcccanary-secondary.table.core.windows.net\n\nSanitized\n\n\nCloud\nBlobEndpoint=https://seanmcccanary.blob.core.windows.net/;QueueEndpoint=https://seanmcccanary.queue.core.windows.net/;FileEndpoint=https://seanmcccanary.file.core.windows.net/;BlobSecondaryEndpoint=https://seanmcccanary-secondary.blob.core.windows.net/;QueueSecondaryEndpoint=https://seanmcccanary-secondary.queue.core.windows.net/;FileSecondaryEndpoint=https://seanmcccanary-secondary.file.core.windows.net/;AccountName=seanmcccanary;AccountKey=Sanitized\nseanscope1"
->>>>>>> 32e373e2
   }
 }