{
  "Entries": [
    {
<<<<<<< HEAD
      "RequestUri": "https://seanstagetest.blob.core.windows.net/test-container-de85c53a-b9d0-34ce-ea39-9897e61c2c98?restype=container",
      "RequestMethod": "PUT",
      "RequestHeaders": {
        "Authorization": "Sanitized",
        "traceparent": "00-c4af63158e9d6348a996725615a4d85a-c26e680d2e4e6844-00",
        "User-Agent": [
          "azsdk-net-Storage.Blobs/12.4.0-dev.20200305.1",
          "(.NET Core 4.6.28325.01; Microsoft Windows 10.0.18363 )"
        ],
        "x-ms-blob-public-access": "container",
        "x-ms-client-request-id": "c2059c65-e7ab-d356-3275-544457673665",
        "x-ms-date": "Thu, 05 Mar 2020 20:56:17 GMT",
        "x-ms-return-client-request-id": "true",
        "x-ms-version": "2019-10-10"
=======
      "RequestUri": "https://seanmcccanary.blob.core.windows.net/test-container-de85c53a-b9d0-34ce-ea39-9897e61c2c98?restype=container",
      "RequestMethod": "PUT",
      "RequestHeaders": {
        "Authorization": "Sanitized",
        "traceparent": "00-039cef40ede1744a91825b6e74bbd668-8b8c7ee195e11847-00",
        "User-Agent": [
          "azsdk-net-Storage.Blobs/12.5.0-dev.20200402.1",
          "(.NET Core 4.6.28325.01; Microsoft Windows 10.0.18362 )"
        ],
        "x-ms-blob-public-access": "container",
        "x-ms-client-request-id": "c2059c65-e7ab-d356-3275-544457673665",
        "x-ms-date": "Thu, 02 Apr 2020 23:42:36 GMT",
        "x-ms-return-client-request-id": "true",
        "x-ms-version": "2019-12-12"
>>>>>>> 32e373e2
      },
      "RequestBody": null,
      "StatusCode": 201,
      "ResponseHeaders": {
        "Content-Length": "0",
<<<<<<< HEAD
        "Date": "Thu, 05 Mar 2020 20:56:16 GMT",
        "ETag": "\u00220x8D7C147A6574A58\u0022",
        "Last-Modified": "Thu, 05 Mar 2020 20:56:17 GMT",
=======
        "Date": "Thu, 02 Apr 2020 23:42:35 GMT",
        "ETag": "\u00220x8D7D75F85861F02\u0022",
        "Last-Modified": "Thu, 02 Apr 2020 23:42:35 GMT",
>>>>>>> 32e373e2
        "Server": [
          "Windows-Azure-Blob/1.0",
          "Microsoft-HTTPAPI/2.0"
        ],
        "x-ms-client-request-id": "c2059c65-e7ab-d356-3275-544457673665",
<<<<<<< HEAD
        "x-ms-request-id": "2d17e556-901e-0004-4830-f31f3c000000",
        "x-ms-version": "2019-10-10"
=======
        "x-ms-request-id": "69a80864-e01e-0053-3a48-096e94000000",
        "x-ms-version": "2019-12-12"
>>>>>>> 32e373e2
      },
      "ResponseBody": []
    },
    {
      "RequestUri": "https://seanmcccanary.blob.core.windows.net/test-container-de85c53a-b9d0-34ce-ea39-9897e61c2c98/test-blob-ffab400c-08dc-edcf-4403-e48a6aecee9f",
      "RequestMethod": "PUT",
      "RequestHeaders": {
        "Authorization": "Sanitized",
        "Content-Length": "0",
<<<<<<< HEAD
        "traceparent": "00-65464fb8e78f954f880a7abeb35c047f-8bd8a50541908b4a-00",
        "User-Agent": [
          "azsdk-net-Storage.Blobs/12.4.0-dev.20200305.1",
          "(.NET Core 4.6.28325.01; Microsoft Windows 10.0.18363 )"
        ],
        "x-ms-blob-type": "AppendBlob",
        "x-ms-client-request-id": "05d6e90e-d89f-5cd5-cc18-7da702cb6946",
        "x-ms-date": "Thu, 05 Mar 2020 20:56:17 GMT",
        "x-ms-encryption-scope": "seanscope1",
        "x-ms-return-client-request-id": "true",
        "x-ms-version": "2019-10-10"
=======
        "traceparent": "00-e6c2847236931342a22ae16a8f3e9cdf-5967f9cd098fa647-00",
        "User-Agent": [
          "azsdk-net-Storage.Blobs/12.5.0-dev.20200402.1",
          "(.NET Core 4.6.28325.01; Microsoft Windows 10.0.18362 )"
        ],
        "x-ms-blob-type": "AppendBlob",
        "x-ms-client-request-id": "05d6e90e-d89f-5cd5-cc18-7da702cb6946",
        "x-ms-date": "Thu, 02 Apr 2020 23:42:36 GMT",
        "x-ms-encryption-scope": "seanscope1",
        "x-ms-return-client-request-id": "true",
        "x-ms-version": "2019-12-12"
>>>>>>> 32e373e2
      },
      "RequestBody": null,
      "StatusCode": 201,
      "ResponseHeaders": {
        "Content-Length": "0",
<<<<<<< HEAD
        "Date": "Thu, 05 Mar 2020 20:56:16 GMT",
        "ETag": "\u00220x8D7C147A66873BE\u0022",
        "Last-Modified": "Thu, 05 Mar 2020 20:56:17 GMT",
=======
        "Date": "Thu, 02 Apr 2020 23:42:35 GMT",
        "ETag": "\u00220x8D7D75F85AAA587\u0022",
        "Last-Modified": "Thu, 02 Apr 2020 23:42:36 GMT",
>>>>>>> 32e373e2
        "Server": [
          "Windows-Azure-Blob/1.0",
          "Microsoft-HTTPAPI/2.0"
        ],
        "x-ms-client-request-id": "05d6e90e-d89f-5cd5-cc18-7da702cb6946",
        "x-ms-encryption-scope": "seanscope1",
<<<<<<< HEAD
        "x-ms-request-id": "2d17e55a-901e-0004-4a30-f31f3c000000",
        "x-ms-request-server-encrypted": "true",
        "x-ms-version": "2019-10-10"
=======
        "x-ms-request-id": "69a8086e-e01e-0053-4348-096e94000000",
        "x-ms-request-server-encrypted": "true",
        "x-ms-version": "2019-12-12"
>>>>>>> 32e373e2
      },
      "ResponseBody": []
    },
    {
      "RequestUri": "https://seanmcccanary.blob.core.windows.net/test-container-de85c53a-b9d0-34ce-ea39-9897e61c2c98/test-blob-ffab400c-08dc-edcf-4403-e48a6aecee9f",
      "RequestMethod": "HEAD",
      "RequestHeaders": {
        "Authorization": "Sanitized",
<<<<<<< HEAD
        "traceparent": "00-1fe78de7b8986a44a7af7aba7adcce1d-30bcc1b96ccfd84d-00",
        "User-Agent": [
          "azsdk-net-Storage.Blobs/12.4.0-dev.20200305.1",
          "(.NET Core 4.6.28325.01; Microsoft Windows 10.0.18363 )"
        ],
        "x-ms-client-request-id": "807b52d9-e915-8900-10d6-7dfeec45cd5f",
        "x-ms-date": "Thu, 05 Mar 2020 20:56:17 GMT",
        "x-ms-return-client-request-id": "true",
        "x-ms-version": "2019-10-10"
=======
        "traceparent": "00-b5b97fbe2ab3c5419d7e2ccdd1091f13-dc8e88b79c3baa42-00",
        "User-Agent": [
          "azsdk-net-Storage.Blobs/12.5.0-dev.20200402.1",
          "(.NET Core 4.6.28325.01; Microsoft Windows 10.0.18362 )"
        ],
        "x-ms-client-request-id": "807b52d9-e915-8900-10d6-7dfeec45cd5f",
        "x-ms-date": "Thu, 02 Apr 2020 23:42:36 GMT",
        "x-ms-return-client-request-id": "true",
        "x-ms-version": "2019-12-12"
>>>>>>> 32e373e2
      },
      "RequestBody": null,
      "StatusCode": 200,
      "ResponseHeaders": {
        "Accept-Ranges": "bytes",
        "Content-Length": "0",
        "Content-Type": "application/octet-stream",
<<<<<<< HEAD
        "Date": "Thu, 05 Mar 2020 20:56:16 GMT",
        "ETag": "\u00220x8D7C147A66873BE\u0022",
        "Last-Modified": "Thu, 05 Mar 2020 20:56:17 GMT",
=======
        "Date": "Thu, 02 Apr 2020 23:42:36 GMT",
        "ETag": "\u00220x8D7D75F85AAA587\u0022",
        "Last-Modified": "Thu, 02 Apr 2020 23:42:36 GMT",
>>>>>>> 32e373e2
        "Server": [
          "Windows-Azure-Blob/1.0",
          "Microsoft-HTTPAPI/2.0"
        ],
        "x-ms-blob-committed-block-count": "0",
        "x-ms-blob-type": "AppendBlob",
        "x-ms-client-request-id": "807b52d9-e915-8900-10d6-7dfeec45cd5f",
<<<<<<< HEAD
        "x-ms-creation-time": "Thu, 05 Mar 2020 20:56:17 GMT",
        "x-ms-encryption-scope": "seanscope1",
        "x-ms-lease-state": "available",
        "x-ms-lease-status": "unlocked",
        "x-ms-request-id": "2d17e55e-901e-0004-4e30-f31f3c000000",
        "x-ms-server-encrypted": "true",
        "x-ms-version": "2019-10-10"
=======
        "x-ms-creation-time": "Thu, 02 Apr 2020 23:42:36 GMT",
        "x-ms-encryption-scope": "seanscope1",
        "x-ms-lease-state": "available",
        "x-ms-lease-status": "unlocked",
        "x-ms-request-id": "69a808a9-e01e-0053-7d48-096e94000000",
        "x-ms-server-encrypted": "true",
        "x-ms-version": "2019-12-12"
>>>>>>> 32e373e2
      },
      "ResponseBody": []
    },
    {
<<<<<<< HEAD
      "RequestUri": "https://seanstagetest.blob.core.windows.net/test-container-de85c53a-b9d0-34ce-ea39-9897e61c2c98?restype=container",
      "RequestMethod": "DELETE",
      "RequestHeaders": {
        "Authorization": "Sanitized",
        "traceparent": "00-18373fda8cefce4bafdaa217802ae058-f9a7f9c51ab4e346-00",
        "User-Agent": [
          "azsdk-net-Storage.Blobs/12.4.0-dev.20200305.1",
          "(.NET Core 4.6.28325.01; Microsoft Windows 10.0.18363 )"
        ],
        "x-ms-client-request-id": "b0ce7521-e84f-9d30-b558-605e6f50b50d",
        "x-ms-date": "Thu, 05 Mar 2020 20:56:17 GMT",
        "x-ms-return-client-request-id": "true",
        "x-ms-version": "2019-10-10"
=======
      "RequestUri": "https://seanmcccanary.blob.core.windows.net/test-container-de85c53a-b9d0-34ce-ea39-9897e61c2c98?restype=container",
      "RequestMethod": "DELETE",
      "RequestHeaders": {
        "Authorization": "Sanitized",
        "traceparent": "00-7d67baeae69a044c94df9c4566566da2-d696b75bd4563447-00",
        "User-Agent": [
          "azsdk-net-Storage.Blobs/12.5.0-dev.20200402.1",
          "(.NET Core 4.6.28325.01; Microsoft Windows 10.0.18362 )"
        ],
        "x-ms-client-request-id": "b0ce7521-e84f-9d30-b558-605e6f50b50d",
        "x-ms-date": "Thu, 02 Apr 2020 23:42:37 GMT",
        "x-ms-return-client-request-id": "true",
        "x-ms-version": "2019-12-12"
>>>>>>> 32e373e2
      },
      "RequestBody": null,
      "StatusCode": 202,
      "ResponseHeaders": {
        "Content-Length": "0",
<<<<<<< HEAD
        "Date": "Thu, 05 Mar 2020 20:56:16 GMT",
=======
        "Date": "Thu, 02 Apr 2020 23:42:36 GMT",
>>>>>>> 32e373e2
        "Server": [
          "Windows-Azure-Blob/1.0",
          "Microsoft-HTTPAPI/2.0"
        ],
        "x-ms-client-request-id": "b0ce7521-e84f-9d30-b558-605e6f50b50d",
<<<<<<< HEAD
        "x-ms-request-id": "2d17e561-901e-0004-5130-f31f3c000000",
        "x-ms-version": "2019-10-10"
=======
        "x-ms-request-id": "69a808c1-e01e-0053-1548-096e94000000",
        "x-ms-version": "2019-12-12"
>>>>>>> 32e373e2
      },
      "ResponseBody": []
    }
  ],
  "Variables": {
    "RandomSeed": "2115195153",
<<<<<<< HEAD
    "Storage_TestConfigDefault": "ProductionTenant\nseanstagetest\nU2FuaXRpemVk\nhttps://seanstagetest.blob.core.windows.net\nhttp://seanstagetest.file.core.windows.net\nhttp://seanstagetest.queue.core.windows.net\nhttp://seanstagetest.table.core.windows.net\n\n\n\n\nhttp://seanstagetest-secondary.blob.core.windows.net\nhttp://seanstagetest-secondary.file.core.windows.net\nhttp://seanstagetest-secondary.queue.core.windows.net\nhttp://seanstagetest-secondary.table.core.windows.net\n\nSanitized\n\n\nCloud\nBlobEndpoint=https://seanstagetest.blob.core.windows.net/;QueueEndpoint=http://seanstagetest.queue.core.windows.net/;FileEndpoint=http://seanstagetest.file.core.windows.net/;BlobSecondaryEndpoint=http://seanstagetest-secondary.blob.core.windows.net/;QueueSecondaryEndpoint=http://seanstagetest-secondary.queue.core.windows.net/;FileSecondaryEndpoint=http://seanstagetest-secondary.file.core.windows.net/;AccountName=seanstagetest;AccountKey=Sanitized\nseanscope1"
=======
    "Storage_TestConfigDefault": "ProductionTenant\nseanmcccanary\nU2FuaXRpemVk\nhttps://seanmcccanary.blob.core.windows.net\nhttps://seanmcccanary.file.core.windows.net\nhttps://seanmcccanary.queue.core.windows.net\nhttps://seanmcccanary.table.core.windows.net\n\n\n\n\nhttps://seanmcccanary-secondary.blob.core.windows.net\nhttps://seanmcccanary-secondary.file.core.windows.net\nhttps://seanmcccanary-secondary.queue.core.windows.net\nhttps://seanmcccanary-secondary.table.core.windows.net\n\nSanitized\n\n\nCloud\nBlobEndpoint=https://seanmcccanary.blob.core.windows.net/;QueueEndpoint=https://seanmcccanary.queue.core.windows.net/;FileEndpoint=https://seanmcccanary.file.core.windows.net/;BlobSecondaryEndpoint=https://seanmcccanary-secondary.blob.core.windows.net/;QueueSecondaryEndpoint=https://seanmcccanary-secondary.queue.core.windows.net/;FileSecondaryEndpoint=https://seanmcccanary-secondary.file.core.windows.net/;AccountName=seanmcccanary;AccountKey=Sanitized\nseanscope1"
>>>>>>> 32e373e2
  }
}<|MERGE_RESOLUTION|>--- conflicted
+++ resolved
@@ -1,22 +1,6 @@
 {
   "Entries": [
     {
-<<<<<<< HEAD
-      "RequestUri": "https://seanstagetest.blob.core.windows.net/test-container-de85c53a-b9d0-34ce-ea39-9897e61c2c98?restype=container",
-      "RequestMethod": "PUT",
-      "RequestHeaders": {
-        "Authorization": "Sanitized",
-        "traceparent": "00-c4af63158e9d6348a996725615a4d85a-c26e680d2e4e6844-00",
-        "User-Agent": [
-          "azsdk-net-Storage.Blobs/12.4.0-dev.20200305.1",
-          "(.NET Core 4.6.28325.01; Microsoft Windows 10.0.18363 )"
-        ],
-        "x-ms-blob-public-access": "container",
-        "x-ms-client-request-id": "c2059c65-e7ab-d356-3275-544457673665",
-        "x-ms-date": "Thu, 05 Mar 2020 20:56:17 GMT",
-        "x-ms-return-client-request-id": "true",
-        "x-ms-version": "2019-10-10"
-=======
       "RequestUri": "https://seanmcccanary.blob.core.windows.net/test-container-de85c53a-b9d0-34ce-ea39-9897e61c2c98?restype=container",
       "RequestMethod": "PUT",
       "RequestHeaders": {
@@ -31,33 +15,21 @@
         "x-ms-date": "Thu, 02 Apr 2020 23:42:36 GMT",
         "x-ms-return-client-request-id": "true",
         "x-ms-version": "2019-12-12"
->>>>>>> 32e373e2
       },
       "RequestBody": null,
       "StatusCode": 201,
       "ResponseHeaders": {
         "Content-Length": "0",
-<<<<<<< HEAD
-        "Date": "Thu, 05 Mar 2020 20:56:16 GMT",
-        "ETag": "\u00220x8D7C147A6574A58\u0022",
-        "Last-Modified": "Thu, 05 Mar 2020 20:56:17 GMT",
-=======
         "Date": "Thu, 02 Apr 2020 23:42:35 GMT",
         "ETag": "\u00220x8D7D75F85861F02\u0022",
         "Last-Modified": "Thu, 02 Apr 2020 23:42:35 GMT",
->>>>>>> 32e373e2
         "Server": [
           "Windows-Azure-Blob/1.0",
           "Microsoft-HTTPAPI/2.0"
         ],
         "x-ms-client-request-id": "c2059c65-e7ab-d356-3275-544457673665",
-<<<<<<< HEAD
-        "x-ms-request-id": "2d17e556-901e-0004-4830-f31f3c000000",
-        "x-ms-version": "2019-10-10"
-=======
         "x-ms-request-id": "69a80864-e01e-0053-3a48-096e94000000",
         "x-ms-version": "2019-12-12"
->>>>>>> 32e373e2
       },
       "ResponseBody": []
     },
@@ -67,19 +39,6 @@
       "RequestHeaders": {
         "Authorization": "Sanitized",
         "Content-Length": "0",
-<<<<<<< HEAD
-        "traceparent": "00-65464fb8e78f954f880a7abeb35c047f-8bd8a50541908b4a-00",
-        "User-Agent": [
-          "azsdk-net-Storage.Blobs/12.4.0-dev.20200305.1",
-          "(.NET Core 4.6.28325.01; Microsoft Windows 10.0.18363 )"
-        ],
-        "x-ms-blob-type": "AppendBlob",
-        "x-ms-client-request-id": "05d6e90e-d89f-5cd5-cc18-7da702cb6946",
-        "x-ms-date": "Thu, 05 Mar 2020 20:56:17 GMT",
-        "x-ms-encryption-scope": "seanscope1",
-        "x-ms-return-client-request-id": "true",
-        "x-ms-version": "2019-10-10"
-=======
         "traceparent": "00-e6c2847236931342a22ae16a8f3e9cdf-5967f9cd098fa647-00",
         "User-Agent": [
           "azsdk-net-Storage.Blobs/12.5.0-dev.20200402.1",
@@ -91,36 +50,23 @@
         "x-ms-encryption-scope": "seanscope1",
         "x-ms-return-client-request-id": "true",
         "x-ms-version": "2019-12-12"
->>>>>>> 32e373e2
       },
       "RequestBody": null,
       "StatusCode": 201,
       "ResponseHeaders": {
         "Content-Length": "0",
-<<<<<<< HEAD
-        "Date": "Thu, 05 Mar 2020 20:56:16 GMT",
-        "ETag": "\u00220x8D7C147A66873BE\u0022",
-        "Last-Modified": "Thu, 05 Mar 2020 20:56:17 GMT",
-=======
         "Date": "Thu, 02 Apr 2020 23:42:35 GMT",
         "ETag": "\u00220x8D7D75F85AAA587\u0022",
         "Last-Modified": "Thu, 02 Apr 2020 23:42:36 GMT",
->>>>>>> 32e373e2
         "Server": [
           "Windows-Azure-Blob/1.0",
           "Microsoft-HTTPAPI/2.0"
         ],
         "x-ms-client-request-id": "05d6e90e-d89f-5cd5-cc18-7da702cb6946",
         "x-ms-encryption-scope": "seanscope1",
-<<<<<<< HEAD
-        "x-ms-request-id": "2d17e55a-901e-0004-4a30-f31f3c000000",
-        "x-ms-request-server-encrypted": "true",
-        "x-ms-version": "2019-10-10"
-=======
         "x-ms-request-id": "69a8086e-e01e-0053-4348-096e94000000",
         "x-ms-request-server-encrypted": "true",
         "x-ms-version": "2019-12-12"
->>>>>>> 32e373e2
       },
       "ResponseBody": []
     },
@@ -129,17 +75,6 @@
       "RequestMethod": "HEAD",
       "RequestHeaders": {
         "Authorization": "Sanitized",
-<<<<<<< HEAD
-        "traceparent": "00-1fe78de7b8986a44a7af7aba7adcce1d-30bcc1b96ccfd84d-00",
-        "User-Agent": [
-          "azsdk-net-Storage.Blobs/12.4.0-dev.20200305.1",
-          "(.NET Core 4.6.28325.01; Microsoft Windows 10.0.18363 )"
-        ],
-        "x-ms-client-request-id": "807b52d9-e915-8900-10d6-7dfeec45cd5f",
-        "x-ms-date": "Thu, 05 Mar 2020 20:56:17 GMT",
-        "x-ms-return-client-request-id": "true",
-        "x-ms-version": "2019-10-10"
-=======
         "traceparent": "00-b5b97fbe2ab3c5419d7e2ccdd1091f13-dc8e88b79c3baa42-00",
         "User-Agent": [
           "azsdk-net-Storage.Blobs/12.5.0-dev.20200402.1",
@@ -149,7 +84,6 @@
         "x-ms-date": "Thu, 02 Apr 2020 23:42:36 GMT",
         "x-ms-return-client-request-id": "true",
         "x-ms-version": "2019-12-12"
->>>>>>> 32e373e2
       },
       "RequestBody": null,
       "StatusCode": 200,
@@ -157,15 +91,9 @@
         "Accept-Ranges": "bytes",
         "Content-Length": "0",
         "Content-Type": "application/octet-stream",
-<<<<<<< HEAD
-        "Date": "Thu, 05 Mar 2020 20:56:16 GMT",
-        "ETag": "\u00220x8D7C147A66873BE\u0022",
-        "Last-Modified": "Thu, 05 Mar 2020 20:56:17 GMT",
-=======
         "Date": "Thu, 02 Apr 2020 23:42:36 GMT",
         "ETag": "\u00220x8D7D75F85AAA587\u0022",
         "Last-Modified": "Thu, 02 Apr 2020 23:42:36 GMT",
->>>>>>> 32e373e2
         "Server": [
           "Windows-Azure-Blob/1.0",
           "Microsoft-HTTPAPI/2.0"
@@ -173,15 +101,6 @@
         "x-ms-blob-committed-block-count": "0",
         "x-ms-blob-type": "AppendBlob",
         "x-ms-client-request-id": "807b52d9-e915-8900-10d6-7dfeec45cd5f",
-<<<<<<< HEAD
-        "x-ms-creation-time": "Thu, 05 Mar 2020 20:56:17 GMT",
-        "x-ms-encryption-scope": "seanscope1",
-        "x-ms-lease-state": "available",
-        "x-ms-lease-status": "unlocked",
-        "x-ms-request-id": "2d17e55e-901e-0004-4e30-f31f3c000000",
-        "x-ms-server-encrypted": "true",
-        "x-ms-version": "2019-10-10"
-=======
         "x-ms-creation-time": "Thu, 02 Apr 2020 23:42:36 GMT",
         "x-ms-encryption-scope": "seanscope1",
         "x-ms-lease-state": "available",
@@ -189,26 +108,10 @@
         "x-ms-request-id": "69a808a9-e01e-0053-7d48-096e94000000",
         "x-ms-server-encrypted": "true",
         "x-ms-version": "2019-12-12"
->>>>>>> 32e373e2
       },
       "ResponseBody": []
     },
     {
-<<<<<<< HEAD
-      "RequestUri": "https://seanstagetest.blob.core.windows.net/test-container-de85c53a-b9d0-34ce-ea39-9897e61c2c98?restype=container",
-      "RequestMethod": "DELETE",
-      "RequestHeaders": {
-        "Authorization": "Sanitized",
-        "traceparent": "00-18373fda8cefce4bafdaa217802ae058-f9a7f9c51ab4e346-00",
-        "User-Agent": [
-          "azsdk-net-Storage.Blobs/12.4.0-dev.20200305.1",
-          "(.NET Core 4.6.28325.01; Microsoft Windows 10.0.18363 )"
-        ],
-        "x-ms-client-request-id": "b0ce7521-e84f-9d30-b558-605e6f50b50d",
-        "x-ms-date": "Thu, 05 Mar 2020 20:56:17 GMT",
-        "x-ms-return-client-request-id": "true",
-        "x-ms-version": "2019-10-10"
-=======
       "RequestUri": "https://seanmcccanary.blob.core.windows.net/test-container-de85c53a-b9d0-34ce-ea39-9897e61c2c98?restype=container",
       "RequestMethod": "DELETE",
       "RequestHeaders": {
@@ -222,39 +125,25 @@
         "x-ms-date": "Thu, 02 Apr 2020 23:42:37 GMT",
         "x-ms-return-client-request-id": "true",
         "x-ms-version": "2019-12-12"
->>>>>>> 32e373e2
       },
       "RequestBody": null,
       "StatusCode": 202,
       "ResponseHeaders": {
         "Content-Length": "0",
-<<<<<<< HEAD
-        "Date": "Thu, 05 Mar 2020 20:56:16 GMT",
-=======
         "Date": "Thu, 02 Apr 2020 23:42:36 GMT",
->>>>>>> 32e373e2
         "Server": [
           "Windows-Azure-Blob/1.0",
           "Microsoft-HTTPAPI/2.0"
         ],
         "x-ms-client-request-id": "b0ce7521-e84f-9d30-b558-605e6f50b50d",
-<<<<<<< HEAD
-        "x-ms-request-id": "2d17e561-901e-0004-5130-f31f3c000000",
-        "x-ms-version": "2019-10-10"
-=======
         "x-ms-request-id": "69a808c1-e01e-0053-1548-096e94000000",
         "x-ms-version": "2019-12-12"
->>>>>>> 32e373e2
       },
       "ResponseBody": []
     }
   ],
   "Variables": {
     "RandomSeed": "2115195153",
-<<<<<<< HEAD
-    "Storage_TestConfigDefault": "ProductionTenant\nseanstagetest\nU2FuaXRpemVk\nhttps://seanstagetest.blob.core.windows.net\nhttp://seanstagetest.file.core.windows.net\nhttp://seanstagetest.queue.core.windows.net\nhttp://seanstagetest.table.core.windows.net\n\n\n\n\nhttp://seanstagetest-secondary.blob.core.windows.net\nhttp://seanstagetest-secondary.file.core.windows.net\nhttp://seanstagetest-secondary.queue.core.windows.net\nhttp://seanstagetest-secondary.table.core.windows.net\n\nSanitized\n\n\nCloud\nBlobEndpoint=https://seanstagetest.blob.core.windows.net/;QueueEndpoint=http://seanstagetest.queue.core.windows.net/;FileEndpoint=http://seanstagetest.file.core.windows.net/;BlobSecondaryEndpoint=http://seanstagetest-secondary.blob.core.windows.net/;QueueSecondaryEndpoint=http://seanstagetest-secondary.queue.core.windows.net/;FileSecondaryEndpoint=http://seanstagetest-secondary.file.core.windows.net/;AccountName=seanstagetest;AccountKey=Sanitized\nseanscope1"
-=======
     "Storage_TestConfigDefault": "ProductionTenant\nseanmcccanary\nU2FuaXRpemVk\nhttps://seanmcccanary.blob.core.windows.net\nhttps://seanmcccanary.file.core.windows.net\nhttps://seanmcccanary.queue.core.windows.net\nhttps://seanmcccanary.table.core.windows.net\n\n\n\n\nhttps://seanmcccanary-secondary.blob.core.windows.net\nhttps://seanmcccanary-secondary.file.core.windows.net\nhttps://seanmcccanary-secondary.queue.core.windows.net\nhttps://seanmcccanary-secondary.table.core.windows.net\n\nSanitized\n\n\nCloud\nBlobEndpoint=https://seanmcccanary.blob.core.windows.net/;QueueEndpoint=https://seanmcccanary.queue.core.windows.net/;FileEndpoint=https://seanmcccanary.file.core.windows.net/;BlobSecondaryEndpoint=https://seanmcccanary-secondary.blob.core.windows.net/;QueueSecondaryEndpoint=https://seanmcccanary-secondary.queue.core.windows.net/;FileSecondaryEndpoint=https://seanmcccanary-secondary.file.core.windows.net/;AccountName=seanmcccanary;AccountKey=Sanitized\nseanscope1"
->>>>>>> 32e373e2
   }
 }