--- conflicted
+++ resolved
@@ -1,22 +1,6 @@
 {
   "Entries": [
     {
-<<<<<<< HEAD
-      "RequestUri": "https://seanstagetest.blob.core.windows.net/test-container-32d27010-354c-0bc8-2807-faa9bd0b1c1f?restype=container",
-      "RequestMethod": "PUT",
-      "RequestHeaders": {
-        "Authorization": "Sanitized",
-        "traceparent": "00-abbe81cf61bce440ae08b60213c652b4-1d6ac266cb659a4e-00",
-        "User-Agent": [
-          "azsdk-net-Storage.Blobs/12.4.0-dev.20200305.1",
-          "(.NET Core 4.6.28325.01; Microsoft Windows 10.0.18363 )"
-        ],
-        "x-ms-blob-public-access": "container",
-        "x-ms-client-request-id": "d5895ab9-9f03-c017-d3da-065454227ffd",
-        "x-ms-date": "Thu, 05 Mar 2020 21:04:40 GMT",
-        "x-ms-return-client-request-id": "true",
-        "x-ms-version": "2019-10-10"
-=======
       "RequestUri": "https://seanmcccanary.blob.core.windows.net/test-container-e1d19acf-1e1e-94b2-c2b9-fb30a0acdb3c?restype=container",
       "RequestMethod": "PUT",
       "RequestHeaders": {
@@ -31,59 +15,30 @@
         "x-ms-date": "Sat, 04 Apr 2020 01:34:38 GMT",
         "x-ms-return-client-request-id": "true",
         "x-ms-version": "2019-12-12"
->>>>>>> 32e373e2
       },
       "RequestBody": null,
       "StatusCode": 201,
       "ResponseHeaders": {
         "Content-Length": "0",
-<<<<<<< HEAD
-        "Date": "Thu, 05 Mar 2020 21:04:40 GMT",
-        "ETag": "\u00220x8D7C148D20A50B7\u0022",
-        "Last-Modified": "Thu, 05 Mar 2020 21:04:40 GMT",
-=======
         "Date": "Sat, 04 Apr 2020 01:34:37 GMT",
         "ETag": "\u00220x8D7D83856D4E523\u0022",
         "Last-Modified": "Sat, 04 Apr 2020 01:34:38 GMT",
->>>>>>> 32e373e2
         "Server": [
           "Windows-Azure-Blob/1.0",
           "Microsoft-HTTPAPI/2.0"
         ],
-<<<<<<< HEAD
-        "x-ms-client-request-id": "d5895ab9-9f03-c017-d3da-065454227ffd",
-        "x-ms-request-id": "417ebdb5-601e-002f-4a31-f39ff0000000",
-        "x-ms-version": "2019-10-10"
-=======
         "x-ms-client-request-id": "cc403346-4f12-acfd-00e5-8e9920b17531",
         "x-ms-request-id": "df27d089-501e-0034-3e21-0a7e68000000",
         "x-ms-version": "2019-12-12"
->>>>>>> 32e373e2
       },
       "ResponseBody": []
     },
     {
-<<<<<<< HEAD
-      "RequestUri": "https://seanstagetest.blob.core.windows.net/test-container-32d27010-354c-0bc8-2807-faa9bd0b1c1f/test-blob-0b09efd3-dbde-9056-c06a-af0f5554b453",
-=======
       "RequestUri": "https://seanmcccanary.blob.core.windows.net/test-container-e1d19acf-1e1e-94b2-c2b9-fb30a0acdb3c/test-blob-b4f6c66a-a4e5-590d-76ba-000bf06e3397",
->>>>>>> 32e373e2
       "RequestMethod": "PUT",
       "RequestHeaders": {
         "Authorization": "Sanitized",
         "Content-Length": "1024",
-<<<<<<< HEAD
-        "traceparent": "00-b5994de78591404da76ea99a2b306c4c-a3ea8448e179c544-00",
-        "User-Agent": [
-          "azsdk-net-Storage.Blobs/12.4.0-dev.20200305.1",
-          "(.NET Core 4.6.28325.01; Microsoft Windows 10.0.18363 )"
-        ],
-        "x-ms-blob-type": "BlockBlob",
-        "x-ms-client-request-id": "a21d285b-8299-dfe8-7677-272145c7408d",
-        "x-ms-date": "Thu, 05 Mar 2020 21:04:40 GMT",
-        "x-ms-return-client-request-id": "true",
-        "x-ms-version": "2019-10-10"
-=======
         "traceparent": "00-83d1d34de1fea34c95585280bc8d99c6-67ae8727b45d5546-00",
         "User-Agent": [
           "azsdk-net-Storage.Blobs/12.5.0-dev.20200403.1",
@@ -94,60 +49,28 @@
         "x-ms-date": "Sat, 04 Apr 2020 01:34:38 GMT",
         "x-ms-return-client-request-id": "true",
         "x-ms-version": "2019-12-12"
->>>>>>> 32e373e2
       },
       "RequestBody": "AreG9VPVFaeEYtBkT/sNEskL6WxsDiljyDtAC5p7Tl9EnbTPKfqccR2YR69\u002BmV0E13vPFMcIxfOOIywYlAoNCRRxILJHPunObnhO08d65C/eOzMerDmXPNjBQQbNhNwTiz6bDXiqvZmRAaZPufErEz79OlnX7l3a2uPahf3jAOmcO0iJ3te2M36ajaqTSILmlS3H0EqCO5zhwTOUzzebrQC8sn6pojVmRwbaPWGyRpFh9PDQGzCfGQCrpx2kIWNH/t\u002Bq1pYDPfL3YIlEqP47L3qhM9tGy5LPHZh\u002B/foXwiWikz6BB3D7Xbb92LqnW3EBb3ijA\u002B6IADNN2rn9hT/44J5joRS/uicJpdUlSfLXKMEnfI2BdL83GpMKNC23/th2BfgcQ7lcQbVRmV4ZYrZBdrH31gmydmveLIeBtYX5Uqb9rkP6uuUIyjrYL9thHbfcyb58vyfOxI6MPRYy24wwWEa3HLNzRrvL7wzO2UaQfQ7PpOvHfZJ\u002BLuq0bXzP1e6uqNeUqgEEaYICsNAbAOpI\u002B8AHYzagaNq0OO3Jvtg\u002B/BkdIDFv/NMMyztpxM3CYy3/bHK8x3G3DT/84HEUOqqpw7O2/uC52P/s\u002Bpj7N6QN8dXAyVFmgjWoZRLychxi\u002BJCQvwAZC2VNRpNy0MzZvNab7u6cU3FYQ0F9DpjNx2biigIIanej9OZwcoO\u002B87Fpz6k7V4MuxqQfN3y\u002Bm/3Nf38tkEXK0FJe9/oIK\u002BDtmk\u002BPFD/ukXDitMRd6TL75Fjpo/MEkGNsnv5X3V\u002BJJprDMZ0tL4a93u0OS9uBbOcfYhKiHojt6QrrI3VBl7QQWY4qmbiVzrXRK8QF9USH6jIWN3pN5gcR1keSQQsRfEc5/vJNV9MvipRc0fPD5/TFZDlDKl85w3KHGMNwAo2pwK59zPZSOZNe563m8BUTTu5TzdzSzVLn/zt/xj8QvocGsxFFRRv9cyql5UKyU9Jdc8rUHTWw1vJblc270nNTTigl3z0EzgjTVVmyLOgQNaxoIlJ0O6FSVdwe6bBNQqC2UZYZjHOVWaTCAcfb/qoKS18gUq8g3xKH04lg5eVXhRO5\u002B9pR9qk50smusjrZdlcyE51QLe/wlnKEkrjpNXO/anu0IgLPuVW253/mcizXrV0yLtJIB1gkyGVnzGPwUJ1W7ki/JVNUYllHmUVvCiNGrORbtgahd2Ijj1mdZ\u002BzxxZfikIPjGIgJ3ct4AG0Stb1BISB/lZmXtHfmm5X5t/ttVtOujXqgYpNcUtk7KHb0ENqcXEXMcjD\u002BStsM/X3yDyXPC6qaZChDob6MI0O/XIwA8Yu7XVu1oOOjsEKfk2UWaUKzax3MWqyyWLqHP0/tPu5OCwvxN7HKGg==",
       "StatusCode": 201,
       "ResponseHeaders": {
         "Content-Length": "0",
-<<<<<<< HEAD
-        "Content-MD5": "OmRaBhULMhdGcdPgYfPVZw==",
-        "Date": "Thu, 05 Mar 2020 21:04:40 GMT",
-        "ETag": "\u00220x8D7C148D2185B57\u0022",
-        "Last-Modified": "Thu, 05 Mar 2020 21:04:40 GMT",
-=======
         "Content-MD5": "CZB1VYmllhUlUty0zN6n6g==",
         "Date": "Sat, 04 Apr 2020 01:34:37 GMT",
         "ETag": "\u00220x8D7D83856E323EA\u0022",
         "Last-Modified": "Sat, 04 Apr 2020 01:34:38 GMT",
->>>>>>> 32e373e2
         "Server": [
           "Windows-Azure-Blob/1.0",
           "Microsoft-HTTPAPI/2.0"
         ],
-<<<<<<< HEAD
-        "x-ms-client-request-id": "a21d285b-8299-dfe8-7677-272145c7408d",
-        "x-ms-content-crc64": "xVyY2N5vSVI=",
-        "x-ms-request-id": "417ebdb8-601e-002f-4c31-f39ff0000000",
-        "x-ms-request-server-encrypted": "true",
-        "x-ms-version": "2019-10-10"
-=======
         "x-ms-client-request-id": "05b350e8-f863-b4cc-ad2e-c894ec32fddf",
         "x-ms-content-crc64": "Cyrkh7kyUds=",
         "x-ms-request-id": "df27d093-501e-0034-4421-0a7e68000000",
         "x-ms-request-server-encrypted": "true",
         "x-ms-version": "2019-12-12"
->>>>>>> 32e373e2
       },
       "ResponseBody": []
     },
     {
-<<<<<<< HEAD
-      "RequestUri": "https://seanstagetest.blob.core.windows.net/test-container-32d27010-354c-0bc8-2807-faa9bd0b1c1f/test-blob-0b09efd3-dbde-9056-c06a-af0f5554b453",
-      "RequestMethod": "GET",
-      "RequestHeaders": {
-        "Authorization": "Sanitized",
-        "traceparent": "00-10320f1446f4da4dbaed82df7ce9fc02-4e8ac56aa18e7f44-00",
-        "User-Agent": [
-          "azsdk-net-Storage.Blobs/12.4.0-dev.20200305.1",
-          "(.NET Core 4.6.28325.01; Microsoft Windows 10.0.18363 )"
-        ],
-        "x-ms-client-request-id": "2cb327f1-1137-fcba-f768-0ffe4160397c",
-        "x-ms-date": "Thu, 05 Mar 2020 21:04:40 GMT",
-        "x-ms-range": "bytes=0-",
-        "x-ms-return-client-request-id": "true",
-        "x-ms-version": "2019-10-10"
-=======
       "RequestUri": "https://seanmcccanary.blob.core.windows.net/test-container-e1d19acf-1e1e-94b2-c2b9-fb30a0acdb3c/test-blob-b4f6c66a-a4e5-590d-76ba-000bf06e3397",
       "RequestMethod": "GET",
       "RequestHeaders": {
@@ -161,7 +84,6 @@
         "x-ms-date": "Sat, 04 Apr 2020 01:34:38 GMT",
         "x-ms-return-client-request-id": "true",
         "x-ms-version": "2019-12-12"
->>>>>>> 32e373e2
       },
       "RequestBody": null,
       "StatusCode": 200,
@@ -170,29 +92,14 @@
         "Content-Length": "1024",
         "Content-MD5": "CZB1VYmllhUlUty0zN6n6g==",
         "Content-Type": "application/octet-stream",
-<<<<<<< HEAD
-        "Date": "Thu, 05 Mar 2020 21:04:40 GMT",
-        "ETag": "\u00220x8D7C148D2185B57\u0022",
-        "Last-Modified": "Thu, 05 Mar 2020 21:04:40 GMT",
-=======
         "Date": "Sat, 04 Apr 2020 01:34:37 GMT",
         "ETag": "\u00220x8D7D83856E323EA\u0022",
         "Last-Modified": "Sat, 04 Apr 2020 01:34:38 GMT",
->>>>>>> 32e373e2
         "Server": [
           "Windows-Azure-Blob/1.0",
           "Microsoft-HTTPAPI/2.0"
         ],
         "x-ms-blob-type": "BlockBlob",
-<<<<<<< HEAD
-        "x-ms-client-request-id": "2cb327f1-1137-fcba-f768-0ffe4160397c",
-        "x-ms-creation-time": "Thu, 05 Mar 2020 21:04:40 GMT",
-        "x-ms-lease-state": "available",
-        "x-ms-lease-status": "unlocked",
-        "x-ms-request-id": "417ebdbc-601e-002f-4e31-f39ff0000000",
-        "x-ms-server-encrypted": "true",
-        "x-ms-version": "2019-10-10"
-=======
         "x-ms-client-request-id": "9f236f88-2dbb-e633-3c51-f2ff99ffc83e",
         "x-ms-creation-time": "Sat, 04 Apr 2020 01:34:38 GMT",
         "x-ms-lease-state": "available",
@@ -200,26 +107,10 @@
         "x-ms-request-id": "df27d097-501e-0034-4821-0a7e68000000",
         "x-ms-server-encrypted": "true",
         "x-ms-version": "2019-12-12"
->>>>>>> 32e373e2
       },
       "ResponseBody": "AreG9VPVFaeEYtBkT/sNEskL6WxsDiljyDtAC5p7Tl9EnbTPKfqccR2YR69\u002BmV0E13vPFMcIxfOOIywYlAoNCRRxILJHPunObnhO08d65C/eOzMerDmXPNjBQQbNhNwTiz6bDXiqvZmRAaZPufErEz79OlnX7l3a2uPahf3jAOmcO0iJ3te2M36ajaqTSILmlS3H0EqCO5zhwTOUzzebrQC8sn6pojVmRwbaPWGyRpFh9PDQGzCfGQCrpx2kIWNH/t\u002Bq1pYDPfL3YIlEqP47L3qhM9tGy5LPHZh\u002B/foXwiWikz6BB3D7Xbb92LqnW3EBb3ijA\u002B6IADNN2rn9hT/44J5joRS/uicJpdUlSfLXKMEnfI2BdL83GpMKNC23/th2BfgcQ7lcQbVRmV4ZYrZBdrH31gmydmveLIeBtYX5Uqb9rkP6uuUIyjrYL9thHbfcyb58vyfOxI6MPRYy24wwWEa3HLNzRrvL7wzO2UaQfQ7PpOvHfZJ\u002BLuq0bXzP1e6uqNeUqgEEaYICsNAbAOpI\u002B8AHYzagaNq0OO3Jvtg\u002B/BkdIDFv/NMMyztpxM3CYy3/bHK8x3G3DT/84HEUOqqpw7O2/uC52P/s\u002Bpj7N6QN8dXAyVFmgjWoZRLychxi\u002BJCQvwAZC2VNRpNy0MzZvNab7u6cU3FYQ0F9DpjNx2biigIIanej9OZwcoO\u002B87Fpz6k7V4MuxqQfN3y\u002Bm/3Nf38tkEXK0FJe9/oIK\u002BDtmk\u002BPFD/ukXDitMRd6TL75Fjpo/MEkGNsnv5X3V\u002BJJprDMZ0tL4a93u0OS9uBbOcfYhKiHojt6QrrI3VBl7QQWY4qmbiVzrXRK8QF9USH6jIWN3pN5gcR1keSQQsRfEc5/vJNV9MvipRc0fPD5/TFZDlDKl85w3KHGMNwAo2pwK59zPZSOZNe563m8BUTTu5TzdzSzVLn/zt/xj8QvocGsxFFRRv9cyql5UKyU9Jdc8rUHTWw1vJblc270nNTTigl3z0EzgjTVVmyLOgQNaxoIlJ0O6FSVdwe6bBNQqC2UZYZjHOVWaTCAcfb/qoKS18gUq8g3xKH04lg5eVXhRO5\u002B9pR9qk50smusjrZdlcyE51QLe/wlnKEkrjpNXO/anu0IgLPuVW253/mcizXrV0yLtJIB1gkyGVnzGPwUJ1W7ki/JVNUYllHmUVvCiNGrORbtgahd2Ijj1mdZ\u002BzxxZfikIPjGIgJ3ct4AG0Stb1BISB/lZmXtHfmm5X5t/ttVtOujXqgYpNcUtk7KHb0ENqcXEXMcjD\u002BStsM/X3yDyXPC6qaZChDob6MI0O/XIwA8Yu7XVu1oOOjsEKfk2UWaUKzax3MWqyyWLqHP0/tPu5OCwvxN7HKGg=="
     },
     {
-<<<<<<< HEAD
-      "RequestUri": "https://seanstagetest.blob.core.windows.net/test-container-32d27010-354c-0bc8-2807-faa9bd0b1c1f?restype=container",
-      "RequestMethod": "DELETE",
-      "RequestHeaders": {
-        "Authorization": "Sanitized",
-        "traceparent": "00-c6a63bec27aefa459f0f20cfe902b610-58fa361497dbb042-00",
-        "User-Agent": [
-          "azsdk-net-Storage.Blobs/12.4.0-dev.20200305.1",
-          "(.NET Core 4.6.28325.01; Microsoft Windows 10.0.18363 )"
-        ],
-        "x-ms-client-request-id": "1d30afa6-1413-1555-2406-3f3c7642280c",
-        "x-ms-date": "Thu, 05 Mar 2020 21:04:40 GMT",
-        "x-ms-return-client-request-id": "true",
-        "x-ms-version": "2019-10-10"
-=======
       "RequestUri": "https://seanmcccanary.blob.core.windows.net/test-container-e1d19acf-1e1e-94b2-c2b9-fb30a0acdb3c?restype=container",
       "RequestMethod": "DELETE",
       "RequestHeaders": {
@@ -233,41 +124,25 @@
         "x-ms-date": "Sat, 04 Apr 2020 01:34:38 GMT",
         "x-ms-return-client-request-id": "true",
         "x-ms-version": "2019-12-12"
->>>>>>> 32e373e2
       },
       "RequestBody": null,
       "StatusCode": 202,
       "ResponseHeaders": {
         "Content-Length": "0",
-<<<<<<< HEAD
-        "Date": "Thu, 05 Mar 2020 21:04:40 GMT",
-=======
         "Date": "Sat, 04 Apr 2020 01:34:37 GMT",
->>>>>>> 32e373e2
         "Server": [
           "Windows-Azure-Blob/1.0",
           "Microsoft-HTTPAPI/2.0"
         ],
-<<<<<<< HEAD
-        "x-ms-client-request-id": "1d30afa6-1413-1555-2406-3f3c7642280c",
-        "x-ms-request-id": "417ebdbf-601e-002f-5031-f39ff0000000",
-        "x-ms-version": "2019-10-10"
-=======
         "x-ms-client-request-id": "7d0c762e-5e0f-aa24-412c-f15a37ec6f32",
         "x-ms-request-id": "df27d0a0-501e-0034-4f21-0a7e68000000",
         "x-ms-version": "2019-12-12"
->>>>>>> 32e373e2
       },
       "ResponseBody": []
     }
   ],
   "Variables": {
-<<<<<<< HEAD
-    "RandomSeed": "1549410906",
-    "Storage_TestConfigDefault": "ProductionTenant\nseanstagetest\nU2FuaXRpemVk\nhttps://seanstagetest.blob.core.windows.net\nhttp://seanstagetest.file.core.windows.net\nhttp://seanstagetest.queue.core.windows.net\nhttp://seanstagetest.table.core.windows.net\n\n\n\n\nhttp://seanstagetest-secondary.blob.core.windows.net\nhttp://seanstagetest-secondary.file.core.windows.net\nhttp://seanstagetest-secondary.queue.core.windows.net\nhttp://seanstagetest-secondary.table.core.windows.net\n\nSanitized\n\n\nCloud\nBlobEndpoint=https://seanstagetest.blob.core.windows.net/;QueueEndpoint=http://seanstagetest.queue.core.windows.net/;FileEndpoint=http://seanstagetest.file.core.windows.net/;BlobSecondaryEndpoint=http://seanstagetest-secondary.blob.core.windows.net/;QueueSecondaryEndpoint=http://seanstagetest-secondary.queue.core.windows.net/;FileSecondaryEndpoint=http://seanstagetest-secondary.file.core.windows.net/;AccountName=seanstagetest;AccountKey=Sanitized\nseanscope1"
-=======
     "RandomSeed": "660193583",
     "Storage_TestConfigDefault": "ProductionTenant\nseanmcccanary\nU2FuaXRpemVk\nhttps://seanmcccanary.blob.core.windows.net\nhttps://seanmcccanary.file.core.windows.net\nhttps://seanmcccanary.queue.core.windows.net\nhttps://seanmcccanary.table.core.windows.net\n\n\n\n\nhttps://seanmcccanary-secondary.blob.core.windows.net\nhttps://seanmcccanary-secondary.file.core.windows.net\nhttps://seanmcccanary-secondary.queue.core.windows.net\nhttps://seanmcccanary-secondary.table.core.windows.net\n\nSanitized\n\n\nCloud\nBlobEndpoint=https://seanmcccanary.blob.core.windows.net/;QueueEndpoint=https://seanmcccanary.queue.core.windows.net/;FileEndpoint=https://seanmcccanary.file.core.windows.net/;BlobSecondaryEndpoint=https://seanmcccanary-secondary.blob.core.windows.net/;QueueSecondaryEndpoint=https://seanmcccanary-secondary.queue.core.windows.net/;FileSecondaryEndpoint=https://seanmcccanary-secondary.file.core.windows.net/;AccountName=seanmcccanary;AccountKey=Sanitized\nseanscope1"
->>>>>>> 32e373e2
   }
 }