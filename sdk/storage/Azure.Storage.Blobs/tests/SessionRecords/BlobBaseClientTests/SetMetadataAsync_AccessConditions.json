{
  "Entries": [
    {
<<<<<<< HEAD
      "RequestUri": "https://seanstagetest.blob.core.windows.net/test-container-78c4b773-0d8f-0288-4f27-297f98743724?restype=container",
      "RequestMethod": "PUT",
      "RequestHeaders": {
        "Authorization": "Sanitized",
        "traceparent": "00-02c3ab3292732f49984af76e2da6d88f-ca59f3ff29bdb04a-00",
        "User-Agent": [
          "azsdk-net-Storage.Blobs/12.4.0-dev.20200305.1",
          "(.NET Core 4.6.28325.01; Microsoft Windows 10.0.18363 )"
        ],
        "x-ms-blob-public-access": "container",
        "x-ms-client-request-id": "8e072365-6761-d8d3-d809-7b430e1b4927",
        "x-ms-date": "Thu, 05 Mar 2020 20:56:44 GMT",
        "x-ms-return-client-request-id": "true",
        "x-ms-version": "2019-10-10"
=======
      "RequestUri": "https://seanmcccanary.blob.core.windows.net/test-container-78c4b773-0d8f-0288-4f27-297f98743724?restype=container",
      "RequestMethod": "PUT",
      "RequestHeaders": {
        "Authorization": "Sanitized",
        "traceparent": "00-de6ff6d58bb5af4ea33d6e2681ea2a16-c19064c49c7fe44d-00",
        "User-Agent": [
          "azsdk-net-Storage.Blobs/12.5.0-dev.20200402.1",
          "(.NET Core 4.6.28325.01; Microsoft Windows 10.0.18362 )"
        ],
        "x-ms-blob-public-access": "container",
        "x-ms-client-request-id": "8e072365-6761-d8d3-d809-7b430e1b4927",
        "x-ms-date": "Thu, 02 Apr 2020 23:43:04 GMT",
        "x-ms-return-client-request-id": "true",
        "x-ms-version": "2019-12-12"
>>>>>>> 32e373e2
      },
      "RequestBody": null,
      "StatusCode": 201,
      "ResponseHeaders": {
        "Content-Length": "0",
<<<<<<< HEAD
        "Date": "Thu, 05 Mar 2020 20:56:43 GMT",
        "ETag": "\u00220x8D7C147B6A43A19\u0022",
        "Last-Modified": "Thu, 05 Mar 2020 20:56:44 GMT",
=======
        "Date": "Thu, 02 Apr 2020 23:43:03 GMT",
        "ETag": "\u00220x8D7D75F967B6E90\u0022",
        "Last-Modified": "Thu, 02 Apr 2020 23:43:04 GMT",
>>>>>>> 32e373e2
        "Server": [
          "Windows-Azure-Blob/1.0",
          "Microsoft-HTTPAPI/2.0"
        ],
        "x-ms-client-request-id": "8e072365-6761-d8d3-d809-7b430e1b4927",
<<<<<<< HEAD
        "x-ms-request-id": "2c48c423-c01e-0019-0a30-f31280000000",
        "x-ms-version": "2019-10-10"
=======
        "x-ms-request-id": "43074553-101e-001a-6648-092c7f000000",
        "x-ms-version": "2019-12-12"
>>>>>>> 32e373e2
      },
      "ResponseBody": []
    },
    {
<<<<<<< HEAD
      "RequestUri": "https://seanstagetest.blob.core.windows.net/test-container-78c4b773-0d8f-0288-4f27-297f98743724/test-blob-331364a4-f3aa-c72d-21fd-e1a1b790ffbe",
=======
      "RequestUri": "https://seanmcccanary.blob.core.windows.net/test-container-78c4b773-0d8f-0288-4f27-297f98743724/test-blob-331364a4-f3aa-c72d-21fd-e1a1b790ffbe",
>>>>>>> 32e373e2
      "RequestMethod": "PUT",
      "RequestHeaders": {
        "Authorization": "Sanitized",
        "Content-Length": "1024",
<<<<<<< HEAD
        "traceparent": "00-3db2a3dbbb0ee24aa98a801e0ddb8f9b-3c89b175bcf2ac4c-00",
        "User-Agent": [
          "azsdk-net-Storage.Blobs/12.4.0-dev.20200305.1",
          "(.NET Core 4.6.28325.01; Microsoft Windows 10.0.18363 )"
        ],
        "x-ms-blob-type": "BlockBlob",
        "x-ms-client-request-id": "6e03aa95-92fa-4496-e569-8a75ca7bc0fc",
        "x-ms-date": "Thu, 05 Mar 2020 20:56:44 GMT",
        "x-ms-return-client-request-id": "true",
        "x-ms-version": "2019-10-10"
=======
        "traceparent": "00-ae4d25aa4c8c094eaedb448d429ed6d0-30127d08691b0647-00",
        "User-Agent": [
          "azsdk-net-Storage.Blobs/12.5.0-dev.20200402.1",
          "(.NET Core 4.6.28325.01; Microsoft Windows 10.0.18362 )"
        ],
        "x-ms-blob-type": "BlockBlob",
        "x-ms-client-request-id": "6e03aa95-92fa-4496-e569-8a75ca7bc0fc",
        "x-ms-date": "Thu, 02 Apr 2020 23:43:05 GMT",
        "x-ms-return-client-request-id": "true",
        "x-ms-version": "2019-12-12"
>>>>>>> 32e373e2
      },
      "RequestBody": "amUZdG2owlxi4spiMFK4e6QtVJ59ihlx9j9tZIYxIUgKvNipAdS6\u002B6G20McpypbORWb9ijxgQOBLqH4tO17VMMGCWHR5DnrPclj9xrlSSCuonx4gNJYLqXv4XVlVjcBC4aAGp3EiVDbsLhfjY3om\u002BV9ShJxAtfwqdq/4gbEheeWYuuUZS6C6hkvnMwV/KEYB0mP5AwkjAiuk3DHCKdOFyrQySqmUDa6/mP1RWIH2q01p9q5NJ3bbdLe6dW9v\u002BFx4YWhRTN2dbcS1OWsL0qqprTDjWTIkOKM\u002BVtbx2Zg\u002BUKCh2fYZpV5wzInql\u002B4L0KENEcc\u002Bi58pUynFEvYHq5Msd\u002BnKavmzkAjSc42pOaG1M4U05MjQ/8UBd4XNU5JnaCD2viAEQGaoWYG/bBcRgBqIEN9w08fLW3ckyfJ05Tx1agtss3uAsPMfi4pHEZOu7/drRUKz95VZKmKp4HZ0NHRESgEMpc2eB2DrUUc8hEnjdtr7CZ/6wXN1E4gY19B8qlcVAseRoUkpzD7iyKVOHKYZxWmceCrUSomOlpJEhTCPb6bvJoGCUdSQ0TxhGPnNJvbh/xFm4DItQLg9Agu35EYOUlj/X/YllnSVC6ftczGQwXCcY4YeKI90wuXIRE/J2ez2UsWgzsf/vGid0dSKP82GrUCaGoHA7yrJip0QXFIkzDK69yFs7/OonKcdgVe66YIYQpYOLr5rNWKb10Mq718WeAWiz0erGr5N8X7Zom7TDqAa\u002BBq7Fp1zT8G\u002B0Riwfq1IBwhRGBk7bCfYwDxAkZP0x8iiD/ZEW2JnLn\u002BF7UilnXLQkZtlgfWG3ovy4lVhM74uyQlPDW\u002B2A6um6umZtX/fMyPJb//4j0bSGzBrUnkMBfvBViM\u002BVY8DGo7vvpYM7CgLE64xmMS/NjrCfPI\u002BSrAymuTu2F5boN2UxVVwCNCwxi4HYD/K2m03ASDpe9idxc/dvSSxHRTKr3LQndJvTi1pErbDNupxZ793t9Y\u002BciQE9v\u002BFk0us/qkaPbDM\u002BTybyLPyf2ki2o/ka1VkOmY9iz1NzKfS6bvivBQNqfg6pW2C2\u002B8jTPK74hxvoCf1SMRC3LJyfi2VyN74D8NVFTGXqsbo4V53Gj9LkuqKY0mT7XRPysxFyCZA7RMQKjwvZszr2PVhDWdly8JzJ\u002BxDCmWVZCJOBUtkUuKfqPNKZu8CGysdn4pTMuAN6v4J0qA6/OKue8Ya4GGBhoYTwWRzGmTScAvAJmvaQTFBQRtMWn9BZasRnOsp6DvKmxkEP3F7ms\u002BZNmGVedZ30zmU2J9GNSsG0lu5YX55qYjP9opS1QLAxqdLsiMeq\u002BzVmsiylA\u002BchGbt/m0WwjhRII3ZxYNLJf420xL3\u002Bg==",
      "StatusCode": 201,
      "ResponseHeaders": {
        "Content-Length": "0",
        "Content-MD5": "vErXErym21mmO6\u002B07aE/4A==",
<<<<<<< HEAD
        "Date": "Thu, 05 Mar 2020 20:56:43 GMT",
        "ETag": "\u00220x8D7C147B6B12271\u0022",
        "Last-Modified": "Thu, 05 Mar 2020 20:56:44 GMT",
=======
        "Date": "Thu, 02 Apr 2020 23:43:03 GMT",
        "ETag": "\u00220x8D7D75F96895D16\u0022",
        "Last-Modified": "Thu, 02 Apr 2020 23:43:04 GMT",
>>>>>>> 32e373e2
        "Server": [
          "Windows-Azure-Blob/1.0",
          "Microsoft-HTTPAPI/2.0"
        ],
        "x-ms-client-request-id": "6e03aa95-92fa-4496-e569-8a75ca7bc0fc",
        "x-ms-content-crc64": "vuB2PtLTEqA=",
<<<<<<< HEAD
        "x-ms-request-id": "2c48c425-c01e-0019-0b30-f31280000000",
        "x-ms-request-server-encrypted": "true",
        "x-ms-version": "2019-10-10"
=======
        "x-ms-request-id": "43074556-101e-001a-6748-092c7f000000",
        "x-ms-request-server-encrypted": "true",
        "x-ms-version": "2019-12-12"
>>>>>>> 32e373e2
      },
      "ResponseBody": []
    },
    {
<<<<<<< HEAD
      "RequestUri": "https://seanstagetest.blob.core.windows.net/test-container-78c4b773-0d8f-0288-4f27-297f98743724/test-blob-331364a4-f3aa-c72d-21fd-e1a1b790ffbe?comp=metadata",
      "RequestMethod": "PUT",
      "RequestHeaders": {
        "Authorization": "Sanitized",
        "traceparent": "00-1f93b158fcd3da48a207913eb6fb2a85-e901ca9f357b6742-00",
        "User-Agent": [
          "azsdk-net-Storage.Blobs/12.4.0-dev.20200305.1",
          "(.NET Core 4.6.28325.01; Microsoft Windows 10.0.18363 )"
        ],
        "x-ms-client-request-id": "29a126c0-880e-f0ff-71a3-40055952eb4b",
        "x-ms-date": "Thu, 05 Mar 2020 20:56:44 GMT",
=======
      "RequestUri": "https://seanmcccanary.blob.core.windows.net/test-container-78c4b773-0d8f-0288-4f27-297f98743724/test-blob-331364a4-f3aa-c72d-21fd-e1a1b790ffbe?comp=metadata",
      "RequestMethod": "PUT",
      "RequestHeaders": {
        "Authorization": "Sanitized",
        "traceparent": "00-d258dcd9fccb5f4c8f456dfa24962ac7-7db15744be2b1046-00",
        "User-Agent": [
          "azsdk-net-Storage.Blobs/12.5.0-dev.20200402.1",
          "(.NET Core 4.6.28325.01; Microsoft Windows 10.0.18362 )"
        ],
        "x-ms-client-request-id": "29a126c0-880e-f0ff-71a3-40055952eb4b",
        "x-ms-date": "Thu, 02 Apr 2020 23:43:05 GMT",
>>>>>>> 32e373e2
        "x-ms-meta-Capital": "letter",
        "x-ms-meta-foo": "bar",
        "x-ms-meta-meta": "data",
        "x-ms-meta-UPPER": "case",
        "x-ms-return-client-request-id": "true",
<<<<<<< HEAD
        "x-ms-version": "2019-10-10"
=======
        "x-ms-version": "2019-12-12"
>>>>>>> 32e373e2
      },
      "RequestBody": null,
      "StatusCode": 200,
      "ResponseHeaders": {
        "Content-Length": "0",
<<<<<<< HEAD
        "Date": "Thu, 05 Mar 2020 20:56:43 GMT",
        "ETag": "\u00220x8D7C147B6BD7EF1\u0022",
        "Last-Modified": "Thu, 05 Mar 2020 20:56:44 GMT",
=======
        "Date": "Thu, 02 Apr 2020 23:43:03 GMT",
        "ETag": "\u00220x8D7D75F9696A5F7\u0022",
        "Last-Modified": "Thu, 02 Apr 2020 23:43:04 GMT",
>>>>>>> 32e373e2
        "Server": [
          "Windows-Azure-Blob/1.0",
          "Microsoft-HTTPAPI/2.0"
        ],
        "x-ms-client-request-id": "29a126c0-880e-f0ff-71a3-40055952eb4b",
<<<<<<< HEAD
        "x-ms-request-id": "2c48c427-c01e-0019-0d30-f31280000000",
        "x-ms-request-server-encrypted": "true",
        "x-ms-version": "2019-10-10"
=======
        "x-ms-request-id": "4307455b-101e-001a-6a48-092c7f000000",
        "x-ms-request-server-encrypted": "true",
        "x-ms-version": "2019-12-12"
>>>>>>> 32e373e2
      },
      "ResponseBody": []
    },
    {
<<<<<<< HEAD
      "RequestUri": "https://seanstagetest.blob.core.windows.net/test-container-78c4b773-0d8f-0288-4f27-297f98743724?restype=container",
      "RequestMethod": "DELETE",
      "RequestHeaders": {
        "Authorization": "Sanitized",
        "traceparent": "00-f5ff64aa7942a647ad6397c09d079e92-8476094c09e4dd4c-00",
        "User-Agent": [
          "azsdk-net-Storage.Blobs/12.4.0-dev.20200305.1",
          "(.NET Core 4.6.28325.01; Microsoft Windows 10.0.18363 )"
        ],
        "x-ms-client-request-id": "a3b46358-97da-1bee-89f2-747205a1861e",
        "x-ms-date": "Thu, 05 Mar 2020 20:56:45 GMT",
        "x-ms-return-client-request-id": "true",
        "x-ms-version": "2019-10-10"
=======
      "RequestUri": "https://seanmcccanary.blob.core.windows.net/test-container-78c4b773-0d8f-0288-4f27-297f98743724?restype=container",
      "RequestMethod": "DELETE",
      "RequestHeaders": {
        "Authorization": "Sanitized",
        "traceparent": "00-1281a4ca9c5d8046845c0305a40e2dca-2b073759b2b2c745-00",
        "User-Agent": [
          "azsdk-net-Storage.Blobs/12.5.0-dev.20200402.1",
          "(.NET Core 4.6.28325.01; Microsoft Windows 10.0.18362 )"
        ],
        "x-ms-client-request-id": "a3b46358-97da-1bee-89f2-747205a1861e",
        "x-ms-date": "Thu, 02 Apr 2020 23:43:05 GMT",
        "x-ms-return-client-request-id": "true",
        "x-ms-version": "2019-12-12"
>>>>>>> 32e373e2
      },
      "RequestBody": null,
      "StatusCode": 202,
      "ResponseHeaders": {
        "Content-Length": "0",
<<<<<<< HEAD
        "Date": "Thu, 05 Mar 2020 20:56:44 GMT",
=======
        "Date": "Thu, 02 Apr 2020 23:43:04 GMT",
>>>>>>> 32e373e2
        "Server": [
          "Windows-Azure-Blob/1.0",
          "Microsoft-HTTPAPI/2.0"
        ],
        "x-ms-client-request-id": "a3b46358-97da-1bee-89f2-747205a1861e",
<<<<<<< HEAD
        "x-ms-request-id": "2c48c428-c01e-0019-0e30-f31280000000",
        "x-ms-version": "2019-10-10"
=======
        "x-ms-request-id": "4307455e-101e-001a-6c48-092c7f000000",
        "x-ms-version": "2019-12-12"
>>>>>>> 32e373e2
      },
      "ResponseBody": []
    },
    {
<<<<<<< HEAD
      "RequestUri": "https://seanstagetest.blob.core.windows.net/test-container-e4230db0-2802-41e5-6552-26ea8aa0b752?restype=container",
      "RequestMethod": "PUT",
      "RequestHeaders": {
        "Authorization": "Sanitized",
        "traceparent": "00-04c618398a9a4a4c89a17f4ace872380-49275fdc39173242-00",
        "User-Agent": [
          "azsdk-net-Storage.Blobs/12.4.0-dev.20200305.1",
          "(.NET Core 4.6.28325.01; Microsoft Windows 10.0.18363 )"
        ],
        "x-ms-blob-public-access": "container",
        "x-ms-client-request-id": "2bafdf9e-00fa-2f51-7e73-3e87700390e9",
        "x-ms-date": "Thu, 05 Mar 2020 20:56:45 GMT",
        "x-ms-return-client-request-id": "true",
        "x-ms-version": "2019-10-10"
=======
      "RequestUri": "https://seanmcccanary.blob.core.windows.net/test-container-e4230db0-2802-41e5-6552-26ea8aa0b752?restype=container",
      "RequestMethod": "PUT",
      "RequestHeaders": {
        "Authorization": "Sanitized",
        "traceparent": "00-2e84afad81c82d48b8e8fb8ae4b8003c-1e89f2de4ef75643-00",
        "User-Agent": [
          "azsdk-net-Storage.Blobs/12.5.0-dev.20200402.1",
          "(.NET Core 4.6.28325.01; Microsoft Windows 10.0.18362 )"
        ],
        "x-ms-blob-public-access": "container",
        "x-ms-client-request-id": "2bafdf9e-00fa-2f51-7e73-3e87700390e9",
        "x-ms-date": "Thu, 02 Apr 2020 23:43:05 GMT",
        "x-ms-return-client-request-id": "true",
        "x-ms-version": "2019-12-12"
>>>>>>> 32e373e2
      },
      "RequestBody": null,
      "StatusCode": 201,
      "ResponseHeaders": {
        "Content-Length": "0",
<<<<<<< HEAD
        "Date": "Thu, 05 Mar 2020 20:56:44 GMT",
        "ETag": "\u00220x8D7C147B6F81FF8\u0022",
        "Last-Modified": "Thu, 05 Mar 2020 20:56:45 GMT",
=======
        "Date": "Thu, 02 Apr 2020 23:43:04 GMT",
        "ETag": "\u00220x8D7D75F96D3D980\u0022",
        "Last-Modified": "Thu, 02 Apr 2020 23:43:04 GMT",
>>>>>>> 32e373e2
        "Server": [
          "Windows-Azure-Blob/1.0",
          "Microsoft-HTTPAPI/2.0"
        ],
        "x-ms-client-request-id": "2bafdf9e-00fa-2f51-7e73-3e87700390e9",
<<<<<<< HEAD
        "x-ms-request-id": "b51983a6-501e-0046-1530-f3a6bc000000",
        "x-ms-version": "2019-10-10"
=======
        "x-ms-request-id": "4d4b01c5-201e-0097-5748-091bad000000",
        "x-ms-version": "2019-12-12"
>>>>>>> 32e373e2
      },
      "ResponseBody": []
    },
    {
<<<<<<< HEAD
      "RequestUri": "https://seanstagetest.blob.core.windows.net/test-container-e4230db0-2802-41e5-6552-26ea8aa0b752/test-blob-18b2223a-90f4-6781-9b67-568eca963615",
=======
      "RequestUri": "https://seanmcccanary.blob.core.windows.net/test-container-e4230db0-2802-41e5-6552-26ea8aa0b752/test-blob-18b2223a-90f4-6781-9b67-568eca963615",
>>>>>>> 32e373e2
      "RequestMethod": "PUT",
      "RequestHeaders": {
        "Authorization": "Sanitized",
        "Content-Length": "1024",
<<<<<<< HEAD
        "traceparent": "00-66b63335b1c87041a4798b402f1a4327-358f06c0cc3bfa41-00",
        "User-Agent": [
          "azsdk-net-Storage.Blobs/12.4.0-dev.20200305.1",
          "(.NET Core 4.6.28325.01; Microsoft Windows 10.0.18363 )"
        ],
        "x-ms-blob-type": "BlockBlob",
        "x-ms-client-request-id": "020c3579-6f0a-fa8c-e854-32968020f86a",
        "x-ms-date": "Thu, 05 Mar 2020 20:56:45 GMT",
        "x-ms-return-client-request-id": "true",
        "x-ms-version": "2019-10-10"
=======
        "traceparent": "00-c24fc68ce69f6a44ab42ce63b4535464-de0259f33080c049-00",
        "User-Agent": [
          "azsdk-net-Storage.Blobs/12.5.0-dev.20200402.1",
          "(.NET Core 4.6.28325.01; Microsoft Windows 10.0.18362 )"
        ],
        "x-ms-blob-type": "BlockBlob",
        "x-ms-client-request-id": "020c3579-6f0a-fa8c-e854-32968020f86a",
        "x-ms-date": "Thu, 02 Apr 2020 23:43:05 GMT",
        "x-ms-return-client-request-id": "true",
        "x-ms-version": "2019-12-12"
>>>>>>> 32e373e2
      },
      "RequestBody": "CMVLq/GMV7\u002BbfXcpCelMiuN1FOicMGwNXkePk6nCZec9KH6qt\u002BX3rsrzfHYZV16xGsurVIJOeddYPkyq/MQV2RiP7OFrodL\u002BfmUdqbT29Afp3njdFhBl76\u002BmUnmYTLIG3qJeiWp8Rnn5rdYcMM8jYklFwR5LN8IHKf0yxE9YZTGzF8sRl2qcbJf/5Gk6Sb/fg\u002B8wUouUu6bgVmBsSYIpoEelaBgEEsreqFSGS1JZzeA\u002BUkFgKBOlH1wkMUEKMCIV1UQilOCm2nAkUak2DW9Thoh/LvZAyXg0/0m84OCJ1HgxcXUONzgAl3jQO9dpbhHs0Kq4igEr1AzM7ZWW6vqQmnwxBJz6RE9Qf5Z\u002BcI2gypA40A820Ul2BpxpQkmjaa19QKBaOGl08otbaAtrrGR\u002BKyMEXhnrWskzuv4AkQEGrBboATDsRpInw96D2mg\u002BC1k36hcmnwuTkubXJ31qdGCJVbv0g6s0keSQ3Zo7Z39g9K\u002BlyKbq3w0KVG5KFR8VvE59\u002BYWtSYetA1gylcJwWCtmdjLNxay6n3Wt6i496nzFeyBLvm36sqsn\u002BMRNt0pLmfxD45/sR/eiwloPAF9YbxncbBqhJZm9bMOHpsznbOcrYVAy\u002Bgbd2TQpqPwT6rJLz4ircUowqnRihXbcZaEqu1Zy5J8PJnUT/5Pld3ydqoIQO9ZEPPqc\u002Brfbz3WPAXOS/\u002B2loAUTPKgTl3K3SjL4xdv0yynK5n5b1eroM1YAg/4fUneO9wl9/f4uMKSH5bCE4wqZmzVJyBluSssbKglSExR0l/e6ac3Sd80rnLXa0/A5ZFBLZujI1opeIKw9YtL12xyQE065yXk8xyRoHixjlHfb4ca5Bq0srMFtXEkglBT6NsCZSsChgJrWD57DX7dd\u002Bow1YoALO9RvZGaNTGwwGzMPbuhrykq2OWEs4/cOaE0JD2G96zGU7vrsKeZZFDQtpfNrtPDP8jBBfikf31jdYfsYgzwLczABeoDtf6BkXSQs/j4DorNcOhwxe2wHdA6iDsjqQJH3IjHDaTlw4XKP3SEF8\u002BEa2b5IvEkf2vjE\u002BgZxS3DYeRyTNNsNQDh57FiqoZ1KAoEtiDUJoYRH10g4/m8z/5YCt2MFcb4FDZiFztDxdThbefeERMM6zteXS12T1EHJRezBp\u002Bo5RZDDJ3uchNO0VmEP3YV3r7vSx\u002BiLbSVgcjhXu4jjL85OITRmwBxInkoE4/X7hPe8UpYx7\u002BABrdhrY7VCRchK0SaTwbtREO\u002Beiimeh4kwZe5Bm2nysUDtTHNb\u002B11nBVmBuhHOZ8I7akGnk2S3YyZOO/3HAaleVyDmpXRH9RWRNoTPHMx3Yf0rBTAoSx3bNuhNDMBfoASvI2Lx6A==",
      "StatusCode": 201,
      "ResponseHeaders": {
        "Content-Length": "0",
        "Content-MD5": "hXEB8riDBQE1HhIAIVvOxw==",
<<<<<<< HEAD
        "Date": "Thu, 05 Mar 2020 20:56:44 GMT",
        "ETag": "\u00220x8D7C147B704BECC\u0022",
        "Last-Modified": "Thu, 05 Mar 2020 20:56:45 GMT",
=======
        "Date": "Thu, 02 Apr 2020 23:43:04 GMT",
        "ETag": "\u00220x8D7D75F96E0669C\u0022",
        "Last-Modified": "Thu, 02 Apr 2020 23:43:04 GMT",
>>>>>>> 32e373e2
        "Server": [
          "Windows-Azure-Blob/1.0",
          "Microsoft-HTTPAPI/2.0"
        ],
        "x-ms-client-request-id": "020c3579-6f0a-fa8c-e854-32968020f86a",
        "x-ms-content-crc64": "ca0qJjVP\u002BnY=",
<<<<<<< HEAD
        "x-ms-request-id": "b51983ab-501e-0046-1830-f3a6bc000000",
        "x-ms-request-server-encrypted": "true",
        "x-ms-version": "2019-10-10"
=======
        "x-ms-request-id": "4d4b01ca-201e-0097-5a48-091bad000000",
        "x-ms-request-server-encrypted": "true",
        "x-ms-version": "2019-12-12"
>>>>>>> 32e373e2
      },
      "ResponseBody": []
    },
    {
<<<<<<< HEAD
      "RequestUri": "https://seanstagetest.blob.core.windows.net/test-container-e4230db0-2802-41e5-6552-26ea8aa0b752/test-blob-18b2223a-90f4-6781-9b67-568eca963615?comp=metadata",
      "RequestMethod": "PUT",
      "RequestHeaders": {
        "Authorization": "Sanitized",
        "If-Modified-Since": "Wed, 04 Mar 2020 20:56:44 GMT",
        "traceparent": "00-5cef9729af9f944da7e95cc281583f3f-b65e1195092f744e-00",
        "User-Agent": [
          "azsdk-net-Storage.Blobs/12.4.0-dev.20200305.1",
          "(.NET Core 4.6.28325.01; Microsoft Windows 10.0.18363 )"
        ],
        "x-ms-client-request-id": "ed350804-ee55-52dd-c1f9-8cd6e3c65fc7",
        "x-ms-date": "Thu, 05 Mar 2020 20:56:45 GMT",
=======
      "RequestUri": "https://seanmcccanary.blob.core.windows.net/test-container-e4230db0-2802-41e5-6552-26ea8aa0b752/test-blob-18b2223a-90f4-6781-9b67-568eca963615?comp=metadata",
      "RequestMethod": "PUT",
      "RequestHeaders": {
        "Authorization": "Sanitized",
        "If-Modified-Since": "Wed, 01 Apr 2020 23:43:04 GMT",
        "traceparent": "00-a566626894380b4b8060c24eb6ed4f83-ec79d0c172209349-00",
        "User-Agent": [
          "azsdk-net-Storage.Blobs/12.5.0-dev.20200402.1",
          "(.NET Core 4.6.28325.01; Microsoft Windows 10.0.18362 )"
        ],
        "x-ms-client-request-id": "ed350804-ee55-52dd-c1f9-8cd6e3c65fc7",
        "x-ms-date": "Thu, 02 Apr 2020 23:43:05 GMT",
>>>>>>> 32e373e2
        "x-ms-meta-Capital": "letter",
        "x-ms-meta-foo": "bar",
        "x-ms-meta-meta": "data",
        "x-ms-meta-UPPER": "case",
        "x-ms-return-client-request-id": "true",
<<<<<<< HEAD
        "x-ms-version": "2019-10-10"
=======
        "x-ms-version": "2019-12-12"
>>>>>>> 32e373e2
      },
      "RequestBody": null,
      "StatusCode": 200,
      "ResponseHeaders": {
        "Content-Length": "0",
<<<<<<< HEAD
        "Date": "Thu, 05 Mar 2020 20:56:45 GMT",
        "ETag": "\u00220x8D7C147B71143A7\u0022",
        "Last-Modified": "Thu, 05 Mar 2020 20:56:45 GMT",
=======
        "Date": "Thu, 02 Apr 2020 23:43:04 GMT",
        "ETag": "\u00220x8D7D75F96ED3A37\u0022",
        "Last-Modified": "Thu, 02 Apr 2020 23:43:05 GMT",
>>>>>>> 32e373e2
        "Server": [
          "Windows-Azure-Blob/1.0",
          "Microsoft-HTTPAPI/2.0"
        ],
        "x-ms-client-request-id": "ed350804-ee55-52dd-c1f9-8cd6e3c65fc7",
<<<<<<< HEAD
        "x-ms-request-id": "b51983ac-501e-0046-1930-f3a6bc000000",
        "x-ms-request-server-encrypted": "true",
        "x-ms-version": "2019-10-10"
=======
        "x-ms-request-id": "4d4b01d4-201e-0097-6148-091bad000000",
        "x-ms-request-server-encrypted": "true",
        "x-ms-version": "2019-12-12"
>>>>>>> 32e373e2
      },
      "ResponseBody": []
    },
    {
<<<<<<< HEAD
      "RequestUri": "https://seanstagetest.blob.core.windows.net/test-container-e4230db0-2802-41e5-6552-26ea8aa0b752?restype=container",
      "RequestMethod": "DELETE",
      "RequestHeaders": {
        "Authorization": "Sanitized",
        "traceparent": "00-affb51c57cdaaf428ea68d72daa66149-c37871da0504aa4f-00",
        "User-Agent": [
          "azsdk-net-Storage.Blobs/12.4.0-dev.20200305.1",
          "(.NET Core 4.6.28325.01; Microsoft Windows 10.0.18363 )"
        ],
        "x-ms-client-request-id": "7791d36e-0bea-9714-9be9-1b172e2552f9",
        "x-ms-date": "Thu, 05 Mar 2020 20:56:45 GMT",
        "x-ms-return-client-request-id": "true",
        "x-ms-version": "2019-10-10"
=======
      "RequestUri": "https://seanmcccanary.blob.core.windows.net/test-container-e4230db0-2802-41e5-6552-26ea8aa0b752?restype=container",
      "RequestMethod": "DELETE",
      "RequestHeaders": {
        "Authorization": "Sanitized",
        "traceparent": "00-d8be3d60cda3e745aabc5acb9d0b0e6f-0ab1e4cfcbca3d4b-00",
        "User-Agent": [
          "azsdk-net-Storage.Blobs/12.5.0-dev.20200402.1",
          "(.NET Core 4.6.28325.01; Microsoft Windows 10.0.18362 )"
        ],
        "x-ms-client-request-id": "7791d36e-0bea-9714-9be9-1b172e2552f9",
        "x-ms-date": "Thu, 02 Apr 2020 23:43:05 GMT",
        "x-ms-return-client-request-id": "true",
        "x-ms-version": "2019-12-12"
>>>>>>> 32e373e2
      },
      "RequestBody": null,
      "StatusCode": 202,
      "ResponseHeaders": {
        "Content-Length": "0",
<<<<<<< HEAD
        "Date": "Thu, 05 Mar 2020 20:56:45 GMT",
=======
        "Date": "Thu, 02 Apr 2020 23:43:04 GMT",
>>>>>>> 32e373e2
        "Server": [
          "Windows-Azure-Blob/1.0",
          "Microsoft-HTTPAPI/2.0"
        ],
        "x-ms-client-request-id": "7791d36e-0bea-9714-9be9-1b172e2552f9",
<<<<<<< HEAD
        "x-ms-request-id": "b51983af-501e-0046-1b30-f3a6bc000000",
        "x-ms-version": "2019-10-10"
=======
        "x-ms-request-id": "4d4b01da-201e-0097-6648-091bad000000",
        "x-ms-version": "2019-12-12"
>>>>>>> 32e373e2
      },
      "ResponseBody": []
    },
    {
<<<<<<< HEAD
      "RequestUri": "https://seanstagetest.blob.core.windows.net/test-container-0452879c-86e4-469a-1d77-b47facce32d6?restype=container",
      "RequestMethod": "PUT",
      "RequestHeaders": {
        "Authorization": "Sanitized",
        "traceparent": "00-830768bb3034164fa6283d00ad9a283a-40784238b55cbe41-00",
        "User-Agent": [
          "azsdk-net-Storage.Blobs/12.4.0-dev.20200305.1",
          "(.NET Core 4.6.28325.01; Microsoft Windows 10.0.18363 )"
        ],
        "x-ms-blob-public-access": "container",
        "x-ms-client-request-id": "98724884-0198-e7cd-384b-5a725695eacc",
        "x-ms-date": "Thu, 05 Mar 2020 20:56:45 GMT",
        "x-ms-return-client-request-id": "true",
        "x-ms-version": "2019-10-10"
=======
      "RequestUri": "https://seanmcccanary.blob.core.windows.net/test-container-0452879c-86e4-469a-1d77-b47facce32d6?restype=container",
      "RequestMethod": "PUT",
      "RequestHeaders": {
        "Authorization": "Sanitized",
        "traceparent": "00-872b8e6fbd908f4bbf7841328e5a81ff-980dcb3518a5db4b-00",
        "User-Agent": [
          "azsdk-net-Storage.Blobs/12.5.0-dev.20200402.1",
          "(.NET Core 4.6.28325.01; Microsoft Windows 10.0.18362 )"
        ],
        "x-ms-blob-public-access": "container",
        "x-ms-client-request-id": "98724884-0198-e7cd-384b-5a725695eacc",
        "x-ms-date": "Thu, 02 Apr 2020 23:43:06 GMT",
        "x-ms-return-client-request-id": "true",
        "x-ms-version": "2019-12-12"
>>>>>>> 32e373e2
      },
      "RequestBody": null,
      "StatusCode": 201,
      "ResponseHeaders": {
        "Content-Length": "0",
<<<<<<< HEAD
        "Date": "Thu, 05 Mar 2020 20:56:44 GMT",
        "ETag": "\u00220x8D7C147B74AFFF7\u0022",
        "Last-Modified": "Thu, 05 Mar 2020 20:56:45 GMT",
=======
        "Date": "Thu, 02 Apr 2020 23:43:04 GMT",
        "ETag": "\u00220x8D7D75F972D95BA\u0022",
        "Last-Modified": "Thu, 02 Apr 2020 23:43:05 GMT",
>>>>>>> 32e373e2
        "Server": [
          "Windows-Azure-Blob/1.0",
          "Microsoft-HTTPAPI/2.0"
        ],
        "x-ms-client-request-id": "98724884-0198-e7cd-384b-5a725695eacc",
<<<<<<< HEAD
        "x-ms-request-id": "2c48c435-c01e-0019-1930-f31280000000",
        "x-ms-version": "2019-10-10"
=======
        "x-ms-request-id": "164b2e90-501e-009d-1848-09bf1a000000",
        "x-ms-version": "2019-12-12"
>>>>>>> 32e373e2
      },
      "ResponseBody": []
    },
    {
<<<<<<< HEAD
      "RequestUri": "https://seanstagetest.blob.core.windows.net/test-container-0452879c-86e4-469a-1d77-b47facce32d6/test-blob-542544b7-42bd-b4c4-aa0f-2a2bc1bfa34a",
=======
      "RequestUri": "https://seanmcccanary.blob.core.windows.net/test-container-0452879c-86e4-469a-1d77-b47facce32d6/test-blob-542544b7-42bd-b4c4-aa0f-2a2bc1bfa34a",
>>>>>>> 32e373e2
      "RequestMethod": "PUT",
      "RequestHeaders": {
        "Authorization": "Sanitized",
        "Content-Length": "1024",
<<<<<<< HEAD
        "traceparent": "00-8209a842a321904bb0d3e612da78c4b7-7081c772e23bf144-00",
        "User-Agent": [
          "azsdk-net-Storage.Blobs/12.4.0-dev.20200305.1",
          "(.NET Core 4.6.28325.01; Microsoft Windows 10.0.18363 )"
        ],
        "x-ms-blob-type": "BlockBlob",
        "x-ms-client-request-id": "980062cc-f328-b8e7-737a-5811f11b0955",
        "x-ms-date": "Thu, 05 Mar 2020 20:56:45 GMT",
        "x-ms-return-client-request-id": "true",
        "x-ms-version": "2019-10-10"
=======
        "traceparent": "00-94846851ad3885478a44a4729d6ef651-d8f4537105285c48-00",
        "User-Agent": [
          "azsdk-net-Storage.Blobs/12.5.0-dev.20200402.1",
          "(.NET Core 4.6.28325.01; Microsoft Windows 10.0.18362 )"
        ],
        "x-ms-blob-type": "BlockBlob",
        "x-ms-client-request-id": "980062cc-f328-b8e7-737a-5811f11b0955",
        "x-ms-date": "Thu, 02 Apr 2020 23:43:06 GMT",
        "x-ms-return-client-request-id": "true",
        "x-ms-version": "2019-12-12"
>>>>>>> 32e373e2
      },
      "RequestBody": "5qL7Y1yZPvEMgdbqjWrsRc/4I16tPFVBhL3tiNeiJnmnD4u0moZwHQY0SDxr2SZAI\u002BVbyZtFnapMut\u002BerLYZaVpdQn7eOKtIiAZXefQZ1aqXrWXyR13eYnLhaN\u002Bn0XFQGt7hDpeoYeo5E0GU7SO2MuQ0B/9QJiL9ft8M/dDLobaVB18VOMYT7kt6uDQcSXVOKjX7cspy//O85JC3nGQabnGK/\u002BXEofoeIRiz1m7u4TRpvdKazy7sIwhrWFM2W1LmX0rCkUqQiok63VGxviiFzgNbTd\u002BSf55DntvcWEin58XGzXYkLE/q2TJJYPLcO2Xf5YpQ2w1zVOCrfvNvszFAk/WM6vCxYaKzcXSsSB\u002BrZ2N2/HK\u002BVgy3U3mWeK1beiYACcz9T1B0LYTnnGqZxgvA/xeQ\u002BLa/gT3p1Jd3G\u002Bj0V/ZNrD5SrhcSAc/u17miHo1t1XmWy4FwQYiPFHu5/BKc8kRzTBrNbVH/ffbn0KmDR7YKCkVuXox03Gq2w5qcWQW8UeR1LtJyn2golk2KiXDeDM3Fr/HNLZO4/2\u002BvFqq2YyTxKn7FDhnkl2rdRsg\u002B6VL517bN16oT7yRQvC5iw4m9cTMpmV/xGf6z4BeG7\u002BbLeRUctT/06Yt53TtadFHqgdPhINWUFVDzB764GfaSjf89hEMYRQ1JyIenr7sjl6SsyV9Epc8RN2TFKa2AO9CV51A7HPAO0TzGl1dN7WWU0HAaC0\u002BXTugvLE3eUhxfyY23Echr53u0nvcifQ14xEn/MVk9Zi\u002BA/phoDPCiL38gZs7KlducKOj1Zm1YdNDat2cD3yDDImNdNhMwAtuLEW54Ahc\u002Bri5uYglwSADCKInHjVSIn09eXUNqbF7IayYMaVT\u002B33K5mwg4lX0XUtpjmg6JaHSHAnEfGaXT1EHPpvbjZN6rxEgXDvFLTwrSRgppB9FQPgOxhGfi38bN5cfHaO\u002BGNO37uNbGclqDO7NnTNOaacxvf2fzMt93yOSCSigqhOYbTBEdbU/7isyoLUmze5LyMnz7V\u002BmHkgINhO/yQycyWLbNTADBfPt9dPWaSgSWw0xRjxesLy38k7kPEOlfCUaldtWS5i\u002BSMbaAfeLz7Uj\u002BdsCjoLQQhimJ0LhGsmwSHWuv9dQuBN0dv15hK7FKCaZxEJkovGiRlO\u002BrCBZ2S39JbmB3RPhzz3LjheFWrlp4PscS1aHT6WECHWDkg/vGpnPeGL1R08Su/UAmRDaHO\u002BaVM8lPZHbddYT\u002BdCeXjkx3HN5td5adJ2sCZNdgrKUqe\u002BF6T08xd0L9AaI5Ul\u002BcFm/0ryhYGsRP9wxeTP\u002BefMnf0/lFHT/8RaWbcHX0ZNQMZk1obPx80mEdKldD0ipCX4TYWn9lVw==",
      "StatusCode": 201,
      "ResponseHeaders": {
        "Content-Length": "0",
        "Content-MD5": "JKsN5/WRNQW5oFJOxxp8Iw==",
<<<<<<< HEAD
        "Date": "Thu, 05 Mar 2020 20:56:44 GMT",
        "ETag": "\u00220x8D7C147B7581043\u0022",
        "Last-Modified": "Thu, 05 Mar 2020 20:56:45 GMT",
=======
        "Date": "Thu, 02 Apr 2020 23:43:05 GMT",
        "ETag": "\u00220x8D7D75F973AA50C\u0022",
        "Last-Modified": "Thu, 02 Apr 2020 23:43:05 GMT",
>>>>>>> 32e373e2
        "Server": [
          "Windows-Azure-Blob/1.0",
          "Microsoft-HTTPAPI/2.0"
        ],
        "x-ms-client-request-id": "980062cc-f328-b8e7-737a-5811f11b0955",
        "x-ms-content-crc64": "AXvgZkMIs24=",
<<<<<<< HEAD
        "x-ms-request-id": "2c48c437-c01e-0019-1a30-f31280000000",
        "x-ms-request-server-encrypted": "true",
        "x-ms-version": "2019-10-10"
=======
        "x-ms-request-id": "164b2e97-501e-009d-1d48-09bf1a000000",
        "x-ms-request-server-encrypted": "true",
        "x-ms-version": "2019-12-12"
>>>>>>> 32e373e2
      },
      "ResponseBody": []
    },
    {
<<<<<<< HEAD
      "RequestUri": "https://seanstagetest.blob.core.windows.net/test-container-0452879c-86e4-469a-1d77-b47facce32d6/test-blob-542544b7-42bd-b4c4-aa0f-2a2bc1bfa34a?comp=metadata",
      "RequestMethod": "PUT",
      "RequestHeaders": {
        "Authorization": "Sanitized",
        "If-Unmodified-Since": "Fri, 06 Mar 2020 20:56:44 GMT",
        "traceparent": "00-4c6b4409267dba47a5efd3a3947abbe4-da26e987f74d844a-00",
        "User-Agent": [
          "azsdk-net-Storage.Blobs/12.4.0-dev.20200305.1",
          "(.NET Core 4.6.28325.01; Microsoft Windows 10.0.18363 )"
        ],
        "x-ms-client-request-id": "f80c7429-cd7e-052e-493e-f60863985d3f",
        "x-ms-date": "Thu, 05 Mar 2020 20:56:46 GMT",
=======
      "RequestUri": "https://seanmcccanary.blob.core.windows.net/test-container-0452879c-86e4-469a-1d77-b47facce32d6/test-blob-542544b7-42bd-b4c4-aa0f-2a2bc1bfa34a?comp=metadata",
      "RequestMethod": "PUT",
      "RequestHeaders": {
        "Authorization": "Sanitized",
        "If-Unmodified-Since": "Fri, 03 Apr 2020 23:43:04 GMT",
        "traceparent": "00-75b314678bdb674fbfebcd5f26d6c3af-e9ce0e44a9454e48-00",
        "User-Agent": [
          "azsdk-net-Storage.Blobs/12.5.0-dev.20200402.1",
          "(.NET Core 4.6.28325.01; Microsoft Windows 10.0.18362 )"
        ],
        "x-ms-client-request-id": "f80c7429-cd7e-052e-493e-f60863985d3f",
        "x-ms-date": "Thu, 02 Apr 2020 23:43:06 GMT",
>>>>>>> 32e373e2
        "x-ms-meta-Capital": "letter",
        "x-ms-meta-foo": "bar",
        "x-ms-meta-meta": "data",
        "x-ms-meta-UPPER": "case",
        "x-ms-return-client-request-id": "true",
<<<<<<< HEAD
        "x-ms-version": "2019-10-10"
=======
        "x-ms-version": "2019-12-12"
>>>>>>> 32e373e2
      },
      "RequestBody": null,
      "StatusCode": 200,
      "ResponseHeaders": {
        "Content-Length": "0",
<<<<<<< HEAD
        "Date": "Thu, 05 Mar 2020 20:56:45 GMT",
        "ETag": "\u00220x8D7C147B7646C69\u0022",
        "Last-Modified": "Thu, 05 Mar 2020 20:56:45 GMT",
=======
        "Date": "Thu, 02 Apr 2020 23:43:05 GMT",
        "ETag": "\u00220x8D7D75F97477897\u0022",
        "Last-Modified": "Thu, 02 Apr 2020 23:43:05 GMT",
>>>>>>> 32e373e2
        "Server": [
          "Windows-Azure-Blob/1.0",
          "Microsoft-HTTPAPI/2.0"
        ],
        "x-ms-client-request-id": "f80c7429-cd7e-052e-493e-f60863985d3f",
<<<<<<< HEAD
        "x-ms-request-id": "2c48c438-c01e-0019-1b30-f31280000000",
        "x-ms-request-server-encrypted": "true",
        "x-ms-version": "2019-10-10"
=======
        "x-ms-request-id": "164b2ea0-501e-009d-2448-09bf1a000000",
        "x-ms-request-server-encrypted": "true",
        "x-ms-version": "2019-12-12"
>>>>>>> 32e373e2
      },
      "ResponseBody": []
    },
    {
<<<<<<< HEAD
      "RequestUri": "https://seanstagetest.blob.core.windows.net/test-container-0452879c-86e4-469a-1d77-b47facce32d6?restype=container",
      "RequestMethod": "DELETE",
      "RequestHeaders": {
        "Authorization": "Sanitized",
        "traceparent": "00-878ada84d4d67e42bf1be5d1dc112d85-15d4ba8193bc6644-00",
        "User-Agent": [
          "azsdk-net-Storage.Blobs/12.4.0-dev.20200305.1",
          "(.NET Core 4.6.28325.01; Microsoft Windows 10.0.18363 )"
        ],
        "x-ms-client-request-id": "7ce8c836-110f-d9d6-e050-ee369cf1b21e",
        "x-ms-date": "Thu, 05 Mar 2020 20:56:46 GMT",
        "x-ms-return-client-request-id": "true",
        "x-ms-version": "2019-10-10"
=======
      "RequestUri": "https://seanmcccanary.blob.core.windows.net/test-container-0452879c-86e4-469a-1d77-b47facce32d6?restype=container",
      "RequestMethod": "DELETE",
      "RequestHeaders": {
        "Authorization": "Sanitized",
        "traceparent": "00-209b5e0a08c1004a89623f780d9b7279-821641f68f5e054e-00",
        "User-Agent": [
          "azsdk-net-Storage.Blobs/12.5.0-dev.20200402.1",
          "(.NET Core 4.6.28325.01; Microsoft Windows 10.0.18362 )"
        ],
        "x-ms-client-request-id": "7ce8c836-110f-d9d6-e050-ee369cf1b21e",
        "x-ms-date": "Thu, 02 Apr 2020 23:43:06 GMT",
        "x-ms-return-client-request-id": "true",
        "x-ms-version": "2019-12-12"
>>>>>>> 32e373e2
      },
      "RequestBody": null,
      "StatusCode": 202,
      "ResponseHeaders": {
        "Content-Length": "0",
<<<<<<< HEAD
        "Date": "Thu, 05 Mar 2020 20:56:45 GMT",
=======
        "Date": "Thu, 02 Apr 2020 23:43:05 GMT",
>>>>>>> 32e373e2
        "Server": [
          "Windows-Azure-Blob/1.0",
          "Microsoft-HTTPAPI/2.0"
        ],
        "x-ms-client-request-id": "7ce8c836-110f-d9d6-e050-ee369cf1b21e",
<<<<<<< HEAD
        "x-ms-request-id": "2c48c43c-c01e-0019-1f30-f31280000000",
        "x-ms-version": "2019-10-10"
=======
        "x-ms-request-id": "164b2ea5-501e-009d-2948-09bf1a000000",
        "x-ms-version": "2019-12-12"
>>>>>>> 32e373e2
      },
      "ResponseBody": []
    },
    {
<<<<<<< HEAD
      "RequestUri": "https://seanstagetest.blob.core.windows.net/test-container-293a8f71-6cd5-2a34-dad2-9093ecd5e026?restype=container",
      "RequestMethod": "PUT",
      "RequestHeaders": {
        "Authorization": "Sanitized",
        "traceparent": "00-7028f0b295b693448ea79eb1f3464b29-7442e344e067b548-00",
        "User-Agent": [
          "azsdk-net-Storage.Blobs/12.4.0-dev.20200305.1",
          "(.NET Core 4.6.28325.01; Microsoft Windows 10.0.18363 )"
        ],
        "x-ms-blob-public-access": "container",
        "x-ms-client-request-id": "95e7c237-82e8-c91c-93bd-a13c8143ed0b",
        "x-ms-date": "Thu, 05 Mar 2020 20:56:46 GMT",
        "x-ms-return-client-request-id": "true",
        "x-ms-version": "2019-10-10"
=======
      "RequestUri": "https://seanmcccanary.blob.core.windows.net/test-container-293a8f71-6cd5-2a34-dad2-9093ecd5e026?restype=container",
      "RequestMethod": "PUT",
      "RequestHeaders": {
        "Authorization": "Sanitized",
        "traceparent": "00-87daeca0bc18d241b714d78af1b228ff-55c83861992c3146-00",
        "User-Agent": [
          "azsdk-net-Storage.Blobs/12.5.0-dev.20200402.1",
          "(.NET Core 4.6.28325.01; Microsoft Windows 10.0.18362 )"
        ],
        "x-ms-blob-public-access": "container",
        "x-ms-client-request-id": "95e7c237-82e8-c91c-93bd-a13c8143ed0b",
        "x-ms-date": "Thu, 02 Apr 2020 23:43:06 GMT",
        "x-ms-return-client-request-id": "true",
        "x-ms-version": "2019-12-12"
>>>>>>> 32e373e2
      },
      "RequestBody": null,
      "StatusCode": 201,
      "ResponseHeaders": {
        "Content-Length": "0",
<<<<<<< HEAD
        "Date": "Thu, 05 Mar 2020 20:56:46 GMT",
        "ETag": "\u00220x8D7C147B79E2C1E\u0022",
        "Last-Modified": "Thu, 05 Mar 2020 20:56:46 GMT",
=======
        "Date": "Thu, 02 Apr 2020 23:43:05 GMT",
        "ETag": "\u00220x8D7D75F978723F2\u0022",
        "Last-Modified": "Thu, 02 Apr 2020 23:43:06 GMT",
>>>>>>> 32e373e2
        "Server": [
          "Windows-Azure-Blob/1.0",
          "Microsoft-HTTPAPI/2.0"
        ],
        "x-ms-client-request-id": "95e7c237-82e8-c91c-93bd-a13c8143ed0b",
<<<<<<< HEAD
        "x-ms-request-id": "f7b9f045-001e-0029-0e30-f3ac4f000000",
        "x-ms-version": "2019-10-10"
=======
        "x-ms-request-id": "bbf436c5-501e-0046-0e48-097927000000",
        "x-ms-version": "2019-12-12"
>>>>>>> 32e373e2
      },
      "ResponseBody": []
    },
    {
<<<<<<< HEAD
      "RequestUri": "https://seanstagetest.blob.core.windows.net/test-container-293a8f71-6cd5-2a34-dad2-9093ecd5e026/test-blob-98a4c86f-171f-906d-5ec2-1d0375271b77",
=======
      "RequestUri": "https://seanmcccanary.blob.core.windows.net/test-container-293a8f71-6cd5-2a34-dad2-9093ecd5e026/test-blob-98a4c86f-171f-906d-5ec2-1d0375271b77",
>>>>>>> 32e373e2
      "RequestMethod": "PUT",
      "RequestHeaders": {
        "Authorization": "Sanitized",
        "Content-Length": "1024",
<<<<<<< HEAD
        "traceparent": "00-10f7468ba4fde249a588bdb73abaecb9-b20eba61f565b14c-00",
        "User-Agent": [
          "azsdk-net-Storage.Blobs/12.4.0-dev.20200305.1",
          "(.NET Core 4.6.28325.01; Microsoft Windows 10.0.18363 )"
        ],
        "x-ms-blob-type": "BlockBlob",
        "x-ms-client-request-id": "ba4cadf2-ad1f-af09-4154-a12d6d91dfaf",
        "x-ms-date": "Thu, 05 Mar 2020 20:56:46 GMT",
        "x-ms-return-client-request-id": "true",
        "x-ms-version": "2019-10-10"
=======
        "traceparent": "00-dd68760817f07d43ad6f756696f62139-1dc1b0326538f747-00",
        "User-Agent": [
          "azsdk-net-Storage.Blobs/12.5.0-dev.20200402.1",
          "(.NET Core 4.6.28325.01; Microsoft Windows 10.0.18362 )"
        ],
        "x-ms-blob-type": "BlockBlob",
        "x-ms-client-request-id": "ba4cadf2-ad1f-af09-4154-a12d6d91dfaf",
        "x-ms-date": "Thu, 02 Apr 2020 23:43:06 GMT",
        "x-ms-return-client-request-id": "true",
        "x-ms-version": "2019-12-12"
>>>>>>> 32e373e2
      },
      "RequestBody": "NhpbKe1KPQ/nCAfzP/P2yOTsnEa\u002BA1UgVVc2JmUZU2yhKgZm58MdJIuVsRcPelBry1QeiYrVuDPEOtSVFBepzbSbUhXtj\u002BEgzni6KFE\u002BEdoHy1oQ\u002Bsrhy3HToqzviBB06\u002BRidCg6fTtz/rsSG4/hhSn5jki9mdPquYakGu01MEVnRjxt3JyyzE0enPwPz7Dh8RyC9vrHtlIRd7uhlmNOPs11qtRSc6iNRsH6nv3W2\u002BrWwijRsjpLn4/qXGXgETbq0F4umSTbjn1z9bA5zRdVOpzRy9M6fIyTKQtEaBdDrDSKEM6fqEHF\u002BjSqXr2KEtJ3lSLJD0Zir1PRm3AYlyZmL0h7rrxJtZFaC9Cfjx7OCBc4zNL1epzuKGB6zQzRrGINRC50D2QVLt\u002BQbgR1wiA1A5JZ4MpTcbWrjIVczuiFiV5tkkvvWfmyI57yZAuYeGVARcl5eMyYudJ5yYLeuF/2C\u002BWlBzDURamZprwsYA2pEhMgHIkeCxGR1dh5dpB31Go\u002B\u002B1gm83E0a/8g4NEPbFjFz7ZuvpzW1wDTEzJYW88ZIdJS7WW0gh\u002Bi67CJ/io/gWl/s6baCBbOaCRYU98\u002B3BAwB77/vX7zEU2WzNLrTNnWk5HJ2acoPxm7hIVBWy9AYw\u002BfWPdrQMTqi6JZQztD4htKgr9NdQNpCMilQzn5srUeVmjDTPPhalPN3k0Fz/veeKFp9thv8u4LNlAvxvyL8NjsOu3Tf5YnaBdrgJa1ZDjMx8uXj7zcr2N6txWisqRXQe50GJQOC/gLQo3BA3JXVdEYY/8x9GAcD4uJWMeAhLZzFD6oQUujvbzSi00uG6vxI2JEik\u002BlJk2NWAkJhbIwir3XTe4zrhSGdKVDXmgT7fPflzRlPPlmzu7xG\u002BhCmjgJoQCPV828vnRNvRapYsfkeWoVKe19y07DcH8AQZMrQ9ptOb1ng5UlI9nAGH7jvWwnDaF\u002BLXBKi9ayzOdOvHzhIXk7PCgKfPbV7wYUvbLP4LMT2TTyrRZpI67mtbeu12dc3vYEp4BDHJCqqT1qNc4j4uw0OuJI73Rj0hl6I8c/JhefuN68yjgyz7ykRwTZ/\u002B3gwtLLeZyEFO\u002BCodVnyfnJa4Ily33vZxezAWsmpKdwitMsmmD0c6x7GqTvOiliywXD2tuCszNv8Fq6F3gxXW9HERcCOi\u002BY1PfVqrDZAC3uUTZlY8nM7tafvKkGOVw0Sb00pygRX5DVKgXjrAiClfAtzMVBy/qmeyNAY36GkpuboGDzpVgF3fKmjzjD6EHOHCe42G2W833DjSwE0PwST5hqSAynj/CYKO7TmzzB45LickZWzbkuBKziLxcrAA31kz\u002BfWaA1Jow2ILB\u002Bw1hBAaqZIV21uw==",
      "StatusCode": 201,
      "ResponseHeaders": {
        "Content-Length": "0",
        "Content-MD5": "ZON/f1N/Ec881QxI2B2HIw==",
<<<<<<< HEAD
        "Date": "Thu, 05 Mar 2020 20:56:46 GMT",
        "ETag": "\u00220x8D7C147B7AB1357\u0022",
        "Last-Modified": "Thu, 05 Mar 2020 20:56:46 GMT",
=======
        "Date": "Thu, 02 Apr 2020 23:43:05 GMT",
        "ETag": "\u00220x8D7D75F97957FC8\u0022",
        "Last-Modified": "Thu, 02 Apr 2020 23:43:06 GMT",
>>>>>>> 32e373e2
        "Server": [
          "Windows-Azure-Blob/1.0",
          "Microsoft-HTTPAPI/2.0"
        ],
        "x-ms-client-request-id": "ba4cadf2-ad1f-af09-4154-a12d6d91dfaf",
        "x-ms-content-crc64": "2KzFzUQMfvI=",
<<<<<<< HEAD
        "x-ms-request-id": "f7b9f050-001e-0029-1830-f3ac4f000000",
        "x-ms-request-server-encrypted": "true",
        "x-ms-version": "2019-10-10"
=======
        "x-ms-request-id": "bbf436cc-501e-0046-1348-097927000000",
        "x-ms-request-server-encrypted": "true",
        "x-ms-version": "2019-12-12"
>>>>>>> 32e373e2
      },
      "ResponseBody": []
    },
    {
<<<<<<< HEAD
      "RequestUri": "https://seanstagetest.blob.core.windows.net/test-container-293a8f71-6cd5-2a34-dad2-9093ecd5e026/test-blob-98a4c86f-171f-906d-5ec2-1d0375271b77",
      "RequestMethod": "HEAD",
      "RequestHeaders": {
        "Authorization": "Sanitized",
        "traceparent": "00-db69ddb864fc9b45a68aad37e9511924-7ffa7fe0ad8d0248-00",
        "User-Agent": [
          "azsdk-net-Storage.Blobs/12.4.0-dev.20200305.1",
          "(.NET Core 4.6.28325.01; Microsoft Windows 10.0.18363 )"
        ],
        "x-ms-client-request-id": "74a720e0-fb11-d49b-d58c-020a23326ada",
        "x-ms-date": "Thu, 05 Mar 2020 20:56:46 GMT",
        "x-ms-return-client-request-id": "true",
        "x-ms-version": "2019-10-10"
=======
      "RequestUri": "https://seanmcccanary.blob.core.windows.net/test-container-293a8f71-6cd5-2a34-dad2-9093ecd5e026/test-blob-98a4c86f-171f-906d-5ec2-1d0375271b77",
      "RequestMethod": "HEAD",
      "RequestHeaders": {
        "Authorization": "Sanitized",
        "traceparent": "00-2db36ee843bee74b94444a98d8c21721-d5642b15c4653e4d-00",
        "User-Agent": [
          "azsdk-net-Storage.Blobs/12.5.0-dev.20200402.1",
          "(.NET Core 4.6.28325.01; Microsoft Windows 10.0.18362 )"
        ],
        "x-ms-client-request-id": "74a720e0-fb11-d49b-d58c-020a23326ada",
        "x-ms-date": "Thu, 02 Apr 2020 23:43:07 GMT",
        "x-ms-return-client-request-id": "true",
        "x-ms-version": "2019-12-12"
>>>>>>> 32e373e2
      },
      "RequestBody": null,
      "StatusCode": 200,
      "ResponseHeaders": {
        "Accept-Ranges": "bytes",
        "Content-Length": "1024",
        "Content-MD5": "ZON/f1N/Ec881QxI2B2HIw==",
        "Content-Type": "application/octet-stream",
<<<<<<< HEAD
        "Date": "Thu, 05 Mar 2020 20:56:46 GMT",
        "ETag": "\u00220x8D7C147B7AB1357\u0022",
        "Last-Modified": "Thu, 05 Mar 2020 20:56:46 GMT",
=======
        "Date": "Thu, 02 Apr 2020 23:43:05 GMT",
        "ETag": "\u00220x8D7D75F97957FC8\u0022",
        "Last-Modified": "Thu, 02 Apr 2020 23:43:06 GMT",
>>>>>>> 32e373e2
        "Server": [
          "Windows-Azure-Blob/1.0",
          "Microsoft-HTTPAPI/2.0"
        ],
        "x-ms-access-tier": "Hot",
        "x-ms-access-tier-inferred": "true",
        "x-ms-blob-type": "BlockBlob",
        "x-ms-client-request-id": "74a720e0-fb11-d49b-d58c-020a23326ada",
<<<<<<< HEAD
        "x-ms-creation-time": "Thu, 05 Mar 2020 20:56:46 GMT",
        "x-ms-lease-state": "available",
        "x-ms-lease-status": "unlocked",
        "x-ms-request-id": "f7b9f05b-001e-0029-2330-f3ac4f000000",
        "x-ms-server-encrypted": "true",
        "x-ms-version": "2019-10-10"
=======
        "x-ms-creation-time": "Thu, 02 Apr 2020 23:43:06 GMT",
        "x-ms-lease-state": "available",
        "x-ms-lease-status": "unlocked",
        "x-ms-request-id": "bbf436ce-501e-0046-1548-097927000000",
        "x-ms-server-encrypted": "true",
        "x-ms-version": "2019-12-12"
>>>>>>> 32e373e2
      },
      "ResponseBody": []
    },
    {
<<<<<<< HEAD
      "RequestUri": "https://seanstagetest.blob.core.windows.net/test-container-293a8f71-6cd5-2a34-dad2-9093ecd5e026/test-blob-98a4c86f-171f-906d-5ec2-1d0375271b77?comp=metadata",
      "RequestMethod": "PUT",
      "RequestHeaders": {
        "Authorization": "Sanitized",
        "If-Match": "\u00220x8D7C147B7AB1357\u0022",
        "traceparent": "00-5e9f83656fdfba459b9b828551a4f790-abd6e9ee74a4e749-00",
        "User-Agent": [
          "azsdk-net-Storage.Blobs/12.4.0-dev.20200305.1",
          "(.NET Core 4.6.28325.01; Microsoft Windows 10.0.18363 )"
        ],
        "x-ms-client-request-id": "4d4d5c04-6aea-449e-3ce9-ea9059ca3efa",
        "x-ms-date": "Thu, 05 Mar 2020 20:56:46 GMT",
=======
      "RequestUri": "https://seanmcccanary.blob.core.windows.net/test-container-293a8f71-6cd5-2a34-dad2-9093ecd5e026/test-blob-98a4c86f-171f-906d-5ec2-1d0375271b77?comp=metadata",
      "RequestMethod": "PUT",
      "RequestHeaders": {
        "Authorization": "Sanitized",
        "If-Match": "\u00220x8D7D75F97957FC8\u0022",
        "traceparent": "00-4f4881540412f94f9cfbe4d4737ded78-78f41217eb839c4a-00",
        "User-Agent": [
          "azsdk-net-Storage.Blobs/12.5.0-dev.20200402.1",
          "(.NET Core 4.6.28325.01; Microsoft Windows 10.0.18362 )"
        ],
        "x-ms-client-request-id": "4d4d5c04-6aea-449e-3ce9-ea9059ca3efa",
        "x-ms-date": "Thu, 02 Apr 2020 23:43:07 GMT",
>>>>>>> 32e373e2
        "x-ms-meta-Capital": "letter",
        "x-ms-meta-foo": "bar",
        "x-ms-meta-meta": "data",
        "x-ms-meta-UPPER": "case",
        "x-ms-return-client-request-id": "true",
<<<<<<< HEAD
        "x-ms-version": "2019-10-10"
=======
        "x-ms-version": "2019-12-12"
>>>>>>> 32e373e2
      },
      "RequestBody": null,
      "StatusCode": 200,
      "ResponseHeaders": {
        "Content-Length": "0",
<<<<<<< HEAD
        "Date": "Thu, 05 Mar 2020 20:56:46 GMT",
        "ETag": "\u00220x8D7C147B7C26A91\u0022",
        "Last-Modified": "Thu, 05 Mar 2020 20:56:46 GMT",
=======
        "Date": "Thu, 02 Apr 2020 23:43:05 GMT",
        "ETag": "\u00220x8D7D75F97AF7529\u0022",
        "Last-Modified": "Thu, 02 Apr 2020 23:43:06 GMT",
>>>>>>> 32e373e2
        "Server": [
          "Windows-Azure-Blob/1.0",
          "Microsoft-HTTPAPI/2.0"
        ],
        "x-ms-client-request-id": "4d4d5c04-6aea-449e-3ce9-ea9059ca3efa",
<<<<<<< HEAD
        "x-ms-request-id": "f7b9f067-001e-0029-2f30-f3ac4f000000",
        "x-ms-request-server-encrypted": "true",
        "x-ms-version": "2019-10-10"
=======
        "x-ms-request-id": "bbf436d2-501e-0046-1948-097927000000",
        "x-ms-request-server-encrypted": "true",
        "x-ms-version": "2019-12-12"
>>>>>>> 32e373e2
      },
      "ResponseBody": []
    },
    {
<<<<<<< HEAD
      "RequestUri": "https://seanstagetest.blob.core.windows.net/test-container-293a8f71-6cd5-2a34-dad2-9093ecd5e026?restype=container",
      "RequestMethod": "DELETE",
      "RequestHeaders": {
        "Authorization": "Sanitized",
        "traceparent": "00-62bbe209c60adb4b90fcfa9c041ac87a-f0d252062b5e6a4e-00",
        "User-Agent": [
          "azsdk-net-Storage.Blobs/12.4.0-dev.20200305.1",
          "(.NET Core 4.6.28325.01; Microsoft Windows 10.0.18363 )"
        ],
        "x-ms-client-request-id": "c606a679-1de4-ddef-9358-f25476db3c0c",
        "x-ms-date": "Thu, 05 Mar 2020 20:56:46 GMT",
        "x-ms-return-client-request-id": "true",
        "x-ms-version": "2019-10-10"
=======
      "RequestUri": "https://seanmcccanary.blob.core.windows.net/test-container-293a8f71-6cd5-2a34-dad2-9093ecd5e026?restype=container",
      "RequestMethod": "DELETE",
      "RequestHeaders": {
        "Authorization": "Sanitized",
        "traceparent": "00-147b6dacbfb6c4419a72a5ef89c54129-13649fdfaa75c746-00",
        "User-Agent": [
          "azsdk-net-Storage.Blobs/12.5.0-dev.20200402.1",
          "(.NET Core 4.6.28325.01; Microsoft Windows 10.0.18362 )"
        ],
        "x-ms-client-request-id": "c606a679-1de4-ddef-9358-f25476db3c0c",
        "x-ms-date": "Thu, 02 Apr 2020 23:43:07 GMT",
        "x-ms-return-client-request-id": "true",
        "x-ms-version": "2019-12-12"
>>>>>>> 32e373e2
      },
      "RequestBody": null,
      "StatusCode": 202,
      "ResponseHeaders": {
        "Content-Length": "0",
<<<<<<< HEAD
        "Date": "Thu, 05 Mar 2020 20:56:46 GMT",
=======
        "Date": "Thu, 02 Apr 2020 23:43:05 GMT",
>>>>>>> 32e373e2
        "Server": [
          "Windows-Azure-Blob/1.0",
          "Microsoft-HTTPAPI/2.0"
        ],
        "x-ms-client-request-id": "c606a679-1de4-ddef-9358-f25476db3c0c",
<<<<<<< HEAD
        "x-ms-request-id": "f7b9f072-001e-0029-3a30-f3ac4f000000",
        "x-ms-version": "2019-10-10"
=======
        "x-ms-request-id": "bbf436d5-501e-0046-1c48-097927000000",
        "x-ms-version": "2019-12-12"
>>>>>>> 32e373e2
      },
      "ResponseBody": []
    },
    {
<<<<<<< HEAD
      "RequestUri": "https://seanstagetest.blob.core.windows.net/test-container-21cd92ac-a63f-e315-55ce-99dace78d662?restype=container",
      "RequestMethod": "PUT",
      "RequestHeaders": {
        "Authorization": "Sanitized",
        "traceparent": "00-6ba135047b6e4a4c824d8f360de859c1-df7e2b19b2a8664c-00",
        "User-Agent": [
          "azsdk-net-Storage.Blobs/12.4.0-dev.20200305.1",
          "(.NET Core 4.6.28325.01; Microsoft Windows 10.0.18363 )"
        ],
        "x-ms-blob-public-access": "container",
        "x-ms-client-request-id": "db7a8fd4-b80d-d216-9123-711583150f1b",
        "x-ms-date": "Thu, 05 Mar 2020 20:56:46 GMT",
        "x-ms-return-client-request-id": "true",
        "x-ms-version": "2019-10-10"
=======
      "RequestUri": "https://seanmcccanary.blob.core.windows.net/test-container-21cd92ac-a63f-e315-55ce-99dace78d662?restype=container",
      "RequestMethod": "PUT",
      "RequestHeaders": {
        "Authorization": "Sanitized",
        "traceparent": "00-bc60e84a78161741b6d51e1b5b67b0f0-c03e2a779e3a824e-00",
        "User-Agent": [
          "azsdk-net-Storage.Blobs/12.5.0-dev.20200402.1",
          "(.NET Core 4.6.28325.01; Microsoft Windows 10.0.18362 )"
        ],
        "x-ms-blob-public-access": "container",
        "x-ms-client-request-id": "db7a8fd4-b80d-d216-9123-711583150f1b",
        "x-ms-date": "Thu, 02 Apr 2020 23:43:07 GMT",
        "x-ms-return-client-request-id": "true",
        "x-ms-version": "2019-12-12"
>>>>>>> 32e373e2
      },
      "RequestBody": null,
      "StatusCode": 201,
      "ResponseHeaders": {
        "Content-Length": "0",
<<<<<<< HEAD
        "Date": "Thu, 05 Mar 2020 20:56:46 GMT",
        "ETag": "\u00220x8D7C147B7FD077B\u0022",
        "Last-Modified": "Thu, 05 Mar 2020 20:56:46 GMT",
=======
        "Date": "Thu, 02 Apr 2020 23:43:06 GMT",
        "ETag": "\u00220x8D7D75F97ED45F6\u0022",
        "Last-Modified": "Thu, 02 Apr 2020 23:43:06 GMT",
>>>>>>> 32e373e2
        "Server": [
          "Windows-Azure-Blob/1.0",
          "Microsoft-HTTPAPI/2.0"
        ],
        "x-ms-client-request-id": "db7a8fd4-b80d-d216-9123-711583150f1b",
<<<<<<< HEAD
        "x-ms-request-id": "0faed973-d01e-0015-3630-f38588000000",
        "x-ms-version": "2019-10-10"
=======
        "x-ms-request-id": "cdd8a3a0-101e-009c-3448-09e0c6000000",
        "x-ms-version": "2019-12-12"
>>>>>>> 32e373e2
      },
      "ResponseBody": []
    },
    {
<<<<<<< HEAD
      "RequestUri": "https://seanstagetest.blob.core.windows.net/test-container-21cd92ac-a63f-e315-55ce-99dace78d662/test-blob-e1449082-88c4-3448-7cf6-38dbce26b5a2",
=======
      "RequestUri": "https://seanmcccanary.blob.core.windows.net/test-container-21cd92ac-a63f-e315-55ce-99dace78d662/test-blob-e1449082-88c4-3448-7cf6-38dbce26b5a2",
>>>>>>> 32e373e2
      "RequestMethod": "PUT",
      "RequestHeaders": {
        "Authorization": "Sanitized",
        "Content-Length": "1024",
<<<<<<< HEAD
        "traceparent": "00-942a243746d4454b8698ee8ad9f90a42-90c81522b7b20247-00",
        "User-Agent": [
          "azsdk-net-Storage.Blobs/12.4.0-dev.20200305.1",
          "(.NET Core 4.6.28325.01; Microsoft Windows 10.0.18363 )"
        ],
        "x-ms-blob-type": "BlockBlob",
        "x-ms-client-request-id": "572c88d9-e192-af36-e1b8-58892b0789fd",
        "x-ms-date": "Thu, 05 Mar 2020 20:56:47 GMT",
        "x-ms-return-client-request-id": "true",
        "x-ms-version": "2019-10-10"
=======
        "traceparent": "00-5ab6e2107d4922439d3d2e05cdffc7e6-9b10d3297a4d604b-00",
        "User-Agent": [
          "azsdk-net-Storage.Blobs/12.5.0-dev.20200402.1",
          "(.NET Core 4.6.28325.01; Microsoft Windows 10.0.18362 )"
        ],
        "x-ms-blob-type": "BlockBlob",
        "x-ms-client-request-id": "572c88d9-e192-af36-e1b8-58892b0789fd",
        "x-ms-date": "Thu, 02 Apr 2020 23:43:07 GMT",
        "x-ms-return-client-request-id": "true",
        "x-ms-version": "2019-12-12"
>>>>>>> 32e373e2
      },
      "RequestBody": "xcIFPv37VFZ\u002BRCKhBgBT01O8bJ1uJxJLRkVfFoA6BGpuzk/BD9AdhjvtYoBlpy57o2SHEroXNJ6vuve4nD7WQz\u002B4MjewkcODn\u002BVhgMSR5p8X43MbsvKvVpmxElXZZer9Fh9ArHT2yhKhBHLUtrPZHdNYoLjLupBNCNyd/n9uqjr7Y2mlUDkqIBlheq5/2p/m2PSBgMQxMlyO86SYWMuSMlo42VNJM8yaLX\u002BfaUDizi48tyaK7Cl1yTANF12VkshNzkdTRwFMnKUo5lNEksgbqyR2XKGlCEUxwhAiPBxuBZu3UZv4jocs7xuBYQbWMTdo8ms5HzUnqMUCIoTwKmCIueG3jUAtIh2dSWyGJKY/W5HYukqxNeZlkKnV9mwCPMW6\u002BKgkHqP2O89Om9bJoYQfwsfzGG8W14T7UvyXVyywmg2nyyv\u002BGzzt4X96Y5kPnO8ktjSkDyNVpCEkKcymX\u002BOjnQHJIdVYIKeKBTbwm3Tq67UNcqD3C4vpUSYK2vJwRoKb18WYRnsZy5WNGgntZAmtOT0WmexDq5F138\u002BvTka1Gb6zVcOuUaQ69KcKavGB\u002B\u002B0cXKC0Wq2WVyw0I2araXxP1wBLOQ9F/\u002BiY3KRFOUCf9OTikvGlAL8RHf2XeS4\u002Bj4oqupLwNsHd1l24HH0JUR7rlC6CyNaLqddBORwSroW5Wk0ZGn6tr74iBbuT7eRBCMzeq\u002BT/u8aznxG7rvylyyjX/sIw7zagPeVwX8Mb97vzADFQNAOhuZ6GZXts8gDBfTqTvO4hEBiWPW3\u002Bj1wDmKdVx67KVZYkNkUkqom6NEvlruKJhzvN0fAZufaVoipCgs3TFypS9yejb4Wp/WWP2wkiGeB5ehFsiPa9sZugjpQb4Se85h0gkre65Ri1JNOKit7tc4hJyAi7Zo80lEWMAuDxjRs\u002B0vXsAocpvpT4t2MiMye9sxsL0RkeAH\u002BN6/5xLuI4xJa4S7foAHEBIApzwq8rEWAez0/E5bsCH9F1XhaJt5CxwPLMaudv1LKqCrEPqz7PYtqdU1\u002BTc97btSzmc6Jbd2l5wQG8Xqd5rvqdGtsK83STpfw862QxHk0U8bS7iWEPTpJIlek8EwMyJKRk9VkD0MK3Us2mH4wFSKO0qGzyvSWZjctIwV2LVpL4Cce/zCn0ECDyBDaTaS8GQ01Gh2qWQGd/y2eNuw9lK/w7rRXERXx5wJdLALjuBSScQX4QRc8nYclgQADBZlURjdg6WLsZQv3QzMbTS0CukMVD8HmQVOYtE0xMYwR7uFlBOnLfs61ogv\u002BAP3kIVBaJsq87fXXcgDjyDURuzN74VRRtkRHNztwY2255EBVtJL82w7FVQDrkZLk67aZp\u002BbUhh\u002Bllm8IFvA==",
      "StatusCode": 201,
      "ResponseHeaders": {
        "Content-Length": "0",
        "Content-MD5": "Vs/TKqByVM10Eapf/HOssA==",
<<<<<<< HEAD
        "Date": "Thu, 05 Mar 2020 20:56:46 GMT",
        "ETag": "\u00220x8D7C147B809FA4F\u0022",
        "Last-Modified": "Thu, 05 Mar 2020 20:56:47 GMT",
=======
        "Date": "Thu, 02 Apr 2020 23:43:06 GMT",
        "ETag": "\u00220x8D7D75F97F9D20B\u0022",
        "Last-Modified": "Thu, 02 Apr 2020 23:43:06 GMT",
>>>>>>> 32e373e2
        "Server": [
          "Windows-Azure-Blob/1.0",
          "Microsoft-HTTPAPI/2.0"
        ],
        "x-ms-client-request-id": "572c88d9-e192-af36-e1b8-58892b0789fd",
        "x-ms-content-crc64": "TDStxe3kVEM=",
<<<<<<< HEAD
        "x-ms-request-id": "0faed97a-d01e-0015-3a30-f38588000000",
        "x-ms-request-server-encrypted": "true",
        "x-ms-version": "2019-10-10"
=======
        "x-ms-request-id": "cdd8a3a8-101e-009c-3948-09e0c6000000",
        "x-ms-request-server-encrypted": "true",
        "x-ms-version": "2019-12-12"
>>>>>>> 32e373e2
      },
      "ResponseBody": []
    },
    {
<<<<<<< HEAD
      "RequestUri": "https://seanstagetest.blob.core.windows.net/test-container-21cd92ac-a63f-e315-55ce-99dace78d662/test-blob-e1449082-88c4-3448-7cf6-38dbce26b5a2?comp=metadata",
=======
      "RequestUri": "https://seanmcccanary.blob.core.windows.net/test-container-21cd92ac-a63f-e315-55ce-99dace78d662/test-blob-e1449082-88c4-3448-7cf6-38dbce26b5a2?comp=metadata",
>>>>>>> 32e373e2
      "RequestMethod": "PUT",
      "RequestHeaders": {
        "Authorization": "Sanitized",
        "If-None-Match": "\u0022garbage\u0022",
<<<<<<< HEAD
        "traceparent": "00-5818f6f2e5a9e84bb7c9cb24c40c9a79-1ede23bb68cd8e4c-00",
        "User-Agent": [
          "azsdk-net-Storage.Blobs/12.4.0-dev.20200305.1",
          "(.NET Core 4.6.28325.01; Microsoft Windows 10.0.18363 )"
        ],
        "x-ms-client-request-id": "128bd4e3-ad95-0129-9c73-c04f0be7f87d",
        "x-ms-date": "Thu, 05 Mar 2020 20:56:47 GMT",
=======
        "traceparent": "00-789019a7ad750b46bd890d8044acf9c2-c748c132b8da8b41-00",
        "User-Agent": [
          "azsdk-net-Storage.Blobs/12.5.0-dev.20200402.1",
          "(.NET Core 4.6.28325.01; Microsoft Windows 10.0.18362 )"
        ],
        "x-ms-client-request-id": "128bd4e3-ad95-0129-9c73-c04f0be7f87d",
        "x-ms-date": "Thu, 02 Apr 2020 23:43:07 GMT",
>>>>>>> 32e373e2
        "x-ms-meta-Capital": "letter",
        "x-ms-meta-foo": "bar",
        "x-ms-meta-meta": "data",
        "x-ms-meta-UPPER": "case",
        "x-ms-return-client-request-id": "true",
<<<<<<< HEAD
        "x-ms-version": "2019-10-10"
=======
        "x-ms-version": "2019-12-12"
>>>>>>> 32e373e2
      },
      "RequestBody": null,
      "StatusCode": 200,
      "ResponseHeaders": {
        "Content-Length": "0",
<<<<<<< HEAD
        "Date": "Thu, 05 Mar 2020 20:56:46 GMT",
        "ETag": "\u00220x8D7C147B8162EBC\u0022",
        "Last-Modified": "Thu, 05 Mar 2020 20:56:47 GMT",
=======
        "Date": "Thu, 02 Apr 2020 23:43:06 GMT",
        "ETag": "\u00220x8D7D75F9806576F\u0022",
        "Last-Modified": "Thu, 02 Apr 2020 23:43:06 GMT",
>>>>>>> 32e373e2
        "Server": [
          "Windows-Azure-Blob/1.0",
          "Microsoft-HTTPAPI/2.0"
        ],
        "x-ms-client-request-id": "128bd4e3-ad95-0129-9c73-c04f0be7f87d",
<<<<<<< HEAD
        "x-ms-request-id": "0faed982-d01e-0015-4130-f38588000000",
        "x-ms-request-server-encrypted": "true",
        "x-ms-version": "2019-10-10"
=======
        "x-ms-request-id": "cdd8a3ab-101e-009c-3c48-09e0c6000000",
        "x-ms-request-server-encrypted": "true",
        "x-ms-version": "2019-12-12"
>>>>>>> 32e373e2
      },
      "ResponseBody": []
    },
    {
<<<<<<< HEAD
      "RequestUri": "https://seanstagetest.blob.core.windows.net/test-container-21cd92ac-a63f-e315-55ce-99dace78d662?restype=container",
      "RequestMethod": "DELETE",
      "RequestHeaders": {
        "Authorization": "Sanitized",
        "traceparent": "00-382cf34a15422b4b84e1d7b272b1922e-5ca2cf3571559a4b-00",
        "User-Agent": [
          "azsdk-net-Storage.Blobs/12.4.0-dev.20200305.1",
          "(.NET Core 4.6.28325.01; Microsoft Windows 10.0.18363 )"
        ],
        "x-ms-client-request-id": "56a5630b-777c-8468-decc-e5a9d68cf661",
        "x-ms-date": "Thu, 05 Mar 2020 20:56:47 GMT",
        "x-ms-return-client-request-id": "true",
        "x-ms-version": "2019-10-10"
=======
      "RequestUri": "https://seanmcccanary.blob.core.windows.net/test-container-21cd92ac-a63f-e315-55ce-99dace78d662?restype=container",
      "RequestMethod": "DELETE",
      "RequestHeaders": {
        "Authorization": "Sanitized",
        "traceparent": "00-a375ee1d3fbba64eaeb78f337e3fa1bf-43dde24208a99c41-00",
        "User-Agent": [
          "azsdk-net-Storage.Blobs/12.5.0-dev.20200402.1",
          "(.NET Core 4.6.28325.01; Microsoft Windows 10.0.18362 )"
        ],
        "x-ms-client-request-id": "56a5630b-777c-8468-decc-e5a9d68cf661",
        "x-ms-date": "Thu, 02 Apr 2020 23:43:07 GMT",
        "x-ms-return-client-request-id": "true",
        "x-ms-version": "2019-12-12"
>>>>>>> 32e373e2
      },
      "RequestBody": null,
      "StatusCode": 202,
      "ResponseHeaders": {
        "Content-Length": "0",
<<<<<<< HEAD
        "Date": "Thu, 05 Mar 2020 20:56:46 GMT",
=======
        "Date": "Thu, 02 Apr 2020 23:43:06 GMT",
>>>>>>> 32e373e2
        "Server": [
          "Windows-Azure-Blob/1.0",
          "Microsoft-HTTPAPI/2.0"
        ],
        "x-ms-client-request-id": "56a5630b-777c-8468-decc-e5a9d68cf661",
<<<<<<< HEAD
        "x-ms-request-id": "0faed989-d01e-0015-4730-f38588000000",
        "x-ms-version": "2019-10-10"
=======
        "x-ms-request-id": "cdd8a3b0-101e-009c-4048-09e0c6000000",
        "x-ms-version": "2019-12-12"
>>>>>>> 32e373e2
      },
      "ResponseBody": []
    },
    {
<<<<<<< HEAD
      "RequestUri": "https://seanstagetest.blob.core.windows.net/test-container-5d5eea1e-aab9-c296-dc49-656a9ead8723?restype=container",
      "RequestMethod": "PUT",
      "RequestHeaders": {
        "Authorization": "Sanitized",
        "traceparent": "00-baadf36b1af0b7458b890c78a0c07a2c-ceaaeea802b4b341-00",
        "User-Agent": [
          "azsdk-net-Storage.Blobs/12.4.0-dev.20200305.1",
          "(.NET Core 4.6.28325.01; Microsoft Windows 10.0.18363 )"
        ],
        "x-ms-blob-public-access": "container",
        "x-ms-client-request-id": "8f5dac34-6c1a-6167-cce3-7a3312fee531",
        "x-ms-date": "Thu, 05 Mar 2020 20:56:47 GMT",
        "x-ms-return-client-request-id": "true",
        "x-ms-version": "2019-10-10"
=======
      "RequestUri": "https://seanmcccanary.blob.core.windows.net/test-container-5d5eea1e-aab9-c296-dc49-656a9ead8723?restype=container",
      "RequestMethod": "PUT",
      "RequestHeaders": {
        "Authorization": "Sanitized",
        "traceparent": "00-dba47bef8c8e5a4dbdd04f846c105951-e2b148d52e58714a-00",
        "User-Agent": [
          "azsdk-net-Storage.Blobs/12.5.0-dev.20200402.1",
          "(.NET Core 4.6.28325.01; Microsoft Windows 10.0.18362 )"
        ],
        "x-ms-blob-public-access": "container",
        "x-ms-client-request-id": "8f5dac34-6c1a-6167-cce3-7a3312fee531",
        "x-ms-date": "Thu, 02 Apr 2020 23:43:07 GMT",
        "x-ms-return-client-request-id": "true",
        "x-ms-version": "2019-12-12"
>>>>>>> 32e373e2
      },
      "RequestBody": null,
      "StatusCode": 201,
      "ResponseHeaders": {
        "Content-Length": "0",
<<<<<<< HEAD
        "Date": "Thu, 05 Mar 2020 20:56:47 GMT",
        "ETag": "\u00220x8D7C147B8511A8A\u0022",
        "Last-Modified": "Thu, 05 Mar 2020 20:56:47 GMT",
=======
        "Date": "Thu, 02 Apr 2020 23:43:06 GMT",
        "ETag": "\u00220x8D7D75F98467A2D\u0022",
        "Last-Modified": "Thu, 02 Apr 2020 23:43:07 GMT",
>>>>>>> 32e373e2
        "Server": [
          "Windows-Azure-Blob/1.0",
          "Microsoft-HTTPAPI/2.0"
        ],
        "x-ms-client-request-id": "8f5dac34-6c1a-6167-cce3-7a3312fee531",
<<<<<<< HEAD
        "x-ms-request-id": "27a980a9-e01e-000e-2030-f3bb8b000000",
        "x-ms-version": "2019-10-10"
=======
        "x-ms-request-id": "7828527a-901e-0066-7d48-090280000000",
        "x-ms-version": "2019-12-12"
>>>>>>> 32e373e2
      },
      "ResponseBody": []
    },
    {
<<<<<<< HEAD
      "RequestUri": "https://seanstagetest.blob.core.windows.net/test-container-5d5eea1e-aab9-c296-dc49-656a9ead8723/test-blob-3600c245-4e48-7d20-e977-3f368605868d",
=======
      "RequestUri": "https://seanmcccanary.blob.core.windows.net/test-container-5d5eea1e-aab9-c296-dc49-656a9ead8723/test-blob-3600c245-4e48-7d20-e977-3f368605868d",
>>>>>>> 32e373e2
      "RequestMethod": "PUT",
      "RequestHeaders": {
        "Authorization": "Sanitized",
        "Content-Length": "1024",
<<<<<<< HEAD
        "traceparent": "00-db263b86f8565e4eace684c3bb06ecb8-60a94dd791062a4c-00",
        "User-Agent": [
          "azsdk-net-Storage.Blobs/12.4.0-dev.20200305.1",
          "(.NET Core 4.6.28325.01; Microsoft Windows 10.0.18363 )"
        ],
        "x-ms-blob-type": "BlockBlob",
        "x-ms-client-request-id": "f541c647-5aeb-51c4-aa25-3e9658117b0c",
        "x-ms-date": "Thu, 05 Mar 2020 20:56:47 GMT",
        "x-ms-return-client-request-id": "true",
        "x-ms-version": "2019-10-10"
=======
        "traceparent": "00-ed1ec0fc956a5e42aefc69dc673351f5-165cc770e873f941-00",
        "User-Agent": [
          "azsdk-net-Storage.Blobs/12.5.0-dev.20200402.1",
          "(.NET Core 4.6.28325.01; Microsoft Windows 10.0.18362 )"
        ],
        "x-ms-blob-type": "BlockBlob",
        "x-ms-client-request-id": "f541c647-5aeb-51c4-aa25-3e9658117b0c",
        "x-ms-date": "Thu, 02 Apr 2020 23:43:08 GMT",
        "x-ms-return-client-request-id": "true",
        "x-ms-version": "2019-12-12"
>>>>>>> 32e373e2
      },
      "RequestBody": "3UQ18U/3CDw54tteJ83VIJ3yTHlONNjmjN\u002Bmoy0w28dd7FbNyPPhTbnE/WVywlYboh6Yk7kMP6hsTmVvUWUPCAcUADp3B1epEf\u002B/ijdyc8qJigEOmEcOUKytYHqOcftUtPRdXsEbpJrH7oG6TbVx\u002Bdqb5sZjAHC/BrCNyabdG6ADatVCFBUIbeVmRqnGUwP3PGef84o18LSEnlgQjdrz6tPht\u002BLgLuTFknjg/bnG\u002BbKtlo0/PScVzXohvna99\u002BAKclzW5JwgFg6C2mESVPP6vaSlY/ZNtKyry\u002Blov29uCJqY1Ypd8BQVjIB/vWPGA3iGJgHRF5Tpvb6wKhmzuFeeE9LGen9pncyQkNZ2zfdJ5Mhw4ZhtnPAFrhjMrcX7YtMp4KmQ/4n5HYk1QYa9c\u002B/GZkZQQte\u002BMHfhwMtnnO8GlC4CTO1OuOQ/d8MOOFtpSDsoBUZ/qh/8aq8xrz69koCZLqxYuiYCeK1hEMsUr/gbd3iPPpephuoOBuI9HAmlgeRCdAqvEI0VJYyYHppU57u3FjfGLVPp8KfCSrNExVuku4/m0jrtbGbqehgKEGhQuR8mhQbR31OQWIRi7Mba0GAw9GMKbRWAyanQ27M73uA/cpCUHT9V0ts7VXm2i4CgEKm42RsERUwJprtdAAOgVXqjIno1RbMg2yGHzxibyT0pMMsJggTEOy1EinaE\u002BNHYmwD/E2kFa8v1mP76fXU0bt19NNA3ltN23udN8bo9nONPrzQYnLbUI8UAE\u002BkFyr23EByZBsMBoAQsiDSCuHkQuPwbqs5BHNEmqRALN4PpcBQpluCeo5UfTg4w6xOCUmtL8Frt6iDvdfRKclyz9WiBQxgfWSKZchVm\u002B1u/ETC\u002BpFelwEco\u002B4X0OSDsVDA4bFilrqf7YvlJsn5Fhu7EMGTDi84FDTUhWUeSKx8BrB7kLY8DGWKIwkJeXA3J4nSXLwm8KchiM14ihFVgaDbZRwVgYFlewRYBOsmLp7EoWHbS\u002B/sWRYJWgvox4JUMKFoLhBQHaYEbOG7zuu/\u002B1ous\u002BivfjW06wwKDCd5eLeCA9RFufyKcIO/1tsONI4uTV6tuhOVqLZrs0cEShF\u002BivAqNcsXdj1ZoENo86dapraB277Iy8Kj7Fsd3gq5hiZuPUvq4/7DGtsdVBXQKLUTDQiMgnJWscMxhklv\u002BZQ2nB4Y\u002BrJfc8a7vsDjr3eo08OmDsz\u002BLQO0G4\u002BItV21Vx1C5rv7ty4Gs51F1MetcwJPhLaFyerLOHMaYOMi1r5lAmujoMi/sRiRo1sztFQ8CqiNOTCnL4k2e65E4VZO49zi3NJcCdI5k9eZ8CqTm4Aa2lo6lZmJwdLebSkeds/GRr9\u002BUNuF4ADWU6lZDTw==",
      "StatusCode": 201,
      "ResponseHeaders": {
        "Content-Length": "0",
        "Content-MD5": "UaA8cFjCLkhN3u8GGu7pkg==",
<<<<<<< HEAD
        "Date": "Thu, 05 Mar 2020 20:56:47 GMT",
        "ETag": "\u00220x8D7C147B8B9C41B\u0022",
        "Last-Modified": "Thu, 05 Mar 2020 20:56:48 GMT",
=======
        "Date": "Thu, 02 Apr 2020 23:43:06 GMT",
        "ETag": "\u00220x8D7D75F98548599\u0022",
        "Last-Modified": "Thu, 02 Apr 2020 23:43:07 GMT",
>>>>>>> 32e373e2
        "Server": [
          "Windows-Azure-Blob/1.0",
          "Microsoft-HTTPAPI/2.0"
        ],
        "x-ms-client-request-id": "f541c647-5aeb-51c4-aa25-3e9658117b0c",
        "x-ms-content-crc64": "uC8vd58KzDY=",
<<<<<<< HEAD
        "x-ms-request-id": "27a980b4-e01e-000e-2930-f3bb8b000000",
        "x-ms-request-server-encrypted": "true",
        "x-ms-version": "2019-10-10"
=======
        "x-ms-request-id": "78285285-901e-0066-0448-090280000000",
        "x-ms-request-server-encrypted": "true",
        "x-ms-version": "2019-12-12"
>>>>>>> 32e373e2
      },
      "ResponseBody": []
    },
    {
<<<<<<< HEAD
      "RequestUri": "https://seanstagetest.blob.core.windows.net/test-container-5d5eea1e-aab9-c296-dc49-656a9ead8723/test-blob-3600c245-4e48-7d20-e977-3f368605868d?comp=lease",
      "RequestMethod": "PUT",
      "RequestHeaders": {
        "Authorization": "Sanitized",
        "traceparent": "00-d026cce1daafb54b950594fbdb569668-77073b7c6d63194f-00",
        "User-Agent": [
          "azsdk-net-Storage.Blobs/12.4.0-dev.20200305.1",
          "(.NET Core 4.6.28325.01; Microsoft Windows 10.0.18363 )"
        ],
        "x-ms-client-request-id": "9a1ac815-7401-0b97-b40f-c25ebc7692bb",
        "x-ms-date": "Thu, 05 Mar 2020 20:56:48 GMT",
=======
      "RequestUri": "https://seanmcccanary.blob.core.windows.net/test-container-5d5eea1e-aab9-c296-dc49-656a9ead8723/test-blob-3600c245-4e48-7d20-e977-3f368605868d?comp=lease",
      "RequestMethod": "PUT",
      "RequestHeaders": {
        "Authorization": "Sanitized",
        "traceparent": "00-702e502114c3ea45809d6595ca176004-6fe63910643af845-00",
        "User-Agent": [
          "azsdk-net-Storage.Blobs/12.5.0-dev.20200402.1",
          "(.NET Core 4.6.28325.01; Microsoft Windows 10.0.18362 )"
        ],
        "x-ms-client-request-id": "9a1ac815-7401-0b97-b40f-c25ebc7692bb",
        "x-ms-date": "Thu, 02 Apr 2020 23:43:08 GMT",
>>>>>>> 32e373e2
        "x-ms-lease-action": "acquire",
        "x-ms-lease-duration": "-1",
        "x-ms-proposed-lease-id": "f2de252d-3b92-3212-328c-9d4ebfee2198",
        "x-ms-return-client-request-id": "true",
<<<<<<< HEAD
        "x-ms-version": "2019-10-10"
=======
        "x-ms-version": "2019-12-12"
>>>>>>> 32e373e2
      },
      "RequestBody": null,
      "StatusCode": 201,
      "ResponseHeaders": {
        "Content-Length": "0",
<<<<<<< HEAD
        "Date": "Thu, 05 Mar 2020 20:56:47 GMT",
        "ETag": "\u00220x8D7C147B8B9C41B\u0022",
        "Last-Modified": "Thu, 05 Mar 2020 20:56:48 GMT",
=======
        "Date": "Thu, 02 Apr 2020 23:43:06 GMT",
        "ETag": "\u00220x8D7D75F98548599\u0022",
        "Last-Modified": "Thu, 02 Apr 2020 23:43:07 GMT",
>>>>>>> 32e373e2
        "Server": [
          "Windows-Azure-Blob/1.0",
          "Microsoft-HTTPAPI/2.0"
        ],
        "x-ms-client-request-id": "9a1ac815-7401-0b97-b40f-c25ebc7692bb",
        "x-ms-lease-id": "f2de252d-3b92-3212-328c-9d4ebfee2198",
<<<<<<< HEAD
        "x-ms-request-id": "27a980b7-e01e-000e-2c30-f3bb8b000000",
        "x-ms-version": "2019-10-10"
=======
        "x-ms-request-id": "78285287-901e-0066-0648-090280000000",
        "x-ms-version": "2019-12-12"
>>>>>>> 32e373e2
      },
      "ResponseBody": []
    },
    {
<<<<<<< HEAD
      "RequestUri": "https://seanstagetest.blob.core.windows.net/test-container-5d5eea1e-aab9-c296-dc49-656a9ead8723/test-blob-3600c245-4e48-7d20-e977-3f368605868d?comp=metadata",
      "RequestMethod": "PUT",
      "RequestHeaders": {
        "Authorization": "Sanitized",
        "traceparent": "00-29608917c5273841a6aa30855bdba740-21dd5d4832d4f54d-00",
        "User-Agent": [
          "azsdk-net-Storage.Blobs/12.4.0-dev.20200305.1",
          "(.NET Core 4.6.28325.01; Microsoft Windows 10.0.18363 )"
        ],
        "x-ms-client-request-id": "f6389ce0-87d4-2597-7442-6f058a05c16d",
        "x-ms-date": "Thu, 05 Mar 2020 20:56:48 GMT",
=======
      "RequestUri": "https://seanmcccanary.blob.core.windows.net/test-container-5d5eea1e-aab9-c296-dc49-656a9ead8723/test-blob-3600c245-4e48-7d20-e977-3f368605868d?comp=metadata",
      "RequestMethod": "PUT",
      "RequestHeaders": {
        "Authorization": "Sanitized",
        "traceparent": "00-0bd234be74f4bf42aa28ad1aac2ae4e2-3cd6753b032bb542-00",
        "User-Agent": [
          "azsdk-net-Storage.Blobs/12.5.0-dev.20200402.1",
          "(.NET Core 4.6.28325.01; Microsoft Windows 10.0.18362 )"
        ],
        "x-ms-client-request-id": "f6389ce0-87d4-2597-7442-6f058a05c16d",
        "x-ms-date": "Thu, 02 Apr 2020 23:43:08 GMT",
>>>>>>> 32e373e2
        "x-ms-lease-id": "f2de252d-3b92-3212-328c-9d4ebfee2198",
        "x-ms-meta-Capital": "letter",
        "x-ms-meta-foo": "bar",
        "x-ms-meta-meta": "data",
        "x-ms-meta-UPPER": "case",
        "x-ms-return-client-request-id": "true",
<<<<<<< HEAD
        "x-ms-version": "2019-10-10"
=======
        "x-ms-version": "2019-12-12"
>>>>>>> 32e373e2
      },
      "RequestBody": null,
      "StatusCode": 200,
      "ResponseHeaders": {
        "Content-Length": "0",
<<<<<<< HEAD
        "Date": "Thu, 05 Mar 2020 20:56:47 GMT",
        "ETag": "\u00220x8D7C147B8D33C9C\u0022",
        "Last-Modified": "Thu, 05 Mar 2020 20:56:48 GMT",
=======
        "Date": "Thu, 02 Apr 2020 23:43:06 GMT",
        "ETag": "\u00220x8D7D75F986EF031\u0022",
        "Last-Modified": "Thu, 02 Apr 2020 23:43:07 GMT",
>>>>>>> 32e373e2
        "Server": [
          "Windows-Azure-Blob/1.0",
          "Microsoft-HTTPAPI/2.0"
        ],
        "x-ms-client-request-id": "f6389ce0-87d4-2597-7442-6f058a05c16d",
<<<<<<< HEAD
        "x-ms-request-id": "27a980b9-e01e-000e-2e30-f3bb8b000000",
        "x-ms-request-server-encrypted": "true",
        "x-ms-version": "2019-10-10"
=======
        "x-ms-request-id": "78285288-901e-0066-0748-090280000000",
        "x-ms-request-server-encrypted": "true",
        "x-ms-version": "2019-12-12"
>>>>>>> 32e373e2
      },
      "ResponseBody": []
    },
    {
<<<<<<< HEAD
      "RequestUri": "https://seanstagetest.blob.core.windows.net/test-container-5d5eea1e-aab9-c296-dc49-656a9ead8723?restype=container",
      "RequestMethod": "DELETE",
      "RequestHeaders": {
        "Authorization": "Sanitized",
        "traceparent": "00-48617e99e6567e4bb145f1c4620f3aa7-1ec21a63fff4a240-00",
        "User-Agent": [
          "azsdk-net-Storage.Blobs/12.4.0-dev.20200305.1",
          "(.NET Core 4.6.28325.01; Microsoft Windows 10.0.18363 )"
        ],
        "x-ms-client-request-id": "1f7eb920-9b3d-7be7-0ed8-d780e7f154bb",
        "x-ms-date": "Thu, 05 Mar 2020 20:56:48 GMT",
        "x-ms-return-client-request-id": "true",
        "x-ms-version": "2019-10-10"
=======
      "RequestUri": "https://seanmcccanary.blob.core.windows.net/test-container-5d5eea1e-aab9-c296-dc49-656a9ead8723?restype=container",
      "RequestMethod": "DELETE",
      "RequestHeaders": {
        "Authorization": "Sanitized",
        "traceparent": "00-fe6655f5ce0b84438ead7cb27aa3bd74-06c47729a20ce549-00",
        "User-Agent": [
          "azsdk-net-Storage.Blobs/12.5.0-dev.20200402.1",
          "(.NET Core 4.6.28325.01; Microsoft Windows 10.0.18362 )"
        ],
        "x-ms-client-request-id": "1f7eb920-9b3d-7be7-0ed8-d780e7f154bb",
        "x-ms-date": "Thu, 02 Apr 2020 23:43:08 GMT",
        "x-ms-return-client-request-id": "true",
        "x-ms-version": "2019-12-12"
>>>>>>> 32e373e2
      },
      "RequestBody": null,
      "StatusCode": 202,
      "ResponseHeaders": {
        "Content-Length": "0",
<<<<<<< HEAD
        "Date": "Thu, 05 Mar 2020 20:56:48 GMT",
=======
        "Date": "Thu, 02 Apr 2020 23:43:06 GMT",
>>>>>>> 32e373e2
        "Server": [
          "Windows-Azure-Blob/1.0",
          "Microsoft-HTTPAPI/2.0"
        ],
        "x-ms-client-request-id": "1f7eb920-9b3d-7be7-0ed8-d780e7f154bb",
<<<<<<< HEAD
        "x-ms-request-id": "27a980bd-e01e-000e-3130-f3bb8b000000",
        "x-ms-version": "2019-10-10"
=======
        "x-ms-request-id": "78285289-901e-0066-0848-090280000000",
        "x-ms-version": "2019-12-12"
>>>>>>> 32e373e2
      },
      "ResponseBody": []
    }
  ],
  "Variables": {
<<<<<<< HEAD
    "DateTimeOffsetNow": "2020-03-05T12:56:44.5833717-08:00",
    "RandomSeed": "1063837636",
    "Storage_TestConfigDefault": "ProductionTenant\nseanstagetest\nU2FuaXRpemVk\nhttps://seanstagetest.blob.core.windows.net\nhttp://seanstagetest.file.core.windows.net\nhttp://seanstagetest.queue.core.windows.net\nhttp://seanstagetest.table.core.windows.net\n\n\n\n\nhttp://seanstagetest-secondary.blob.core.windows.net\nhttp://seanstagetest-secondary.file.core.windows.net\nhttp://seanstagetest-secondary.queue.core.windows.net\nhttp://seanstagetest-secondary.table.core.windows.net\n\nSanitized\n\n\nCloud\nBlobEndpoint=https://seanstagetest.blob.core.windows.net/;QueueEndpoint=http://seanstagetest.queue.core.windows.net/;FileEndpoint=http://seanstagetest.file.core.windows.net/;BlobSecondaryEndpoint=http://seanstagetest-secondary.blob.core.windows.net/;QueueSecondaryEndpoint=http://seanstagetest-secondary.queue.core.windows.net/;FileSecondaryEndpoint=http://seanstagetest-secondary.file.core.windows.net/;AccountName=seanstagetest;AccountKey=Sanitized\nseanscope1"
=======
    "DateTimeOffsetNow": "2020-04-02T16:43:04.8643442-07:00",
    "RandomSeed": "1063837636",
    "Storage_TestConfigDefault": "ProductionTenant\nseanmcccanary\nU2FuaXRpemVk\nhttps://seanmcccanary.blob.core.windows.net\nhttps://seanmcccanary.file.core.windows.net\nhttps://seanmcccanary.queue.core.windows.net\nhttps://seanmcccanary.table.core.windows.net\n\n\n\n\nhttps://seanmcccanary-secondary.blob.core.windows.net\nhttps://seanmcccanary-secondary.file.core.windows.net\nhttps://seanmcccanary-secondary.queue.core.windows.net\nhttps://seanmcccanary-secondary.table.core.windows.net\n\nSanitized\n\n\nCloud\nBlobEndpoint=https://seanmcccanary.blob.core.windows.net/;QueueEndpoint=https://seanmcccanary.queue.core.windows.net/;FileEndpoint=https://seanmcccanary.file.core.windows.net/;BlobSecondaryEndpoint=https://seanmcccanary-secondary.blob.core.windows.net/;QueueSecondaryEndpoint=https://seanmcccanary-secondary.queue.core.windows.net/;FileSecondaryEndpoint=https://seanmcccanary-secondary.file.core.windows.net/;AccountName=seanmcccanary;AccountKey=Sanitized\nseanscope1"
>>>>>>> 32e373e2
  }
}<|MERGE_RESOLUTION|>--- conflicted
+++ resolved
@@ -1,22 +1,6 @@
 {
   "Entries": [
     {
-<<<<<<< HEAD
-      "RequestUri": "https://seanstagetest.blob.core.windows.net/test-container-78c4b773-0d8f-0288-4f27-297f98743724?restype=container",
-      "RequestMethod": "PUT",
-      "RequestHeaders": {
-        "Authorization": "Sanitized",
-        "traceparent": "00-02c3ab3292732f49984af76e2da6d88f-ca59f3ff29bdb04a-00",
-        "User-Agent": [
-          "azsdk-net-Storage.Blobs/12.4.0-dev.20200305.1",
-          "(.NET Core 4.6.28325.01; Microsoft Windows 10.0.18363 )"
-        ],
-        "x-ms-blob-public-access": "container",
-        "x-ms-client-request-id": "8e072365-6761-d8d3-d809-7b430e1b4927",
-        "x-ms-date": "Thu, 05 Mar 2020 20:56:44 GMT",
-        "x-ms-return-client-request-id": "true",
-        "x-ms-version": "2019-10-10"
-=======
       "RequestUri": "https://seanmcccanary.blob.core.windows.net/test-container-78c4b773-0d8f-0288-4f27-297f98743724?restype=container",
       "RequestMethod": "PUT",
       "RequestHeaders": {
@@ -31,58 +15,30 @@
         "x-ms-date": "Thu, 02 Apr 2020 23:43:04 GMT",
         "x-ms-return-client-request-id": "true",
         "x-ms-version": "2019-12-12"
->>>>>>> 32e373e2
-      },
-      "RequestBody": null,
-      "StatusCode": 201,
-      "ResponseHeaders": {
-        "Content-Length": "0",
-<<<<<<< HEAD
-        "Date": "Thu, 05 Mar 2020 20:56:43 GMT",
-        "ETag": "\u00220x8D7C147B6A43A19\u0022",
-        "Last-Modified": "Thu, 05 Mar 2020 20:56:44 GMT",
-=======
+      },
+      "RequestBody": null,
+      "StatusCode": 201,
+      "ResponseHeaders": {
+        "Content-Length": "0",
         "Date": "Thu, 02 Apr 2020 23:43:03 GMT",
         "ETag": "\u00220x8D7D75F967B6E90\u0022",
         "Last-Modified": "Thu, 02 Apr 2020 23:43:04 GMT",
->>>>>>> 32e373e2
         "Server": [
           "Windows-Azure-Blob/1.0",
           "Microsoft-HTTPAPI/2.0"
         ],
         "x-ms-client-request-id": "8e072365-6761-d8d3-d809-7b430e1b4927",
-<<<<<<< HEAD
-        "x-ms-request-id": "2c48c423-c01e-0019-0a30-f31280000000",
-        "x-ms-version": "2019-10-10"
-=======
         "x-ms-request-id": "43074553-101e-001a-6648-092c7f000000",
         "x-ms-version": "2019-12-12"
->>>>>>> 32e373e2
-      },
-      "ResponseBody": []
-    },
-    {
-<<<<<<< HEAD
-      "RequestUri": "https://seanstagetest.blob.core.windows.net/test-container-78c4b773-0d8f-0288-4f27-297f98743724/test-blob-331364a4-f3aa-c72d-21fd-e1a1b790ffbe",
-=======
+      },
+      "ResponseBody": []
+    },
+    {
       "RequestUri": "https://seanmcccanary.blob.core.windows.net/test-container-78c4b773-0d8f-0288-4f27-297f98743724/test-blob-331364a4-f3aa-c72d-21fd-e1a1b790ffbe",
->>>>>>> 32e373e2
       "RequestMethod": "PUT",
       "RequestHeaders": {
         "Authorization": "Sanitized",
         "Content-Length": "1024",
-<<<<<<< HEAD
-        "traceparent": "00-3db2a3dbbb0ee24aa98a801e0ddb8f9b-3c89b175bcf2ac4c-00",
-        "User-Agent": [
-          "azsdk-net-Storage.Blobs/12.4.0-dev.20200305.1",
-          "(.NET Core 4.6.28325.01; Microsoft Windows 10.0.18363 )"
-        ],
-        "x-ms-blob-type": "BlockBlob",
-        "x-ms-client-request-id": "6e03aa95-92fa-4496-e569-8a75ca7bc0fc",
-        "x-ms-date": "Thu, 05 Mar 2020 20:56:44 GMT",
-        "x-ms-return-client-request-id": "true",
-        "x-ms-version": "2019-10-10"
-=======
         "traceparent": "00-ae4d25aa4c8c094eaedb448d429ed6d0-30127d08691b0647-00",
         "User-Agent": [
           "azsdk-net-Storage.Blobs/12.5.0-dev.20200402.1",
@@ -93,54 +49,28 @@
         "x-ms-date": "Thu, 02 Apr 2020 23:43:05 GMT",
         "x-ms-return-client-request-id": "true",
         "x-ms-version": "2019-12-12"
->>>>>>> 32e373e2
       },
       "RequestBody": "amUZdG2owlxi4spiMFK4e6QtVJ59ihlx9j9tZIYxIUgKvNipAdS6\u002B6G20McpypbORWb9ijxgQOBLqH4tO17VMMGCWHR5DnrPclj9xrlSSCuonx4gNJYLqXv4XVlVjcBC4aAGp3EiVDbsLhfjY3om\u002BV9ShJxAtfwqdq/4gbEheeWYuuUZS6C6hkvnMwV/KEYB0mP5AwkjAiuk3DHCKdOFyrQySqmUDa6/mP1RWIH2q01p9q5NJ3bbdLe6dW9v\u002BFx4YWhRTN2dbcS1OWsL0qqprTDjWTIkOKM\u002BVtbx2Zg\u002BUKCh2fYZpV5wzInql\u002B4L0KENEcc\u002Bi58pUynFEvYHq5Msd\u002BnKavmzkAjSc42pOaG1M4U05MjQ/8UBd4XNU5JnaCD2viAEQGaoWYG/bBcRgBqIEN9w08fLW3ckyfJ05Tx1agtss3uAsPMfi4pHEZOu7/drRUKz95VZKmKp4HZ0NHRESgEMpc2eB2DrUUc8hEnjdtr7CZ/6wXN1E4gY19B8qlcVAseRoUkpzD7iyKVOHKYZxWmceCrUSomOlpJEhTCPb6bvJoGCUdSQ0TxhGPnNJvbh/xFm4DItQLg9Agu35EYOUlj/X/YllnSVC6ftczGQwXCcY4YeKI90wuXIRE/J2ez2UsWgzsf/vGid0dSKP82GrUCaGoHA7yrJip0QXFIkzDK69yFs7/OonKcdgVe66YIYQpYOLr5rNWKb10Mq718WeAWiz0erGr5N8X7Zom7TDqAa\u002BBq7Fp1zT8G\u002B0Riwfq1IBwhRGBk7bCfYwDxAkZP0x8iiD/ZEW2JnLn\u002BF7UilnXLQkZtlgfWG3ovy4lVhM74uyQlPDW\u002B2A6um6umZtX/fMyPJb//4j0bSGzBrUnkMBfvBViM\u002BVY8DGo7vvpYM7CgLE64xmMS/NjrCfPI\u002BSrAymuTu2F5boN2UxVVwCNCwxi4HYD/K2m03ASDpe9idxc/dvSSxHRTKr3LQndJvTi1pErbDNupxZ793t9Y\u002BciQE9v\u002BFk0us/qkaPbDM\u002BTybyLPyf2ki2o/ka1VkOmY9iz1NzKfS6bvivBQNqfg6pW2C2\u002B8jTPK74hxvoCf1SMRC3LJyfi2VyN74D8NVFTGXqsbo4V53Gj9LkuqKY0mT7XRPysxFyCZA7RMQKjwvZszr2PVhDWdly8JzJ\u002BxDCmWVZCJOBUtkUuKfqPNKZu8CGysdn4pTMuAN6v4J0qA6/OKue8Ya4GGBhoYTwWRzGmTScAvAJmvaQTFBQRtMWn9BZasRnOsp6DvKmxkEP3F7ms\u002BZNmGVedZ30zmU2J9GNSsG0lu5YX55qYjP9opS1QLAxqdLsiMeq\u002BzVmsiylA\u002BchGbt/m0WwjhRII3ZxYNLJf420xL3\u002Bg==",
       "StatusCode": 201,
       "ResponseHeaders": {
         "Content-Length": "0",
         "Content-MD5": "vErXErym21mmO6\u002B07aE/4A==",
-<<<<<<< HEAD
-        "Date": "Thu, 05 Mar 2020 20:56:43 GMT",
-        "ETag": "\u00220x8D7C147B6B12271\u0022",
-        "Last-Modified": "Thu, 05 Mar 2020 20:56:44 GMT",
-=======
         "Date": "Thu, 02 Apr 2020 23:43:03 GMT",
         "ETag": "\u00220x8D7D75F96895D16\u0022",
         "Last-Modified": "Thu, 02 Apr 2020 23:43:04 GMT",
->>>>>>> 32e373e2
         "Server": [
           "Windows-Azure-Blob/1.0",
           "Microsoft-HTTPAPI/2.0"
         ],
         "x-ms-client-request-id": "6e03aa95-92fa-4496-e569-8a75ca7bc0fc",
         "x-ms-content-crc64": "vuB2PtLTEqA=",
-<<<<<<< HEAD
-        "x-ms-request-id": "2c48c425-c01e-0019-0b30-f31280000000",
-        "x-ms-request-server-encrypted": "true",
-        "x-ms-version": "2019-10-10"
-=======
         "x-ms-request-id": "43074556-101e-001a-6748-092c7f000000",
         "x-ms-request-server-encrypted": "true",
         "x-ms-version": "2019-12-12"
->>>>>>> 32e373e2
-      },
-      "ResponseBody": []
-    },
-    {
-<<<<<<< HEAD
-      "RequestUri": "https://seanstagetest.blob.core.windows.net/test-container-78c4b773-0d8f-0288-4f27-297f98743724/test-blob-331364a4-f3aa-c72d-21fd-e1a1b790ffbe?comp=metadata",
-      "RequestMethod": "PUT",
-      "RequestHeaders": {
-        "Authorization": "Sanitized",
-        "traceparent": "00-1f93b158fcd3da48a207913eb6fb2a85-e901ca9f357b6742-00",
-        "User-Agent": [
-          "azsdk-net-Storage.Blobs/12.4.0-dev.20200305.1",
-          "(.NET Core 4.6.28325.01; Microsoft Windows 10.0.18363 )"
-        ],
-        "x-ms-client-request-id": "29a126c0-880e-f0ff-71a3-40055952eb4b",
-        "x-ms-date": "Thu, 05 Mar 2020 20:56:44 GMT",
-=======
+      },
+      "ResponseBody": []
+    },
+    {
       "RequestUri": "https://seanmcccanary.blob.core.windows.net/test-container-78c4b773-0d8f-0288-4f27-297f98743724/test-blob-331364a4-f3aa-c72d-21fd-e1a1b790ffbe?comp=metadata",
       "RequestMethod": "PUT",
       "RequestHeaders": {
@@ -152,64 +82,32 @@
         ],
         "x-ms-client-request-id": "29a126c0-880e-f0ff-71a3-40055952eb4b",
         "x-ms-date": "Thu, 02 Apr 2020 23:43:05 GMT",
->>>>>>> 32e373e2
         "x-ms-meta-Capital": "letter",
         "x-ms-meta-foo": "bar",
         "x-ms-meta-meta": "data",
         "x-ms-meta-UPPER": "case",
         "x-ms-return-client-request-id": "true",
-<<<<<<< HEAD
-        "x-ms-version": "2019-10-10"
-=======
-        "x-ms-version": "2019-12-12"
->>>>>>> 32e373e2
+        "x-ms-version": "2019-12-12"
       },
       "RequestBody": null,
       "StatusCode": 200,
       "ResponseHeaders": {
         "Content-Length": "0",
-<<<<<<< HEAD
-        "Date": "Thu, 05 Mar 2020 20:56:43 GMT",
-        "ETag": "\u00220x8D7C147B6BD7EF1\u0022",
-        "Last-Modified": "Thu, 05 Mar 2020 20:56:44 GMT",
-=======
         "Date": "Thu, 02 Apr 2020 23:43:03 GMT",
         "ETag": "\u00220x8D7D75F9696A5F7\u0022",
         "Last-Modified": "Thu, 02 Apr 2020 23:43:04 GMT",
->>>>>>> 32e373e2
         "Server": [
           "Windows-Azure-Blob/1.0",
           "Microsoft-HTTPAPI/2.0"
         ],
         "x-ms-client-request-id": "29a126c0-880e-f0ff-71a3-40055952eb4b",
-<<<<<<< HEAD
-        "x-ms-request-id": "2c48c427-c01e-0019-0d30-f31280000000",
-        "x-ms-request-server-encrypted": "true",
-        "x-ms-version": "2019-10-10"
-=======
         "x-ms-request-id": "4307455b-101e-001a-6a48-092c7f000000",
         "x-ms-request-server-encrypted": "true",
         "x-ms-version": "2019-12-12"
->>>>>>> 32e373e2
-      },
-      "ResponseBody": []
-    },
-    {
-<<<<<<< HEAD
-      "RequestUri": "https://seanstagetest.blob.core.windows.net/test-container-78c4b773-0d8f-0288-4f27-297f98743724?restype=container",
-      "RequestMethod": "DELETE",
-      "RequestHeaders": {
-        "Authorization": "Sanitized",
-        "traceparent": "00-f5ff64aa7942a647ad6397c09d079e92-8476094c09e4dd4c-00",
-        "User-Agent": [
-          "azsdk-net-Storage.Blobs/12.4.0-dev.20200305.1",
-          "(.NET Core 4.6.28325.01; Microsoft Windows 10.0.18363 )"
-        ],
-        "x-ms-client-request-id": "a3b46358-97da-1bee-89f2-747205a1861e",
-        "x-ms-date": "Thu, 05 Mar 2020 20:56:45 GMT",
-        "x-ms-return-client-request-id": "true",
-        "x-ms-version": "2019-10-10"
-=======
+      },
+      "ResponseBody": []
+    },
+    {
       "RequestUri": "https://seanmcccanary.blob.core.windows.net/test-container-78c4b773-0d8f-0288-4f27-297f98743724?restype=container",
       "RequestMethod": "DELETE",
       "RequestHeaders": {
@@ -223,49 +121,23 @@
         "x-ms-date": "Thu, 02 Apr 2020 23:43:05 GMT",
         "x-ms-return-client-request-id": "true",
         "x-ms-version": "2019-12-12"
->>>>>>> 32e373e2
       },
       "RequestBody": null,
       "StatusCode": 202,
       "ResponseHeaders": {
         "Content-Length": "0",
-<<<<<<< HEAD
-        "Date": "Thu, 05 Mar 2020 20:56:44 GMT",
-=======
         "Date": "Thu, 02 Apr 2020 23:43:04 GMT",
->>>>>>> 32e373e2
         "Server": [
           "Windows-Azure-Blob/1.0",
           "Microsoft-HTTPAPI/2.0"
         ],
         "x-ms-client-request-id": "a3b46358-97da-1bee-89f2-747205a1861e",
-<<<<<<< HEAD
-        "x-ms-request-id": "2c48c428-c01e-0019-0e30-f31280000000",
-        "x-ms-version": "2019-10-10"
-=======
         "x-ms-request-id": "4307455e-101e-001a-6c48-092c7f000000",
         "x-ms-version": "2019-12-12"
->>>>>>> 32e373e2
-      },
-      "ResponseBody": []
-    },
-    {
-<<<<<<< HEAD
-      "RequestUri": "https://seanstagetest.blob.core.windows.net/test-container-e4230db0-2802-41e5-6552-26ea8aa0b752?restype=container",
-      "RequestMethod": "PUT",
-      "RequestHeaders": {
-        "Authorization": "Sanitized",
-        "traceparent": "00-04c618398a9a4a4c89a17f4ace872380-49275fdc39173242-00",
-        "User-Agent": [
-          "azsdk-net-Storage.Blobs/12.4.0-dev.20200305.1",
-          "(.NET Core 4.6.28325.01; Microsoft Windows 10.0.18363 )"
-        ],
-        "x-ms-blob-public-access": "container",
-        "x-ms-client-request-id": "2bafdf9e-00fa-2f51-7e73-3e87700390e9",
-        "x-ms-date": "Thu, 05 Mar 2020 20:56:45 GMT",
-        "x-ms-return-client-request-id": "true",
-        "x-ms-version": "2019-10-10"
-=======
+      },
+      "ResponseBody": []
+    },
+    {
       "RequestUri": "https://seanmcccanary.blob.core.windows.net/test-container-e4230db0-2802-41e5-6552-26ea8aa0b752?restype=container",
       "RequestMethod": "PUT",
       "RequestHeaders": {
@@ -280,58 +152,30 @@
         "x-ms-date": "Thu, 02 Apr 2020 23:43:05 GMT",
         "x-ms-return-client-request-id": "true",
         "x-ms-version": "2019-12-12"
->>>>>>> 32e373e2
-      },
-      "RequestBody": null,
-      "StatusCode": 201,
-      "ResponseHeaders": {
-        "Content-Length": "0",
-<<<<<<< HEAD
-        "Date": "Thu, 05 Mar 2020 20:56:44 GMT",
-        "ETag": "\u00220x8D7C147B6F81FF8\u0022",
-        "Last-Modified": "Thu, 05 Mar 2020 20:56:45 GMT",
-=======
+      },
+      "RequestBody": null,
+      "StatusCode": 201,
+      "ResponseHeaders": {
+        "Content-Length": "0",
         "Date": "Thu, 02 Apr 2020 23:43:04 GMT",
         "ETag": "\u00220x8D7D75F96D3D980\u0022",
         "Last-Modified": "Thu, 02 Apr 2020 23:43:04 GMT",
->>>>>>> 32e373e2
         "Server": [
           "Windows-Azure-Blob/1.0",
           "Microsoft-HTTPAPI/2.0"
         ],
         "x-ms-client-request-id": "2bafdf9e-00fa-2f51-7e73-3e87700390e9",
-<<<<<<< HEAD
-        "x-ms-request-id": "b51983a6-501e-0046-1530-f3a6bc000000",
-        "x-ms-version": "2019-10-10"
-=======
         "x-ms-request-id": "4d4b01c5-201e-0097-5748-091bad000000",
         "x-ms-version": "2019-12-12"
->>>>>>> 32e373e2
-      },
-      "ResponseBody": []
-    },
-    {
-<<<<<<< HEAD
-      "RequestUri": "https://seanstagetest.blob.core.windows.net/test-container-e4230db0-2802-41e5-6552-26ea8aa0b752/test-blob-18b2223a-90f4-6781-9b67-568eca963615",
-=======
+      },
+      "ResponseBody": []
+    },
+    {
       "RequestUri": "https://seanmcccanary.blob.core.windows.net/test-container-e4230db0-2802-41e5-6552-26ea8aa0b752/test-blob-18b2223a-90f4-6781-9b67-568eca963615",
->>>>>>> 32e373e2
       "RequestMethod": "PUT",
       "RequestHeaders": {
         "Authorization": "Sanitized",
         "Content-Length": "1024",
-<<<<<<< HEAD
-        "traceparent": "00-66b63335b1c87041a4798b402f1a4327-358f06c0cc3bfa41-00",
-        "User-Agent": [
-          "azsdk-net-Storage.Blobs/12.4.0-dev.20200305.1",
-          "(.NET Core 4.6.28325.01; Microsoft Windows 10.0.18363 )"
-        ],
-        "x-ms-blob-type": "BlockBlob",
-        "x-ms-client-request-id": "020c3579-6f0a-fa8c-e854-32968020f86a",
-        "x-ms-date": "Thu, 05 Mar 2020 20:56:45 GMT",
-        "x-ms-return-client-request-id": "true",
-        "x-ms-version": "2019-10-10"
-=======
         "traceparent": "00-c24fc68ce69f6a44ab42ce63b4535464-de0259f33080c049-00",
         "User-Agent": [
           "azsdk-net-Storage.Blobs/12.5.0-dev.20200402.1",
@@ -342,55 +186,28 @@
         "x-ms-date": "Thu, 02 Apr 2020 23:43:05 GMT",
         "x-ms-return-client-request-id": "true",
         "x-ms-version": "2019-12-12"
->>>>>>> 32e373e2
       },
       "RequestBody": "CMVLq/GMV7\u002BbfXcpCelMiuN1FOicMGwNXkePk6nCZec9KH6qt\u002BX3rsrzfHYZV16xGsurVIJOeddYPkyq/MQV2RiP7OFrodL\u002BfmUdqbT29Afp3njdFhBl76\u002BmUnmYTLIG3qJeiWp8Rnn5rdYcMM8jYklFwR5LN8IHKf0yxE9YZTGzF8sRl2qcbJf/5Gk6Sb/fg\u002B8wUouUu6bgVmBsSYIpoEelaBgEEsreqFSGS1JZzeA\u002BUkFgKBOlH1wkMUEKMCIV1UQilOCm2nAkUak2DW9Thoh/LvZAyXg0/0m84OCJ1HgxcXUONzgAl3jQO9dpbhHs0Kq4igEr1AzM7ZWW6vqQmnwxBJz6RE9Qf5Z\u002BcI2gypA40A820Ul2BpxpQkmjaa19QKBaOGl08otbaAtrrGR\u002BKyMEXhnrWskzuv4AkQEGrBboATDsRpInw96D2mg\u002BC1k36hcmnwuTkubXJ31qdGCJVbv0g6s0keSQ3Zo7Z39g9K\u002BlyKbq3w0KVG5KFR8VvE59\u002BYWtSYetA1gylcJwWCtmdjLNxay6n3Wt6i496nzFeyBLvm36sqsn\u002BMRNt0pLmfxD45/sR/eiwloPAF9YbxncbBqhJZm9bMOHpsznbOcrYVAy\u002Bgbd2TQpqPwT6rJLz4ircUowqnRihXbcZaEqu1Zy5J8PJnUT/5Pld3ydqoIQO9ZEPPqc\u002Brfbz3WPAXOS/\u002B2loAUTPKgTl3K3SjL4xdv0yynK5n5b1eroM1YAg/4fUneO9wl9/f4uMKSH5bCE4wqZmzVJyBluSssbKglSExR0l/e6ac3Sd80rnLXa0/A5ZFBLZujI1opeIKw9YtL12xyQE065yXk8xyRoHixjlHfb4ca5Bq0srMFtXEkglBT6NsCZSsChgJrWD57DX7dd\u002Bow1YoALO9RvZGaNTGwwGzMPbuhrykq2OWEs4/cOaE0JD2G96zGU7vrsKeZZFDQtpfNrtPDP8jBBfikf31jdYfsYgzwLczABeoDtf6BkXSQs/j4DorNcOhwxe2wHdA6iDsjqQJH3IjHDaTlw4XKP3SEF8\u002BEa2b5IvEkf2vjE\u002BgZxS3DYeRyTNNsNQDh57FiqoZ1KAoEtiDUJoYRH10g4/m8z/5YCt2MFcb4FDZiFztDxdThbefeERMM6zteXS12T1EHJRezBp\u002Bo5RZDDJ3uchNO0VmEP3YV3r7vSx\u002BiLbSVgcjhXu4jjL85OITRmwBxInkoE4/X7hPe8UpYx7\u002BABrdhrY7VCRchK0SaTwbtREO\u002Beiimeh4kwZe5Bm2nysUDtTHNb\u002B11nBVmBuhHOZ8I7akGnk2S3YyZOO/3HAaleVyDmpXRH9RWRNoTPHMx3Yf0rBTAoSx3bNuhNDMBfoASvI2Lx6A==",
       "StatusCode": 201,
       "ResponseHeaders": {
         "Content-Length": "0",
         "Content-MD5": "hXEB8riDBQE1HhIAIVvOxw==",
-<<<<<<< HEAD
-        "Date": "Thu, 05 Mar 2020 20:56:44 GMT",
-        "ETag": "\u00220x8D7C147B704BECC\u0022",
-        "Last-Modified": "Thu, 05 Mar 2020 20:56:45 GMT",
-=======
         "Date": "Thu, 02 Apr 2020 23:43:04 GMT",
         "ETag": "\u00220x8D7D75F96E0669C\u0022",
         "Last-Modified": "Thu, 02 Apr 2020 23:43:04 GMT",
->>>>>>> 32e373e2
         "Server": [
           "Windows-Azure-Blob/1.0",
           "Microsoft-HTTPAPI/2.0"
         ],
         "x-ms-client-request-id": "020c3579-6f0a-fa8c-e854-32968020f86a",
         "x-ms-content-crc64": "ca0qJjVP\u002BnY=",
-<<<<<<< HEAD
-        "x-ms-request-id": "b51983ab-501e-0046-1830-f3a6bc000000",
-        "x-ms-request-server-encrypted": "true",
-        "x-ms-version": "2019-10-10"
-=======
         "x-ms-request-id": "4d4b01ca-201e-0097-5a48-091bad000000",
         "x-ms-request-server-encrypted": "true",
         "x-ms-version": "2019-12-12"
->>>>>>> 32e373e2
-      },
-      "ResponseBody": []
-    },
-    {
-<<<<<<< HEAD
-      "RequestUri": "https://seanstagetest.blob.core.windows.net/test-container-e4230db0-2802-41e5-6552-26ea8aa0b752/test-blob-18b2223a-90f4-6781-9b67-568eca963615?comp=metadata",
-      "RequestMethod": "PUT",
-      "RequestHeaders": {
-        "Authorization": "Sanitized",
-        "If-Modified-Since": "Wed, 04 Mar 2020 20:56:44 GMT",
-        "traceparent": "00-5cef9729af9f944da7e95cc281583f3f-b65e1195092f744e-00",
-        "User-Agent": [
-          "azsdk-net-Storage.Blobs/12.4.0-dev.20200305.1",
-          "(.NET Core 4.6.28325.01; Microsoft Windows 10.0.18363 )"
-        ],
-        "x-ms-client-request-id": "ed350804-ee55-52dd-c1f9-8cd6e3c65fc7",
-        "x-ms-date": "Thu, 05 Mar 2020 20:56:45 GMT",
-=======
+      },
+      "ResponseBody": []
+    },
+    {
       "RequestUri": "https://seanmcccanary.blob.core.windows.net/test-container-e4230db0-2802-41e5-6552-26ea8aa0b752/test-blob-18b2223a-90f4-6781-9b67-568eca963615?comp=metadata",
       "RequestMethod": "PUT",
       "RequestHeaders": {
@@ -403,64 +220,32 @@
         ],
         "x-ms-client-request-id": "ed350804-ee55-52dd-c1f9-8cd6e3c65fc7",
         "x-ms-date": "Thu, 02 Apr 2020 23:43:05 GMT",
->>>>>>> 32e373e2
         "x-ms-meta-Capital": "letter",
         "x-ms-meta-foo": "bar",
         "x-ms-meta-meta": "data",
         "x-ms-meta-UPPER": "case",
         "x-ms-return-client-request-id": "true",
-<<<<<<< HEAD
-        "x-ms-version": "2019-10-10"
-=======
-        "x-ms-version": "2019-12-12"
->>>>>>> 32e373e2
+        "x-ms-version": "2019-12-12"
       },
       "RequestBody": null,
       "StatusCode": 200,
       "ResponseHeaders": {
         "Content-Length": "0",
-<<<<<<< HEAD
-        "Date": "Thu, 05 Mar 2020 20:56:45 GMT",
-        "ETag": "\u00220x8D7C147B71143A7\u0022",
-        "Last-Modified": "Thu, 05 Mar 2020 20:56:45 GMT",
-=======
         "Date": "Thu, 02 Apr 2020 23:43:04 GMT",
         "ETag": "\u00220x8D7D75F96ED3A37\u0022",
         "Last-Modified": "Thu, 02 Apr 2020 23:43:05 GMT",
->>>>>>> 32e373e2
         "Server": [
           "Windows-Azure-Blob/1.0",
           "Microsoft-HTTPAPI/2.0"
         ],
         "x-ms-client-request-id": "ed350804-ee55-52dd-c1f9-8cd6e3c65fc7",
-<<<<<<< HEAD
-        "x-ms-request-id": "b51983ac-501e-0046-1930-f3a6bc000000",
-        "x-ms-request-server-encrypted": "true",
-        "x-ms-version": "2019-10-10"
-=======
         "x-ms-request-id": "4d4b01d4-201e-0097-6148-091bad000000",
         "x-ms-request-server-encrypted": "true",
         "x-ms-version": "2019-12-12"
->>>>>>> 32e373e2
-      },
-      "ResponseBody": []
-    },
-    {
-<<<<<<< HEAD
-      "RequestUri": "https://seanstagetest.blob.core.windows.net/test-container-e4230db0-2802-41e5-6552-26ea8aa0b752?restype=container",
-      "RequestMethod": "DELETE",
-      "RequestHeaders": {
-        "Authorization": "Sanitized",
-        "traceparent": "00-affb51c57cdaaf428ea68d72daa66149-c37871da0504aa4f-00",
-        "User-Agent": [
-          "azsdk-net-Storage.Blobs/12.4.0-dev.20200305.1",
-          "(.NET Core 4.6.28325.01; Microsoft Windows 10.0.18363 )"
-        ],
-        "x-ms-client-request-id": "7791d36e-0bea-9714-9be9-1b172e2552f9",
-        "x-ms-date": "Thu, 05 Mar 2020 20:56:45 GMT",
-        "x-ms-return-client-request-id": "true",
-        "x-ms-version": "2019-10-10"
-=======
+      },
+      "ResponseBody": []
+    },
+    {
       "RequestUri": "https://seanmcccanary.blob.core.windows.net/test-container-e4230db0-2802-41e5-6552-26ea8aa0b752?restype=container",
       "RequestMethod": "DELETE",
       "RequestHeaders": {
@@ -474,49 +259,23 @@
         "x-ms-date": "Thu, 02 Apr 2020 23:43:05 GMT",
         "x-ms-return-client-request-id": "true",
         "x-ms-version": "2019-12-12"
->>>>>>> 32e373e2
       },
       "RequestBody": null,
       "StatusCode": 202,
       "ResponseHeaders": {
         "Content-Length": "0",
-<<<<<<< HEAD
-        "Date": "Thu, 05 Mar 2020 20:56:45 GMT",
-=======
         "Date": "Thu, 02 Apr 2020 23:43:04 GMT",
->>>>>>> 32e373e2
         "Server": [
           "Windows-Azure-Blob/1.0",
           "Microsoft-HTTPAPI/2.0"
         ],
         "x-ms-client-request-id": "7791d36e-0bea-9714-9be9-1b172e2552f9",
-<<<<<<< HEAD
-        "x-ms-request-id": "b51983af-501e-0046-1b30-f3a6bc000000",
-        "x-ms-version": "2019-10-10"
-=======
         "x-ms-request-id": "4d4b01da-201e-0097-6648-091bad000000",
         "x-ms-version": "2019-12-12"
->>>>>>> 32e373e2
-      },
-      "ResponseBody": []
-    },
-    {
-<<<<<<< HEAD
-      "RequestUri": "https://seanstagetest.blob.core.windows.net/test-container-0452879c-86e4-469a-1d77-b47facce32d6?restype=container",
-      "RequestMethod": "PUT",
-      "RequestHeaders": {
-        "Authorization": "Sanitized",
-        "traceparent": "00-830768bb3034164fa6283d00ad9a283a-40784238b55cbe41-00",
-        "User-Agent": [
-          "azsdk-net-Storage.Blobs/12.4.0-dev.20200305.1",
-          "(.NET Core 4.6.28325.01; Microsoft Windows 10.0.18363 )"
-        ],
-        "x-ms-blob-public-access": "container",
-        "x-ms-client-request-id": "98724884-0198-e7cd-384b-5a725695eacc",
-        "x-ms-date": "Thu, 05 Mar 2020 20:56:45 GMT",
-        "x-ms-return-client-request-id": "true",
-        "x-ms-version": "2019-10-10"
-=======
+      },
+      "ResponseBody": []
+    },
+    {
       "RequestUri": "https://seanmcccanary.blob.core.windows.net/test-container-0452879c-86e4-469a-1d77-b47facce32d6?restype=container",
       "RequestMethod": "PUT",
       "RequestHeaders": {
@@ -531,58 +290,30 @@
         "x-ms-date": "Thu, 02 Apr 2020 23:43:06 GMT",
         "x-ms-return-client-request-id": "true",
         "x-ms-version": "2019-12-12"
->>>>>>> 32e373e2
-      },
-      "RequestBody": null,
-      "StatusCode": 201,
-      "ResponseHeaders": {
-        "Content-Length": "0",
-<<<<<<< HEAD
-        "Date": "Thu, 05 Mar 2020 20:56:44 GMT",
-        "ETag": "\u00220x8D7C147B74AFFF7\u0022",
-        "Last-Modified": "Thu, 05 Mar 2020 20:56:45 GMT",
-=======
+      },
+      "RequestBody": null,
+      "StatusCode": 201,
+      "ResponseHeaders": {
+        "Content-Length": "0",
         "Date": "Thu, 02 Apr 2020 23:43:04 GMT",
         "ETag": "\u00220x8D7D75F972D95BA\u0022",
         "Last-Modified": "Thu, 02 Apr 2020 23:43:05 GMT",
->>>>>>> 32e373e2
         "Server": [
           "Windows-Azure-Blob/1.0",
           "Microsoft-HTTPAPI/2.0"
         ],
         "x-ms-client-request-id": "98724884-0198-e7cd-384b-5a725695eacc",
-<<<<<<< HEAD
-        "x-ms-request-id": "2c48c435-c01e-0019-1930-f31280000000",
-        "x-ms-version": "2019-10-10"
-=======
         "x-ms-request-id": "164b2e90-501e-009d-1848-09bf1a000000",
         "x-ms-version": "2019-12-12"
->>>>>>> 32e373e2
-      },
-      "ResponseBody": []
-    },
-    {
-<<<<<<< HEAD
-      "RequestUri": "https://seanstagetest.blob.core.windows.net/test-container-0452879c-86e4-469a-1d77-b47facce32d6/test-blob-542544b7-42bd-b4c4-aa0f-2a2bc1bfa34a",
-=======
+      },
+      "ResponseBody": []
+    },
+    {
       "RequestUri": "https://seanmcccanary.blob.core.windows.net/test-container-0452879c-86e4-469a-1d77-b47facce32d6/test-blob-542544b7-42bd-b4c4-aa0f-2a2bc1bfa34a",
->>>>>>> 32e373e2
       "RequestMethod": "PUT",
       "RequestHeaders": {
         "Authorization": "Sanitized",
         "Content-Length": "1024",
-<<<<<<< HEAD
-        "traceparent": "00-8209a842a321904bb0d3e612da78c4b7-7081c772e23bf144-00",
-        "User-Agent": [
-          "azsdk-net-Storage.Blobs/12.4.0-dev.20200305.1",
-          "(.NET Core 4.6.28325.01; Microsoft Windows 10.0.18363 )"
-        ],
-        "x-ms-blob-type": "BlockBlob",
-        "x-ms-client-request-id": "980062cc-f328-b8e7-737a-5811f11b0955",
-        "x-ms-date": "Thu, 05 Mar 2020 20:56:45 GMT",
-        "x-ms-return-client-request-id": "true",
-        "x-ms-version": "2019-10-10"
-=======
         "traceparent": "00-94846851ad3885478a44a4729d6ef651-d8f4537105285c48-00",
         "User-Agent": [
           "azsdk-net-Storage.Blobs/12.5.0-dev.20200402.1",
@@ -593,55 +324,28 @@
         "x-ms-date": "Thu, 02 Apr 2020 23:43:06 GMT",
         "x-ms-return-client-request-id": "true",
         "x-ms-version": "2019-12-12"
->>>>>>> 32e373e2
       },
       "RequestBody": "5qL7Y1yZPvEMgdbqjWrsRc/4I16tPFVBhL3tiNeiJnmnD4u0moZwHQY0SDxr2SZAI\u002BVbyZtFnapMut\u002BerLYZaVpdQn7eOKtIiAZXefQZ1aqXrWXyR13eYnLhaN\u002Bn0XFQGt7hDpeoYeo5E0GU7SO2MuQ0B/9QJiL9ft8M/dDLobaVB18VOMYT7kt6uDQcSXVOKjX7cspy//O85JC3nGQabnGK/\u002BXEofoeIRiz1m7u4TRpvdKazy7sIwhrWFM2W1LmX0rCkUqQiok63VGxviiFzgNbTd\u002BSf55DntvcWEin58XGzXYkLE/q2TJJYPLcO2Xf5YpQ2w1zVOCrfvNvszFAk/WM6vCxYaKzcXSsSB\u002BrZ2N2/HK\u002BVgy3U3mWeK1beiYACcz9T1B0LYTnnGqZxgvA/xeQ\u002BLa/gT3p1Jd3G\u002Bj0V/ZNrD5SrhcSAc/u17miHo1t1XmWy4FwQYiPFHu5/BKc8kRzTBrNbVH/ffbn0KmDR7YKCkVuXox03Gq2w5qcWQW8UeR1LtJyn2golk2KiXDeDM3Fr/HNLZO4/2\u002BvFqq2YyTxKn7FDhnkl2rdRsg\u002B6VL517bN16oT7yRQvC5iw4m9cTMpmV/xGf6z4BeG7\u002BbLeRUctT/06Yt53TtadFHqgdPhINWUFVDzB764GfaSjf89hEMYRQ1JyIenr7sjl6SsyV9Epc8RN2TFKa2AO9CV51A7HPAO0TzGl1dN7WWU0HAaC0\u002BXTugvLE3eUhxfyY23Echr53u0nvcifQ14xEn/MVk9Zi\u002BA/phoDPCiL38gZs7KlducKOj1Zm1YdNDat2cD3yDDImNdNhMwAtuLEW54Ahc\u002Bri5uYglwSADCKInHjVSIn09eXUNqbF7IayYMaVT\u002B33K5mwg4lX0XUtpjmg6JaHSHAnEfGaXT1EHPpvbjZN6rxEgXDvFLTwrSRgppB9FQPgOxhGfi38bN5cfHaO\u002BGNO37uNbGclqDO7NnTNOaacxvf2fzMt93yOSCSigqhOYbTBEdbU/7isyoLUmze5LyMnz7V\u002BmHkgINhO/yQycyWLbNTADBfPt9dPWaSgSWw0xRjxesLy38k7kPEOlfCUaldtWS5i\u002BSMbaAfeLz7Uj\u002BdsCjoLQQhimJ0LhGsmwSHWuv9dQuBN0dv15hK7FKCaZxEJkovGiRlO\u002BrCBZ2S39JbmB3RPhzz3LjheFWrlp4PscS1aHT6WECHWDkg/vGpnPeGL1R08Su/UAmRDaHO\u002BaVM8lPZHbddYT\u002BdCeXjkx3HN5td5adJ2sCZNdgrKUqe\u002BF6T08xd0L9AaI5Ul\u002BcFm/0ryhYGsRP9wxeTP\u002BefMnf0/lFHT/8RaWbcHX0ZNQMZk1obPx80mEdKldD0ipCX4TYWn9lVw==",
       "StatusCode": 201,
       "ResponseHeaders": {
         "Content-Length": "0",
         "Content-MD5": "JKsN5/WRNQW5oFJOxxp8Iw==",
-<<<<<<< HEAD
-        "Date": "Thu, 05 Mar 2020 20:56:44 GMT",
-        "ETag": "\u00220x8D7C147B7581043\u0022",
-        "Last-Modified": "Thu, 05 Mar 2020 20:56:45 GMT",
-=======
         "Date": "Thu, 02 Apr 2020 23:43:05 GMT",
         "ETag": "\u00220x8D7D75F973AA50C\u0022",
         "Last-Modified": "Thu, 02 Apr 2020 23:43:05 GMT",
->>>>>>> 32e373e2
         "Server": [
           "Windows-Azure-Blob/1.0",
           "Microsoft-HTTPAPI/2.0"
         ],
         "x-ms-client-request-id": "980062cc-f328-b8e7-737a-5811f11b0955",
         "x-ms-content-crc64": "AXvgZkMIs24=",
-<<<<<<< HEAD
-        "x-ms-request-id": "2c48c437-c01e-0019-1a30-f31280000000",
-        "x-ms-request-server-encrypted": "true",
-        "x-ms-version": "2019-10-10"
-=======
         "x-ms-request-id": "164b2e97-501e-009d-1d48-09bf1a000000",
         "x-ms-request-server-encrypted": "true",
         "x-ms-version": "2019-12-12"
->>>>>>> 32e373e2
-      },
-      "ResponseBody": []
-    },
-    {
-<<<<<<< HEAD
-      "RequestUri": "https://seanstagetest.blob.core.windows.net/test-container-0452879c-86e4-469a-1d77-b47facce32d6/test-blob-542544b7-42bd-b4c4-aa0f-2a2bc1bfa34a?comp=metadata",
-      "RequestMethod": "PUT",
-      "RequestHeaders": {
-        "Authorization": "Sanitized",
-        "If-Unmodified-Since": "Fri, 06 Mar 2020 20:56:44 GMT",
-        "traceparent": "00-4c6b4409267dba47a5efd3a3947abbe4-da26e987f74d844a-00",
-        "User-Agent": [
-          "azsdk-net-Storage.Blobs/12.4.0-dev.20200305.1",
-          "(.NET Core 4.6.28325.01; Microsoft Windows 10.0.18363 )"
-        ],
-        "x-ms-client-request-id": "f80c7429-cd7e-052e-493e-f60863985d3f",
-        "x-ms-date": "Thu, 05 Mar 2020 20:56:46 GMT",
-=======
+      },
+      "ResponseBody": []
+    },
+    {
       "RequestUri": "https://seanmcccanary.blob.core.windows.net/test-container-0452879c-86e4-469a-1d77-b47facce32d6/test-blob-542544b7-42bd-b4c4-aa0f-2a2bc1bfa34a?comp=metadata",
       "RequestMethod": "PUT",
       "RequestHeaders": {
@@ -654,64 +358,32 @@
         ],
         "x-ms-client-request-id": "f80c7429-cd7e-052e-493e-f60863985d3f",
         "x-ms-date": "Thu, 02 Apr 2020 23:43:06 GMT",
->>>>>>> 32e373e2
         "x-ms-meta-Capital": "letter",
         "x-ms-meta-foo": "bar",
         "x-ms-meta-meta": "data",
         "x-ms-meta-UPPER": "case",
         "x-ms-return-client-request-id": "true",
-<<<<<<< HEAD
-        "x-ms-version": "2019-10-10"
-=======
-        "x-ms-version": "2019-12-12"
->>>>>>> 32e373e2
+        "x-ms-version": "2019-12-12"
       },
       "RequestBody": null,
       "StatusCode": 200,
       "ResponseHeaders": {
         "Content-Length": "0",
-<<<<<<< HEAD
-        "Date": "Thu, 05 Mar 2020 20:56:45 GMT",
-        "ETag": "\u00220x8D7C147B7646C69\u0022",
-        "Last-Modified": "Thu, 05 Mar 2020 20:56:45 GMT",
-=======
         "Date": "Thu, 02 Apr 2020 23:43:05 GMT",
         "ETag": "\u00220x8D7D75F97477897\u0022",
         "Last-Modified": "Thu, 02 Apr 2020 23:43:05 GMT",
->>>>>>> 32e373e2
         "Server": [
           "Windows-Azure-Blob/1.0",
           "Microsoft-HTTPAPI/2.0"
         ],
         "x-ms-client-request-id": "f80c7429-cd7e-052e-493e-f60863985d3f",
-<<<<<<< HEAD
-        "x-ms-request-id": "2c48c438-c01e-0019-1b30-f31280000000",
-        "x-ms-request-server-encrypted": "true",
-        "x-ms-version": "2019-10-10"
-=======
         "x-ms-request-id": "164b2ea0-501e-009d-2448-09bf1a000000",
         "x-ms-request-server-encrypted": "true",
         "x-ms-version": "2019-12-12"
->>>>>>> 32e373e2
-      },
-      "ResponseBody": []
-    },
-    {
-<<<<<<< HEAD
-      "RequestUri": "https://seanstagetest.blob.core.windows.net/test-container-0452879c-86e4-469a-1d77-b47facce32d6?restype=container",
-      "RequestMethod": "DELETE",
-      "RequestHeaders": {
-        "Authorization": "Sanitized",
-        "traceparent": "00-878ada84d4d67e42bf1be5d1dc112d85-15d4ba8193bc6644-00",
-        "User-Agent": [
-          "azsdk-net-Storage.Blobs/12.4.0-dev.20200305.1",
-          "(.NET Core 4.6.28325.01; Microsoft Windows 10.0.18363 )"
-        ],
-        "x-ms-client-request-id": "7ce8c836-110f-d9d6-e050-ee369cf1b21e",
-        "x-ms-date": "Thu, 05 Mar 2020 20:56:46 GMT",
-        "x-ms-return-client-request-id": "true",
-        "x-ms-version": "2019-10-10"
-=======
+      },
+      "ResponseBody": []
+    },
+    {
       "RequestUri": "https://seanmcccanary.blob.core.windows.net/test-container-0452879c-86e4-469a-1d77-b47facce32d6?restype=container",
       "RequestMethod": "DELETE",
       "RequestHeaders": {
@@ -725,49 +397,23 @@
         "x-ms-date": "Thu, 02 Apr 2020 23:43:06 GMT",
         "x-ms-return-client-request-id": "true",
         "x-ms-version": "2019-12-12"
->>>>>>> 32e373e2
       },
       "RequestBody": null,
       "StatusCode": 202,
       "ResponseHeaders": {
         "Content-Length": "0",
-<<<<<<< HEAD
-        "Date": "Thu, 05 Mar 2020 20:56:45 GMT",
-=======
         "Date": "Thu, 02 Apr 2020 23:43:05 GMT",
->>>>>>> 32e373e2
         "Server": [
           "Windows-Azure-Blob/1.0",
           "Microsoft-HTTPAPI/2.0"
         ],
         "x-ms-client-request-id": "7ce8c836-110f-d9d6-e050-ee369cf1b21e",
-<<<<<<< HEAD
-        "x-ms-request-id": "2c48c43c-c01e-0019-1f30-f31280000000",
-        "x-ms-version": "2019-10-10"
-=======
         "x-ms-request-id": "164b2ea5-501e-009d-2948-09bf1a000000",
         "x-ms-version": "2019-12-12"
->>>>>>> 32e373e2
-      },
-      "ResponseBody": []
-    },
-    {
-<<<<<<< HEAD
-      "RequestUri": "https://seanstagetest.blob.core.windows.net/test-container-293a8f71-6cd5-2a34-dad2-9093ecd5e026?restype=container",
-      "RequestMethod": "PUT",
-      "RequestHeaders": {
-        "Authorization": "Sanitized",
-        "traceparent": "00-7028f0b295b693448ea79eb1f3464b29-7442e344e067b548-00",
-        "User-Agent": [
-          "azsdk-net-Storage.Blobs/12.4.0-dev.20200305.1",
-          "(.NET Core 4.6.28325.01; Microsoft Windows 10.0.18363 )"
-        ],
-        "x-ms-blob-public-access": "container",
-        "x-ms-client-request-id": "95e7c237-82e8-c91c-93bd-a13c8143ed0b",
-        "x-ms-date": "Thu, 05 Mar 2020 20:56:46 GMT",
-        "x-ms-return-client-request-id": "true",
-        "x-ms-version": "2019-10-10"
-=======
+      },
+      "ResponseBody": []
+    },
+    {
       "RequestUri": "https://seanmcccanary.blob.core.windows.net/test-container-293a8f71-6cd5-2a34-dad2-9093ecd5e026?restype=container",
       "RequestMethod": "PUT",
       "RequestHeaders": {
@@ -782,58 +428,30 @@
         "x-ms-date": "Thu, 02 Apr 2020 23:43:06 GMT",
         "x-ms-return-client-request-id": "true",
         "x-ms-version": "2019-12-12"
->>>>>>> 32e373e2
-      },
-      "RequestBody": null,
-      "StatusCode": 201,
-      "ResponseHeaders": {
-        "Content-Length": "0",
-<<<<<<< HEAD
-        "Date": "Thu, 05 Mar 2020 20:56:46 GMT",
-        "ETag": "\u00220x8D7C147B79E2C1E\u0022",
-        "Last-Modified": "Thu, 05 Mar 2020 20:56:46 GMT",
-=======
+      },
+      "RequestBody": null,
+      "StatusCode": 201,
+      "ResponseHeaders": {
+        "Content-Length": "0",
         "Date": "Thu, 02 Apr 2020 23:43:05 GMT",
         "ETag": "\u00220x8D7D75F978723F2\u0022",
         "Last-Modified": "Thu, 02 Apr 2020 23:43:06 GMT",
->>>>>>> 32e373e2
         "Server": [
           "Windows-Azure-Blob/1.0",
           "Microsoft-HTTPAPI/2.0"
         ],
         "x-ms-client-request-id": "95e7c237-82e8-c91c-93bd-a13c8143ed0b",
-<<<<<<< HEAD
-        "x-ms-request-id": "f7b9f045-001e-0029-0e30-f3ac4f000000",
-        "x-ms-version": "2019-10-10"
-=======
         "x-ms-request-id": "bbf436c5-501e-0046-0e48-097927000000",
         "x-ms-version": "2019-12-12"
->>>>>>> 32e373e2
-      },
-      "ResponseBody": []
-    },
-    {
-<<<<<<< HEAD
-      "RequestUri": "https://seanstagetest.blob.core.windows.net/test-container-293a8f71-6cd5-2a34-dad2-9093ecd5e026/test-blob-98a4c86f-171f-906d-5ec2-1d0375271b77",
-=======
+      },
+      "ResponseBody": []
+    },
+    {
       "RequestUri": "https://seanmcccanary.blob.core.windows.net/test-container-293a8f71-6cd5-2a34-dad2-9093ecd5e026/test-blob-98a4c86f-171f-906d-5ec2-1d0375271b77",
->>>>>>> 32e373e2
       "RequestMethod": "PUT",
       "RequestHeaders": {
         "Authorization": "Sanitized",
         "Content-Length": "1024",
-<<<<<<< HEAD
-        "traceparent": "00-10f7468ba4fde249a588bdb73abaecb9-b20eba61f565b14c-00",
-        "User-Agent": [
-          "azsdk-net-Storage.Blobs/12.4.0-dev.20200305.1",
-          "(.NET Core 4.6.28325.01; Microsoft Windows 10.0.18363 )"
-        ],
-        "x-ms-blob-type": "BlockBlob",
-        "x-ms-client-request-id": "ba4cadf2-ad1f-af09-4154-a12d6d91dfaf",
-        "x-ms-date": "Thu, 05 Mar 2020 20:56:46 GMT",
-        "x-ms-return-client-request-id": "true",
-        "x-ms-version": "2019-10-10"
-=======
         "traceparent": "00-dd68760817f07d43ad6f756696f62139-1dc1b0326538f747-00",
         "User-Agent": [
           "azsdk-net-Storage.Blobs/12.5.0-dev.20200402.1",
@@ -844,56 +462,28 @@
         "x-ms-date": "Thu, 02 Apr 2020 23:43:06 GMT",
         "x-ms-return-client-request-id": "true",
         "x-ms-version": "2019-12-12"
->>>>>>> 32e373e2
       },
       "RequestBody": "NhpbKe1KPQ/nCAfzP/P2yOTsnEa\u002BA1UgVVc2JmUZU2yhKgZm58MdJIuVsRcPelBry1QeiYrVuDPEOtSVFBepzbSbUhXtj\u002BEgzni6KFE\u002BEdoHy1oQ\u002Bsrhy3HToqzviBB06\u002BRidCg6fTtz/rsSG4/hhSn5jki9mdPquYakGu01MEVnRjxt3JyyzE0enPwPz7Dh8RyC9vrHtlIRd7uhlmNOPs11qtRSc6iNRsH6nv3W2\u002BrWwijRsjpLn4/qXGXgETbq0F4umSTbjn1z9bA5zRdVOpzRy9M6fIyTKQtEaBdDrDSKEM6fqEHF\u002BjSqXr2KEtJ3lSLJD0Zir1PRm3AYlyZmL0h7rrxJtZFaC9Cfjx7OCBc4zNL1epzuKGB6zQzRrGINRC50D2QVLt\u002BQbgR1wiA1A5JZ4MpTcbWrjIVczuiFiV5tkkvvWfmyI57yZAuYeGVARcl5eMyYudJ5yYLeuF/2C\u002BWlBzDURamZprwsYA2pEhMgHIkeCxGR1dh5dpB31Go\u002B\u002B1gm83E0a/8g4NEPbFjFz7ZuvpzW1wDTEzJYW88ZIdJS7WW0gh\u002Bi67CJ/io/gWl/s6baCBbOaCRYU98\u002B3BAwB77/vX7zEU2WzNLrTNnWk5HJ2acoPxm7hIVBWy9AYw\u002BfWPdrQMTqi6JZQztD4htKgr9NdQNpCMilQzn5srUeVmjDTPPhalPN3k0Fz/veeKFp9thv8u4LNlAvxvyL8NjsOu3Tf5YnaBdrgJa1ZDjMx8uXj7zcr2N6txWisqRXQe50GJQOC/gLQo3BA3JXVdEYY/8x9GAcD4uJWMeAhLZzFD6oQUujvbzSi00uG6vxI2JEik\u002BlJk2NWAkJhbIwir3XTe4zrhSGdKVDXmgT7fPflzRlPPlmzu7xG\u002BhCmjgJoQCPV828vnRNvRapYsfkeWoVKe19y07DcH8AQZMrQ9ptOb1ng5UlI9nAGH7jvWwnDaF\u002BLXBKi9ayzOdOvHzhIXk7PCgKfPbV7wYUvbLP4LMT2TTyrRZpI67mtbeu12dc3vYEp4BDHJCqqT1qNc4j4uw0OuJI73Rj0hl6I8c/JhefuN68yjgyz7ykRwTZ/\u002B3gwtLLeZyEFO\u002BCodVnyfnJa4Ily33vZxezAWsmpKdwitMsmmD0c6x7GqTvOiliywXD2tuCszNv8Fq6F3gxXW9HERcCOi\u002BY1PfVqrDZAC3uUTZlY8nM7tafvKkGOVw0Sb00pygRX5DVKgXjrAiClfAtzMVBy/qmeyNAY36GkpuboGDzpVgF3fKmjzjD6EHOHCe42G2W833DjSwE0PwST5hqSAynj/CYKO7TmzzB45LickZWzbkuBKziLxcrAA31kz\u002BfWaA1Jow2ILB\u002Bw1hBAaqZIV21uw==",
       "StatusCode": 201,
       "ResponseHeaders": {
         "Content-Length": "0",
         "Content-MD5": "ZON/f1N/Ec881QxI2B2HIw==",
-<<<<<<< HEAD
-        "Date": "Thu, 05 Mar 2020 20:56:46 GMT",
-        "ETag": "\u00220x8D7C147B7AB1357\u0022",
-        "Last-Modified": "Thu, 05 Mar 2020 20:56:46 GMT",
-=======
         "Date": "Thu, 02 Apr 2020 23:43:05 GMT",
         "ETag": "\u00220x8D7D75F97957FC8\u0022",
         "Last-Modified": "Thu, 02 Apr 2020 23:43:06 GMT",
->>>>>>> 32e373e2
         "Server": [
           "Windows-Azure-Blob/1.0",
           "Microsoft-HTTPAPI/2.0"
         ],
         "x-ms-client-request-id": "ba4cadf2-ad1f-af09-4154-a12d6d91dfaf",
         "x-ms-content-crc64": "2KzFzUQMfvI=",
-<<<<<<< HEAD
-        "x-ms-request-id": "f7b9f050-001e-0029-1830-f3ac4f000000",
-        "x-ms-request-server-encrypted": "true",
-        "x-ms-version": "2019-10-10"
-=======
         "x-ms-request-id": "bbf436cc-501e-0046-1348-097927000000",
         "x-ms-request-server-encrypted": "true",
         "x-ms-version": "2019-12-12"
->>>>>>> 32e373e2
-      },
-      "ResponseBody": []
-    },
-    {
-<<<<<<< HEAD
-      "RequestUri": "https://seanstagetest.blob.core.windows.net/test-container-293a8f71-6cd5-2a34-dad2-9093ecd5e026/test-blob-98a4c86f-171f-906d-5ec2-1d0375271b77",
-      "RequestMethod": "HEAD",
-      "RequestHeaders": {
-        "Authorization": "Sanitized",
-        "traceparent": "00-db69ddb864fc9b45a68aad37e9511924-7ffa7fe0ad8d0248-00",
-        "User-Agent": [
-          "azsdk-net-Storage.Blobs/12.4.0-dev.20200305.1",
-          "(.NET Core 4.6.28325.01; Microsoft Windows 10.0.18363 )"
-        ],
-        "x-ms-client-request-id": "74a720e0-fb11-d49b-d58c-020a23326ada",
-        "x-ms-date": "Thu, 05 Mar 2020 20:56:46 GMT",
-        "x-ms-return-client-request-id": "true",
-        "x-ms-version": "2019-10-10"
-=======
+      },
+      "ResponseBody": []
+    },
+    {
       "RequestUri": "https://seanmcccanary.blob.core.windows.net/test-container-293a8f71-6cd5-2a34-dad2-9093ecd5e026/test-blob-98a4c86f-171f-906d-5ec2-1d0375271b77",
       "RequestMethod": "HEAD",
       "RequestHeaders": {
@@ -907,7 +497,6 @@
         "x-ms-date": "Thu, 02 Apr 2020 23:43:07 GMT",
         "x-ms-return-client-request-id": "true",
         "x-ms-version": "2019-12-12"
->>>>>>> 32e373e2
       },
       "RequestBody": null,
       "StatusCode": 200,
@@ -916,15 +505,9 @@
         "Content-Length": "1024",
         "Content-MD5": "ZON/f1N/Ec881QxI2B2HIw==",
         "Content-Type": "application/octet-stream",
-<<<<<<< HEAD
-        "Date": "Thu, 05 Mar 2020 20:56:46 GMT",
-        "ETag": "\u00220x8D7C147B7AB1357\u0022",
-        "Last-Modified": "Thu, 05 Mar 2020 20:56:46 GMT",
-=======
         "Date": "Thu, 02 Apr 2020 23:43:05 GMT",
         "ETag": "\u00220x8D7D75F97957FC8\u0022",
         "Last-Modified": "Thu, 02 Apr 2020 23:43:06 GMT",
->>>>>>> 32e373e2
         "Server": [
           "Windows-Azure-Blob/1.0",
           "Microsoft-HTTPAPI/2.0"
@@ -933,39 +516,16 @@
         "x-ms-access-tier-inferred": "true",
         "x-ms-blob-type": "BlockBlob",
         "x-ms-client-request-id": "74a720e0-fb11-d49b-d58c-020a23326ada",
-<<<<<<< HEAD
-        "x-ms-creation-time": "Thu, 05 Mar 2020 20:56:46 GMT",
-        "x-ms-lease-state": "available",
-        "x-ms-lease-status": "unlocked",
-        "x-ms-request-id": "f7b9f05b-001e-0029-2330-f3ac4f000000",
-        "x-ms-server-encrypted": "true",
-        "x-ms-version": "2019-10-10"
-=======
         "x-ms-creation-time": "Thu, 02 Apr 2020 23:43:06 GMT",
         "x-ms-lease-state": "available",
         "x-ms-lease-status": "unlocked",
         "x-ms-request-id": "bbf436ce-501e-0046-1548-097927000000",
         "x-ms-server-encrypted": "true",
         "x-ms-version": "2019-12-12"
->>>>>>> 32e373e2
-      },
-      "ResponseBody": []
-    },
-    {
-<<<<<<< HEAD
-      "RequestUri": "https://seanstagetest.blob.core.windows.net/test-container-293a8f71-6cd5-2a34-dad2-9093ecd5e026/test-blob-98a4c86f-171f-906d-5ec2-1d0375271b77?comp=metadata",
-      "RequestMethod": "PUT",
-      "RequestHeaders": {
-        "Authorization": "Sanitized",
-        "If-Match": "\u00220x8D7C147B7AB1357\u0022",
-        "traceparent": "00-5e9f83656fdfba459b9b828551a4f790-abd6e9ee74a4e749-00",
-        "User-Agent": [
-          "azsdk-net-Storage.Blobs/12.4.0-dev.20200305.1",
-          "(.NET Core 4.6.28325.01; Microsoft Windows 10.0.18363 )"
-        ],
-        "x-ms-client-request-id": "4d4d5c04-6aea-449e-3ce9-ea9059ca3efa",
-        "x-ms-date": "Thu, 05 Mar 2020 20:56:46 GMT",
-=======
+      },
+      "ResponseBody": []
+    },
+    {
       "RequestUri": "https://seanmcccanary.blob.core.windows.net/test-container-293a8f71-6cd5-2a34-dad2-9093ecd5e026/test-blob-98a4c86f-171f-906d-5ec2-1d0375271b77?comp=metadata",
       "RequestMethod": "PUT",
       "RequestHeaders": {
@@ -978,64 +538,32 @@
         ],
         "x-ms-client-request-id": "4d4d5c04-6aea-449e-3ce9-ea9059ca3efa",
         "x-ms-date": "Thu, 02 Apr 2020 23:43:07 GMT",
->>>>>>> 32e373e2
         "x-ms-meta-Capital": "letter",
         "x-ms-meta-foo": "bar",
         "x-ms-meta-meta": "data",
         "x-ms-meta-UPPER": "case",
         "x-ms-return-client-request-id": "true",
-<<<<<<< HEAD
-        "x-ms-version": "2019-10-10"
-=======
-        "x-ms-version": "2019-12-12"
->>>>>>> 32e373e2
+        "x-ms-version": "2019-12-12"
       },
       "RequestBody": null,
       "StatusCode": 200,
       "ResponseHeaders": {
         "Content-Length": "0",
-<<<<<<< HEAD
-        "Date": "Thu, 05 Mar 2020 20:56:46 GMT",
-        "ETag": "\u00220x8D7C147B7C26A91\u0022",
-        "Last-Modified": "Thu, 05 Mar 2020 20:56:46 GMT",
-=======
         "Date": "Thu, 02 Apr 2020 23:43:05 GMT",
         "ETag": "\u00220x8D7D75F97AF7529\u0022",
         "Last-Modified": "Thu, 02 Apr 2020 23:43:06 GMT",
->>>>>>> 32e373e2
         "Server": [
           "Windows-Azure-Blob/1.0",
           "Microsoft-HTTPAPI/2.0"
         ],
         "x-ms-client-request-id": "4d4d5c04-6aea-449e-3ce9-ea9059ca3efa",
-<<<<<<< HEAD
-        "x-ms-request-id": "f7b9f067-001e-0029-2f30-f3ac4f000000",
-        "x-ms-request-server-encrypted": "true",
-        "x-ms-version": "2019-10-10"
-=======
         "x-ms-request-id": "bbf436d2-501e-0046-1948-097927000000",
         "x-ms-request-server-encrypted": "true",
         "x-ms-version": "2019-12-12"
->>>>>>> 32e373e2
-      },
-      "ResponseBody": []
-    },
-    {
-<<<<<<< HEAD
-      "RequestUri": "https://seanstagetest.blob.core.windows.net/test-container-293a8f71-6cd5-2a34-dad2-9093ecd5e026?restype=container",
-      "RequestMethod": "DELETE",
-      "RequestHeaders": {
-        "Authorization": "Sanitized",
-        "traceparent": "00-62bbe209c60adb4b90fcfa9c041ac87a-f0d252062b5e6a4e-00",
-        "User-Agent": [
-          "azsdk-net-Storage.Blobs/12.4.0-dev.20200305.1",
-          "(.NET Core 4.6.28325.01; Microsoft Windows 10.0.18363 )"
-        ],
-        "x-ms-client-request-id": "c606a679-1de4-ddef-9358-f25476db3c0c",
-        "x-ms-date": "Thu, 05 Mar 2020 20:56:46 GMT",
-        "x-ms-return-client-request-id": "true",
-        "x-ms-version": "2019-10-10"
-=======
+      },
+      "ResponseBody": []
+    },
+    {
       "RequestUri": "https://seanmcccanary.blob.core.windows.net/test-container-293a8f71-6cd5-2a34-dad2-9093ecd5e026?restype=container",
       "RequestMethod": "DELETE",
       "RequestHeaders": {
@@ -1049,49 +577,23 @@
         "x-ms-date": "Thu, 02 Apr 2020 23:43:07 GMT",
         "x-ms-return-client-request-id": "true",
         "x-ms-version": "2019-12-12"
->>>>>>> 32e373e2
       },
       "RequestBody": null,
       "StatusCode": 202,
       "ResponseHeaders": {
         "Content-Length": "0",
-<<<<<<< HEAD
-        "Date": "Thu, 05 Mar 2020 20:56:46 GMT",
-=======
         "Date": "Thu, 02 Apr 2020 23:43:05 GMT",
->>>>>>> 32e373e2
         "Server": [
           "Windows-Azure-Blob/1.0",
           "Microsoft-HTTPAPI/2.0"
         ],
         "x-ms-client-request-id": "c606a679-1de4-ddef-9358-f25476db3c0c",
-<<<<<<< HEAD
-        "x-ms-request-id": "f7b9f072-001e-0029-3a30-f3ac4f000000",
-        "x-ms-version": "2019-10-10"
-=======
         "x-ms-request-id": "bbf436d5-501e-0046-1c48-097927000000",
         "x-ms-version": "2019-12-12"
->>>>>>> 32e373e2
-      },
-      "ResponseBody": []
-    },
-    {
-<<<<<<< HEAD
-      "RequestUri": "https://seanstagetest.blob.core.windows.net/test-container-21cd92ac-a63f-e315-55ce-99dace78d662?restype=container",
-      "RequestMethod": "PUT",
-      "RequestHeaders": {
-        "Authorization": "Sanitized",
-        "traceparent": "00-6ba135047b6e4a4c824d8f360de859c1-df7e2b19b2a8664c-00",
-        "User-Agent": [
-          "azsdk-net-Storage.Blobs/12.4.0-dev.20200305.1",
-          "(.NET Core 4.6.28325.01; Microsoft Windows 10.0.18363 )"
-        ],
-        "x-ms-blob-public-access": "container",
-        "x-ms-client-request-id": "db7a8fd4-b80d-d216-9123-711583150f1b",
-        "x-ms-date": "Thu, 05 Mar 2020 20:56:46 GMT",
-        "x-ms-return-client-request-id": "true",
-        "x-ms-version": "2019-10-10"
-=======
+      },
+      "ResponseBody": []
+    },
+    {
       "RequestUri": "https://seanmcccanary.blob.core.windows.net/test-container-21cd92ac-a63f-e315-55ce-99dace78d662?restype=container",
       "RequestMethod": "PUT",
       "RequestHeaders": {
@@ -1106,58 +608,30 @@
         "x-ms-date": "Thu, 02 Apr 2020 23:43:07 GMT",
         "x-ms-return-client-request-id": "true",
         "x-ms-version": "2019-12-12"
->>>>>>> 32e373e2
-      },
-      "RequestBody": null,
-      "StatusCode": 201,
-      "ResponseHeaders": {
-        "Content-Length": "0",
-<<<<<<< HEAD
-        "Date": "Thu, 05 Mar 2020 20:56:46 GMT",
-        "ETag": "\u00220x8D7C147B7FD077B\u0022",
-        "Last-Modified": "Thu, 05 Mar 2020 20:56:46 GMT",
-=======
+      },
+      "RequestBody": null,
+      "StatusCode": 201,
+      "ResponseHeaders": {
+        "Content-Length": "0",
         "Date": "Thu, 02 Apr 2020 23:43:06 GMT",
         "ETag": "\u00220x8D7D75F97ED45F6\u0022",
         "Last-Modified": "Thu, 02 Apr 2020 23:43:06 GMT",
->>>>>>> 32e373e2
         "Server": [
           "Windows-Azure-Blob/1.0",
           "Microsoft-HTTPAPI/2.0"
         ],
         "x-ms-client-request-id": "db7a8fd4-b80d-d216-9123-711583150f1b",
-<<<<<<< HEAD
-        "x-ms-request-id": "0faed973-d01e-0015-3630-f38588000000",
-        "x-ms-version": "2019-10-10"
-=======
         "x-ms-request-id": "cdd8a3a0-101e-009c-3448-09e0c6000000",
         "x-ms-version": "2019-12-12"
->>>>>>> 32e373e2
-      },
-      "ResponseBody": []
-    },
-    {
-<<<<<<< HEAD
-      "RequestUri": "https://seanstagetest.blob.core.windows.net/test-container-21cd92ac-a63f-e315-55ce-99dace78d662/test-blob-e1449082-88c4-3448-7cf6-38dbce26b5a2",
-=======
+      },
+      "ResponseBody": []
+    },
+    {
       "RequestUri": "https://seanmcccanary.blob.core.windows.net/test-container-21cd92ac-a63f-e315-55ce-99dace78d662/test-blob-e1449082-88c4-3448-7cf6-38dbce26b5a2",
->>>>>>> 32e373e2
       "RequestMethod": "PUT",
       "RequestHeaders": {
         "Authorization": "Sanitized",
         "Content-Length": "1024",
-<<<<<<< HEAD
-        "traceparent": "00-942a243746d4454b8698ee8ad9f90a42-90c81522b7b20247-00",
-        "User-Agent": [
-          "azsdk-net-Storage.Blobs/12.4.0-dev.20200305.1",
-          "(.NET Core 4.6.28325.01; Microsoft Windows 10.0.18363 )"
-        ],
-        "x-ms-blob-type": "BlockBlob",
-        "x-ms-client-request-id": "572c88d9-e192-af36-e1b8-58892b0789fd",
-        "x-ms-date": "Thu, 05 Mar 2020 20:56:47 GMT",
-        "x-ms-return-client-request-id": "true",
-        "x-ms-version": "2019-10-10"
-=======
         "traceparent": "00-5ab6e2107d4922439d3d2e05cdffc7e6-9b10d3297a4d604b-00",
         "User-Agent": [
           "azsdk-net-Storage.Blobs/12.5.0-dev.20200402.1",
@@ -1168,59 +642,33 @@
         "x-ms-date": "Thu, 02 Apr 2020 23:43:07 GMT",
         "x-ms-return-client-request-id": "true",
         "x-ms-version": "2019-12-12"
->>>>>>> 32e373e2
       },
       "RequestBody": "xcIFPv37VFZ\u002BRCKhBgBT01O8bJ1uJxJLRkVfFoA6BGpuzk/BD9AdhjvtYoBlpy57o2SHEroXNJ6vuve4nD7WQz\u002B4MjewkcODn\u002BVhgMSR5p8X43MbsvKvVpmxElXZZer9Fh9ArHT2yhKhBHLUtrPZHdNYoLjLupBNCNyd/n9uqjr7Y2mlUDkqIBlheq5/2p/m2PSBgMQxMlyO86SYWMuSMlo42VNJM8yaLX\u002BfaUDizi48tyaK7Cl1yTANF12VkshNzkdTRwFMnKUo5lNEksgbqyR2XKGlCEUxwhAiPBxuBZu3UZv4jocs7xuBYQbWMTdo8ms5HzUnqMUCIoTwKmCIueG3jUAtIh2dSWyGJKY/W5HYukqxNeZlkKnV9mwCPMW6\u002BKgkHqP2O89Om9bJoYQfwsfzGG8W14T7UvyXVyywmg2nyyv\u002BGzzt4X96Y5kPnO8ktjSkDyNVpCEkKcymX\u002BOjnQHJIdVYIKeKBTbwm3Tq67UNcqD3C4vpUSYK2vJwRoKb18WYRnsZy5WNGgntZAmtOT0WmexDq5F138\u002BvTka1Gb6zVcOuUaQ69KcKavGB\u002B\u002B0cXKC0Wq2WVyw0I2araXxP1wBLOQ9F/\u002BiY3KRFOUCf9OTikvGlAL8RHf2XeS4\u002Bj4oqupLwNsHd1l24HH0JUR7rlC6CyNaLqddBORwSroW5Wk0ZGn6tr74iBbuT7eRBCMzeq\u002BT/u8aznxG7rvylyyjX/sIw7zagPeVwX8Mb97vzADFQNAOhuZ6GZXts8gDBfTqTvO4hEBiWPW3\u002Bj1wDmKdVx67KVZYkNkUkqom6NEvlruKJhzvN0fAZufaVoipCgs3TFypS9yejb4Wp/WWP2wkiGeB5ehFsiPa9sZugjpQb4Se85h0gkre65Ri1JNOKit7tc4hJyAi7Zo80lEWMAuDxjRs\u002B0vXsAocpvpT4t2MiMye9sxsL0RkeAH\u002BN6/5xLuI4xJa4S7foAHEBIApzwq8rEWAez0/E5bsCH9F1XhaJt5CxwPLMaudv1LKqCrEPqz7PYtqdU1\u002BTc97btSzmc6Jbd2l5wQG8Xqd5rvqdGtsK83STpfw862QxHk0U8bS7iWEPTpJIlek8EwMyJKRk9VkD0MK3Us2mH4wFSKO0qGzyvSWZjctIwV2LVpL4Cce/zCn0ECDyBDaTaS8GQ01Gh2qWQGd/y2eNuw9lK/w7rRXERXx5wJdLALjuBSScQX4QRc8nYclgQADBZlURjdg6WLsZQv3QzMbTS0CukMVD8HmQVOYtE0xMYwR7uFlBOnLfs61ogv\u002BAP3kIVBaJsq87fXXcgDjyDURuzN74VRRtkRHNztwY2255EBVtJL82w7FVQDrkZLk67aZp\u002BbUhh\u002Bllm8IFvA==",
       "StatusCode": 201,
       "ResponseHeaders": {
         "Content-Length": "0",
         "Content-MD5": "Vs/TKqByVM10Eapf/HOssA==",
-<<<<<<< HEAD
-        "Date": "Thu, 05 Mar 2020 20:56:46 GMT",
-        "ETag": "\u00220x8D7C147B809FA4F\u0022",
-        "Last-Modified": "Thu, 05 Mar 2020 20:56:47 GMT",
-=======
         "Date": "Thu, 02 Apr 2020 23:43:06 GMT",
         "ETag": "\u00220x8D7D75F97F9D20B\u0022",
         "Last-Modified": "Thu, 02 Apr 2020 23:43:06 GMT",
->>>>>>> 32e373e2
         "Server": [
           "Windows-Azure-Blob/1.0",
           "Microsoft-HTTPAPI/2.0"
         ],
         "x-ms-client-request-id": "572c88d9-e192-af36-e1b8-58892b0789fd",
         "x-ms-content-crc64": "TDStxe3kVEM=",
-<<<<<<< HEAD
-        "x-ms-request-id": "0faed97a-d01e-0015-3a30-f38588000000",
-        "x-ms-request-server-encrypted": "true",
-        "x-ms-version": "2019-10-10"
-=======
         "x-ms-request-id": "cdd8a3a8-101e-009c-3948-09e0c6000000",
         "x-ms-request-server-encrypted": "true",
         "x-ms-version": "2019-12-12"
->>>>>>> 32e373e2
-      },
-      "ResponseBody": []
-    },
-    {
-<<<<<<< HEAD
-      "RequestUri": "https://seanstagetest.blob.core.windows.net/test-container-21cd92ac-a63f-e315-55ce-99dace78d662/test-blob-e1449082-88c4-3448-7cf6-38dbce26b5a2?comp=metadata",
-=======
+      },
+      "ResponseBody": []
+    },
+    {
       "RequestUri": "https://seanmcccanary.blob.core.windows.net/test-container-21cd92ac-a63f-e315-55ce-99dace78d662/test-blob-e1449082-88c4-3448-7cf6-38dbce26b5a2?comp=metadata",
->>>>>>> 32e373e2
       "RequestMethod": "PUT",
       "RequestHeaders": {
         "Authorization": "Sanitized",
         "If-None-Match": "\u0022garbage\u0022",
-<<<<<<< HEAD
-        "traceparent": "00-5818f6f2e5a9e84bb7c9cb24c40c9a79-1ede23bb68cd8e4c-00",
-        "User-Agent": [
-          "azsdk-net-Storage.Blobs/12.4.0-dev.20200305.1",
-          "(.NET Core 4.6.28325.01; Microsoft Windows 10.0.18363 )"
-        ],
-        "x-ms-client-request-id": "128bd4e3-ad95-0129-9c73-c04f0be7f87d",
-        "x-ms-date": "Thu, 05 Mar 2020 20:56:47 GMT",
-=======
         "traceparent": "00-789019a7ad750b46bd890d8044acf9c2-c748c132b8da8b41-00",
         "User-Agent": [
           "azsdk-net-Storage.Blobs/12.5.0-dev.20200402.1",
@@ -1228,64 +676,32 @@
         ],
         "x-ms-client-request-id": "128bd4e3-ad95-0129-9c73-c04f0be7f87d",
         "x-ms-date": "Thu, 02 Apr 2020 23:43:07 GMT",
->>>>>>> 32e373e2
         "x-ms-meta-Capital": "letter",
         "x-ms-meta-foo": "bar",
         "x-ms-meta-meta": "data",
         "x-ms-meta-UPPER": "case",
         "x-ms-return-client-request-id": "true",
-<<<<<<< HEAD
-        "x-ms-version": "2019-10-10"
-=======
-        "x-ms-version": "2019-12-12"
->>>>>>> 32e373e2
+        "x-ms-version": "2019-12-12"
       },
       "RequestBody": null,
       "StatusCode": 200,
       "ResponseHeaders": {
         "Content-Length": "0",
-<<<<<<< HEAD
-        "Date": "Thu, 05 Mar 2020 20:56:46 GMT",
-        "ETag": "\u00220x8D7C147B8162EBC\u0022",
-        "Last-Modified": "Thu, 05 Mar 2020 20:56:47 GMT",
-=======
         "Date": "Thu, 02 Apr 2020 23:43:06 GMT",
         "ETag": "\u00220x8D7D75F9806576F\u0022",
         "Last-Modified": "Thu, 02 Apr 2020 23:43:06 GMT",
->>>>>>> 32e373e2
         "Server": [
           "Windows-Azure-Blob/1.0",
           "Microsoft-HTTPAPI/2.0"
         ],
         "x-ms-client-request-id": "128bd4e3-ad95-0129-9c73-c04f0be7f87d",
-<<<<<<< HEAD
-        "x-ms-request-id": "0faed982-d01e-0015-4130-f38588000000",
-        "x-ms-request-server-encrypted": "true",
-        "x-ms-version": "2019-10-10"
-=======
         "x-ms-request-id": "cdd8a3ab-101e-009c-3c48-09e0c6000000",
         "x-ms-request-server-encrypted": "true",
         "x-ms-version": "2019-12-12"
->>>>>>> 32e373e2
-      },
-      "ResponseBody": []
-    },
-    {
-<<<<<<< HEAD
-      "RequestUri": "https://seanstagetest.blob.core.windows.net/test-container-21cd92ac-a63f-e315-55ce-99dace78d662?restype=container",
-      "RequestMethod": "DELETE",
-      "RequestHeaders": {
-        "Authorization": "Sanitized",
-        "traceparent": "00-382cf34a15422b4b84e1d7b272b1922e-5ca2cf3571559a4b-00",
-        "User-Agent": [
-          "azsdk-net-Storage.Blobs/12.4.0-dev.20200305.1",
-          "(.NET Core 4.6.28325.01; Microsoft Windows 10.0.18363 )"
-        ],
-        "x-ms-client-request-id": "56a5630b-777c-8468-decc-e5a9d68cf661",
-        "x-ms-date": "Thu, 05 Mar 2020 20:56:47 GMT",
-        "x-ms-return-client-request-id": "true",
-        "x-ms-version": "2019-10-10"
-=======
+      },
+      "ResponseBody": []
+    },
+    {
       "RequestUri": "https://seanmcccanary.blob.core.windows.net/test-container-21cd92ac-a63f-e315-55ce-99dace78d662?restype=container",
       "RequestMethod": "DELETE",
       "RequestHeaders": {
@@ -1299,49 +715,23 @@
         "x-ms-date": "Thu, 02 Apr 2020 23:43:07 GMT",
         "x-ms-return-client-request-id": "true",
         "x-ms-version": "2019-12-12"
->>>>>>> 32e373e2
       },
       "RequestBody": null,
       "StatusCode": 202,
       "ResponseHeaders": {
         "Content-Length": "0",
-<<<<<<< HEAD
-        "Date": "Thu, 05 Mar 2020 20:56:46 GMT",
-=======
         "Date": "Thu, 02 Apr 2020 23:43:06 GMT",
->>>>>>> 32e373e2
         "Server": [
           "Windows-Azure-Blob/1.0",
           "Microsoft-HTTPAPI/2.0"
         ],
         "x-ms-client-request-id": "56a5630b-777c-8468-decc-e5a9d68cf661",
-<<<<<<< HEAD
-        "x-ms-request-id": "0faed989-d01e-0015-4730-f38588000000",
-        "x-ms-version": "2019-10-10"
-=======
         "x-ms-request-id": "cdd8a3b0-101e-009c-4048-09e0c6000000",
         "x-ms-version": "2019-12-12"
->>>>>>> 32e373e2
-      },
-      "ResponseBody": []
-    },
-    {
-<<<<<<< HEAD
-      "RequestUri": "https://seanstagetest.blob.core.windows.net/test-container-5d5eea1e-aab9-c296-dc49-656a9ead8723?restype=container",
-      "RequestMethod": "PUT",
-      "RequestHeaders": {
-        "Authorization": "Sanitized",
-        "traceparent": "00-baadf36b1af0b7458b890c78a0c07a2c-ceaaeea802b4b341-00",
-        "User-Agent": [
-          "azsdk-net-Storage.Blobs/12.4.0-dev.20200305.1",
-          "(.NET Core 4.6.28325.01; Microsoft Windows 10.0.18363 )"
-        ],
-        "x-ms-blob-public-access": "container",
-        "x-ms-client-request-id": "8f5dac34-6c1a-6167-cce3-7a3312fee531",
-        "x-ms-date": "Thu, 05 Mar 2020 20:56:47 GMT",
-        "x-ms-return-client-request-id": "true",
-        "x-ms-version": "2019-10-10"
-=======
+      },
+      "ResponseBody": []
+    },
+    {
       "RequestUri": "https://seanmcccanary.blob.core.windows.net/test-container-5d5eea1e-aab9-c296-dc49-656a9ead8723?restype=container",
       "RequestMethod": "PUT",
       "RequestHeaders": {
@@ -1356,58 +746,30 @@
         "x-ms-date": "Thu, 02 Apr 2020 23:43:07 GMT",
         "x-ms-return-client-request-id": "true",
         "x-ms-version": "2019-12-12"
->>>>>>> 32e373e2
-      },
-      "RequestBody": null,
-      "StatusCode": 201,
-      "ResponseHeaders": {
-        "Content-Length": "0",
-<<<<<<< HEAD
-        "Date": "Thu, 05 Mar 2020 20:56:47 GMT",
-        "ETag": "\u00220x8D7C147B8511A8A\u0022",
-        "Last-Modified": "Thu, 05 Mar 2020 20:56:47 GMT",
-=======
+      },
+      "RequestBody": null,
+      "StatusCode": 201,
+      "ResponseHeaders": {
+        "Content-Length": "0",
         "Date": "Thu, 02 Apr 2020 23:43:06 GMT",
         "ETag": "\u00220x8D7D75F98467A2D\u0022",
         "Last-Modified": "Thu, 02 Apr 2020 23:43:07 GMT",
->>>>>>> 32e373e2
         "Server": [
           "Windows-Azure-Blob/1.0",
           "Microsoft-HTTPAPI/2.0"
         ],
         "x-ms-client-request-id": "8f5dac34-6c1a-6167-cce3-7a3312fee531",
-<<<<<<< HEAD
-        "x-ms-request-id": "27a980a9-e01e-000e-2030-f3bb8b000000",
-        "x-ms-version": "2019-10-10"
-=======
         "x-ms-request-id": "7828527a-901e-0066-7d48-090280000000",
         "x-ms-version": "2019-12-12"
->>>>>>> 32e373e2
-      },
-      "ResponseBody": []
-    },
-    {
-<<<<<<< HEAD
-      "RequestUri": "https://seanstagetest.blob.core.windows.net/test-container-5d5eea1e-aab9-c296-dc49-656a9ead8723/test-blob-3600c245-4e48-7d20-e977-3f368605868d",
-=======
+      },
+      "ResponseBody": []
+    },
+    {
       "RequestUri": "https://seanmcccanary.blob.core.windows.net/test-container-5d5eea1e-aab9-c296-dc49-656a9ead8723/test-blob-3600c245-4e48-7d20-e977-3f368605868d",
->>>>>>> 32e373e2
       "RequestMethod": "PUT",
       "RequestHeaders": {
         "Authorization": "Sanitized",
         "Content-Length": "1024",
-<<<<<<< HEAD
-        "traceparent": "00-db263b86f8565e4eace684c3bb06ecb8-60a94dd791062a4c-00",
-        "User-Agent": [
-          "azsdk-net-Storage.Blobs/12.4.0-dev.20200305.1",
-          "(.NET Core 4.6.28325.01; Microsoft Windows 10.0.18363 )"
-        ],
-        "x-ms-blob-type": "BlockBlob",
-        "x-ms-client-request-id": "f541c647-5aeb-51c4-aa25-3e9658117b0c",
-        "x-ms-date": "Thu, 05 Mar 2020 20:56:47 GMT",
-        "x-ms-return-client-request-id": "true",
-        "x-ms-version": "2019-10-10"
-=======
         "traceparent": "00-ed1ec0fc956a5e42aefc69dc673351f5-165cc770e873f941-00",
         "User-Agent": [
           "azsdk-net-Storage.Blobs/12.5.0-dev.20200402.1",
@@ -1418,54 +780,28 @@
         "x-ms-date": "Thu, 02 Apr 2020 23:43:08 GMT",
         "x-ms-return-client-request-id": "true",
         "x-ms-version": "2019-12-12"
->>>>>>> 32e373e2
       },
       "RequestBody": "3UQ18U/3CDw54tteJ83VIJ3yTHlONNjmjN\u002Bmoy0w28dd7FbNyPPhTbnE/WVywlYboh6Yk7kMP6hsTmVvUWUPCAcUADp3B1epEf\u002B/ijdyc8qJigEOmEcOUKytYHqOcftUtPRdXsEbpJrH7oG6TbVx\u002Bdqb5sZjAHC/BrCNyabdG6ADatVCFBUIbeVmRqnGUwP3PGef84o18LSEnlgQjdrz6tPht\u002BLgLuTFknjg/bnG\u002BbKtlo0/PScVzXohvna99\u002BAKclzW5JwgFg6C2mESVPP6vaSlY/ZNtKyry\u002Blov29uCJqY1Ypd8BQVjIB/vWPGA3iGJgHRF5Tpvb6wKhmzuFeeE9LGen9pncyQkNZ2zfdJ5Mhw4ZhtnPAFrhjMrcX7YtMp4KmQ/4n5HYk1QYa9c\u002B/GZkZQQte\u002BMHfhwMtnnO8GlC4CTO1OuOQ/d8MOOFtpSDsoBUZ/qh/8aq8xrz69koCZLqxYuiYCeK1hEMsUr/gbd3iPPpephuoOBuI9HAmlgeRCdAqvEI0VJYyYHppU57u3FjfGLVPp8KfCSrNExVuku4/m0jrtbGbqehgKEGhQuR8mhQbR31OQWIRi7Mba0GAw9GMKbRWAyanQ27M73uA/cpCUHT9V0ts7VXm2i4CgEKm42RsERUwJprtdAAOgVXqjIno1RbMg2yGHzxibyT0pMMsJggTEOy1EinaE\u002BNHYmwD/E2kFa8v1mP76fXU0bt19NNA3ltN23udN8bo9nONPrzQYnLbUI8UAE\u002BkFyr23EByZBsMBoAQsiDSCuHkQuPwbqs5BHNEmqRALN4PpcBQpluCeo5UfTg4w6xOCUmtL8Frt6iDvdfRKclyz9WiBQxgfWSKZchVm\u002B1u/ETC\u002BpFelwEco\u002B4X0OSDsVDA4bFilrqf7YvlJsn5Fhu7EMGTDi84FDTUhWUeSKx8BrB7kLY8DGWKIwkJeXA3J4nSXLwm8KchiM14ihFVgaDbZRwVgYFlewRYBOsmLp7EoWHbS\u002B/sWRYJWgvox4JUMKFoLhBQHaYEbOG7zuu/\u002B1ous\u002BivfjW06wwKDCd5eLeCA9RFufyKcIO/1tsONI4uTV6tuhOVqLZrs0cEShF\u002BivAqNcsXdj1ZoENo86dapraB277Iy8Kj7Fsd3gq5hiZuPUvq4/7DGtsdVBXQKLUTDQiMgnJWscMxhklv\u002BZQ2nB4Y\u002BrJfc8a7vsDjr3eo08OmDsz\u002BLQO0G4\u002BItV21Vx1C5rv7ty4Gs51F1MetcwJPhLaFyerLOHMaYOMi1r5lAmujoMi/sRiRo1sztFQ8CqiNOTCnL4k2e65E4VZO49zi3NJcCdI5k9eZ8CqTm4Aa2lo6lZmJwdLebSkeds/GRr9\u002BUNuF4ADWU6lZDTw==",
       "StatusCode": 201,
       "ResponseHeaders": {
         "Content-Length": "0",
         "Content-MD5": "UaA8cFjCLkhN3u8GGu7pkg==",
-<<<<<<< HEAD
-        "Date": "Thu, 05 Mar 2020 20:56:47 GMT",
-        "ETag": "\u00220x8D7C147B8B9C41B\u0022",
-        "Last-Modified": "Thu, 05 Mar 2020 20:56:48 GMT",
-=======
         "Date": "Thu, 02 Apr 2020 23:43:06 GMT",
         "ETag": "\u00220x8D7D75F98548599\u0022",
         "Last-Modified": "Thu, 02 Apr 2020 23:43:07 GMT",
->>>>>>> 32e373e2
         "Server": [
           "Windows-Azure-Blob/1.0",
           "Microsoft-HTTPAPI/2.0"
         ],
         "x-ms-client-request-id": "f541c647-5aeb-51c4-aa25-3e9658117b0c",
         "x-ms-content-crc64": "uC8vd58KzDY=",
-<<<<<<< HEAD
-        "x-ms-request-id": "27a980b4-e01e-000e-2930-f3bb8b000000",
-        "x-ms-request-server-encrypted": "true",
-        "x-ms-version": "2019-10-10"
-=======
         "x-ms-request-id": "78285285-901e-0066-0448-090280000000",
         "x-ms-request-server-encrypted": "true",
         "x-ms-version": "2019-12-12"
->>>>>>> 32e373e2
-      },
-      "ResponseBody": []
-    },
-    {
-<<<<<<< HEAD
-      "RequestUri": "https://seanstagetest.blob.core.windows.net/test-container-5d5eea1e-aab9-c296-dc49-656a9ead8723/test-blob-3600c245-4e48-7d20-e977-3f368605868d?comp=lease",
-      "RequestMethod": "PUT",
-      "RequestHeaders": {
-        "Authorization": "Sanitized",
-        "traceparent": "00-d026cce1daafb54b950594fbdb569668-77073b7c6d63194f-00",
-        "User-Agent": [
-          "azsdk-net-Storage.Blobs/12.4.0-dev.20200305.1",
-          "(.NET Core 4.6.28325.01; Microsoft Windows 10.0.18363 )"
-        ],
-        "x-ms-client-request-id": "9a1ac815-7401-0b97-b40f-c25ebc7692bb",
-        "x-ms-date": "Thu, 05 Mar 2020 20:56:48 GMT",
-=======
+      },
+      "ResponseBody": []
+    },
+    {
       "RequestUri": "https://seanmcccanary.blob.core.windows.net/test-container-5d5eea1e-aab9-c296-dc49-656a9ead8723/test-blob-3600c245-4e48-7d20-e977-3f368605868d?comp=lease",
       "RequestMethod": "PUT",
       "RequestHeaders": {
@@ -1477,60 +813,31 @@
         ],
         "x-ms-client-request-id": "9a1ac815-7401-0b97-b40f-c25ebc7692bb",
         "x-ms-date": "Thu, 02 Apr 2020 23:43:08 GMT",
->>>>>>> 32e373e2
         "x-ms-lease-action": "acquire",
         "x-ms-lease-duration": "-1",
         "x-ms-proposed-lease-id": "f2de252d-3b92-3212-328c-9d4ebfee2198",
         "x-ms-return-client-request-id": "true",
-<<<<<<< HEAD
-        "x-ms-version": "2019-10-10"
-=======
-        "x-ms-version": "2019-12-12"
->>>>>>> 32e373e2
-      },
-      "RequestBody": null,
-      "StatusCode": 201,
-      "ResponseHeaders": {
-        "Content-Length": "0",
-<<<<<<< HEAD
-        "Date": "Thu, 05 Mar 2020 20:56:47 GMT",
-        "ETag": "\u00220x8D7C147B8B9C41B\u0022",
-        "Last-Modified": "Thu, 05 Mar 2020 20:56:48 GMT",
-=======
+        "x-ms-version": "2019-12-12"
+      },
+      "RequestBody": null,
+      "StatusCode": 201,
+      "ResponseHeaders": {
+        "Content-Length": "0",
         "Date": "Thu, 02 Apr 2020 23:43:06 GMT",
         "ETag": "\u00220x8D7D75F98548599\u0022",
         "Last-Modified": "Thu, 02 Apr 2020 23:43:07 GMT",
->>>>>>> 32e373e2
         "Server": [
           "Windows-Azure-Blob/1.0",
           "Microsoft-HTTPAPI/2.0"
         ],
         "x-ms-client-request-id": "9a1ac815-7401-0b97-b40f-c25ebc7692bb",
         "x-ms-lease-id": "f2de252d-3b92-3212-328c-9d4ebfee2198",
-<<<<<<< HEAD
-        "x-ms-request-id": "27a980b7-e01e-000e-2c30-f3bb8b000000",
-        "x-ms-version": "2019-10-10"
-=======
         "x-ms-request-id": "78285287-901e-0066-0648-090280000000",
         "x-ms-version": "2019-12-12"
->>>>>>> 32e373e2
-      },
-      "ResponseBody": []
-    },
-    {
-<<<<<<< HEAD
-      "RequestUri": "https://seanstagetest.blob.core.windows.net/test-container-5d5eea1e-aab9-c296-dc49-656a9ead8723/test-blob-3600c245-4e48-7d20-e977-3f368605868d?comp=metadata",
-      "RequestMethod": "PUT",
-      "RequestHeaders": {
-        "Authorization": "Sanitized",
-        "traceparent": "00-29608917c5273841a6aa30855bdba740-21dd5d4832d4f54d-00",
-        "User-Agent": [
-          "azsdk-net-Storage.Blobs/12.4.0-dev.20200305.1",
-          "(.NET Core 4.6.28325.01; Microsoft Windows 10.0.18363 )"
-        ],
-        "x-ms-client-request-id": "f6389ce0-87d4-2597-7442-6f058a05c16d",
-        "x-ms-date": "Thu, 05 Mar 2020 20:56:48 GMT",
-=======
+      },
+      "ResponseBody": []
+    },
+    {
       "RequestUri": "https://seanmcccanary.blob.core.windows.net/test-container-5d5eea1e-aab9-c296-dc49-656a9ead8723/test-blob-3600c245-4e48-7d20-e977-3f368605868d?comp=metadata",
       "RequestMethod": "PUT",
       "RequestHeaders": {
@@ -1542,65 +849,33 @@
         ],
         "x-ms-client-request-id": "f6389ce0-87d4-2597-7442-6f058a05c16d",
         "x-ms-date": "Thu, 02 Apr 2020 23:43:08 GMT",
->>>>>>> 32e373e2
         "x-ms-lease-id": "f2de252d-3b92-3212-328c-9d4ebfee2198",
         "x-ms-meta-Capital": "letter",
         "x-ms-meta-foo": "bar",
         "x-ms-meta-meta": "data",
         "x-ms-meta-UPPER": "case",
         "x-ms-return-client-request-id": "true",
-<<<<<<< HEAD
-        "x-ms-version": "2019-10-10"
-=======
-        "x-ms-version": "2019-12-12"
->>>>>>> 32e373e2
+        "x-ms-version": "2019-12-12"
       },
       "RequestBody": null,
       "StatusCode": 200,
       "ResponseHeaders": {
         "Content-Length": "0",
-<<<<<<< HEAD
-        "Date": "Thu, 05 Mar 2020 20:56:47 GMT",
-        "ETag": "\u00220x8D7C147B8D33C9C\u0022",
-        "Last-Modified": "Thu, 05 Mar 2020 20:56:48 GMT",
-=======
         "Date": "Thu, 02 Apr 2020 23:43:06 GMT",
         "ETag": "\u00220x8D7D75F986EF031\u0022",
         "Last-Modified": "Thu, 02 Apr 2020 23:43:07 GMT",
->>>>>>> 32e373e2
         "Server": [
           "Windows-Azure-Blob/1.0",
           "Microsoft-HTTPAPI/2.0"
         ],
         "x-ms-client-request-id": "f6389ce0-87d4-2597-7442-6f058a05c16d",
-<<<<<<< HEAD
-        "x-ms-request-id": "27a980b9-e01e-000e-2e30-f3bb8b000000",
-        "x-ms-request-server-encrypted": "true",
-        "x-ms-version": "2019-10-10"
-=======
         "x-ms-request-id": "78285288-901e-0066-0748-090280000000",
         "x-ms-request-server-encrypted": "true",
         "x-ms-version": "2019-12-12"
->>>>>>> 32e373e2
-      },
-      "ResponseBody": []
-    },
-    {
-<<<<<<< HEAD
-      "RequestUri": "https://seanstagetest.blob.core.windows.net/test-container-5d5eea1e-aab9-c296-dc49-656a9ead8723?restype=container",
-      "RequestMethod": "DELETE",
-      "RequestHeaders": {
-        "Authorization": "Sanitized",
-        "traceparent": "00-48617e99e6567e4bb145f1c4620f3aa7-1ec21a63fff4a240-00",
-        "User-Agent": [
-          "azsdk-net-Storage.Blobs/12.4.0-dev.20200305.1",
-          "(.NET Core 4.6.28325.01; Microsoft Windows 10.0.18363 )"
-        ],
-        "x-ms-client-request-id": "1f7eb920-9b3d-7be7-0ed8-d780e7f154bb",
-        "x-ms-date": "Thu, 05 Mar 2020 20:56:48 GMT",
-        "x-ms-return-client-request-id": "true",
-        "x-ms-version": "2019-10-10"
-=======
+      },
+      "ResponseBody": []
+    },
+    {
       "RequestUri": "https://seanmcccanary.blob.core.windows.net/test-container-5d5eea1e-aab9-c296-dc49-656a9ead8723?restype=container",
       "RequestMethod": "DELETE",
       "RequestHeaders": {
@@ -1614,42 +889,26 @@
         "x-ms-date": "Thu, 02 Apr 2020 23:43:08 GMT",
         "x-ms-return-client-request-id": "true",
         "x-ms-version": "2019-12-12"
->>>>>>> 32e373e2
       },
       "RequestBody": null,
       "StatusCode": 202,
       "ResponseHeaders": {
         "Content-Length": "0",
-<<<<<<< HEAD
-        "Date": "Thu, 05 Mar 2020 20:56:48 GMT",
-=======
         "Date": "Thu, 02 Apr 2020 23:43:06 GMT",
->>>>>>> 32e373e2
         "Server": [
           "Windows-Azure-Blob/1.0",
           "Microsoft-HTTPAPI/2.0"
         ],
         "x-ms-client-request-id": "1f7eb920-9b3d-7be7-0ed8-d780e7f154bb",
-<<<<<<< HEAD
-        "x-ms-request-id": "27a980bd-e01e-000e-3130-f3bb8b000000",
-        "x-ms-version": "2019-10-10"
-=======
         "x-ms-request-id": "78285289-901e-0066-0848-090280000000",
         "x-ms-version": "2019-12-12"
->>>>>>> 32e373e2
       },
       "ResponseBody": []
     }
   ],
   "Variables": {
-<<<<<<< HEAD
-    "DateTimeOffsetNow": "2020-03-05T12:56:44.5833717-08:00",
-    "RandomSeed": "1063837636",
-    "Storage_TestConfigDefault": "ProductionTenant\nseanstagetest\nU2FuaXRpemVk\nhttps://seanstagetest.blob.core.windows.net\nhttp://seanstagetest.file.core.windows.net\nhttp://seanstagetest.queue.core.windows.net\nhttp://seanstagetest.table.core.windows.net\n\n\n\n\nhttp://seanstagetest-secondary.blob.core.windows.net\nhttp://seanstagetest-secondary.file.core.windows.net\nhttp://seanstagetest-secondary.queue.core.windows.net\nhttp://seanstagetest-secondary.table.core.windows.net\n\nSanitized\n\n\nCloud\nBlobEndpoint=https://seanstagetest.blob.core.windows.net/;QueueEndpoint=http://seanstagetest.queue.core.windows.net/;FileEndpoint=http://seanstagetest.file.core.windows.net/;BlobSecondaryEndpoint=http://seanstagetest-secondary.blob.core.windows.net/;QueueSecondaryEndpoint=http://seanstagetest-secondary.queue.core.windows.net/;FileSecondaryEndpoint=http://seanstagetest-secondary.file.core.windows.net/;AccountName=seanstagetest;AccountKey=Sanitized\nseanscope1"
-=======
     "DateTimeOffsetNow": "2020-04-02T16:43:04.8643442-07:00",
     "RandomSeed": "1063837636",
     "Storage_TestConfigDefault": "ProductionTenant\nseanmcccanary\nU2FuaXRpemVk\nhttps://seanmcccanary.blob.core.windows.net\nhttps://seanmcccanary.file.core.windows.net\nhttps://seanmcccanary.queue.core.windows.net\nhttps://seanmcccanary.table.core.windows.net\n\n\n\n\nhttps://seanmcccanary-secondary.blob.core.windows.net\nhttps://seanmcccanary-secondary.file.core.windows.net\nhttps://seanmcccanary-secondary.queue.core.windows.net\nhttps://seanmcccanary-secondary.table.core.windows.net\n\nSanitized\n\n\nCloud\nBlobEndpoint=https://seanmcccanary.blob.core.windows.net/;QueueEndpoint=https://seanmcccanary.queue.core.windows.net/;FileEndpoint=https://seanmcccanary.file.core.windows.net/;BlobSecondaryEndpoint=https://seanmcccanary-secondary.blob.core.windows.net/;QueueSecondaryEndpoint=https://seanmcccanary-secondary.queue.core.windows.net/;FileSecondaryEndpoint=https://seanmcccanary-secondary.file.core.windows.net/;AccountName=seanmcccanary;AccountKey=Sanitized\nseanscope1"
->>>>>>> 32e373e2
   }
 }