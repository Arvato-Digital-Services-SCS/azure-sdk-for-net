--- conflicted
+++ resolved
@@ -28,11 +28,7 @@
           "Microsoft-HTTPAPI/2.0"
         ],
         "x-ms-client-request-id": "3a0ea470-9e6a-1153-3781-109e4d313571",
-<<<<<<< HEAD
-        "x-ms-request-id": "27a979af-e01e-000e-2330-f3bb8b000000",
-=======
         "x-ms-request-id": "b7c5eff3-401e-0065-6848-09e3e4000000",
->>>>>>> 8d420312
         "x-ms-version": "2019-12-12"
       },
       "ResponseBody": []
@@ -108,11 +104,7 @@
         "x-ms-client-request-id": "abb6fe92-f07a-0a7c-329a-451faa97173c",
         "x-ms-request-id": "b7c5effc-401e-0065-6e48-09e3e4000000",
         "x-ms-request-server-encrypted": "false",
-<<<<<<< HEAD
-        "x-ms-snapshot": "2020-03-05T20:55:30.7148930Z",
-=======
         "x-ms-snapshot": "2020-04-02T23:41:52.1920459Z",
->>>>>>> 8d420312
         "x-ms-version": "2019-12-12"
       },
       "ResponseBody": []
@@ -142,11 +134,7 @@
           "Microsoft-HTTPAPI/2.0"
         ],
         "x-ms-client-request-id": "f7e3efb4-82be-dba6-310f-4c3faf1350b3",
-<<<<<<< HEAD
-        "x-ms-request-id": "27a979b5-e01e-000e-2730-f3bb8b000000",
-=======
         "x-ms-request-id": "b7c5f00a-401e-0065-7b48-09e3e4000000",
->>>>>>> 8d420312
         "x-ms-version": "2019-12-12"
       },
       "ResponseBody": []
