--- conflicted
+++ resolved
@@ -1,22 +1,6 @@
 {
   "Entries": [
     {
-<<<<<<< HEAD
-      "RequestUri": "https://seanstagetest.blob.core.windows.net/test-container-7fb07750-9d1e-ac62-3c1f-b5425131e514?restype=container",
-      "RequestMethod": "PUT",
-      "RequestHeaders": {
-        "Authorization": "Sanitized",
-        "traceparent": "00-5085320c317b804096eb7ccf63926e74-b1b691f2e003b84a-00",
-        "User-Agent": [
-          "azsdk-net-Storage.Blobs/12.4.0-dev.20200305.1",
-          "(.NET Core 4.6.28325.01; Microsoft Windows 10.0.18363 )"
-        ],
-        "x-ms-blob-public-access": "container",
-        "x-ms-client-request-id": "37cf0fe4-07e4-a1cb-c21b-1bdb0af252cd",
-        "x-ms-date": "Thu, 05 Mar 2020 21:04:20 GMT",
-        "x-ms-return-client-request-id": "true",
-        "x-ms-version": "2019-10-10"
-=======
       "RequestUri": "https://seanmcccanary.blob.core.windows.net/test-container-7fb07750-9d1e-ac62-3c1f-b5425131e514?restype=container",
       "RequestMethod": "PUT",
       "RequestHeaders": {
@@ -31,58 +15,30 @@
         "x-ms-date": "Thu, 02 Apr 2020 23:44:21 GMT",
         "x-ms-return-client-request-id": "true",
         "x-ms-version": "2019-12-12"
->>>>>>> 32e373e2
       },
       "RequestBody": null,
       "StatusCode": 201,
       "ResponseHeaders": {
         "Content-Length": "0",
-<<<<<<< HEAD
-        "Date": "Thu, 05 Mar 2020 21:04:19 GMT",
-        "ETag": "\u00220x8D7C148C6847BC6\u0022",
-        "Last-Modified": "Thu, 05 Mar 2020 21:04:20 GMT",
-=======
         "Date": "Thu, 02 Apr 2020 23:44:21 GMT",
         "ETag": "\u00220x8D7D75FC4744500\u0022",
         "Last-Modified": "Thu, 02 Apr 2020 23:44:21 GMT",
->>>>>>> 32e373e2
         "Server": [
           "Windows-Azure-Blob/1.0",
           "Microsoft-HTTPAPI/2.0"
         ],
         "x-ms-client-request-id": "37cf0fe4-07e4-a1cb-c21b-1bdb0af252cd",
-<<<<<<< HEAD
-        "x-ms-request-id": "09b494f7-a01e-0030-1d31-f32cf4000000",
-        "x-ms-version": "2019-10-10"
-=======
         "x-ms-request-id": "45f9c9d9-a01e-0099-4248-09321d000000",
         "x-ms-version": "2019-12-12"
->>>>>>> 32e373e2
       },
       "ResponseBody": []
     },
     {
-<<<<<<< HEAD
-      "RequestUri": "https://seanstagetest.blob.core.windows.net/test-container-7fb07750-9d1e-ac62-3c1f-b5425131e514/test-blob-df55482f-44c7-92ff-94ef-28da991b2ad8",
-=======
       "RequestUri": "https://seanmcccanary.blob.core.windows.net/test-container-7fb07750-9d1e-ac62-3c1f-b5425131e514/test-blob-df55482f-44c7-92ff-94ef-28da991b2ad8",
->>>>>>> 32e373e2
       "RequestMethod": "PUT",
       "RequestHeaders": {
         "Authorization": "Sanitized",
         "Content-Length": "1024",
-<<<<<<< HEAD
-        "traceparent": "00-48605775d244d64b89e28d8751f160e7-2f9b572dccc5df45-00",
-        "User-Agent": [
-          "azsdk-net-Storage.Blobs/12.4.0-dev.20200305.1",
-          "(.NET Core 4.6.28325.01; Microsoft Windows 10.0.18363 )"
-        ],
-        "x-ms-blob-type": "BlockBlob",
-        "x-ms-client-request-id": "17027cb0-391c-9d5b-bef8-d3de22f7b55c",
-        "x-ms-date": "Thu, 05 Mar 2020 21:04:21 GMT",
-        "x-ms-return-client-request-id": "true",
-        "x-ms-version": "2019-10-10"
-=======
         "traceparent": "00-13274acde3122c4e9d34c044f06e13d9-aec3a70ab289294f-00",
         "User-Agent": [
           "azsdk-net-Storage.Blobs/12.5.0-dev.20200402.1",
@@ -93,56 +49,28 @@
         "x-ms-date": "Thu, 02 Apr 2020 23:44:22 GMT",
         "x-ms-return-client-request-id": "true",
         "x-ms-version": "2019-12-12"
->>>>>>> 32e373e2
       },
       "RequestBody": "lkxeQWKtMC0Na3VVoge2ZPA2GDkOqaGgEDyi9N/xCKfwQ0W9lBFrgRco0VvOqvCNOMPpYgPwyeyrvTAlCztOG2POZF/B\u002Bc/ey5Yh5tdF0WZMFLwbB6WkAHlYEdbhRnbc2rb3/0WQzD/zCpdszuMUZuzK2PZ/MhS\u002BKmTmaOf4/YQgRQwhTdEgvEh8J/wNNzGVRKvqFm1/XKehOdXhqmNX\u002Bg0STInX8hgaqRyuAgoXsPMyUCQ8DuYXoehkgBT8PhLkJSzv\u002B\u002BuovlGT0G1R0Fqcionhrlk/G\u002Bwm\u002B6qgcnIDHWsKydzdJ7QHipHSqD55xdGOyPaKG4\u002B4pQpAyf9ACEvfj7IBRwZ9vmLU2STIbHKurDXZEap8eQLbUSTSnV61x4JG8hmLd37KEAmTtkFr8DiYkhzJZvahYxawJvXiqyEDHxKignpYIzS3DwGh6MLAb2HrOQtC62CLpI4D2lGJ6GXokJcuyW6\u002BP2/nElf1AHtT77aU9nEWwDOyFt3rVUjjLSabuVcrkqbzLfqbW9gIlqQTr\u002Bqa9fLz0dBjfLOR0\u002BkmA\u002BQxWUYkKF0Qocl3emVaqX8416ZdSTg0qOeHxxXzYVkQdFf01j1d74aNiVMofFdqCdIzWPtCybqr/bFfnGFHHT9vZgUNZtJB2ugfz7/kCyuQHL5CvwhezqudSNmM/lIlRWwUuRZRXKIA8n4SIvn6x/GFz4CjBF02EZhacB75tdyW\u002BopT0FIVPr8bQs2KS6uyo4HnBi7SgkAO3qd\u002B9\u002ByEBzyhfChvpvafcJHAh8KPq8btp82dEa6uxHhJRPGqlkbTlzuQ6M\u002BCQvyKSJWdEfp\u002BfzLhkE8f5vWO87ivJmIF9NlK7PCG/8L3amXRE8kYELJ\u002BysW\u002ByQX2tLBGAvQW0xyZhFO7UiQJ\u002BH9w6ibqTdMsdeIGMVudRivTUzg/QPzN4JdIN451XL6NdNFFTt7fDGbdGYwSEKHA/D4o6P7syriDogqPoRZEthkkeLyJV/dM9EfSYSZwu8/1hztQTXS/oaoZwqzUT2pPmWNz7ZflNqRG2/O3GWiREuY6mhrb9GikZNcScJVLd6XcgsjC/c43D1GWCXGBCIdCiK/FmrVQdKT7zojA08YO\u002BmRO2pefzxUYAorJROr2I1xQz\u002Bflht3vjA0jxy5FdzyKhw4NMi3vormZrJcqhzC6BKssbwPeKHSGXk2Jewfn04pNPrzb6PAuYC0uTNlFxQXdacKCGAg5q16ahtTfZiaxstgN3Ehz3hu7/Q7WsNyaQZlIrBJEZLuCFJNeQWEbTvoGfZkBOOi8aYumxxr5Y/uBAEU7l7oUbE0di8i1FZy6n68UzzNDmQmwi0KGnp2giLCY3EEc4LdA8RBL46wgBw==",
       "StatusCode": 201,
       "ResponseHeaders": {
         "Content-Length": "0",
         "Content-MD5": "7l5M4n5F8ri8eUarW\u002Bxbwg==",
-<<<<<<< HEAD
-        "Date": "Thu, 05 Mar 2020 21:04:19 GMT",
-        "ETag": "\u00220x8D7C148C691C78E\u0022",
-        "Last-Modified": "Thu, 05 Mar 2020 21:04:20 GMT",
-=======
         "Date": "Thu, 02 Apr 2020 23:44:21 GMT",
         "ETag": "\u00220x8D7D75FC481C903\u0022",
         "Last-Modified": "Thu, 02 Apr 2020 23:44:21 GMT",
->>>>>>> 32e373e2
         "Server": [
           "Windows-Azure-Blob/1.0",
           "Microsoft-HTTPAPI/2.0"
         ],
         "x-ms-client-request-id": "17027cb0-391c-9d5b-bef8-d3de22f7b55c",
         "x-ms-content-crc64": "HBtKWam\u002BX/Q=",
-<<<<<<< HEAD
-        "x-ms-request-id": "09b494f9-a01e-0030-1e31-f32cf4000000",
-        "x-ms-request-server-encrypted": "true",
-        "x-ms-version": "2019-10-10"
-=======
         "x-ms-request-id": "45f9c9dc-a01e-0099-4448-09321d000000",
         "x-ms-request-server-encrypted": "true",
         "x-ms-version": "2019-12-12"
->>>>>>> 32e373e2
       },
       "ResponseBody": []
     },
     {
-<<<<<<< HEAD
-      "RequestUri": "https://seanstagetest.blob.core.windows.net/test-container-7fb07750-9d1e-ac62-3c1f-b5425131e514/test-blob-df55482f-44c7-92ff-94ef-28da991b2ad8?comp=snapshot",
-      "RequestMethod": "PUT",
-      "RequestHeaders": {
-        "Authorization": "Sanitized",
-        "traceparent": "00-7ad558150387d643816a13d29b19d707-c1033fa2daf83549-00",
-        "User-Agent": [
-          "azsdk-net-Storage.Blobs/12.4.0-dev.20200305.1",
-          "(.NET Core 4.6.28325.01; Microsoft Windows 10.0.18363 )"
-        ],
-        "x-ms-client-request-id": "669a4263-08aa-1bea-924f-697212b5a446",
-        "x-ms-date": "Thu, 05 Mar 2020 21:04:21 GMT",
-        "x-ms-return-client-request-id": "true",
-        "x-ms-version": "2019-10-10"
-=======
       "RequestUri": "https://seanmcccanary.blob.core.windows.net/test-container-7fb07750-9d1e-ac62-3c1f-b5425131e514/test-blob-df55482f-44c7-92ff-94ef-28da991b2ad8?comp=snapshot",
       "RequestMethod": "PUT",
       "RequestHeaders": {
@@ -156,56 +84,27 @@
         "x-ms-date": "Thu, 02 Apr 2020 23:44:22 GMT",
         "x-ms-return-client-request-id": "true",
         "x-ms-version": "2019-12-12"
->>>>>>> 32e373e2
       },
       "RequestBody": null,
       "StatusCode": 201,
       "ResponseHeaders": {
         "Content-Length": "0",
-<<<<<<< HEAD
-        "Date": "Thu, 05 Mar 2020 21:04:20 GMT",
-        "ETag": "\u00220x8D7C148C691C78E\u0022",
-        "Last-Modified": "Thu, 05 Mar 2020 21:04:20 GMT",
-=======
         "Date": "Thu, 02 Apr 2020 23:44:21 GMT",
         "ETag": "\u00220x8D7D75FC481C903\u0022",
         "Last-Modified": "Thu, 02 Apr 2020 23:44:21 GMT",
->>>>>>> 32e373e2
         "Server": [
           "Windows-Azure-Blob/1.0",
           "Microsoft-HTTPAPI/2.0"
         ],
         "x-ms-client-request-id": "669a4263-08aa-1bea-924f-697212b5a446",
-<<<<<<< HEAD
-        "x-ms-request-id": "09b49502-a01e-0030-2331-f32cf4000000",
-        "x-ms-request-server-encrypted": "false",
-        "x-ms-snapshot": "2020-03-05T21:04:21.0374123Z",
-        "x-ms-version": "2019-10-10"
-=======
         "x-ms-request-id": "45f9c9de-a01e-0099-4648-09321d000000",
         "x-ms-request-server-encrypted": "false",
         "x-ms-snapshot": "2020-04-02T23:44:21.5790043Z",
         "x-ms-version": "2019-12-12"
->>>>>>> 32e373e2
       },
       "ResponseBody": []
     },
     {
-<<<<<<< HEAD
-      "RequestUri": "https://seanstagetest.blob.core.windows.net/test-container-7fb07750-9d1e-ac62-3c1f-b5425131e514?restype=container",
-      "RequestMethod": "DELETE",
-      "RequestHeaders": {
-        "Authorization": "Sanitized",
-        "traceparent": "00-03a1652a75bbd940b3c301727dd15beb-d12bc346c27be542-00",
-        "User-Agent": [
-          "azsdk-net-Storage.Blobs/12.4.0-dev.20200305.1",
-          "(.NET Core 4.6.28325.01; Microsoft Windows 10.0.18363 )"
-        ],
-        "x-ms-client-request-id": "e07b0a4c-4e5c-87b2-99d2-05620bc29168",
-        "x-ms-date": "Thu, 05 Mar 2020 21:04:21 GMT",
-        "x-ms-return-client-request-id": "true",
-        "x-ms-version": "2019-10-10"
-=======
       "RequestUri": "https://seanmcccanary.blob.core.windows.net/test-container-7fb07750-9d1e-ac62-3c1f-b5425131e514?restype=container",
       "RequestMethod": "DELETE",
       "RequestHeaders": {
@@ -219,39 +118,25 @@
         "x-ms-date": "Thu, 02 Apr 2020 23:44:22 GMT",
         "x-ms-return-client-request-id": "true",
         "x-ms-version": "2019-12-12"
->>>>>>> 32e373e2
       },
       "RequestBody": null,
       "StatusCode": 202,
       "ResponseHeaders": {
         "Content-Length": "0",
-<<<<<<< HEAD
-        "Date": "Thu, 05 Mar 2020 21:04:20 GMT",
-=======
         "Date": "Thu, 02 Apr 2020 23:44:21 GMT",
->>>>>>> 32e373e2
         "Server": [
           "Windows-Azure-Blob/1.0",
           "Microsoft-HTTPAPI/2.0"
         ],
         "x-ms-client-request-id": "e07b0a4c-4e5c-87b2-99d2-05620bc29168",
-<<<<<<< HEAD
-        "x-ms-request-id": "09b49504-a01e-0030-2531-f32cf4000000",
-        "x-ms-version": "2019-10-10"
-=======
         "x-ms-request-id": "45f9c9e2-a01e-0099-4a48-09321d000000",
         "x-ms-version": "2019-12-12"
->>>>>>> 32e373e2
       },
       "ResponseBody": []
     }
   ],
   "Variables": {
     "RandomSeed": "215563247",
-<<<<<<< HEAD
-    "Storage_TestConfigDefault": "ProductionTenant\nseanstagetest\nU2FuaXRpemVk\nhttps://seanstagetest.blob.core.windows.net\nhttp://seanstagetest.file.core.windows.net\nhttp://seanstagetest.queue.core.windows.net\nhttp://seanstagetest.table.core.windows.net\n\n\n\n\nhttp://seanstagetest-secondary.blob.core.windows.net\nhttp://seanstagetest-secondary.file.core.windows.net\nhttp://seanstagetest-secondary.queue.core.windows.net\nhttp://seanstagetest-secondary.table.core.windows.net\n\nSanitized\n\n\nCloud\nBlobEndpoint=https://seanstagetest.blob.core.windows.net/;QueueEndpoint=http://seanstagetest.queue.core.windows.net/;FileEndpoint=http://seanstagetest.file.core.windows.net/;BlobSecondaryEndpoint=http://seanstagetest-secondary.blob.core.windows.net/;QueueSecondaryEndpoint=http://seanstagetest-secondary.queue.core.windows.net/;FileSecondaryEndpoint=http://seanstagetest-secondary.file.core.windows.net/;AccountName=seanstagetest;AccountKey=Sanitized\nseanscope1"
-=======
     "Storage_TestConfigDefault": "ProductionTenant\nseanmcccanary\nU2FuaXRpemVk\nhttps://seanmcccanary.blob.core.windows.net\nhttps://seanmcccanary.file.core.windows.net\nhttps://seanmcccanary.queue.core.windows.net\nhttps://seanmcccanary.table.core.windows.net\n\n\n\n\nhttps://seanmcccanary-secondary.blob.core.windows.net\nhttps://seanmcccanary-secondary.file.core.windows.net\nhttps://seanmcccanary-secondary.queue.core.windows.net\nhttps://seanmcccanary-secondary.table.core.windows.net\n\nSanitized\n\n\nCloud\nBlobEndpoint=https://seanmcccanary.blob.core.windows.net/;QueueEndpoint=https://seanmcccanary.queue.core.windows.net/;FileEndpoint=https://seanmcccanary.file.core.windows.net/;BlobSecondaryEndpoint=https://seanmcccanary-secondary.blob.core.windows.net/;QueueSecondaryEndpoint=https://seanmcccanary-secondary.queue.core.windows.net/;FileSecondaryEndpoint=https://seanmcccanary-secondary.file.core.windows.net/;AccountName=seanmcccanary;AccountKey=Sanitized\nseanscope1"
->>>>>>> 32e373e2
   }
 }