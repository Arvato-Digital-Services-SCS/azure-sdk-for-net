--- conflicted
+++ resolved
@@ -1,22 +1,6 @@
 {
   "Entries": [
     {
-<<<<<<< HEAD
-      "RequestUri": "https://seanstagetest.blob.core.windows.net/test-container-076fb444-94d9-f47e-7aa2-dad8436d8c71?restype=container",
-      "RequestMethod": "PUT",
-      "RequestHeaders": {
-        "Authorization": "Sanitized",
-        "traceparent": "00-952f70b594b4724898a192343934cb1f-bc5f7ec8c83ab04f-00",
-        "User-Agent": [
-          "azsdk-net-Storage.Blobs/12.4.0-dev.20200305.1",
-          "(.NET Core 4.6.28325.01; Microsoft Windows 10.0.18363 )"
-        ],
-        "x-ms-blob-public-access": "container",
-        "x-ms-client-request-id": "17b7b89e-6c2a-253a-0328-cd44fc735ac1",
-        "x-ms-date": "Thu, 05 Mar 2020 21:05:32 GMT",
-        "x-ms-return-client-request-id": "true",
-        "x-ms-version": "2019-10-10"
-=======
       "RequestUri": "https://seanmcccanary.blob.core.windows.net/test-container-076fb444-94d9-f47e-7aa2-dad8436d8c71?restype=container",
       "RequestMethod": "PUT",
       "RequestHeaders": {
@@ -31,54 +15,25 @@
         "x-ms-date": "Thu, 02 Apr 2020 23:45:31 GMT",
         "x-ms-return-client-request-id": "true",
         "x-ms-version": "2019-12-12"
->>>>>>> 32e373e2
       },
       "RequestBody": null,
       "StatusCode": 201,
       "ResponseHeaders": {
         "Content-Length": "0",
-<<<<<<< HEAD
-        "Date": "Thu, 05 Mar 2020 21:05:32 GMT",
-        "ETag": "\u00220x8D7C148F16CEB41\u0022",
-        "Last-Modified": "Thu, 05 Mar 2020 21:05:32 GMT",
-=======
         "Date": "Thu, 02 Apr 2020 23:45:30 GMT",
         "ETag": "\u00220x8D7D75FEDCE1351\u0022",
         "Last-Modified": "Thu, 02 Apr 2020 23:45:30 GMT",
->>>>>>> 32e373e2
         "Server": [
           "Windows-Azure-Blob/1.0",
           "Microsoft-HTTPAPI/2.0"
         ],
         "x-ms-client-request-id": "17b7b89e-6c2a-253a-0328-cd44fc735ac1",
-<<<<<<< HEAD
-        "x-ms-request-id": "0e68e3be-201e-003e-7d31-f30544000000",
-        "x-ms-version": "2019-10-10"
-=======
         "x-ms-request-id": "a9c84b1f-c01e-0026-5248-0905b8000000",
         "x-ms-version": "2019-12-12"
->>>>>>> 32e373e2
       },
       "ResponseBody": []
     },
     {
-<<<<<<< HEAD
-      "RequestUri": "https://seanstagetest.blob.core.windows.net/test-container-076fb444-94d9-f47e-7aa2-dad8436d8c71/test-blob-c8949a7d-f4aa-8521-bbb1-baa71c09319a?comp=lease",
-      "RequestMethod": "PUT",
-      "RequestHeaders": {
-        "Authorization": "Sanitized",
-        "traceparent": "00-5f2b5f2383add14091e8170faf7fa0fa-da796a3189d52e40-00",
-        "User-Agent": [
-          "azsdk-net-Storage.Blobs/12.4.0-dev.20200305.1",
-          "(.NET Core 4.6.28325.01; Microsoft Windows 10.0.18363 )"
-        ],
-        "x-ms-client-request-id": "18d632f6-ce39-080b-53af-686740469306",
-        "x-ms-date": "Thu, 05 Mar 2020 21:05:32 GMT",
-        "x-ms-lease-action": "release",
-        "x-ms-lease-id": "8b39e46d-74b6-e546-6042-b3dbf1b4c1da",
-        "x-ms-return-client-request-id": "true",
-        "x-ms-version": "2019-10-10"
-=======
       "RequestUri": "https://seanmcccanary.blob.core.windows.net/test-container-076fb444-94d9-f47e-7aa2-dad8436d8c71/test-blob-c8949a7d-f4aa-8521-bbb1-baa71c09319a?comp=lease",
       "RequestMethod": "PUT",
       "RequestHeaders": {
@@ -94,49 +49,19 @@
         "x-ms-lease-id": "8b39e46d-74b6-e546-6042-b3dbf1b4c1da",
         "x-ms-return-client-request-id": "true",
         "x-ms-version": "2019-12-12"
->>>>>>> 32e373e2
       },
       "RequestBody": null,
       "StatusCode": 404,
       "ResponseHeaders": {
         "Content-Length": "215",
         "Content-Type": "application/xml",
-<<<<<<< HEAD
-        "Date": "Thu, 05 Mar 2020 21:05:32 GMT",
-=======
         "Date": "Thu, 02 Apr 2020 23:45:30 GMT",
->>>>>>> 32e373e2
         "Server": [
           "Windows-Azure-Blob/1.0",
           "Microsoft-HTTPAPI/2.0"
         ],
         "x-ms-client-request-id": "18d632f6-ce39-080b-53af-686740469306",
         "x-ms-error-code": "BlobNotFound",
-<<<<<<< HEAD
-        "x-ms-request-id": "0e68e3c1-201e-003e-7f31-f30544000000",
-        "x-ms-version": "2019-10-10"
-      },
-      "ResponseBody": [
-        "\uFEFF\u003C?xml version=\u00221.0\u0022 encoding=\u0022utf-8\u0022?\u003E\u003CError\u003E\u003CCode\u003EBlobNotFound\u003C/Code\u003E\u003CMessage\u003EThe specified blob does not exist.\n",
-        "RequestId:0e68e3c1-201e-003e-7f31-f30544000000\n",
-        "Time:2020-03-05T21:05:32.9347580Z\u003C/Message\u003E\u003C/Error\u003E"
-      ]
-    },
-    {
-      "RequestUri": "https://seanstagetest.blob.core.windows.net/test-container-076fb444-94d9-f47e-7aa2-dad8436d8c71?restype=container",
-      "RequestMethod": "DELETE",
-      "RequestHeaders": {
-        "Authorization": "Sanitized",
-        "traceparent": "00-a3bad338be0cc146a85cb267b6a5413c-ae0e7c69cf933d40-00",
-        "User-Agent": [
-          "azsdk-net-Storage.Blobs/12.4.0-dev.20200305.1",
-          "(.NET Core 4.6.28325.01; Microsoft Windows 10.0.18363 )"
-        ],
-        "x-ms-client-request-id": "bfe4b93a-a8de-09a0-aaef-d49b04e36950",
-        "x-ms-date": "Thu, 05 Mar 2020 21:05:33 GMT",
-        "x-ms-return-client-request-id": "true",
-        "x-ms-version": "2019-10-10"
-=======
         "x-ms-request-id": "a9c84b23-c01e-0026-5448-0905b8000000",
         "x-ms-version": "2019-12-12"
       },
@@ -160,39 +85,25 @@
         "x-ms-date": "Thu, 02 Apr 2020 23:45:31 GMT",
         "x-ms-return-client-request-id": "true",
         "x-ms-version": "2019-12-12"
->>>>>>> 32e373e2
       },
       "RequestBody": null,
       "StatusCode": 202,
       "ResponseHeaders": {
         "Content-Length": "0",
-<<<<<<< HEAD
-        "Date": "Thu, 05 Mar 2020 21:05:32 GMT",
-=======
         "Date": "Thu, 02 Apr 2020 23:45:30 GMT",
->>>>>>> 32e373e2
         "Server": [
           "Windows-Azure-Blob/1.0",
           "Microsoft-HTTPAPI/2.0"
         ],
         "x-ms-client-request-id": "bfe4b93a-a8de-09a0-aaef-d49b04e36950",
-<<<<<<< HEAD
-        "x-ms-request-id": "0e68e3c5-201e-003e-0231-f30544000000",
-        "x-ms-version": "2019-10-10"
-=======
         "x-ms-request-id": "a9c84b24-c01e-0026-5548-0905b8000000",
         "x-ms-version": "2019-12-12"
->>>>>>> 32e373e2
       },
       "ResponseBody": []
     }
   ],
   "Variables": {
     "RandomSeed": "1255548972",
-<<<<<<< HEAD
-    "Storage_TestConfigDefault": "ProductionTenant\nseanstagetest\nU2FuaXRpemVk\nhttps://seanstagetest.blob.core.windows.net\nhttp://seanstagetest.file.core.windows.net\nhttp://seanstagetest.queue.core.windows.net\nhttp://seanstagetest.table.core.windows.net\n\n\n\n\nhttp://seanstagetest-secondary.blob.core.windows.net\nhttp://seanstagetest-secondary.file.core.windows.net\nhttp://seanstagetest-secondary.queue.core.windows.net\nhttp://seanstagetest-secondary.table.core.windows.net\n\nSanitized\n\n\nCloud\nBlobEndpoint=https://seanstagetest.blob.core.windows.net/;QueueEndpoint=http://seanstagetest.queue.core.windows.net/;FileEndpoint=http://seanstagetest.file.core.windows.net/;BlobSecondaryEndpoint=http://seanstagetest-secondary.blob.core.windows.net/;QueueSecondaryEndpoint=http://seanstagetest-secondary.queue.core.windows.net/;FileSecondaryEndpoint=http://seanstagetest-secondary.file.core.windows.net/;AccountName=seanstagetest;AccountKey=Sanitized\nseanscope1"
-=======
     "Storage_TestConfigDefault": "ProductionTenant\nseanmcccanary\nU2FuaXRpemVk\nhttps://seanmcccanary.blob.core.windows.net\nhttps://seanmcccanary.file.core.windows.net\nhttps://seanmcccanary.queue.core.windows.net\nhttps://seanmcccanary.table.core.windows.net\n\n\n\n\nhttps://seanmcccanary-secondary.blob.core.windows.net\nhttps://seanmcccanary-secondary.file.core.windows.net\nhttps://seanmcccanary-secondary.queue.core.windows.net\nhttps://seanmcccanary-secondary.table.core.windows.net\n\nSanitized\n\n\nCloud\nBlobEndpoint=https://seanmcccanary.blob.core.windows.net/;QueueEndpoint=https://seanmcccanary.queue.core.windows.net/;FileEndpoint=https://seanmcccanary.file.core.windows.net/;BlobSecondaryEndpoint=https://seanmcccanary-secondary.blob.core.windows.net/;QueueSecondaryEndpoint=https://seanmcccanary-secondary.queue.core.windows.net/;FileSecondaryEndpoint=https://seanmcccanary-secondary.file.core.windows.net/;AccountName=seanmcccanary;AccountKey=Sanitized\nseanscope1"
->>>>>>> 32e373e2
   }
 }