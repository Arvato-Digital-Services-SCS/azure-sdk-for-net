--- conflicted
+++ resolved
@@ -1,22 +1,6 @@
 {
   "Entries": [
     {
-<<<<<<< HEAD
-      "RequestUri": "https://seanstagetest.blob.core.windows.net/test-container-19b13952-ca07-34a9-f03d-940a609379aa?restype=container",
-      "RequestMethod": "PUT",
-      "RequestHeaders": {
-        "Authorization": "Sanitized",
-        "traceparent": "00-197a2c747f541e468d81e2774fbbe9d0-b6867b7d5cc06249-00",
-        "User-Agent": [
-          "azsdk-net-Storage.Blobs/12.4.0-dev.20200305.1",
-          "(.NET Core 4.6.28325.01; Microsoft Windows 10.0.18363 )"
-        ],
-        "x-ms-blob-public-access": "container",
-        "x-ms-client-request-id": "0cc3559f-f2e2-f0d2-6cf7-801791cfc954",
-        "x-ms-date": "Thu, 05 Mar 2020 21:04:00 GMT",
-        "x-ms-return-client-request-id": "true",
-        "x-ms-version": "2019-10-10"
-=======
       "RequestUri": "https://seanmcccanary.blob.core.windows.net/test-container-19b13952-ca07-34a9-f03d-940a609379aa?restype=container",
       "RequestMethod": "PUT",
       "RequestHeaders": {
@@ -31,58 +15,30 @@
         "x-ms-date": "Thu, 02 Apr 2020 23:44:03 GMT",
         "x-ms-return-client-request-id": "true",
         "x-ms-version": "2019-12-12"
->>>>>>> 32e373e2
-      },
-      "RequestBody": null,
-      "StatusCode": 201,
-      "ResponseHeaders": {
-        "Content-Length": "0",
-<<<<<<< HEAD
-        "Date": "Thu, 05 Mar 2020 21:04:00 GMT",
-        "ETag": "\u00220x8D7C148BABA5BC5\u0022",
-        "Last-Modified": "Thu, 05 Mar 2020 21:04:01 GMT",
-=======
+      },
+      "RequestBody": null,
+      "StatusCode": 201,
+      "ResponseHeaders": {
+        "Content-Length": "0",
         "Date": "Thu, 02 Apr 2020 23:44:01 GMT",
         "ETag": "\u00220x8D7D75FB93BBB71\u0022",
         "Last-Modified": "Thu, 02 Apr 2020 23:44:02 GMT",
->>>>>>> 32e373e2
         "Server": [
           "Windows-Azure-Blob/1.0",
           "Microsoft-HTTPAPI/2.0"
         ],
         "x-ms-client-request-id": "0cc3559f-f2e2-f0d2-6cf7-801791cfc954",
-<<<<<<< HEAD
-        "x-ms-request-id": "c8d6ed18-701e-000c-7c31-f30533000000",
-        "x-ms-version": "2019-10-10"
-=======
         "x-ms-request-id": "b4d49360-d01e-0048-5648-095097000000",
         "x-ms-version": "2019-12-12"
->>>>>>> 32e373e2
-      },
-      "ResponseBody": []
-    },
-    {
-<<<<<<< HEAD
-      "RequestUri": "https://seanstagetest.blob.core.windows.net/test-container-19b13952-ca07-34a9-f03d-940a609379aa/test-blob-764d9da7-f5b7-1574-280b-838fe5dafdec",
-=======
+      },
+      "ResponseBody": []
+    },
+    {
       "RequestUri": "https://seanmcccanary.blob.core.windows.net/test-container-19b13952-ca07-34a9-f03d-940a609379aa/test-blob-764d9da7-f5b7-1574-280b-838fe5dafdec",
->>>>>>> 32e373e2
       "RequestMethod": "PUT",
       "RequestHeaders": {
         "Authorization": "Sanitized",
         "Content-Length": "1024",
-<<<<<<< HEAD
-        "traceparent": "00-1fc8401f1a500c4fb4ad828ac8a0db87-1236a24b2fcd2b44-00",
-        "User-Agent": [
-          "azsdk-net-Storage.Blobs/12.4.0-dev.20200305.1",
-          "(.NET Core 4.6.28325.01; Microsoft Windows 10.0.18363 )"
-        ],
-        "x-ms-blob-type": "BlockBlob",
-        "x-ms-client-request-id": "3ddc1af5-350e-be11-dd13-4495792876e4",
-        "x-ms-date": "Thu, 05 Mar 2020 21:04:01 GMT",
-        "x-ms-return-client-request-id": "true",
-        "x-ms-version": "2019-10-10"
-=======
         "traceparent": "00-e5189ba82218e94a849b3939837910d1-5133445fe9d1fc4f-00",
         "User-Agent": [
           "azsdk-net-Storage.Blobs/12.5.0-dev.20200402.1",
@@ -93,55 +49,28 @@
         "x-ms-date": "Thu, 02 Apr 2020 23:44:03 GMT",
         "x-ms-return-client-request-id": "true",
         "x-ms-version": "2019-12-12"
->>>>>>> 32e373e2
       },
       "RequestBody": "ElRqCs9sxyAQr8NZvPkUx66QJpi2tIip4K3k1m5CCpH6lAU9ZL6EO9YsZgcyG1ku9rzgVbNkNV3MwCohh/CxzaQyXyjz12LwC\u002BvCiU6Ad8VUteCyYbXdlV6ncaOUYrPle5hjALswOh5Z8ErIoqsPS0lkzdIQ/2zuVMrJS2a\u002BW6g33Q61HXcJI3vCWXBrFfKzmCVaL5Xh1HwsdKvxZ\u002B63m5WhkMSdWS3RWqlWTqX7gz/XFrNAYysSVgiSianLGLyMCr7byYQuFT/4idTsiobWMfFsGVA7dzdpjzm8C8\u002BEBULsykTnH7m6qQBzSNpXJsyBu1i3X/5rUJKGcjpLcQpvc4OS/8BC7hI4snBPxy5cEmltOk93zaZDgXmxYKx\u002Bbzf2BNVXxCYLPs1Gf6yOG4lkKWDR3Te796bcTn5GkY5luUM5WcJZBU1CYfuCMU36tWXwTTZMrZEAOwwuenWoxa0/4MZoVMLGCiQTj3s7OMZY4ZkZVkRXGQuxOB62KorXmZxOQ1CHkWCiKUISOR4WxAJG1pjcj29p58e6thykEOCZO/Xf7fV10VA4diwCRODtm3Qbb1Ty\u002Bwot5VuJzdpE/hlhef0oNtcM0QRIoxlCZqPmzBuoiKCMpz/rsQia6wR19HcSoMvixGScD55PqVjx6n64ogC/nHZ51dK9PYXPcuUA0q\u002BhL8bXBAe2C3kBPP3n\u002BsaJ4kgDtlcBmcv5JIffzJy4TtaoT7u34J74CZD9d5jU1kO\u002BRZCc/BxXn5b73t\u002BA1j7cSO4mPqoL0gGqC63GBCEyJE5EIYcMHFG6UbAkvAK/eDJRIC6qrZeYsnOO8vFvkJp0yLmQO7W3zyycbO355hX/6pJ6dOPziHa3q24TfSlfS8AWsPNILj18mlEBDUGpn8tdjwdf9Bu2gEBC2Y9GpFEDPSAs4zYhtrxV/dqS8Xs0DQyjte4hAFalXy\u002BzBVWtNvYA/tAhfbuVO9hLCvZBJI/EDcuCou5i4TzJh4QGbrFnp8fkkvOrE5BRDnkW1vVgZDqg7/eJK5MInRyTV/U3js0n5GIvXJKcGfo7MZR0TAtGaSNJZn653nwz3PTWGLyaGn\u002Br7vKTMQeoBNX9Tfr/k1ARTO3S7ShObQXm\u002B4CdxQE9oBYUyF0ZszgboGGpu5CCNEikxcvOyCxXXIHsrDWGCj7Uv6zj6svz95i0tkzGpbJ1ZMc4\u002BQA1b9jpvWvcLQcDlZYj1Pvknkl9sM0zGRHgkLfOd0huThE\u002BnlDT\u002BSxfFsqQsSG2o9C2kMV9u0gyAlXHCS20Dba/lEaE5TWrEKQcHZoDomjwKezmGOaC8ZPIC5z7DPD/qwgU0RzbMb6bCoAgYJ2uL1/s1t9AzfXPPKOyu9mZrw==",
       "StatusCode": 201,
       "ResponseHeaders": {
         "Content-Length": "0",
         "Content-MD5": "jeadqBXYVlYqCVpeXtnJlA==",
-<<<<<<< HEAD
-        "Date": "Thu, 05 Mar 2020 21:04:00 GMT",
-        "ETag": "\u00220x8D7C148BAC7C3F7\u0022",
-        "Last-Modified": "Thu, 05 Mar 2020 21:04:01 GMT",
-=======
         "Date": "Thu, 02 Apr 2020 23:44:01 GMT",
         "ETag": "\u00220x8D7D75FB9491E64\u0022",
         "Last-Modified": "Thu, 02 Apr 2020 23:44:02 GMT",
->>>>>>> 32e373e2
         "Server": [
           "Windows-Azure-Blob/1.0",
           "Microsoft-HTTPAPI/2.0"
         ],
         "x-ms-client-request-id": "3ddc1af5-350e-be11-dd13-4495792876e4",
         "x-ms-content-crc64": "RRJWc0v1gzU=",
-<<<<<<< HEAD
-        "x-ms-request-id": "c8d6ed20-701e-000c-0231-f30533000000",
-        "x-ms-request-server-encrypted": "true",
-        "x-ms-version": "2019-10-10"
-=======
         "x-ms-request-id": "b4d49366-d01e-0048-5948-095097000000",
         "x-ms-request-server-encrypted": "true",
         "x-ms-version": "2019-12-12"
->>>>>>> 32e373e2
-      },
-      "ResponseBody": []
-    },
-    {
-<<<<<<< HEAD
-      "RequestUri": "https://seanstagetest.blob.core.windows.net/test-container-19b13952-ca07-34a9-f03d-940a609379aa/test-blob-764d9da7-f5b7-1574-280b-838fe5dafdec?comp=lease",
-      "RequestMethod": "PUT",
-      "RequestHeaders": {
-        "Authorization": "Sanitized",
-        "If-Modified-Since": "Fri, 06 Mar 2020 21:04:00 GMT",
-        "traceparent": "00-324c66ebf068d14c8a723fb588a26d32-87a2d0dfeeb45d4a-00",
-        "User-Agent": [
-          "azsdk-net-Storage.Blobs/12.4.0-dev.20200305.1",
-          "(.NET Core 4.6.28325.01; Microsoft Windows 10.0.18363 )"
-        ],
-        "x-ms-client-request-id": "b2494881-f5e9-c94e-fe9b-ae6d7429ab5b",
-        "x-ms-date": "Thu, 05 Mar 2020 21:04:01 GMT",
-=======
+      },
+      "ResponseBody": []
+    },
+    {
       "RequestUri": "https://seanmcccanary.blob.core.windows.net/test-container-19b13952-ca07-34a9-f03d-940a609379aa/test-blob-764d9da7-f5b7-1574-280b-838fe5dafdec?comp=lease",
       "RequestMethod": "PUT",
       "RequestHeaders": {
@@ -154,58 +83,24 @@
         ],
         "x-ms-client-request-id": "b2494881-f5e9-c94e-fe9b-ae6d7429ab5b",
         "x-ms-date": "Thu, 02 Apr 2020 23:44:03 GMT",
->>>>>>> 32e373e2
         "x-ms-lease-action": "acquire",
         "x-ms-lease-duration": "15",
         "x-ms-proposed-lease-id": "6c7c5b01-2c42-401c-8ea1-c1e71382e769",
         "x-ms-return-client-request-id": "true",
-<<<<<<< HEAD
-        "x-ms-version": "2019-10-10"
-=======
-        "x-ms-version": "2019-12-12"
->>>>>>> 32e373e2
+        "x-ms-version": "2019-12-12"
       },
       "RequestBody": null,
       "StatusCode": 412,
       "ResponseHeaders": {
         "Content-Length": "252",
         "Content-Type": "application/xml",
-<<<<<<< HEAD
-        "Date": "Thu, 05 Mar 2020 21:04:00 GMT",
-=======
         "Date": "Thu, 02 Apr 2020 23:44:01 GMT",
->>>>>>> 32e373e2
         "Server": [
           "Windows-Azure-Blob/1.0",
           "Microsoft-HTTPAPI/2.0"
         ],
         "x-ms-client-request-id": "b2494881-f5e9-c94e-fe9b-ae6d7429ab5b",
         "x-ms-error-code": "ConditionNotMet",
-<<<<<<< HEAD
-        "x-ms-request-id": "c8d6ed25-701e-000c-0731-f30533000000",
-        "x-ms-version": "2019-10-10"
-      },
-      "ResponseBody": [
-        "\uFEFF\u003C?xml version=\u00221.0\u0022 encoding=\u0022utf-8\u0022?\u003E\u003CError\u003E\u003CCode\u003EConditionNotMet\u003C/Code\u003E\u003CMessage\u003EThe condition specified using HTTP conditional header(s) is not met.\n",
-        "RequestId:c8d6ed25-701e-000c-0731-f30533000000\n",
-        "Time:2020-03-05T21:04:01.2546328Z\u003C/Message\u003E\u003C/Error\u003E"
-      ]
-    },
-    {
-      "RequestUri": "https://seanstagetest.blob.core.windows.net/test-container-19b13952-ca07-34a9-f03d-940a609379aa?restype=container",
-      "RequestMethod": "DELETE",
-      "RequestHeaders": {
-        "Authorization": "Sanitized",
-        "traceparent": "00-35a8c64eaf3d4b46b86f85efe8201298-0ae632fdfce33b4a-00",
-        "User-Agent": [
-          "azsdk-net-Storage.Blobs/12.4.0-dev.20200305.1",
-          "(.NET Core 4.6.28325.01; Microsoft Windows 10.0.18363 )"
-        ],
-        "x-ms-client-request-id": "ca65d5cf-3539-e480-c4f3-a261ad335979",
-        "x-ms-date": "Thu, 05 Mar 2020 21:04:01 GMT",
-        "x-ms-return-client-request-id": "true",
-        "x-ms-version": "2019-10-10"
-=======
         "x-ms-request-id": "b4d49372-d01e-0048-6348-095097000000",
         "x-ms-version": "2019-12-12"
       },
@@ -229,49 +124,23 @@
         "x-ms-date": "Thu, 02 Apr 2020 23:44:03 GMT",
         "x-ms-return-client-request-id": "true",
         "x-ms-version": "2019-12-12"
->>>>>>> 32e373e2
       },
       "RequestBody": null,
       "StatusCode": 202,
       "ResponseHeaders": {
         "Content-Length": "0",
-<<<<<<< HEAD
-        "Date": "Thu, 05 Mar 2020 21:04:00 GMT",
-=======
         "Date": "Thu, 02 Apr 2020 23:44:01 GMT",
->>>>>>> 32e373e2
         "Server": [
           "Windows-Azure-Blob/1.0",
           "Microsoft-HTTPAPI/2.0"
         ],
         "x-ms-client-request-id": "ca65d5cf-3539-e480-c4f3-a261ad335979",
-<<<<<<< HEAD
-        "x-ms-request-id": "c8d6ed2a-701e-000c-0c31-f30533000000",
-        "x-ms-version": "2019-10-10"
-=======
         "x-ms-request-id": "b4d4937a-d01e-0048-6948-095097000000",
         "x-ms-version": "2019-12-12"
->>>>>>> 32e373e2
-      },
-      "ResponseBody": []
-    },
-    {
-<<<<<<< HEAD
-      "RequestUri": "https://seanstagetest.blob.core.windows.net/test-container-cf5237b3-6b81-ac7f-61a3-f83a2c6a3060?restype=container",
-      "RequestMethod": "PUT",
-      "RequestHeaders": {
-        "Authorization": "Sanitized",
-        "traceparent": "00-69e645051b02144f898bf13457ba07c4-5c8dd33cac5fc94b-00",
-        "User-Agent": [
-          "azsdk-net-Storage.Blobs/12.4.0-dev.20200305.1",
-          "(.NET Core 4.6.28325.01; Microsoft Windows 10.0.18363 )"
-        ],
-        "x-ms-blob-public-access": "container",
-        "x-ms-client-request-id": "61314f54-c64b-63d2-55b9-68953d46b85a",
-        "x-ms-date": "Thu, 05 Mar 2020 21:04:01 GMT",
-        "x-ms-return-client-request-id": "true",
-        "x-ms-version": "2019-10-10"
-=======
+      },
+      "ResponseBody": []
+    },
+    {
       "RequestUri": "https://seanmcccanary.blob.core.windows.net/test-container-cf5237b3-6b81-ac7f-61a3-f83a2c6a3060?restype=container",
       "RequestMethod": "PUT",
       "RequestHeaders": {
@@ -286,117 +155,62 @@
         "x-ms-date": "Thu, 02 Apr 2020 23:44:03 GMT",
         "x-ms-return-client-request-id": "true",
         "x-ms-version": "2019-12-12"
->>>>>>> 32e373e2
-      },
-      "RequestBody": null,
-      "StatusCode": 201,
-      "ResponseHeaders": {
-        "Content-Length": "0",
-<<<<<<< HEAD
-        "Date": "Thu, 05 Mar 2020 21:04:01 GMT",
-        "ETag": "\u00220x8D7C148BB10CF9B\u0022",
-        "Last-Modified": "Thu, 05 Mar 2020 21:04:01 GMT",
-=======
+      },
+      "RequestBody": null,
+      "StatusCode": 201,
+      "ResponseHeaders": {
+        "Content-Length": "0",
         "Date": "Thu, 02 Apr 2020 23:44:02 GMT",
         "ETag": "\u00220x8D7D75FB99441A8\u0022",
         "Last-Modified": "Thu, 02 Apr 2020 23:44:03 GMT",
->>>>>>> 32e373e2
         "Server": [
           "Windows-Azure-Blob/1.0",
           "Microsoft-HTTPAPI/2.0"
         ],
         "x-ms-client-request-id": "61314f54-c64b-63d2-55b9-68953d46b85a",
-<<<<<<< HEAD
-        "x-ms-request-id": "09b49361-a01e-0030-4031-f32cf4000000",
-        "x-ms-version": "2019-10-10"
-=======
         "x-ms-request-id": "2ac488a7-f01e-003d-2248-093bbb000000",
         "x-ms-version": "2019-12-12"
->>>>>>> 32e373e2
-      },
-      "ResponseBody": []
-    },
-    {
-<<<<<<< HEAD
-      "RequestUri": "https://seanstagetest.blob.core.windows.net/test-container-cf5237b3-6b81-ac7f-61a3-f83a2c6a3060/test-blob-535b42c2-bb95-d1b6-155b-75abc9067adb",
-=======
+      },
+      "ResponseBody": []
+    },
+    {
       "RequestUri": "https://seanmcccanary.blob.core.windows.net/test-container-cf5237b3-6b81-ac7f-61a3-f83a2c6a3060/test-blob-535b42c2-bb95-d1b6-155b-75abc9067adb",
->>>>>>> 32e373e2
       "RequestMethod": "PUT",
       "RequestHeaders": {
         "Authorization": "Sanitized",
         "Content-Length": "1024",
-<<<<<<< HEAD
-        "traceparent": "00-b8558afa8b3b254f926b0d4c5676fd27-ebfdfb6e55f7b44e-00",
-        "User-Agent": [
-          "azsdk-net-Storage.Blobs/12.4.0-dev.20200305.1",
-          "(.NET Core 4.6.28325.01; Microsoft Windows 10.0.18363 )"
+        "traceparent": "00-7d348d7068ef58429f1467decd05fc4c-da14038dfe2d6f40-00",
+        "User-Agent": [
+          "azsdk-net-Storage.Blobs/12.5.0-dev.20200402.1",
+          "(.NET Core 4.6.28325.01; Microsoft Windows 10.0.18362 )"
         ],
         "x-ms-blob-type": "BlockBlob",
         "x-ms-client-request-id": "f16b4fcb-a465-23b3-3ce9-f4a812028262",
-        "x-ms-date": "Thu, 05 Mar 2020 21:04:01 GMT",
-        "x-ms-return-client-request-id": "true",
-        "x-ms-version": "2019-10-10"
-=======
-        "traceparent": "00-7d348d7068ef58429f1467decd05fc4c-da14038dfe2d6f40-00",
-        "User-Agent": [
-          "azsdk-net-Storage.Blobs/12.5.0-dev.20200402.1",
-          "(.NET Core 4.6.28325.01; Microsoft Windows 10.0.18362 )"
-        ],
-        "x-ms-blob-type": "BlockBlob",
-        "x-ms-client-request-id": "f16b4fcb-a465-23b3-3ce9-f4a812028262",
-        "x-ms-date": "Thu, 02 Apr 2020 23:44:04 GMT",
-        "x-ms-return-client-request-id": "true",
-        "x-ms-version": "2019-12-12"
->>>>>>> 32e373e2
+        "x-ms-date": "Thu, 02 Apr 2020 23:44:04 GMT",
+        "x-ms-return-client-request-id": "true",
+        "x-ms-version": "2019-12-12"
       },
       "RequestBody": "q3Hl3TjOFD\u002BIOkgKeIy5FB1ItvAppPGZmF9L71AmmU8\u002BjerLYNoh8y0cylpzq1mJomGOgVCKsQaATETZgyTuYaH5y\u002Bui7bNCJsLCDdmWJe0Gwk3vmBj/tNvjSxOWR3AILWi5et9t5rWtS1qOyKQs6SZX08DX/8mI\u002BhcQv6GgrN5RueBx3asNmNyXQUy9cOw2tmLsPnSvMC2fMH/HXSYTDZ97PA7Duwt6STvkQL19y4kr2Qk/s21qooiy0awsRTq1gzSsQTTdc/pWcvU5yvBvImX2nIQd1FoyEZqFEOpeTgQAL7yJ0IlUTmYO6UF4MdeXQq9HNam2l6/ZejCaV2IQ9yPwOJo05lHcok0dDuoZuuDC7s06FxlaSZgMr1ZYufYE/vIdh/g8Y1xeapNbmYjFwL9P2GmU1t8Jle8CJzb6g\u002BhXGRD4\u002BzLohYpx26yG/7APR\u002B6WCOGMcCgSE/EJOjslY\u002BeqBH94zMWMZ1LfIvoyg5Y\u002B8t9IZHoHyqnn5edA30tOS3jF3Poxl3opCaGOrU0u35Bbykdb3f9sozrWkOfeTIgHkNaBbaebDVtlHlrZeBxbuQVW5RQD8m55WDjAWgeTSr0Yhxx2rHLpv73s9r6kkyodetbhh2Z0BJ5oCBVu27JT0dScwPH/5QyTbSZWFvuv1MQOot8wssNXpIJ\u002BDqRceuMKmCXqCNI4HpXKThlAHe2iuDNQXznSIx8RRRxugNZnNvNCTH3Wxczx1YNKZWOpFoaV3FZxCxqqN3UF2cK2yp2\u002BYhcm/tFwzPJnXoq1iL67Zy\u002BV2aSA9irYmBQI0OwJOwvmiwJMghi1JBBjCq2Q9K\u002B3SnGTIPD5PmzsTWa8Z/sGXSN/z/27b\u002BQW37STHet9SKNlUYZ7dhsa7E2WXzWy\u002Bb0UXayJESWx\u002B9uMfEA8ZSCAbwXCVxZ1i\u002BcIZOKvJQ\u002BvZOb3fsA/8zd\u002Bs1Wq7vna3ocsFfAv76Kmn9HFgaxCAtbL3BhZROZgQXvNRKPAypztLYZbgg8egHREUN/ueXKKO7F\u002B3hHggJmgzNN1Yav\u002B5dQ111Mm53/HrVyjFfQHccgIQwnyQuuLDK3turY7qR7JRmoKuaEeZFMxtzG0PWulmVoLbB6hDKPpqcumOS3JiwM\u002B2s6J/Lgm6d62wIq51s9BSCBbMDz/JznHIQ/WeCsmaCwudmKcG52i5INA60sZL9P7ZPAMbVrHP7KUwtuoUHGyj1dei19spSyDuEy5vjzurfE72hM6GvvRZjawB1nB\u002BpMRjVv0uqNzjr/EiLUODoB2phTpbHVeeHVcjSUpvJ3Swb64pzHg\u002BfJNyEtTdZFGwle1OmBF2I0esxXmmC1\u002BStIh8sb2VmZPla0hm6QpCgLjFcrNcw==",
       "StatusCode": 201,
       "ResponseHeaders": {
         "Content-Length": "0",
         "Content-MD5": "wJlT8ZR/l5bHUZFVumijcw==",
-<<<<<<< HEAD
-        "Date": "Thu, 05 Mar 2020 21:04:01 GMT",
-        "ETag": "\u00220x8D7C148BB1DFAD7\u0022",
-        "Last-Modified": "Thu, 05 Mar 2020 21:04:01 GMT",
-=======
         "Date": "Thu, 02 Apr 2020 23:44:02 GMT",
         "ETag": "\u00220x8D7D75FB9A0C41C\u0022",
         "Last-Modified": "Thu, 02 Apr 2020 23:44:03 GMT",
->>>>>>> 32e373e2
         "Server": [
           "Windows-Azure-Blob/1.0",
           "Microsoft-HTTPAPI/2.0"
         ],
         "x-ms-client-request-id": "f16b4fcb-a465-23b3-3ce9-f4a812028262",
         "x-ms-content-crc64": "YculoUxawlk=",
-<<<<<<< HEAD
-        "x-ms-request-id": "09b49363-a01e-0030-4131-f32cf4000000",
-        "x-ms-request-server-encrypted": "true",
-        "x-ms-version": "2019-10-10"
-=======
         "x-ms-request-id": "2ac488b5-f01e-003d-2c48-093bbb000000",
         "x-ms-request-server-encrypted": "true",
         "x-ms-version": "2019-12-12"
->>>>>>> 32e373e2
-      },
-      "ResponseBody": []
-    },
-    {
-<<<<<<< HEAD
-      "RequestUri": "https://seanstagetest.blob.core.windows.net/test-container-cf5237b3-6b81-ac7f-61a3-f83a2c6a3060/test-blob-535b42c2-bb95-d1b6-155b-75abc9067adb?comp=lease",
-      "RequestMethod": "PUT",
-      "RequestHeaders": {
-        "Authorization": "Sanitized",
-        "If-Unmodified-Since": "Wed, 04 Mar 2020 21:04:00 GMT",
-        "traceparent": "00-a5731bd589d5e14fa945a949550a1256-408d41ff2659fb49-00",
-        "User-Agent": [
-          "azsdk-net-Storage.Blobs/12.4.0-dev.20200305.1",
-          "(.NET Core 4.6.28325.01; Microsoft Windows 10.0.18363 )"
-        ],
-        "x-ms-client-request-id": "a71d62de-4c28-ef1f-88af-7f320866c76f",
-        "x-ms-date": "Thu, 05 Mar 2020 21:04:01 GMT",
-=======
+      },
+      "ResponseBody": []
+    },
+    {
       "RequestUri": "https://seanmcccanary.blob.core.windows.net/test-container-cf5237b3-6b81-ac7f-61a3-f83a2c6a3060/test-blob-535b42c2-bb95-d1b6-155b-75abc9067adb?comp=lease",
       "RequestMethod": "PUT",
       "RequestHeaders": {
@@ -409,58 +223,24 @@
         ],
         "x-ms-client-request-id": "a71d62de-4c28-ef1f-88af-7f320866c76f",
         "x-ms-date": "Thu, 02 Apr 2020 23:44:04 GMT",
->>>>>>> 32e373e2
         "x-ms-lease-action": "acquire",
         "x-ms-lease-duration": "15",
         "x-ms-proposed-lease-id": "e550d6b1-dc64-bcc6-7133-9b4c5ccc26b0",
         "x-ms-return-client-request-id": "true",
-<<<<<<< HEAD
-        "x-ms-version": "2019-10-10"
-=======
-        "x-ms-version": "2019-12-12"
->>>>>>> 32e373e2
+        "x-ms-version": "2019-12-12"
       },
       "RequestBody": null,
       "StatusCode": 412,
       "ResponseHeaders": {
         "Content-Length": "252",
         "Content-Type": "application/xml",
-<<<<<<< HEAD
-        "Date": "Thu, 05 Mar 2020 21:04:01 GMT",
-=======
         "Date": "Thu, 02 Apr 2020 23:44:02 GMT",
->>>>>>> 32e373e2
         "Server": [
           "Windows-Azure-Blob/1.0",
           "Microsoft-HTTPAPI/2.0"
         ],
         "x-ms-client-request-id": "a71d62de-4c28-ef1f-88af-7f320866c76f",
         "x-ms-error-code": "ConditionNotMet",
-<<<<<<< HEAD
-        "x-ms-request-id": "09b4936a-a01e-0030-4631-f32cf4000000",
-        "x-ms-version": "2019-10-10"
-      },
-      "ResponseBody": [
-        "\uFEFF\u003C?xml version=\u00221.0\u0022 encoding=\u0022utf-8\u0022?\u003E\u003CError\u003E\u003CCode\u003EConditionNotMet\u003C/Code\u003E\u003CMessage\u003EThe condition specified using HTTP conditional header(s) is not met.\n",
-        "RequestId:09b4936a-a01e-0030-4631-f32cf4000000\n",
-        "Time:2020-03-05T21:04:01.8181712Z\u003C/Message\u003E\u003C/Error\u003E"
-      ]
-    },
-    {
-      "RequestUri": "https://seanstagetest.blob.core.windows.net/test-container-cf5237b3-6b81-ac7f-61a3-f83a2c6a3060?restype=container",
-      "RequestMethod": "DELETE",
-      "RequestHeaders": {
-        "Authorization": "Sanitized",
-        "traceparent": "00-d0679ff2186bc04f9aa8b20b2e340acd-730c9b5ea209c24e-00",
-        "User-Agent": [
-          "azsdk-net-Storage.Blobs/12.4.0-dev.20200305.1",
-          "(.NET Core 4.6.28325.01; Microsoft Windows 10.0.18363 )"
-        ],
-        "x-ms-client-request-id": "f96ea42a-7fae-8b87-5f28-3eaf5cdbd523",
-        "x-ms-date": "Thu, 05 Mar 2020 21:04:01 GMT",
-        "x-ms-return-client-request-id": "true",
-        "x-ms-version": "2019-10-10"
-=======
         "x-ms-request-id": "2ac488c0-f01e-003d-3448-093bbb000000",
         "x-ms-version": "2019-12-12"
       },
@@ -484,237 +264,123 @@
         "x-ms-date": "Thu, 02 Apr 2020 23:44:04 GMT",
         "x-ms-return-client-request-id": "true",
         "x-ms-version": "2019-12-12"
->>>>>>> 32e373e2
       },
       "RequestBody": null,
       "StatusCode": 202,
       "ResponseHeaders": {
         "Content-Length": "0",
-<<<<<<< HEAD
-        "Date": "Thu, 05 Mar 2020 21:04:01 GMT",
-=======
         "Date": "Thu, 02 Apr 2020 23:44:02 GMT",
->>>>>>> 32e373e2
         "Server": [
           "Windows-Azure-Blob/1.0",
           "Microsoft-HTTPAPI/2.0"
         ],
         "x-ms-client-request-id": "f96ea42a-7fae-8b87-5f28-3eaf5cdbd523",
-<<<<<<< HEAD
-        "x-ms-request-id": "09b4936d-a01e-0030-4731-f32cf4000000",
-        "x-ms-version": "2019-10-10"
-=======
         "x-ms-request-id": "2ac488c9-f01e-003d-3d48-093bbb000000",
         "x-ms-version": "2019-12-12"
->>>>>>> 32e373e2
-      },
-      "ResponseBody": []
-    },
-    {
-<<<<<<< HEAD
-      "RequestUri": "https://seanstagetest.blob.core.windows.net/test-container-62843da1-757c-220c-5e48-deb5f123bf08?restype=container",
-      "RequestMethod": "PUT",
-      "RequestHeaders": {
-        "Authorization": "Sanitized",
-        "traceparent": "00-268bcc726b2c734499aa9fe0bc0f5d17-59c8f5114f1c1b45-00",
-        "User-Agent": [
-          "azsdk-net-Storage.Blobs/12.4.0-dev.20200305.1",
-          "(.NET Core 4.6.28325.01; Microsoft Windows 10.0.18363 )"
+      },
+      "ResponseBody": []
+    },
+    {
+      "RequestUri": "https://seanmcccanary.blob.core.windows.net/test-container-62843da1-757c-220c-5e48-deb5f123bf08?restype=container",
+      "RequestMethod": "PUT",
+      "RequestHeaders": {
+        "Authorization": "Sanitized",
+        "traceparent": "00-f6e04303df12874fa7cd66aea76bccdb-7ad9614c8cf50641-00",
+        "User-Agent": [
+          "azsdk-net-Storage.Blobs/12.5.0-dev.20200402.1",
+          "(.NET Core 4.6.28325.01; Microsoft Windows 10.0.18362 )"
         ],
         "x-ms-blob-public-access": "container",
         "x-ms-client-request-id": "f159389d-b3fb-b5a9-974b-9a66a1d19a3b",
-        "x-ms-date": "Thu, 05 Mar 2020 21:04:02 GMT",
-        "x-ms-return-client-request-id": "true",
-        "x-ms-version": "2019-10-10"
-=======
-      "RequestUri": "https://seanmcccanary.blob.core.windows.net/test-container-62843da1-757c-220c-5e48-deb5f123bf08?restype=container",
-      "RequestMethod": "PUT",
-      "RequestHeaders": {
-        "Authorization": "Sanitized",
-        "traceparent": "00-f6e04303df12874fa7cd66aea76bccdb-7ad9614c8cf50641-00",
-        "User-Agent": [
-          "azsdk-net-Storage.Blobs/12.5.0-dev.20200402.1",
-          "(.NET Core 4.6.28325.01; Microsoft Windows 10.0.18362 )"
-        ],
-        "x-ms-blob-public-access": "container",
-        "x-ms-client-request-id": "f159389d-b3fb-b5a9-974b-9a66a1d19a3b",
-        "x-ms-date": "Thu, 02 Apr 2020 23:44:04 GMT",
-        "x-ms-return-client-request-id": "true",
-        "x-ms-version": "2019-12-12"
->>>>>>> 32e373e2
-      },
-      "RequestBody": null,
-      "StatusCode": 201,
-      "ResponseHeaders": {
-        "Content-Length": "0",
-<<<<<<< HEAD
-        "Date": "Thu, 05 Mar 2020 21:04:01 GMT",
-        "ETag": "\u00220x8D7C148BB68047C\u0022",
-        "Last-Modified": "Thu, 05 Mar 2020 21:04:02 GMT",
-=======
+        "x-ms-date": "Thu, 02 Apr 2020 23:44:04 GMT",
+        "x-ms-return-client-request-id": "true",
+        "x-ms-version": "2019-12-12"
+      },
+      "RequestBody": null,
+      "StatusCode": 201,
+      "ResponseHeaders": {
+        "Content-Length": "0",
         "Date": "Thu, 02 Apr 2020 23:44:03 GMT",
         "ETag": "\u00220x8D7D75FB9EB553B\u0022",
         "Last-Modified": "Thu, 02 Apr 2020 23:44:03 GMT",
->>>>>>> 32e373e2
         "Server": [
           "Windows-Azure-Blob/1.0",
           "Microsoft-HTTPAPI/2.0"
         ],
         "x-ms-client-request-id": "f159389d-b3fb-b5a9-974b-9a66a1d19a3b",
-<<<<<<< HEAD
-        "x-ms-request-id": "0508047c-b01e-002c-2531-f37e94000000",
-        "x-ms-version": "2019-10-10"
-=======
         "x-ms-request-id": "8f6c7134-301e-0032-3948-094dd7000000",
         "x-ms-version": "2019-12-12"
->>>>>>> 32e373e2
-      },
-      "ResponseBody": []
-    },
-    {
-<<<<<<< HEAD
-      "RequestUri": "https://seanstagetest.blob.core.windows.net/test-container-62843da1-757c-220c-5e48-deb5f123bf08/test-blob-02163569-70d4-d32a-7c40-a637404ba40b",
-=======
+      },
+      "ResponseBody": []
+    },
+    {
       "RequestUri": "https://seanmcccanary.blob.core.windows.net/test-container-62843da1-757c-220c-5e48-deb5f123bf08/test-blob-02163569-70d4-d32a-7c40-a637404ba40b",
->>>>>>> 32e373e2
       "RequestMethod": "PUT",
       "RequestHeaders": {
         "Authorization": "Sanitized",
         "Content-Length": "1024",
-<<<<<<< HEAD
-        "traceparent": "00-afb9dee465122946863ca4c00008351e-5afc6c320f8ef84f-00",
-        "User-Agent": [
-          "azsdk-net-Storage.Blobs/12.4.0-dev.20200305.1",
-          "(.NET Core 4.6.28325.01; Microsoft Windows 10.0.18363 )"
+        "traceparent": "00-bf8acfc717e5194d9cf5a681ad2b5b2e-76a103eab949fa43-00",
+        "User-Agent": [
+          "azsdk-net-Storage.Blobs/12.5.0-dev.20200402.1",
+          "(.NET Core 4.6.28325.01; Microsoft Windows 10.0.18362 )"
         ],
         "x-ms-blob-type": "BlockBlob",
         "x-ms-client-request-id": "07917b04-ce33-7166-0638-e01970decd30",
-        "x-ms-date": "Thu, 05 Mar 2020 21:04:02 GMT",
-        "x-ms-return-client-request-id": "true",
-        "x-ms-version": "2019-10-10"
-=======
-        "traceparent": "00-bf8acfc717e5194d9cf5a681ad2b5b2e-76a103eab949fa43-00",
-        "User-Agent": [
-          "azsdk-net-Storage.Blobs/12.5.0-dev.20200402.1",
-          "(.NET Core 4.6.28325.01; Microsoft Windows 10.0.18362 )"
-        ],
-        "x-ms-blob-type": "BlockBlob",
-        "x-ms-client-request-id": "07917b04-ce33-7166-0638-e01970decd30",
-        "x-ms-date": "Thu, 02 Apr 2020 23:44:04 GMT",
-        "x-ms-return-client-request-id": "true",
-        "x-ms-version": "2019-12-12"
->>>>>>> 32e373e2
+        "x-ms-date": "Thu, 02 Apr 2020 23:44:04 GMT",
+        "x-ms-return-client-request-id": "true",
+        "x-ms-version": "2019-12-12"
       },
       "RequestBody": "z/AYuMnODeWwUs2sM1qh6qn4WEg8dhktDYZ0ug1xdEunj5awueFymycxUoGjfqAin7yOR/JbzljX66tDWVLXPt2BBaPD8DDHhr0gCiSXiY/lURtR4yxZS8E\u002B2c42LkHVWhOkInn8X66LxsE1OsM0QGEbXQc2hlqwKLnihRdikVh7S7AQ8mcW6fJtxR1rIxD9CplsG9A6n9O59Pq/GtqXKTRpue8TI036BHQUycA9RQSo5Ht\u002B9XWHQazcV/5tVs4Y1pzoAmkh6uZLchZbJdUSfK/1FzVfGDO/4XhDNsxOja2l/PIkVEKbhvqUMoJfKxzWydtPdz\u002BZuL1oKSDx3rMa/OVotijj7idsWpA6yuaxX7VbbGzx/xVuDEM1vCshqqhGejWc9nX089uz4x2vXu7WtslrlXFHKf3Q\u002BqnkrjH8SrDo81CxFGk/Z3mRPRz3vq1VXgVhthQ2/1E4zPvMD0Spt5htxmqeJaJgKy34tevg2Dv7j08smpSbsfT\u002BeEduc1g054aEivdDtzhiAYrnPkllV/O/0H/1fRwE0hV2n6xa8rfUw85lXE5EuNgWyZkJs3OqmCFUrqPYP2ppf7fizBeLCA/SE3p7APqlexen3rOC\u002Bh\u002BhzAaLBkMU/IRk\u002B9yWYevAisGKNqD5LpgmrjOMMGC25oWYQQAQAAHLvhf2FwQeDhor51Py\u002BMN/p51uZVcQiMsjrRRX/h/qr4q/vneJAheTCKAYYEkMxO7CGZljopqpuzZL0mnvxw/6QTfJMjpL9aSF2l239yeBFukmlOWFhw3vFQNBPS\u002BtpEGQHh4SQ5GzdiP03sc98sMOyryAyTIqdLop2Rw3Crh11zYbJtkIb9NXch3BkKhGsSM/MnNzLNsPZqlk6Gl0fGxrfwaQIczqBVrpKFYUaOMR4yf599dFAatbDL8vo4dp4/axVhGitZBWVCwYigSE\u002Bv3FUwVBeoSUJX5bNRQMu2HTgEVfYhLSbi6XoqOrLHen1hLCaVCCJ2hxHDCTR4B7SpnKRQq\u002BJZfr8\u002BXWqtfh6fkGtF4CSlERUVjc7kXhPyatHFgJ4eZt6LF61nZqq32QkDM3jJMheABIuPSx4jZRCrO\u002BKY1/1wcSmcusiHTap6bbS14SqrOTjKNYwSjyuwZ7KMzDrILvEbgrJPLHdPCMbhFO1pbYP2D/K5zqJxbfIN3FMWCnFvok6zql5oXAyxezzFMWpOVwouhsw4HlBeqiTAQVAkOP5FcWKepcM1naP1\u002BFNlvCyXv4VY93O1N5PuZQA5qBq8jUI\u002Bj8/3r6FG\u002BOkYQhX86O34OJHK2zGKgDnesECy\u002B/WJOWsRNzxskA/UAf6anPWN4YwSMW\u002BI4bIAs/\u002BGKP9gg/zznwiq66Gw==",
       "StatusCode": 201,
       "ResponseHeaders": {
         "Content-Length": "0",
         "Content-MD5": "EQ4znJoz94ChXMptsTxMPA==",
-<<<<<<< HEAD
-        "Date": "Thu, 05 Mar 2020 21:04:01 GMT",
-        "ETag": "\u00220x8D7C148BB75906B\u0022",
-        "Last-Modified": "Thu, 05 Mar 2020 21:04:02 GMT",
-=======
         "Date": "Thu, 02 Apr 2020 23:44:03 GMT",
         "ETag": "\u00220x8D7D75FB9F8DF21\u0022",
         "Last-Modified": "Thu, 02 Apr 2020 23:44:03 GMT",
->>>>>>> 32e373e2
         "Server": [
           "Windows-Azure-Blob/1.0",
           "Microsoft-HTTPAPI/2.0"
         ],
         "x-ms-client-request-id": "07917b04-ce33-7166-0638-e01970decd30",
         "x-ms-content-crc64": "f8MuHCv2MK8=",
-<<<<<<< HEAD
-        "x-ms-request-id": "05080480-b01e-002c-2731-f37e94000000",
-        "x-ms-request-server-encrypted": "true",
-        "x-ms-version": "2019-10-10"
-=======
         "x-ms-request-id": "8f6c7138-301e-0032-3b48-094dd7000000",
         "x-ms-request-server-encrypted": "true",
         "x-ms-version": "2019-12-12"
->>>>>>> 32e373e2
-      },
-      "ResponseBody": []
-    },
-    {
-<<<<<<< HEAD
-      "RequestUri": "https://seanstagetest.blob.core.windows.net/test-container-62843da1-757c-220c-5e48-deb5f123bf08/test-blob-02163569-70d4-d32a-7c40-a637404ba40b?comp=lease",
-=======
+      },
+      "ResponseBody": []
+    },
+    {
       "RequestUri": "https://seanmcccanary.blob.core.windows.net/test-container-62843da1-757c-220c-5e48-deb5f123bf08/test-blob-02163569-70d4-d32a-7c40-a637404ba40b?comp=lease",
->>>>>>> 32e373e2
       "RequestMethod": "PUT",
       "RequestHeaders": {
         "Authorization": "Sanitized",
         "If-Match": "\u0022garbage\u0022",
-<<<<<<< HEAD
-        "traceparent": "00-68f583ed36422749a0b88b0405101185-718f14f296b33545-00",
-        "User-Agent": [
-          "azsdk-net-Storage.Blobs/12.4.0-dev.20200305.1",
-          "(.NET Core 4.6.28325.01; Microsoft Windows 10.0.18363 )"
+        "traceparent": "00-ccbd3e3af4646a4a84340f5a20f506b7-f95a48898db13f4f-00",
+        "User-Agent": [
+          "azsdk-net-Storage.Blobs/12.5.0-dev.20200402.1",
+          "(.NET Core 4.6.28325.01; Microsoft Windows 10.0.18362 )"
         ],
         "x-ms-client-request-id": "a58edb76-4b00-94f0-cd05-2bf10b48edfc",
-        "x-ms-date": "Thu, 05 Mar 2020 21:04:02 GMT",
-=======
-        "traceparent": "00-ccbd3e3af4646a4a84340f5a20f506b7-f95a48898db13f4f-00",
-        "User-Agent": [
-          "azsdk-net-Storage.Blobs/12.5.0-dev.20200402.1",
-          "(.NET Core 4.6.28325.01; Microsoft Windows 10.0.18362 )"
-        ],
-        "x-ms-client-request-id": "a58edb76-4b00-94f0-cd05-2bf10b48edfc",
-        "x-ms-date": "Thu, 02 Apr 2020 23:44:04 GMT",
->>>>>>> 32e373e2
+        "x-ms-date": "Thu, 02 Apr 2020 23:44:04 GMT",
         "x-ms-lease-action": "acquire",
         "x-ms-lease-duration": "15",
         "x-ms-proposed-lease-id": "5d0ba55d-6f6f-8cae-dc41-c31d830abd33",
         "x-ms-return-client-request-id": "true",
-<<<<<<< HEAD
-        "x-ms-version": "2019-10-10"
-=======
-        "x-ms-version": "2019-12-12"
->>>>>>> 32e373e2
+        "x-ms-version": "2019-12-12"
       },
       "RequestBody": null,
       "StatusCode": 412,
       "ResponseHeaders": {
         "Content-Length": "252",
         "Content-Type": "application/xml",
-<<<<<<< HEAD
-        "Date": "Thu, 05 Mar 2020 21:04:01 GMT",
-=======
         "Date": "Thu, 02 Apr 2020 23:44:03 GMT",
->>>>>>> 32e373e2
         "Server": [
           "Windows-Azure-Blob/1.0",
           "Microsoft-HTTPAPI/2.0"
         ],
         "x-ms-client-request-id": "a58edb76-4b00-94f0-cd05-2bf10b48edfc",
         "x-ms-error-code": "ConditionNotMet",
-<<<<<<< HEAD
-        "x-ms-request-id": "05080482-b01e-002c-2831-f37e94000000",
-        "x-ms-version": "2019-10-10"
-      },
-      "ResponseBody": [
-        "\uFEFF\u003C?xml version=\u00221.0\u0022 encoding=\u0022utf-8\u0022?\u003E\u003CError\u003E\u003CCode\u003EConditionNotMet\u003C/Code\u003E\u003CMessage\u003EThe condition specified using HTTP conditional header(s) is not met.\n",
-        "RequestId:05080482-b01e-002c-2831-f37e94000000\n",
-        "Time:2020-03-05T21:04:02.4037226Z\u003C/Message\u003E\u003C/Error\u003E"
-      ]
-    },
-    {
-      "RequestUri": "https://seanstagetest.blob.core.windows.net/test-container-62843da1-757c-220c-5e48-deb5f123bf08?restype=container",
-      "RequestMethod": "DELETE",
-      "RequestHeaders": {
-        "Authorization": "Sanitized",
-        "traceparent": "00-5cee60a5ddc58d488711c7e0413397fc-409027688098ea4c-00",
-        "User-Agent": [
-          "azsdk-net-Storage.Blobs/12.4.0-dev.20200305.1",
-          "(.NET Core 4.6.28325.01; Microsoft Windows 10.0.18363 )"
-        ],
-        "x-ms-client-request-id": "a7a76cb4-187c-db33-e857-411887f63e0a",
-        "x-ms-date": "Thu, 05 Mar 2020 21:04:02 GMT",
-        "x-ms-return-client-request-id": "true",
-        "x-ms-version": "2019-10-10"
-=======
         "x-ms-request-id": "8f6c713e-301e-0032-4148-094dd7000000",
         "x-ms-version": "2019-12-12"
       },
@@ -738,115 +404,61 @@
         "x-ms-date": "Thu, 02 Apr 2020 23:44:04 GMT",
         "x-ms-return-client-request-id": "true",
         "x-ms-version": "2019-12-12"
->>>>>>> 32e373e2
       },
       "RequestBody": null,
       "StatusCode": 202,
       "ResponseHeaders": {
         "Content-Length": "0",
-<<<<<<< HEAD
-        "Date": "Thu, 05 Mar 2020 21:04:01 GMT",
-=======
         "Date": "Thu, 02 Apr 2020 23:44:03 GMT",
->>>>>>> 32e373e2
         "Server": [
           "Windows-Azure-Blob/1.0",
           "Microsoft-HTTPAPI/2.0"
         ],
         "x-ms-client-request-id": "a7a76cb4-187c-db33-e857-411887f63e0a",
-<<<<<<< HEAD
-        "x-ms-request-id": "05080483-b01e-002c-2931-f37e94000000",
-        "x-ms-version": "2019-10-10"
-=======
         "x-ms-request-id": "8f6c7140-301e-0032-4348-094dd7000000",
         "x-ms-version": "2019-12-12"
->>>>>>> 32e373e2
-      },
-      "ResponseBody": []
-    },
-    {
-<<<<<<< HEAD
-      "RequestUri": "https://seanstagetest.blob.core.windows.net/test-container-07b81c29-f522-b763-c8e4-e73f40983c52?restype=container",
-      "RequestMethod": "PUT",
-      "RequestHeaders": {
-        "Authorization": "Sanitized",
-        "traceparent": "00-6b6d2cd0287a4b4987a6aa8173d483e3-ed4a99659d22114d-00",
-        "User-Agent": [
-          "azsdk-net-Storage.Blobs/12.4.0-dev.20200305.1",
-          "(.NET Core 4.6.28325.01; Microsoft Windows 10.0.18363 )"
+      },
+      "ResponseBody": []
+    },
+    {
+      "RequestUri": "https://seanmcccanary.blob.core.windows.net/test-container-07b81c29-f522-b763-c8e4-e73f40983c52?restype=container",
+      "RequestMethod": "PUT",
+      "RequestHeaders": {
+        "Authorization": "Sanitized",
+        "traceparent": "00-d1fd5f0d600ea943b4931e3e5ff9f788-3324abe9ff173843-00",
+        "User-Agent": [
+          "azsdk-net-Storage.Blobs/12.5.0-dev.20200402.1",
+          "(.NET Core 4.6.28325.01; Microsoft Windows 10.0.18362 )"
         ],
         "x-ms-blob-public-access": "container",
         "x-ms-client-request-id": "3b2e0082-d0c1-bfa4-08ef-de9830f39a50",
-        "x-ms-date": "Thu, 05 Mar 2020 21:04:02 GMT",
-        "x-ms-return-client-request-id": "true",
-        "x-ms-version": "2019-10-10"
-=======
-      "RequestUri": "https://seanmcccanary.blob.core.windows.net/test-container-07b81c29-f522-b763-c8e4-e73f40983c52?restype=container",
-      "RequestMethod": "PUT",
-      "RequestHeaders": {
-        "Authorization": "Sanitized",
-        "traceparent": "00-d1fd5f0d600ea943b4931e3e5ff9f788-3324abe9ff173843-00",
-        "User-Agent": [
-          "azsdk-net-Storage.Blobs/12.5.0-dev.20200402.1",
-          "(.NET Core 4.6.28325.01; Microsoft Windows 10.0.18362 )"
-        ],
-        "x-ms-blob-public-access": "container",
-        "x-ms-client-request-id": "3b2e0082-d0c1-bfa4-08ef-de9830f39a50",
-        "x-ms-date": "Thu, 02 Apr 2020 23:44:04 GMT",
-        "x-ms-return-client-request-id": "true",
-        "x-ms-version": "2019-12-12"
->>>>>>> 32e373e2
-      },
-      "RequestBody": null,
-      "StatusCode": 201,
-      "ResponseHeaders": {
-        "Content-Length": "0",
-<<<<<<< HEAD
-        "Date": "Thu, 05 Mar 2020 21:04:02 GMT",
-        "ETag": "\u00220x8D7C148BBECF678\u0022",
-        "Last-Modified": "Thu, 05 Mar 2020 21:04:03 GMT",
-=======
+        "x-ms-date": "Thu, 02 Apr 2020 23:44:04 GMT",
+        "x-ms-return-client-request-id": "true",
+        "x-ms-version": "2019-12-12"
+      },
+      "RequestBody": null,
+      "StatusCode": 201,
+      "ResponseHeaders": {
+        "Content-Length": "0",
         "Date": "Thu, 02 Apr 2020 23:44:03 GMT",
         "ETag": "\u00220x8D7D75FBA41FDBF\u0022",
         "Last-Modified": "Thu, 02 Apr 2020 23:44:04 GMT",
->>>>>>> 32e373e2
         "Server": [
           "Windows-Azure-Blob/1.0",
           "Microsoft-HTTPAPI/2.0"
         ],
         "x-ms-client-request-id": "3b2e0082-d0c1-bfa4-08ef-de9830f39a50",
-<<<<<<< HEAD
-        "x-ms-request-id": "0faf2ad0-d01e-0015-6831-f38588000000",
-        "x-ms-version": "2019-10-10"
-=======
         "x-ms-request-id": "4af6ff3b-f01e-004f-3048-093cf4000000",
         "x-ms-version": "2019-12-12"
->>>>>>> 32e373e2
-      },
-      "ResponseBody": []
-    },
-    {
-<<<<<<< HEAD
-      "RequestUri": "https://seanstagetest.blob.core.windows.net/test-container-07b81c29-f522-b763-c8e4-e73f40983c52/test-blob-23ebee1a-9fb8-e468-9c55-8e0b44c839ce",
-=======
+      },
+      "ResponseBody": []
+    },
+    {
       "RequestUri": "https://seanmcccanary.blob.core.windows.net/test-container-07b81c29-f522-b763-c8e4-e73f40983c52/test-blob-23ebee1a-9fb8-e468-9c55-8e0b44c839ce",
->>>>>>> 32e373e2
       "RequestMethod": "PUT",
       "RequestHeaders": {
         "Authorization": "Sanitized",
         "Content-Length": "1024",
-<<<<<<< HEAD
-        "traceparent": "00-e2fe9ddff7a9f5499feb688e4ac33587-0de54b943c48ec4a-00",
-        "User-Agent": [
-          "azsdk-net-Storage.Blobs/12.4.0-dev.20200305.1",
-          "(.NET Core 4.6.28325.01; Microsoft Windows 10.0.18363 )"
-        ],
-        "x-ms-blob-type": "BlockBlob",
-        "x-ms-client-request-id": "624ea4eb-c68b-1045-239a-253c984fecae",
-        "x-ms-date": "Thu, 05 Mar 2020 21:04:03 GMT",
-        "x-ms-return-client-request-id": "true",
-        "x-ms-version": "2019-10-10"
-=======
         "traceparent": "00-d1729af36dd21a4ea027abc24c2cd379-85df1c40feccf54c-00",
         "User-Agent": [
           "azsdk-net-Storage.Blobs/12.5.0-dev.20200402.1",
@@ -857,56 +469,28 @@
         "x-ms-date": "Thu, 02 Apr 2020 23:44:05 GMT",
         "x-ms-return-client-request-id": "true",
         "x-ms-version": "2019-12-12"
->>>>>>> 32e373e2
       },
       "RequestBody": "wSG8QGkBkVy/fpayZuYyhXxggY8P/g7jmEqfa0GZekC1ENYPN1rmGVyOZDkJtX21IwmO5EepvsIT2KgeYiUaJQRV/FUQI00ieWgygJrU2uLN6Ug4Cpb4C1IT/F6xyLc3cz41s7gnpQC7bGrfdz0oPv7FUXjd4htuXfAD/CbvcLGx\u002BwxcniYppkRHfJ4rGZQU671f63c\u002BWpEjx1bII6nZzPu5LnsxzKDYnKo0lWV9Q0Nb7xBpj4Q6cqB6OdfQYYKabrCicesZ4x8dh0/MCsUspoQSbDSYbzx2f7vbtpLIBzoomSa02tFXQgzwTAc1bmjaTpNTvfVOAv5zK/IwPSyMVH8Uo3Ced8uyuyknqCM1QRFTAGj/dUpF2ZcoQa7eJwXfZPiIIMr3PNbHoALLJlnbPurh3D3EjN41z8rZdTYd1JMkSEQqrSFGW8ORONVHerM9TQLE/UrIGtcZUlAAHsafqstvp94VsJHImoF5MlQI7VUWmygzWNdIXC1sEFrQRjz98o4J2NPUJ51x\u002B2LJTuiCEGT76YOea1H0JkqxqZ82\u002BFNEe0DG/xSCQnSLwl10fg1F6v/11F25X4Y8FLGII379OgIPhNOnvBFPeaYOEqn0gKg9bL6fQSP1ixy5iupj\u002Bh71jYdaZfo6nS7upVu2qkzdR5QJS7e/XfnfGfm27jIn7H\u002BIGYQimhqtAs6QsZvHPuDQ3EJVWa5mNTCNekwAg677xrjcLpHHuq15W0joL6teF9oZ5RHw0ZPQIeNUlB/OrX8glOri6hBPCSGU2/1mfgaEL2Nx552dC/UlDA2tciaOq67JyJrAfCzKytzvW/WWaaPdz2W7Xcbhgoj1vd4DoZb7BTBOnbVrw7I2phzBrbD/jqJpz6PA0k3o50USy79OxyhG9FbER8vtcQyyhbapINXY9i47mdHzOjLjZrVvWfjz59/0erlaOkfXe12WDk2WPsdwOdWREy5WU7kj4eAWfRgTvp3XtKUcfrvmZB10XCzlTCfu/x8jYtSxnSf/N1lmwf5Fg0\u002Bvv4oiU7sZqq4Q4vaNPZW5J3748FzIJhZ9HEZif6MfLtncNo2dy6tjCbcmoLsxcvnErZl/TJPz5phzpDd0tyoL8bQdsAYHG1vSlOakooZbTKpMntIKn\u002BFF6U/0Kid071KMGq4HE8LzvJE9rLisTkQSF1iMJxlYAVHS18a2E/E0XqWUF4fXVDjoWeFAzPMpmZsL4hLO58c4NBldNDz7PKigCE4SGDa8O8MfpM43GDReqD4rqzHfZnbeW\u002BNteh/87B05oMSkF4FkTqdOr0P4ARvl/ov90JF3wKLXNLxTT8CkIrex/nhwuZG8xlyKkbYy5VrHiHuT/hyMwd8hzeLEEQ==",
       "StatusCode": 201,
       "ResponseHeaders": {
         "Content-Length": "0",
         "Content-MD5": "DmSX/Ek30SNLQJglvCIrZA==",
-<<<<<<< HEAD
-        "Date": "Thu, 05 Mar 2020 21:04:02 GMT",
-        "ETag": "\u00220x8D7C148BBF9B493\u0022",
-        "Last-Modified": "Thu, 05 Mar 2020 21:04:03 GMT",
-=======
         "Date": "Thu, 02 Apr 2020 23:44:03 GMT",
         "ETag": "\u00220x8D7D75FBA4E88B2\u0022",
         "Last-Modified": "Thu, 02 Apr 2020 23:44:04 GMT",
->>>>>>> 32e373e2
         "Server": [
           "Windows-Azure-Blob/1.0",
           "Microsoft-HTTPAPI/2.0"
         ],
         "x-ms-client-request-id": "624ea4eb-c68b-1045-239a-253c984fecae",
         "x-ms-content-crc64": "NGck1uKUIYk=",
-<<<<<<< HEAD
-        "x-ms-request-id": "0faf2ad6-d01e-0015-6d31-f38588000000",
-        "x-ms-request-server-encrypted": "true",
-        "x-ms-version": "2019-10-10"
-=======
         "x-ms-request-id": "4af6ff40-f01e-004f-3248-093cf4000000",
         "x-ms-request-server-encrypted": "true",
         "x-ms-version": "2019-12-12"
->>>>>>> 32e373e2
-      },
-      "ResponseBody": []
-    },
-    {
-<<<<<<< HEAD
-      "RequestUri": "https://seanstagetest.blob.core.windows.net/test-container-07b81c29-f522-b763-c8e4-e73f40983c52/test-blob-23ebee1a-9fb8-e468-9c55-8e0b44c839ce",
-      "RequestMethod": "HEAD",
-      "RequestHeaders": {
-        "Authorization": "Sanitized",
-        "traceparent": "00-79477f583359854d9e0c7d75260f1e26-748ac0f3cab2194f-00",
-        "User-Agent": [
-          "azsdk-net-Storage.Blobs/12.4.0-dev.20200305.1",
-          "(.NET Core 4.6.28325.01; Microsoft Windows 10.0.18363 )"
-        ],
-        "x-ms-client-request-id": "55484b59-49d7-c049-feb0-0b67b20e7765",
-        "x-ms-date": "Thu, 05 Mar 2020 21:04:03 GMT",
-        "x-ms-return-client-request-id": "true",
-        "x-ms-version": "2019-10-10"
-=======
+      },
+      "ResponseBody": []
+    },
+    {
       "RequestUri": "https://seanmcccanary.blob.core.windows.net/test-container-07b81c29-f522-b763-c8e4-e73f40983c52/test-blob-23ebee1a-9fb8-e468-9c55-8e0b44c839ce",
       "RequestMethod": "HEAD",
       "RequestHeaders": {
@@ -920,7 +504,6 @@
         "x-ms-date": "Thu, 02 Apr 2020 23:44:05 GMT",
         "x-ms-return-client-request-id": "true",
         "x-ms-version": "2019-12-12"
->>>>>>> 32e373e2
       },
       "RequestBody": null,
       "StatusCode": 200,
@@ -929,15 +512,9 @@
         "Content-Length": "1024",
         "Content-MD5": "DmSX/Ek30SNLQJglvCIrZA==",
         "Content-Type": "application/octet-stream",
-<<<<<<< HEAD
-        "Date": "Thu, 05 Mar 2020 21:04:02 GMT",
-        "ETag": "\u00220x8D7C148BBF9B493\u0022",
-        "Last-Modified": "Thu, 05 Mar 2020 21:04:03 GMT",
-=======
         "Date": "Thu, 02 Apr 2020 23:44:03 GMT",
         "ETag": "\u00220x8D7D75FBA4E88B2\u0022",
         "Last-Modified": "Thu, 02 Apr 2020 23:44:04 GMT",
->>>>>>> 32e373e2
         "Server": [
           "Windows-Azure-Blob/1.0",
           "Microsoft-HTTPAPI/2.0"
@@ -946,39 +523,16 @@
         "x-ms-access-tier-inferred": "true",
         "x-ms-blob-type": "BlockBlob",
         "x-ms-client-request-id": "55484b59-49d7-c049-feb0-0b67b20e7765",
-<<<<<<< HEAD
-        "x-ms-creation-time": "Thu, 05 Mar 2020 21:04:03 GMT",
-        "x-ms-lease-state": "available",
-        "x-ms-lease-status": "unlocked",
-        "x-ms-request-id": "0faf2ad8-d01e-0015-6f31-f38588000000",
-        "x-ms-server-encrypted": "true",
-        "x-ms-version": "2019-10-10"
-=======
         "x-ms-creation-time": "Thu, 02 Apr 2020 23:44:04 GMT",
         "x-ms-lease-state": "available",
         "x-ms-lease-status": "unlocked",
         "x-ms-request-id": "4af6ff45-f01e-004f-3548-093cf4000000",
         "x-ms-server-encrypted": "true",
         "x-ms-version": "2019-12-12"
->>>>>>> 32e373e2
-      },
-      "ResponseBody": []
-    },
-    {
-<<<<<<< HEAD
-      "RequestUri": "https://seanstagetest.blob.core.windows.net/test-container-07b81c29-f522-b763-c8e4-e73f40983c52/test-blob-23ebee1a-9fb8-e468-9c55-8e0b44c839ce?comp=lease",
-      "RequestMethod": "PUT",
-      "RequestHeaders": {
-        "Authorization": "Sanitized",
-        "If-None-Match": "\u00220x8D7C148BBF9B493\u0022",
-        "traceparent": "00-5cd1058de0b0a040bad5453ecaf04318-367fb353bbde2c43-00",
-        "User-Agent": [
-          "azsdk-net-Storage.Blobs/12.4.0-dev.20200305.1",
-          "(.NET Core 4.6.28325.01; Microsoft Windows 10.0.18363 )"
-        ],
-        "x-ms-client-request-id": "4eddee19-bd75-8a80-6674-2ae3561d8791",
-        "x-ms-date": "Thu, 05 Mar 2020 21:04:03 GMT",
-=======
+      },
+      "ResponseBody": []
+    },
+    {
       "RequestUri": "https://seanmcccanary.blob.core.windows.net/test-container-07b81c29-f522-b763-c8e4-e73f40983c52/test-blob-23ebee1a-9fb8-e468-9c55-8e0b44c839ce?comp=lease",
       "RequestMethod": "PUT",
       "RequestHeaders": {
@@ -991,58 +545,24 @@
         ],
         "x-ms-client-request-id": "4eddee19-bd75-8a80-6674-2ae3561d8791",
         "x-ms-date": "Thu, 02 Apr 2020 23:44:05 GMT",
->>>>>>> 32e373e2
         "x-ms-lease-action": "acquire",
         "x-ms-lease-duration": "15",
         "x-ms-proposed-lease-id": "a45db4f8-2ae6-9da6-5623-143699be1257",
         "x-ms-return-client-request-id": "true",
-<<<<<<< HEAD
-        "x-ms-version": "2019-10-10"
-=======
-        "x-ms-version": "2019-12-12"
->>>>>>> 32e373e2
+        "x-ms-version": "2019-12-12"
       },
       "RequestBody": null,
       "StatusCode": 412,
       "ResponseHeaders": {
         "Content-Length": "252",
         "Content-Type": "application/xml",
-<<<<<<< HEAD
-        "Date": "Thu, 05 Mar 2020 21:04:02 GMT",
-=======
         "Date": "Thu, 02 Apr 2020 23:44:04 GMT",
->>>>>>> 32e373e2
         "Server": [
           "Windows-Azure-Blob/1.0",
           "Microsoft-HTTPAPI/2.0"
         ],
         "x-ms-client-request-id": "4eddee19-bd75-8a80-6674-2ae3561d8791",
         "x-ms-error-code": "ConditionNotMet",
-<<<<<<< HEAD
-        "x-ms-request-id": "0faf2adb-d01e-0015-7231-f38588000000",
-        "x-ms-version": "2019-10-10"
-      },
-      "ResponseBody": [
-        "\uFEFF\u003C?xml version=\u00221.0\u0022 encoding=\u0022utf-8\u0022?\u003E\u003CError\u003E\u003CCode\u003EConditionNotMet\u003C/Code\u003E\u003CMessage\u003EThe condition specified using HTTP conditional header(s) is not met.\n",
-        "RequestId:0faf2adb-d01e-0015-7231-f38588000000\n",
-        "Time:2020-03-05T21:04:03.3280060Z\u003C/Message\u003E\u003C/Error\u003E"
-      ]
-    },
-    {
-      "RequestUri": "https://seanstagetest.blob.core.windows.net/test-container-07b81c29-f522-b763-c8e4-e73f40983c52?restype=container",
-      "RequestMethod": "DELETE",
-      "RequestHeaders": {
-        "Authorization": "Sanitized",
-        "traceparent": "00-da86b2ec023adb4a90a634aa6ed69fe0-1ef3c12f7cee9f41-00",
-        "User-Agent": [
-          "azsdk-net-Storage.Blobs/12.4.0-dev.20200305.1",
-          "(.NET Core 4.6.28325.01; Microsoft Windows 10.0.18363 )"
-        ],
-        "x-ms-client-request-id": "c34e7a35-2931-cbf0-4cde-82a498363e11",
-        "x-ms-date": "Thu, 05 Mar 2020 21:04:03 GMT",
-        "x-ms-return-client-request-id": "true",
-        "x-ms-version": "2019-10-10"
-=======
         "x-ms-request-id": "4af6ff49-f01e-004f-3848-093cf4000000",
         "x-ms-version": "2019-12-12"
       },
@@ -1066,42 +586,26 @@
         "x-ms-date": "Thu, 02 Apr 2020 23:44:05 GMT",
         "x-ms-return-client-request-id": "true",
         "x-ms-version": "2019-12-12"
->>>>>>> 32e373e2
       },
       "RequestBody": null,
       "StatusCode": 202,
       "ResponseHeaders": {
         "Content-Length": "0",
-<<<<<<< HEAD
-        "Date": "Thu, 05 Mar 2020 21:04:02 GMT",
-=======
         "Date": "Thu, 02 Apr 2020 23:44:04 GMT",
->>>>>>> 32e373e2
         "Server": [
           "Windows-Azure-Blob/1.0",
           "Microsoft-HTTPAPI/2.0"
         ],
         "x-ms-client-request-id": "c34e7a35-2931-cbf0-4cde-82a498363e11",
-<<<<<<< HEAD
-        "x-ms-request-id": "0faf2ade-d01e-0015-7531-f38588000000",
-        "x-ms-version": "2019-10-10"
-=======
         "x-ms-request-id": "4af6ff4a-f01e-004f-3948-093cf4000000",
         "x-ms-version": "2019-12-12"
->>>>>>> 32e373e2
       },
       "ResponseBody": []
     }
   ],
   "Variables": {
-<<<<<<< HEAD
-    "DateTimeOffsetNow": "2020-03-05T13:04:00.9123576-08:00",
-    "RandomSeed": "767935217",
-    "Storage_TestConfigDefault": "ProductionTenant\nseanstagetest\nU2FuaXRpemVk\nhttps://seanstagetest.blob.core.windows.net\nhttp://seanstagetest.file.core.windows.net\nhttp://seanstagetest.queue.core.windows.net\nhttp://seanstagetest.table.core.windows.net\n\n\n\n\nhttp://seanstagetest-secondary.blob.core.windows.net\nhttp://seanstagetest-secondary.file.core.windows.net\nhttp://seanstagetest-secondary.queue.core.windows.net\nhttp://seanstagetest-secondary.table.core.windows.net\n\nSanitized\n\n\nCloud\nBlobEndpoint=https://seanstagetest.blob.core.windows.net/;QueueEndpoint=http://seanstagetest.queue.core.windows.net/;FileEndpoint=http://seanstagetest.file.core.windows.net/;BlobSecondaryEndpoint=http://seanstagetest-secondary.blob.core.windows.net/;QueueSecondaryEndpoint=http://seanstagetest-secondary.queue.core.windows.net/;FileSecondaryEndpoint=http://seanstagetest-secondary.file.core.windows.net/;AccountName=seanstagetest;AccountKey=Sanitized\nseanscope1"
-=======
     "DateTimeOffsetNow": "2020-04-02T16:44:03.1706358-07:00",
     "RandomSeed": "767935217",
     "Storage_TestConfigDefault": "ProductionTenant\nseanmcccanary\nU2FuaXRpemVk\nhttps://seanmcccanary.blob.core.windows.net\nhttps://seanmcccanary.file.core.windows.net\nhttps://seanmcccanary.queue.core.windows.net\nhttps://seanmcccanary.table.core.windows.net\n\n\n\n\nhttps://seanmcccanary-secondary.blob.core.windows.net\nhttps://seanmcccanary-secondary.file.core.windows.net\nhttps://seanmcccanary-secondary.queue.core.windows.net\nhttps://seanmcccanary-secondary.table.core.windows.net\n\nSanitized\n\n\nCloud\nBlobEndpoint=https://seanmcccanary.blob.core.windows.net/;QueueEndpoint=https://seanmcccanary.queue.core.windows.net/;FileEndpoint=https://seanmcccanary.file.core.windows.net/;BlobSecondaryEndpoint=https://seanmcccanary-secondary.blob.core.windows.net/;QueueSecondaryEndpoint=https://seanmcccanary-secondary.queue.core.windows.net/;FileSecondaryEndpoint=https://seanmcccanary-secondary.file.core.windows.net/;AccountName=seanmcccanary;AccountKey=Sanitized\nseanscope1"
->>>>>>> 32e373e2
   }
 }