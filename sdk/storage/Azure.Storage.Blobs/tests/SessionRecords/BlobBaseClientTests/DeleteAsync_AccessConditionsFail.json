--- conflicted
+++ resolved
@@ -1,22 +1,6 @@
 {
   "Entries": [
     {
-<<<<<<< HEAD
-      "RequestUri": "https://seanstagetest.blob.core.windows.net/test-container-1a8a96e7-e342-3624-a715-eb969d779edc?restype=container",
-      "RequestMethod": "PUT",
-      "RequestHeaders": {
-        "Authorization": "Sanitized",
-        "traceparent": "00-06e564f4ef61ff49ad2dba9e52457f83-8dbf38fe84a6e648-00",
-        "User-Agent": [
-          "azsdk-net-Storage.Blobs/12.4.0-dev.20200305.1",
-          "(.NET Core 4.6.28325.01; Microsoft Windows 10.0.18363 )"
-        ],
-        "x-ms-blob-public-access": "container",
-        "x-ms-client-request-id": "c39ff46e-367f-f737-f7d9-4db2d723c395",
-        "x-ms-date": "Thu, 05 Mar 2020 20:55:36 GMT",
-        "x-ms-return-client-request-id": "true",
-        "x-ms-version": "2019-10-10"
-=======
       "RequestUri": "https://seanmcccanary.blob.core.windows.net/test-container-1a8a96e7-e342-3624-a715-eb969d779edc?restype=container",
       "RequestMethod": "PUT",
       "RequestHeaders": {
@@ -31,58 +15,30 @@
         "x-ms-date": "Thu, 02 Apr 2020 23:41:58 GMT",
         "x-ms-return-client-request-id": "true",
         "x-ms-version": "2019-12-12"
->>>>>>> 32e373e2
-      },
-      "RequestBody": null,
-      "StatusCode": 201,
-      "ResponseHeaders": {
-        "Content-Length": "0",
-<<<<<<< HEAD
-        "Date": "Thu, 05 Mar 2020 20:55:36 GMT",
-        "ETag": "\u00220x8D7C1478E153F00\u0022",
-        "Last-Modified": "Thu, 05 Mar 2020 20:55:36 GMT",
-=======
+      },
+      "RequestBody": null,
+      "StatusCode": 201,
+      "ResponseHeaders": {
+        "Content-Length": "0",
         "Date": "Thu, 02 Apr 2020 23:41:57 GMT",
         "ETag": "\u00220x8D7D75F6F144236\u0022",
         "Last-Modified": "Thu, 02 Apr 2020 23:41:58 GMT",
->>>>>>> 32e373e2
         "Server": [
           "Windows-Azure-Blob/1.0",
           "Microsoft-HTTPAPI/2.0"
         ],
         "x-ms-client-request-id": "c39ff46e-367f-f737-f7d9-4db2d723c395",
-<<<<<<< HEAD
-        "x-ms-request-id": "417e94bb-601e-002f-3930-f39ff0000000",
-        "x-ms-version": "2019-10-10"
-=======
         "x-ms-request-id": "294272f3-e01e-0098-6548-096dc1000000",
         "x-ms-version": "2019-12-12"
->>>>>>> 32e373e2
-      },
-      "ResponseBody": []
-    },
-    {
-<<<<<<< HEAD
-      "RequestUri": "https://seanstagetest.blob.core.windows.net/test-container-1a8a96e7-e342-3624-a715-eb969d779edc/test-blob-0ea11e19-dc17-ce02-3f39-f4cd6cfdf07c",
-=======
+      },
+      "ResponseBody": []
+    },
+    {
       "RequestUri": "https://seanmcccanary.blob.core.windows.net/test-container-1a8a96e7-e342-3624-a715-eb969d779edc/test-blob-0ea11e19-dc17-ce02-3f39-f4cd6cfdf07c",
->>>>>>> 32e373e2
       "RequestMethod": "PUT",
       "RequestHeaders": {
         "Authorization": "Sanitized",
         "Content-Length": "1024",
-<<<<<<< HEAD
-        "traceparent": "00-b1ebe500146d1542aeef1206a5620cdd-d8d5f182192f7547-00",
-        "User-Agent": [
-          "azsdk-net-Storage.Blobs/12.4.0-dev.20200305.1",
-          "(.NET Core 4.6.28325.01; Microsoft Windows 10.0.18363 )"
-        ],
-        "x-ms-blob-type": "BlockBlob",
-        "x-ms-client-request-id": "fb2b443b-7927-e506-070e-74e57c3444a4",
-        "x-ms-date": "Thu, 05 Mar 2020 20:55:36 GMT",
-        "x-ms-return-client-request-id": "true",
-        "x-ms-version": "2019-10-10"
-=======
         "traceparent": "00-fffaec3562812c4199f09a1243880d61-65fd204ae0d11146-00",
         "User-Agent": [
           "azsdk-net-Storage.Blobs/12.5.0-dev.20200402.1",
@@ -93,57 +49,28 @@
         "x-ms-date": "Thu, 02 Apr 2020 23:41:59 GMT",
         "x-ms-return-client-request-id": "true",
         "x-ms-version": "2019-12-12"
->>>>>>> 32e373e2
       },
       "RequestBody": "RAsoqNfbXKNHCLrXy6R5ArHhDSaIwseS8dGDRkJqivno0G3L\u002Bxu9PcL\u002Bxg8iKwKav/Ebi\u002B/J84JElbcGWBVg3X7A7vo3rQeWI89kivu4cMXO6YZQTv4KH93rh2VjtuWsnumRYTwIYxLqhWgfZWmGiyXxOG6PEI5/tc8dSyWhMm3pt\u002BwSJw6JxYV0ZsmW6rlzZPxAcn53HY1aEatt6xfsSFL6Na59dGQWaHLpGqnF6csVqeYpYcDucpletxViHNluiB12m7UL9fCXKQoLjgLjlCjgV0IwwueSDMIUH7xPtEuZepKMT00VCrP2kTe24uSWeiLtgsSXPcU25I7y9tY0SHW\u002BchNwV0Xayk2OOjGv2ynefqSZYTKHAT3NVmq/IxPdwUjC\u002BG/RJiLdErd2CQKThghlFHgxmuZDNnHVogHaG6c6sHjo7OO5DFeCvE96EPg6Oc9iWQ\u002BarCdhf8H\u002B\u002B4MhAvcPPFiKq5kkqwcgr92XyCZ5m2gxeMGYnwRRhm0iuxHTYLpXatSfsI41Pq4HevxJyrebhWAb74k1d51UOSQsAvD2TE4jP11R2urZ/DoTkCQHB7y2hjWxuHEwIvM2SndpCTy\u002BES6uJopZSat1QfNPIud4TDFodnu6RJPd8h1qGo9zb/L9VX72WeAxXD2KPHZ94P8Mvv5FAZLAA82a0DRs7i4bAdEAUc1ogfJRNhk9LwgcYBEeXlyQLm5gPVGxXImsxG4ObjulfI4xoz0L9Mp5g9PEfXAiTpDSi9NjoBR8tiRppXGrLsDNd\u002BOC7LofhTqj5rl97N8YiXbePONnQtx6te0YoU9YzlQS9wWMn2LVswWZv7la/slFURv7zfLdZTUHCDbMBuTrSxhlavXZi\u002BoUCInezoMiH7ck01AzXQFiNZLQhZYrCKwhrXSh9ZTUa8Uw58Ro/pay5Ol/qDOTt\u002B0XAzRiCQVT6P/cvCAPgSkjUGeKA3Y8\u002BTb7HqGtq2B5jfaGifJfcWK/3f7Fi0J1o2O/XFjLCbN32wn9Zutkpj2eYy8qiPc3w98FyyZ4dm30hns97U8IroRCD67oYQp3WjbBJigSSxpriJh4xT2N/2SbCeBwJ7jtlrWr53lITmLUjnDvtk9F4jtg0WW2j\u002BhGtQ9KTVgpBzN\u002B05BzZ2SgIzk2ozfMnkgUVielD1VTNwbNZDFp/gAKq4c9ceO/0nrWv64rf\u002BuweRfHNfcwhPfdKpuKpgMyNyQ4LPiwjyxlVYOszk\u002BmJ7gaHOoaosgJ2SaPX0ZHNCx2pIiK8lPzAOrqYuBzhLWnNwPjb4kZF5RcL1PRIC/mHSBXNSrHHDRkJxv/L0DnlVVx6ChDZMWiXYz0LcP/IeC7BEXAG06L4BrOfkhtGehTdA==",
       "StatusCode": 201,
       "ResponseHeaders": {
         "Content-Length": "0",
         "Content-MD5": "9Uj0cFyXG57yTfI0nMIjig==",
-<<<<<<< HEAD
-        "Date": "Thu, 05 Mar 2020 20:55:36 GMT",
-        "ETag": "\u00220x8D7C1478E225737\u0022",
-        "Last-Modified": "Thu, 05 Mar 2020 20:55:36 GMT",
-=======
         "Date": "Thu, 02 Apr 2020 23:41:57 GMT",
         "ETag": "\u00220x8D7D75F6F221359\u0022",
         "Last-Modified": "Thu, 02 Apr 2020 23:41:58 GMT",
->>>>>>> 32e373e2
         "Server": [
           "Windows-Azure-Blob/1.0",
           "Microsoft-HTTPAPI/2.0"
         ],
         "x-ms-client-request-id": "fb2b443b-7927-e506-070e-74e57c3444a4",
         "x-ms-content-crc64": "RiSYXcFYfb0=",
-<<<<<<< HEAD
-        "x-ms-request-id": "417e94be-601e-002f-3a30-f39ff0000000",
-        "x-ms-request-server-encrypted": "true",
-        "x-ms-version": "2019-10-10"
-=======
         "x-ms-request-id": "29427307-e01e-0098-7748-096dc1000000",
         "x-ms-request-server-encrypted": "true",
         "x-ms-version": "2019-12-12"
->>>>>>> 32e373e2
-      },
-      "ResponseBody": []
-    },
-    {
-<<<<<<< HEAD
-      "RequestUri": "https://seanstagetest.blob.core.windows.net/test-container-1a8a96e7-e342-3624-a715-eb969d779edc/test-blob-0ea11e19-dc17-ce02-3f39-f4cd6cfdf07c",
-      "RequestMethod": "DELETE",
-      "RequestHeaders": {
-        "Authorization": "Sanitized",
-        "If-Modified-Since": "Fri, 06 Mar 2020 20:55:36 GMT",
-        "traceparent": "00-13aec502dfca674fa4f176b4359124cc-5c4fbeba6a567243-00",
-        "User-Agent": [
-          "azsdk-net-Storage.Blobs/12.4.0-dev.20200305.1",
-          "(.NET Core 4.6.28325.01; Microsoft Windows 10.0.18363 )"
-        ],
-        "x-ms-client-request-id": "d5324219-58bc-204c-f77a-2ff82ed2de80",
-        "x-ms-date": "Thu, 05 Mar 2020 20:55:36 GMT",
-        "x-ms-return-client-request-id": "true",
-        "x-ms-version": "2019-10-10"
-=======
+      },
+      "ResponseBody": []
+    },
+    {
       "RequestUri": "https://seanmcccanary.blob.core.windows.net/test-container-1a8a96e7-e342-3624-a715-eb969d779edc/test-blob-0ea11e19-dc17-ce02-3f39-f4cd6cfdf07c",
       "RequestMethod": "DELETE",
       "RequestHeaders": {
@@ -158,49 +85,19 @@
         "x-ms-date": "Thu, 02 Apr 2020 23:41:59 GMT",
         "x-ms-return-client-request-id": "true",
         "x-ms-version": "2019-12-12"
->>>>>>> 32e373e2
       },
       "RequestBody": null,
       "StatusCode": 412,
       "ResponseHeaders": {
         "Content-Length": "252",
         "Content-Type": "application/xml",
-<<<<<<< HEAD
-        "Date": "Thu, 05 Mar 2020 20:55:36 GMT",
-=======
         "Date": "Thu, 02 Apr 2020 23:41:57 GMT",
->>>>>>> 32e373e2
         "Server": [
           "Windows-Azure-Blob/1.0",
           "Microsoft-HTTPAPI/2.0"
         ],
         "x-ms-client-request-id": "d5324219-58bc-204c-f77a-2ff82ed2de80",
         "x-ms-error-code": "ConditionNotMet",
-<<<<<<< HEAD
-        "x-ms-request-id": "417e94c3-601e-002f-3e30-f39ff0000000",
-        "x-ms-version": "2019-10-10"
-      },
-      "ResponseBody": [
-        "\uFEFF\u003C?xml version=\u00221.0\u0022 encoding=\u0022utf-8\u0022?\u003E\u003CError\u003E\u003CCode\u003EConditionNotMet\u003C/Code\u003E\u003CMessage\u003EThe condition specified using HTTP conditional header(s) is not met.\n",
-        "RequestId:417e94c3-601e-002f-3e30-f39ff0000000\n",
-        "Time:2020-03-05T20:55:37.1213864Z\u003C/Message\u003E\u003C/Error\u003E"
-      ]
-    },
-    {
-      "RequestUri": "https://seanstagetest.blob.core.windows.net/test-container-1a8a96e7-e342-3624-a715-eb969d779edc?restype=container",
-      "RequestMethod": "DELETE",
-      "RequestHeaders": {
-        "Authorization": "Sanitized",
-        "traceparent": "00-2aac6eead9719d4fa6d1510be1525688-49025862de2b4e47-00",
-        "User-Agent": [
-          "azsdk-net-Storage.Blobs/12.4.0-dev.20200305.1",
-          "(.NET Core 4.6.28325.01; Microsoft Windows 10.0.18363 )"
-        ],
-        "x-ms-client-request-id": "3acc18e3-6e02-48e7-6c09-0a4678bc33b9",
-        "x-ms-date": "Thu, 05 Mar 2020 20:55:37 GMT",
-        "x-ms-return-client-request-id": "true",
-        "x-ms-version": "2019-10-10"
-=======
         "x-ms-request-id": "29427309-e01e-0098-7948-096dc1000000",
         "x-ms-version": "2019-12-12"
       },
@@ -224,49 +121,23 @@
         "x-ms-date": "Thu, 02 Apr 2020 23:41:59 GMT",
         "x-ms-return-client-request-id": "true",
         "x-ms-version": "2019-12-12"
->>>>>>> 32e373e2
       },
       "RequestBody": null,
       "StatusCode": 202,
       "ResponseHeaders": {
         "Content-Length": "0",
-<<<<<<< HEAD
-        "Date": "Thu, 05 Mar 2020 20:55:36 GMT",
-=======
         "Date": "Thu, 02 Apr 2020 23:41:58 GMT",
->>>>>>> 32e373e2
         "Server": [
           "Windows-Azure-Blob/1.0",
           "Microsoft-HTTPAPI/2.0"
         ],
         "x-ms-client-request-id": "3acc18e3-6e02-48e7-6c09-0a4678bc33b9",
-<<<<<<< HEAD
-        "x-ms-request-id": "417e94c7-601e-002f-4230-f39ff0000000",
-        "x-ms-version": "2019-10-10"
-=======
         "x-ms-request-id": "29427311-e01e-0098-8048-096dc1000000",
         "x-ms-version": "2019-12-12"
->>>>>>> 32e373e2
-      },
-      "ResponseBody": []
-    },
-    {
-<<<<<<< HEAD
-      "RequestUri": "https://seanstagetest.blob.core.windows.net/test-container-f3e1e686-f6da-b514-fd9f-45f3e88a0d66?restype=container",
-      "RequestMethod": "PUT",
-      "RequestHeaders": {
-        "Authorization": "Sanitized",
-        "traceparent": "00-98df570eb0e9eb4dbc994a6480d49d13-c29e081430ffd34f-00",
-        "User-Agent": [
-          "azsdk-net-Storage.Blobs/12.4.0-dev.20200305.1",
-          "(.NET Core 4.6.28325.01; Microsoft Windows 10.0.18363 )"
-        ],
-        "x-ms-blob-public-access": "container",
-        "x-ms-client-request-id": "2c3bb696-04af-ec1f-0416-3d6329f45fe2",
-        "x-ms-date": "Thu, 05 Mar 2020 20:55:37 GMT",
-        "x-ms-return-client-request-id": "true",
-        "x-ms-version": "2019-10-10"
-=======
+      },
+      "ResponseBody": []
+    },
+    {
       "RequestUri": "https://seanmcccanary.blob.core.windows.net/test-container-f3e1e686-f6da-b514-fd9f-45f3e88a0d66?restype=container",
       "RequestMethod": "PUT",
       "RequestHeaders": {
@@ -281,58 +152,30 @@
         "x-ms-date": "Thu, 02 Apr 2020 23:41:59 GMT",
         "x-ms-return-client-request-id": "true",
         "x-ms-version": "2019-12-12"
->>>>>>> 32e373e2
-      },
-      "RequestBody": null,
-      "StatusCode": 201,
-      "ResponseHeaders": {
-        "Content-Length": "0",
-<<<<<<< HEAD
-        "Date": "Thu, 05 Mar 2020 20:55:36 GMT",
-        "ETag": "\u00220x8D7C1478E975207\u0022",
-        "Last-Modified": "Thu, 05 Mar 2020 20:55:37 GMT",
-=======
+      },
+      "RequestBody": null,
+      "StatusCode": 201,
+      "ResponseHeaders": {
+        "Content-Length": "0",
         "Date": "Thu, 02 Apr 2020 23:41:57 GMT",
         "ETag": "\u00220x8D7D75F6F6E8889\u0022",
         "Last-Modified": "Thu, 02 Apr 2020 23:41:58 GMT",
->>>>>>> 32e373e2
         "Server": [
           "Windows-Azure-Blob/1.0",
           "Microsoft-HTTPAPI/2.0"
         ],
         "x-ms-client-request-id": "2c3bb696-04af-ec1f-0416-3d6329f45fe2",
-<<<<<<< HEAD
-        "x-ms-request-id": "f7b9d5bd-001e-0029-2830-f3ac4f000000",
-        "x-ms-version": "2019-10-10"
-=======
         "x-ms-request-id": "887650b5-401e-0038-2748-09e960000000",
         "x-ms-version": "2019-12-12"
->>>>>>> 32e373e2
-      },
-      "ResponseBody": []
-    },
-    {
-<<<<<<< HEAD
-      "RequestUri": "https://seanstagetest.blob.core.windows.net/test-container-f3e1e686-f6da-b514-fd9f-45f3e88a0d66/test-blob-43c3a3fc-1da7-e2b2-68bc-e1f02ed45cfe",
-=======
+      },
+      "ResponseBody": []
+    },
+    {
       "RequestUri": "https://seanmcccanary.blob.core.windows.net/test-container-f3e1e686-f6da-b514-fd9f-45f3e88a0d66/test-blob-43c3a3fc-1da7-e2b2-68bc-e1f02ed45cfe",
->>>>>>> 32e373e2
       "RequestMethod": "PUT",
       "RequestHeaders": {
         "Authorization": "Sanitized",
         "Content-Length": "1024",
-<<<<<<< HEAD
-        "traceparent": "00-36b1b2ac50ed304cba0675735247c11f-bbfae48464c5d14b-00",
-        "User-Agent": [
-          "azsdk-net-Storage.Blobs/12.4.0-dev.20200305.1",
-          "(.NET Core 4.6.28325.01; Microsoft Windows 10.0.18363 )"
-        ],
-        "x-ms-blob-type": "BlockBlob",
-        "x-ms-client-request-id": "51c5deda-5612-e1f8-124a-4b2907bda21a",
-        "x-ms-date": "Thu, 05 Mar 2020 20:55:37 GMT",
-        "x-ms-return-client-request-id": "true",
-        "x-ms-version": "2019-10-10"
-=======
         "traceparent": "00-b7aea7e29efe6b4092bfb4e27961c9fa-63b24f45bd83db47-00",
         "User-Agent": [
           "azsdk-net-Storage.Blobs/12.5.0-dev.20200402.1",
@@ -343,57 +186,28 @@
         "x-ms-date": "Thu, 02 Apr 2020 23:41:59 GMT",
         "x-ms-return-client-request-id": "true",
         "x-ms-version": "2019-12-12"
->>>>>>> 32e373e2
       },
       "RequestBody": "hXJcMk/gt34VKBHvZxr8HormQrU71ix4A1jD8iIuvi\u002B6P923ly2SG\u002BxFLn4MwntOwMNmR5Gmwq9F4y/2HMRb5mnhNSg9RIZdUyfI9qitbEDddTFfyHedE3wtcbP9nP4o6UcVK41TEXs9CfRq3swHmHfuGaeS/B7yQyGrD9PSX7cooAxgl0GyimO2Ib6CMzWwJtk8DoNXle0pI\u002BdspwKoaqo9Qj6/pwA2PI5E3NpfbxDs\u002B\u002Bj5lVA00QofN3RZRuJhDbYURfD38X/YBdL0ErkSybPWgKwZrtVZCXAzn2\u002BM3PWs4s4jSyog9AloIZB9P75RDG3Ag8Y2R1/hujt/w1EPTCncSDDq7n2JtouisY1F28my4pICzFkvdptvQZDuoDC4WdRmofeOZh3vNsw7k5bRnN9yzeG\u002BDX/QrdGUe63tmhZa6le43jrRJHx0EpWM9OIFnaWxfNJP\u002BkxUlvMl\u002BepwApy24Kg\u002BGL6koKllSfrqQ7nvj90IOx1DCvALZEdHrCqRBBD41RM6xoTmDdwp6rBRalI6NmoNaMd\u002Bc9W4MrR2XfR\u002B00Xq8W6ltclYIS5BGSA/uvn0DHXAhJtJeWI9gZPQb6/nqhZrZ3jklIGhtEeYPVm1eXi6glB/vk\u002BqoXcMZzM1iLJ\u002BWW8J01KAEHfzH89TsDwIiAcaFe1faOvHwcYB2C1NayuVGuPqrKUlOXHYi59/VvA7A98rGnPEHvGDQRKMfzdKpbOjvpVYHdti9dt7ht1MR2vVxdROIlG40PvyZ2qSmbo6juXr3Jda4uUDySWXSZgTN/qnt7lj/INi6u6aZrZxz1whQfj3YGvTeuPuSlgrIIZj3jBw6uEA15FiifGowHwvkvnJdgifHNaP1DzWdLEqNspnN4eGAOR6IGpmldZ5Krpmv7hfYql\u002Bw8JZ4BalKWLgN1InQYn1qZEUT1aeOYb/FamCb7X5ytQg6XTFLCDO1PYHhl6EUukxcRUmSxNT4Ik7WcttI7qt5mx\u002BB1cUMH1xRnpfl7Moe8LAUP2f0n/AzAnqidJUYLE8WZ/xBUuRHEGYtQSY9EnWE90IrNK8DRPsvTpOKqaqHOXJIz0TNnZ3LjS7Bx16J9fAE3b1TLTef0uLBUcQQvGb7pgfz9ELwtxnkX2eAQb2cZVijhYwtdAx6qPxhzEuZutCIBiEW1gGtFGZjbs2QH5FlZOyrrTbajnI7uQtGjqqOSqRXODuchY9XNnFlicV\u002B6olrPKefLg3Z7Xfu2xz2ZkW7lSQpOSdVyJ8dFHbFdQRs/I6B25IDL1yWvQqDrapyYM/r6fShFfGiFTQIgdmXFHhzQh6OdErzuKXHknvckhr0qvOm2YsPy6bdH8Zd\u002Bq1C/6jSUGuL5CxFA==",
       "StatusCode": 201,
       "ResponseHeaders": {
         "Content-Length": "0",
         "Content-MD5": "UG5N5YeYM24hr06GpWM2SA==",
-<<<<<<< HEAD
-        "Date": "Thu, 05 Mar 2020 20:55:36 GMT",
-        "ETag": "\u00220x8D7C1478EA56809\u0022",
-        "Last-Modified": "Thu, 05 Mar 2020 20:55:37 GMT",
-=======
         "Date": "Thu, 02 Apr 2020 23:41:58 GMT",
         "ETag": "\u00220x8D7D75F6F7C0396\u0022",
         "Last-Modified": "Thu, 02 Apr 2020 23:41:58 GMT",
->>>>>>> 32e373e2
         "Server": [
           "Windows-Azure-Blob/1.0",
           "Microsoft-HTTPAPI/2.0"
         ],
         "x-ms-client-request-id": "51c5deda-5612-e1f8-124a-4b2907bda21a",
         "x-ms-content-crc64": "gyT1iQgmiaE=",
-<<<<<<< HEAD
-        "x-ms-request-id": "f7b9d5cc-001e-0029-3530-f3ac4f000000",
-        "x-ms-request-server-encrypted": "true",
-        "x-ms-version": "2019-10-10"
-=======
         "x-ms-request-id": "887650bd-401e-0038-2c48-09e960000000",
         "x-ms-request-server-encrypted": "true",
         "x-ms-version": "2019-12-12"
->>>>>>> 32e373e2
-      },
-      "ResponseBody": []
-    },
-    {
-<<<<<<< HEAD
-      "RequestUri": "https://seanstagetest.blob.core.windows.net/test-container-f3e1e686-f6da-b514-fd9f-45f3e88a0d66/test-blob-43c3a3fc-1da7-e2b2-68bc-e1f02ed45cfe",
-      "RequestMethod": "DELETE",
-      "RequestHeaders": {
-        "Authorization": "Sanitized",
-        "If-Unmodified-Since": "Wed, 04 Mar 2020 20:55:36 GMT",
-        "traceparent": "00-c257875161050841ac5cc601d5aa25c6-5ec1d37f85115c48-00",
-        "User-Agent": [
-          "azsdk-net-Storage.Blobs/12.4.0-dev.20200305.1",
-          "(.NET Core 4.6.28325.01; Microsoft Windows 10.0.18363 )"
-        ],
-        "x-ms-client-request-id": "51d4b393-60cb-8b01-cc59-54c38beb05a7",
-        "x-ms-date": "Thu, 05 Mar 2020 20:55:37 GMT",
-        "x-ms-return-client-request-id": "true",
-        "x-ms-version": "2019-10-10"
-=======
+      },
+      "ResponseBody": []
+    },
+    {
       "RequestUri": "https://seanmcccanary.blob.core.windows.net/test-container-f3e1e686-f6da-b514-fd9f-45f3e88a0d66/test-blob-43c3a3fc-1da7-e2b2-68bc-e1f02ed45cfe",
       "RequestMethod": "DELETE",
       "RequestHeaders": {
@@ -408,49 +222,19 @@
         "x-ms-date": "Thu, 02 Apr 2020 23:41:59 GMT",
         "x-ms-return-client-request-id": "true",
         "x-ms-version": "2019-12-12"
->>>>>>> 32e373e2
       },
       "RequestBody": null,
       "StatusCode": 412,
       "ResponseHeaders": {
         "Content-Length": "252",
         "Content-Type": "application/xml",
-<<<<<<< HEAD
-        "Date": "Thu, 05 Mar 2020 20:55:36 GMT",
-=======
         "Date": "Thu, 02 Apr 2020 23:41:58 GMT",
->>>>>>> 32e373e2
         "Server": [
           "Windows-Azure-Blob/1.0",
           "Microsoft-HTTPAPI/2.0"
         ],
         "x-ms-client-request-id": "51d4b393-60cb-8b01-cc59-54c38beb05a7",
         "x-ms-error-code": "ConditionNotMet",
-<<<<<<< HEAD
-        "x-ms-request-id": "f7b9d5d6-001e-0029-3f30-f3ac4f000000",
-        "x-ms-version": "2019-10-10"
-      },
-      "ResponseBody": [
-        "\uFEFF\u003C?xml version=\u00221.0\u0022 encoding=\u0022utf-8\u0022?\u003E\u003CError\u003E\u003CCode\u003EConditionNotMet\u003C/Code\u003E\u003CMessage\u003EThe condition specified using HTTP conditional header(s) is not met.\n",
-        "RequestId:f7b9d5d6-001e-0029-3f30-f3ac4f000000\n",
-        "Time:2020-03-05T20:55:37.7444824Z\u003C/Message\u003E\u003C/Error\u003E"
-      ]
-    },
-    {
-      "RequestUri": "https://seanstagetest.blob.core.windows.net/test-container-f3e1e686-f6da-b514-fd9f-45f3e88a0d66?restype=container",
-      "RequestMethod": "DELETE",
-      "RequestHeaders": {
-        "Authorization": "Sanitized",
-        "traceparent": "00-3978c0c71ce71d47b9e093e8b9a2713a-ef543e6735c81549-00",
-        "User-Agent": [
-          "azsdk-net-Storage.Blobs/12.4.0-dev.20200305.1",
-          "(.NET Core 4.6.28325.01; Microsoft Windows 10.0.18363 )"
-        ],
-        "x-ms-client-request-id": "5495920c-51e8-bd4e-85fa-9aaa73ca117e",
-        "x-ms-date": "Thu, 05 Mar 2020 20:55:37 GMT",
-        "x-ms-return-client-request-id": "true",
-        "x-ms-version": "2019-10-10"
-=======
         "x-ms-request-id": "887650c5-401e-0038-3448-09e960000000",
         "x-ms-version": "2019-12-12"
       },
@@ -474,49 +258,23 @@
         "x-ms-date": "Thu, 02 Apr 2020 23:41:59 GMT",
         "x-ms-return-client-request-id": "true",
         "x-ms-version": "2019-12-12"
->>>>>>> 32e373e2
       },
       "RequestBody": null,
       "StatusCode": 202,
       "ResponseHeaders": {
         "Content-Length": "0",
-<<<<<<< HEAD
-        "Date": "Thu, 05 Mar 2020 20:55:37 GMT",
-=======
         "Date": "Thu, 02 Apr 2020 23:41:58 GMT",
->>>>>>> 32e373e2
         "Server": [
           "Windows-Azure-Blob/1.0",
           "Microsoft-HTTPAPI/2.0"
         ],
         "x-ms-client-request-id": "5495920c-51e8-bd4e-85fa-9aaa73ca117e",
-<<<<<<< HEAD
-        "x-ms-request-id": "f7b9d5e1-001e-0029-4830-f3ac4f000000",
-        "x-ms-version": "2019-10-10"
-=======
         "x-ms-request-id": "887650cb-401e-0038-3848-09e960000000",
         "x-ms-version": "2019-12-12"
->>>>>>> 32e373e2
-      },
-      "ResponseBody": []
-    },
-    {
-<<<<<<< HEAD
-      "RequestUri": "https://seanstagetest.blob.core.windows.net/test-container-18ee6b07-05f9-4553-28c1-00a378fc486f?restype=container",
-      "RequestMethod": "PUT",
-      "RequestHeaders": {
-        "Authorization": "Sanitized",
-        "traceparent": "00-1d4b38963a6d064980261f64a2aa40b8-c552f6a547ee2e4e-00",
-        "User-Agent": [
-          "azsdk-net-Storage.Blobs/12.4.0-dev.20200305.1",
-          "(.NET Core 4.6.28325.01; Microsoft Windows 10.0.18363 )"
-        ],
-        "x-ms-blob-public-access": "container",
-        "x-ms-client-request-id": "d6fd6916-6f6f-07a4-3f50-2b2751aa4488",
-        "x-ms-date": "Thu, 05 Mar 2020 20:55:37 GMT",
-        "x-ms-return-client-request-id": "true",
-        "x-ms-version": "2019-10-10"
-=======
+      },
+      "ResponseBody": []
+    },
+    {
       "RequestUri": "https://seanmcccanary.blob.core.windows.net/test-container-18ee6b07-05f9-4553-28c1-00a378fc486f?restype=container",
       "RequestMethod": "PUT",
       "RequestHeaders": {
@@ -531,58 +289,30 @@
         "x-ms-date": "Thu, 02 Apr 2020 23:41:59 GMT",
         "x-ms-return-client-request-id": "true",
         "x-ms-version": "2019-12-12"
->>>>>>> 32e373e2
-      },
-      "RequestBody": null,
-      "StatusCode": 201,
-      "ResponseHeaders": {
-        "Content-Length": "0",
-<<<<<<< HEAD
-        "Date": "Thu, 05 Mar 2020 20:55:37 GMT",
-        "ETag": "\u00220x8D7C1478EF1370B\u0022",
-        "Last-Modified": "Thu, 05 Mar 2020 20:55:38 GMT",
-=======
+      },
+      "RequestBody": null,
+      "StatusCode": 201,
+      "ResponseHeaders": {
+        "Content-Length": "0",
         "Date": "Thu, 02 Apr 2020 23:41:58 GMT",
         "ETag": "\u00220x8D7D75F6FC9A2E2\u0022",
         "Last-Modified": "Thu, 02 Apr 2020 23:41:59 GMT",
->>>>>>> 32e373e2
         "Server": [
           "Windows-Azure-Blob/1.0",
           "Microsoft-HTTPAPI/2.0"
         ],
         "x-ms-client-request-id": "d6fd6916-6f6f-07a4-3f50-2b2751aa4488",
-<<<<<<< HEAD
-        "x-ms-request-id": "9164917e-501e-0024-1230-f3649b000000",
-        "x-ms-version": "2019-10-10"
-=======
         "x-ms-request-id": "ddcb7c91-701e-0051-7948-09d02c000000",
         "x-ms-version": "2019-12-12"
->>>>>>> 32e373e2
-      },
-      "ResponseBody": []
-    },
-    {
-<<<<<<< HEAD
-      "RequestUri": "https://seanstagetest.blob.core.windows.net/test-container-18ee6b07-05f9-4553-28c1-00a378fc486f/test-blob-bed92ab1-1913-5628-ad93-243c51e89249",
-=======
+      },
+      "ResponseBody": []
+    },
+    {
       "RequestUri": "https://seanmcccanary.blob.core.windows.net/test-container-18ee6b07-05f9-4553-28c1-00a378fc486f/test-blob-bed92ab1-1913-5628-ad93-243c51e89249",
->>>>>>> 32e373e2
       "RequestMethod": "PUT",
       "RequestHeaders": {
         "Authorization": "Sanitized",
         "Content-Length": "1024",
-<<<<<<< HEAD
-        "traceparent": "00-6d33aee2f255214f896b8e6e28ea98da-54f6bffba6ae0043-00",
-        "User-Agent": [
-          "azsdk-net-Storage.Blobs/12.4.0-dev.20200305.1",
-          "(.NET Core 4.6.28325.01; Microsoft Windows 10.0.18363 )"
-        ],
-        "x-ms-blob-type": "BlockBlob",
-        "x-ms-client-request-id": "a79a0ec1-6780-5f23-cd13-d55af212d251",
-        "x-ms-date": "Thu, 05 Mar 2020 20:55:38 GMT",
-        "x-ms-return-client-request-id": "true",
-        "x-ms-version": "2019-10-10"
-=======
         "traceparent": "00-7212f57627568c46ba0cf08862ca38d6-956184e1a1e7bf4e-00",
         "User-Agent": [
           "azsdk-net-Storage.Blobs/12.5.0-dev.20200402.1",
@@ -593,61 +323,33 @@
         "x-ms-date": "Thu, 02 Apr 2020 23:42:00 GMT",
         "x-ms-return-client-request-id": "true",
         "x-ms-version": "2019-12-12"
->>>>>>> 32e373e2
       },
       "RequestBody": "I3mNDv9xAGERr7gFhZcJSHgruIgG4HP9QaYp20totVa94QPXHTaJQCp3rGNgItAWidzDJi8KQkIGj81YSCQWqPliSKOTMSpCoXhdjzMPnB7VE1JupI8ms5/B0Y1oMPgGYANp/totglixgYS3rLMO9vKugjTSpwRqO5QE0mCc2XGAVy4vpZ5EqJD5vSMKbwfrstqauq3DM7j//8JFKK/4FKcTN1SE31BUatqk2OrhX8uNGSCFAR/DvCN1MKbc/n/gAah79ziyZtKJRk/TH1vOHp/2uA\u002BPchKIUHoxD66qd2xaw9ZBZWiT27JN\u002B7vQ753HpxIH5UZwUY\u002BW86a\u002BgFck38/ieVuFjLg2Y9xcQnZXt2HcaWecopIm6XJHq3HB1VpbKRzs7XVCQhtZ0IJpFA8YPjtF4hfwhzw8vI/pPeFGdI2BARhaa8rrmSZMQtEQvNVjLmw2fPNDa6HfrzHlWAU5Elz05xP2vtNxWkjwo0VrLP\u002B6hg51EPiaPpV3eruYBUEhEjB1HNTCbHCYxCGrUsdcdIMxK9L2xAFjWal9fkMX2VUGz5EU9RAq9xme3EzX7\u002BvOGwY4ZtluKk4uEsIrRe4sgevMpIM2R35zBzS5WOi1jGq9r2I93nJ7mKRC5uNN/rIrcVtgCktol9SHxV\u002BltdJmeIZYbpWL7qJ5UAve82GbJQiBjeeMVIEfVBeOthkS1uLS3G1d9ZAcn4K457k/iqRz66BWIyfr2SMEORl\u002B/TeIZnopDBbzPi94Ze5k1G3H38pzG8p5u7O75wNJWLx2nqJKMIA/FX6Nf61w3r05hwW2PFlPCuFtD6rHbiUTqeVyAcdMGaTsiMpL5pwdCdz1gV/\u002BkxtjJpPA3SDWd6dZedXH/d327G1hybSOBCRFTwbN0uzFFRbKD9s0izuDFhEi8mzGVQv//5XynMln1CJue44aCKW7k2S//e0CwWEy3bOjbBG4fvn6ztJX03hMYzq4xQ\u002BtaA1rZ14IB1gd/T0zwL8VxGgQtvyUIDnSY8DrcpmzSfxRhHWlNwSyr3eg3NGVIxK5Np7Spw8SGUjUmAOeHZS\u002BarNB4TtJcIxjXgaF80RoPUCtMTv74aHsPmst0Z8BFJLi4XEdU0HXb8YSbkkIjSUDbFrD8OtZw4kRVKLQHJ7tYkpzoxLSSun\u002B1sF06HJY5LFGKWVEPiSniR3oDP6fBlMnJQz/lOoTMSFxxBkp5NsWuXDxivI5qSQmzBn06T7qX9BuTcNmWU/HM/hD03kKfaVC0lKOrnxg7nvo2cjQHkfjhmVIu5cXr2AhKVf69dWqG090sRfrXLFTDV5HfoCH9hSwYEwTwsEOKiPybIQlZfimPb55XGww\u002BCm09K040DDgmjJCSg==",
       "StatusCode": 201,
       "ResponseHeaders": {
         "Content-Length": "0",
         "Content-MD5": "KThy\u002BCTkeG\u002Bczpv\u002Bh2KAXA==",
-<<<<<<< HEAD
-        "Date": "Thu, 05 Mar 2020 20:55:37 GMT",
-        "ETag": "\u00220x8D7C1478EFD9CF0\u0022",
-        "Last-Modified": "Thu, 05 Mar 2020 20:55:38 GMT",
-=======
         "Date": "Thu, 02 Apr 2020 23:41:58 GMT",
         "ETag": "\u00220x8D7D75F6FD6DE5B\u0022",
         "Last-Modified": "Thu, 02 Apr 2020 23:41:59 GMT",
->>>>>>> 32e373e2
         "Server": [
           "Windows-Azure-Blob/1.0",
           "Microsoft-HTTPAPI/2.0"
         ],
         "x-ms-client-request-id": "a79a0ec1-6780-5f23-cd13-d55af212d251",
         "x-ms-content-crc64": "fZtJi7mHeD0=",
-<<<<<<< HEAD
-        "x-ms-request-id": "91649182-501e-0024-1430-f3649b000000",
-        "x-ms-request-server-encrypted": "true",
-        "x-ms-version": "2019-10-10"
-=======
         "x-ms-request-id": "ddcb7ca6-701e-0051-0a48-09d02c000000",
         "x-ms-request-server-encrypted": "true",
         "x-ms-version": "2019-12-12"
->>>>>>> 32e373e2
-      },
-      "ResponseBody": []
-    },
-    {
-<<<<<<< HEAD
-      "RequestUri": "https://seanstagetest.blob.core.windows.net/test-container-18ee6b07-05f9-4553-28c1-00a378fc486f/test-blob-bed92ab1-1913-5628-ad93-243c51e89249",
-=======
+      },
+      "ResponseBody": []
+    },
+    {
       "RequestUri": "https://seanmcccanary.blob.core.windows.net/test-container-18ee6b07-05f9-4553-28c1-00a378fc486f/test-blob-bed92ab1-1913-5628-ad93-243c51e89249",
->>>>>>> 32e373e2
       "RequestMethod": "DELETE",
       "RequestHeaders": {
         "Authorization": "Sanitized",
         "If-Match": "\u0022garbage\u0022",
-<<<<<<< HEAD
-        "traceparent": "00-314edd33bfc5024b90cbe0c28ecaf342-25bf09630cac6b48-00",
-        "User-Agent": [
-          "azsdk-net-Storage.Blobs/12.4.0-dev.20200305.1",
-          "(.NET Core 4.6.28325.01; Microsoft Windows 10.0.18363 )"
-        ],
-        "x-ms-client-request-id": "8c1eef2e-9b97-2ec9-6538-8b79902c01e6",
-        "x-ms-date": "Thu, 05 Mar 2020 20:55:38 GMT",
-        "x-ms-return-client-request-id": "true",
-        "x-ms-version": "2019-10-10"
-=======
         "traceparent": "00-b85639dc90caa743a8963acd1c1ce097-1ed58013e385cf4d-00",
         "User-Agent": [
           "azsdk-net-Storage.Blobs/12.5.0-dev.20200402.1",
@@ -657,49 +359,19 @@
         "x-ms-date": "Thu, 02 Apr 2020 23:42:00 GMT",
         "x-ms-return-client-request-id": "true",
         "x-ms-version": "2019-12-12"
->>>>>>> 32e373e2
       },
       "RequestBody": null,
       "StatusCode": 412,
       "ResponseHeaders": {
         "Content-Length": "252",
         "Content-Type": "application/xml",
-<<<<<<< HEAD
-        "Date": "Thu, 05 Mar 2020 20:55:37 GMT",
-=======
         "Date": "Thu, 02 Apr 2020 23:41:58 GMT",
->>>>>>> 32e373e2
         "Server": [
           "Windows-Azure-Blob/1.0",
           "Microsoft-HTTPAPI/2.0"
         ],
         "x-ms-client-request-id": "8c1eef2e-9b97-2ec9-6538-8b79902c01e6",
         "x-ms-error-code": "ConditionNotMet",
-<<<<<<< HEAD
-        "x-ms-request-id": "91649184-501e-0024-1630-f3649b000000",
-        "x-ms-version": "2019-10-10"
-      },
-      "ResponseBody": [
-        "\uFEFF\u003C?xml version=\u00221.0\u0022 encoding=\u0022utf-8\u0022?\u003E\u003CError\u003E\u003CCode\u003EConditionNotMet\u003C/Code\u003E\u003CMessage\u003EThe condition specified using HTTP conditional header(s) is not met.\n",
-        "RequestId:91649184-501e-0024-1630-f3649b000000\n",
-        "Time:2020-03-05T20:55:38.3126847Z\u003C/Message\u003E\u003C/Error\u003E"
-      ]
-    },
-    {
-      "RequestUri": "https://seanstagetest.blob.core.windows.net/test-container-18ee6b07-05f9-4553-28c1-00a378fc486f?restype=container",
-      "RequestMethod": "DELETE",
-      "RequestHeaders": {
-        "Authorization": "Sanitized",
-        "traceparent": "00-75b7b534b4579d45a10ba1e51ef67071-9901c122c241314c-00",
-        "User-Agent": [
-          "azsdk-net-Storage.Blobs/12.4.0-dev.20200305.1",
-          "(.NET Core 4.6.28325.01; Microsoft Windows 10.0.18363 )"
-        ],
-        "x-ms-client-request-id": "032c040d-46f4-46b9-5134-b76ed97265b9",
-        "x-ms-date": "Thu, 05 Mar 2020 20:55:38 GMT",
-        "x-ms-return-client-request-id": "true",
-        "x-ms-version": "2019-10-10"
-=======
         "x-ms-request-id": "ddcb7cc0-701e-0051-2448-09d02c000000",
         "x-ms-version": "2019-12-12"
       },
@@ -723,49 +395,23 @@
         "x-ms-date": "Thu, 02 Apr 2020 23:42:00 GMT",
         "x-ms-return-client-request-id": "true",
         "x-ms-version": "2019-12-12"
->>>>>>> 32e373e2
       },
       "RequestBody": null,
       "StatusCode": 202,
       "ResponseHeaders": {
         "Content-Length": "0",
-<<<<<<< HEAD
-        "Date": "Thu, 05 Mar 2020 20:55:37 GMT",
-=======
         "Date": "Thu, 02 Apr 2020 23:41:58 GMT",
->>>>>>> 32e373e2
         "Server": [
           "Windows-Azure-Blob/1.0",
           "Microsoft-HTTPAPI/2.0"
         ],
         "x-ms-client-request-id": "032c040d-46f4-46b9-5134-b76ed97265b9",
-<<<<<<< HEAD
-        "x-ms-request-id": "91649186-501e-0024-1830-f3649b000000",
-        "x-ms-version": "2019-10-10"
-=======
         "x-ms-request-id": "ddcb7cc5-701e-0051-2948-09d02c000000",
         "x-ms-version": "2019-12-12"
->>>>>>> 32e373e2
-      },
-      "ResponseBody": []
-    },
-    {
-<<<<<<< HEAD
-      "RequestUri": "https://seanstagetest.blob.core.windows.net/test-container-ad1b193a-7979-a9cd-54c1-69f2da85c57a?restype=container",
-      "RequestMethod": "PUT",
-      "RequestHeaders": {
-        "Authorization": "Sanitized",
-        "traceparent": "00-7995796faa7c0d46bcac40c15d6a3745-07064d0478678241-00",
-        "User-Agent": [
-          "azsdk-net-Storage.Blobs/12.4.0-dev.20200305.1",
-          "(.NET Core 4.6.28325.01; Microsoft Windows 10.0.18363 )"
-        ],
-        "x-ms-blob-public-access": "container",
-        "x-ms-client-request-id": "4f090740-29cf-948d-3682-af32dcc76bcc",
-        "x-ms-date": "Thu, 05 Mar 2020 20:55:38 GMT",
-        "x-ms-return-client-request-id": "true",
-        "x-ms-version": "2019-10-10"
-=======
+      },
+      "ResponseBody": []
+    },
+    {
       "RequestUri": "https://seanmcccanary.blob.core.windows.net/test-container-ad1b193a-7979-a9cd-54c1-69f2da85c57a?restype=container",
       "RequestMethod": "PUT",
       "RequestHeaders": {
@@ -780,58 +426,30 @@
         "x-ms-date": "Thu, 02 Apr 2020 23:42:00 GMT",
         "x-ms-return-client-request-id": "true",
         "x-ms-version": "2019-12-12"
->>>>>>> 32e373e2
-      },
-      "RequestBody": null,
-      "StatusCode": 201,
-      "ResponseHeaders": {
-        "Content-Length": "0",
-<<<<<<< HEAD
-        "Date": "Thu, 05 Mar 2020 20:55:37 GMT",
-        "ETag": "\u00220x8D7C1478F499712\u0022",
-        "Last-Modified": "Thu, 05 Mar 2020 20:55:38 GMT",
-=======
+      },
+      "RequestBody": null,
+      "StatusCode": 201,
+      "ResponseHeaders": {
+        "Content-Length": "0",
         "Date": "Thu, 02 Apr 2020 23:41:59 GMT",
         "ETag": "\u00220x8D7D75F7023782B\u0022",
         "Last-Modified": "Thu, 02 Apr 2020 23:41:59 GMT",
->>>>>>> 32e373e2
         "Server": [
           "Windows-Azure-Blob/1.0",
           "Microsoft-HTTPAPI/2.0"
         ],
         "x-ms-client-request-id": "4f090740-29cf-948d-3682-af32dcc76bcc",
-<<<<<<< HEAD
-        "x-ms-request-id": "1792f72b-101e-0025-5030-f33b47000000",
-        "x-ms-version": "2019-10-10"
-=======
         "x-ms-request-id": "14e338b8-c01e-0054-5d48-0902f7000000",
         "x-ms-version": "2019-12-12"
->>>>>>> 32e373e2
-      },
-      "ResponseBody": []
-    },
-    {
-<<<<<<< HEAD
-      "RequestUri": "https://seanstagetest.blob.core.windows.net/test-container-ad1b193a-7979-a9cd-54c1-69f2da85c57a/test-blob-540d3c6e-d907-3cb9-2643-8c733ffedc27",
-=======
+      },
+      "ResponseBody": []
+    },
+    {
       "RequestUri": "https://seanmcccanary.blob.core.windows.net/test-container-ad1b193a-7979-a9cd-54c1-69f2da85c57a/test-blob-540d3c6e-d907-3cb9-2643-8c733ffedc27",
->>>>>>> 32e373e2
       "RequestMethod": "PUT",
       "RequestHeaders": {
         "Authorization": "Sanitized",
         "Content-Length": "1024",
-<<<<<<< HEAD
-        "traceparent": "00-b4822d3ec1c66b489ccfbbcccd58eac9-9d4c093f8fcf3c4a-00",
-        "User-Agent": [
-          "azsdk-net-Storage.Blobs/12.4.0-dev.20200305.1",
-          "(.NET Core 4.6.28325.01; Microsoft Windows 10.0.18363 )"
-        ],
-        "x-ms-blob-type": "BlockBlob",
-        "x-ms-client-request-id": "62f52a53-41b4-9b7d-2918-b80a413edac0",
-        "x-ms-date": "Thu, 05 Mar 2020 20:55:38 GMT",
-        "x-ms-return-client-request-id": "true",
-        "x-ms-version": "2019-10-10"
-=======
         "traceparent": "00-1a89f1ba0c5a2d479a5c62a9063e839f-9f7ba385a2445f45-00",
         "User-Agent": [
           "azsdk-net-Storage.Blobs/12.5.0-dev.20200402.1",
@@ -842,56 +460,28 @@
         "x-ms-date": "Thu, 02 Apr 2020 23:42:00 GMT",
         "x-ms-return-client-request-id": "true",
         "x-ms-version": "2019-12-12"
->>>>>>> 32e373e2
       },
       "RequestBody": "Pbmy0nx1qzf311V9T7/7WZpuYJAfL6hnTc0oi5waVDilh/UiFJlQ\u002BZDVXS\u002BDPOxnRzPY0Z1MBw0RS4WuTR\u002Bb3IIc2MfJ2UQBHWf/StJ54xHgwERpQYOaWIDoEckToatxOYCsZmMlnm7u17M2Tbw7mGhzzozbMpr/gX9G4ch77Xy7jhBRzHytuyLVemnPZAvDrHlgn9MflQflreTk3rylcuo3er\u002Bs6cvrxhJpBbcwLx10gzRPGk2onPgIax6YydxmMAd/mOpMF8OtddnAtY9QtX3Hb1uIVlecjt3Go32sUvw2A9WvsZcyKGxxoqVz6OZpuLah0FqB3tmv4woNhXRFACLdirK6oAPmlUfvFrSyKKX3XOrHC4KitCX8/82MJaL4K6GCll0zrxiyuzsTksck/bpkFimJfvWgO9WNvaA1WW\u002Bk9usSMJJHw63SFE9GjyFd1wITKA95bq2s4VqIpvF3fGLLbpvcEswnHFJ7t2qlWqy0L\u002BaeIjBgK4g9Zk44vxy8W5fteiCGgcU17Au8/rdDB4eu03YK2VoxakMTnqt\u002B7102vlvSuN\u002BLLa4haDUlpC3Q\u002Bl/GieumsYI9uxDdcuIZt/2uhT9bcE6oIqbH6XAkDMYVQqRMt2VxkAzZlfzPrbvMCLE4dh7tdYkQHmZF3sgRGK9JxzA\u002BzP\u002BYPfUygdtR2XXq\u002B\u002BG/7JWnKM0aPJn\u002BK7FEyHxNheWKjjuxoDkou/OtvkTxWuLnUisZop9jI5BmmRFE7rleA1OPYG2lDUxcfm3abX1UDdDPXHVRNONGJ2qrSwYn5Mw5T7rwYvp1QUTfvSMyibYSEYxBdJFDDc9wSDgC\u002BsJFNJqgoB3CY6rWWRowcXfAE560mDp65m869UHrgBnBckeCmoiJkuiYUK3haxp2EpxYsDWaTWKHyk0qZarc1\u002BORFOfTrtbuNoG1HEeMmHtUw\u002BKlk8/jJyXk\u002BtA7Xiw9u3nJUFYzo2TFaXm05DAa\u002BzHS1aHINkMUrezC77MGs9dUeGHOw0gkISB93ylVL0P0yv\u002BeaImLdYQ1tKJpcbOxv7ahX2zPSzforbSASlYZv32pzSWzZ0pOyQLcmA6luq9szCBzs9DWJH7HtbvVCisuHPUlwKOO/VdrU5Vq87MpQvMEFH02pQut0qmm7LGPeL/WrXwYgPoM3c7JB186bDDKnXLH0Pau\u002BHbqeO366BGl3NvWk0U2EcL4\u002BDaubJ6rcmZ4204/x6fJKLUGLQgNEfW9JCuEY9nqlIywz9i//4vYPgWHgQzDZhQzDWuQMOO56\u002BZA8EhyJw6NjkfBjvjPCSgqLu8DhZDp\u002Br0XUFZtWmSo9\u002BPxfw9DZRf2\u002BvPEAdgcZANDZQH0tmVVVvaKW9a3HzPjGQ==",
       "StatusCode": 201,
       "ResponseHeaders": {
         "Content-Length": "0",
         "Content-MD5": "ceNJAHipu5m\u002BUOLflQVQRg==",
-<<<<<<< HEAD
-        "Date": "Thu, 05 Mar 2020 20:55:37 GMT",
-        "ETag": "\u00220x8D7C1478F5706BA\u0022",
-        "Last-Modified": "Thu, 05 Mar 2020 20:55:38 GMT",
-=======
         "Date": "Thu, 02 Apr 2020 23:41:59 GMT",
         "ETag": "\u00220x8D7D75F70311CBA\u0022",
         "Last-Modified": "Thu, 02 Apr 2020 23:42:00 GMT",
->>>>>>> 32e373e2
         "Server": [
           "Windows-Azure-Blob/1.0",
           "Microsoft-HTTPAPI/2.0"
         ],
         "x-ms-client-request-id": "62f52a53-41b4-9b7d-2918-b80a413edac0",
         "x-ms-content-crc64": "1X2sJtWWjP8=",
-<<<<<<< HEAD
-        "x-ms-request-id": "1792f731-101e-0025-5430-f33b47000000",
-        "x-ms-request-server-encrypted": "true",
-        "x-ms-version": "2019-10-10"
-=======
         "x-ms-request-id": "14e338be-c01e-0054-6048-0902f7000000",
         "x-ms-request-server-encrypted": "true",
         "x-ms-version": "2019-12-12"
->>>>>>> 32e373e2
-      },
-      "ResponseBody": []
-    },
-    {
-<<<<<<< HEAD
-      "RequestUri": "https://seanstagetest.blob.core.windows.net/test-container-ad1b193a-7979-a9cd-54c1-69f2da85c57a/test-blob-540d3c6e-d907-3cb9-2643-8c733ffedc27",
-      "RequestMethod": "HEAD",
-      "RequestHeaders": {
-        "Authorization": "Sanitized",
-        "traceparent": "00-9070e6b9bd04a7408caa53713d66f1a7-39f64d63a232bf40-00",
-        "User-Agent": [
-          "azsdk-net-Storage.Blobs/12.4.0-dev.20200305.1",
-          "(.NET Core 4.6.28325.01; Microsoft Windows 10.0.18363 )"
-        ],
-        "x-ms-client-request-id": "f564e95f-803e-5564-9741-60002ebd96ce",
-        "x-ms-date": "Thu, 05 Mar 2020 20:55:38 GMT",
-        "x-ms-return-client-request-id": "true",
-        "x-ms-version": "2019-10-10"
-=======
+      },
+      "ResponseBody": []
+    },
+    {
       "RequestUri": "https://seanmcccanary.blob.core.windows.net/test-container-ad1b193a-7979-a9cd-54c1-69f2da85c57a/test-blob-540d3c6e-d907-3cb9-2643-8c733ffedc27",
       "RequestMethod": "HEAD",
       "RequestHeaders": {
@@ -905,7 +495,6 @@
         "x-ms-date": "Thu, 02 Apr 2020 23:42:00 GMT",
         "x-ms-return-client-request-id": "true",
         "x-ms-version": "2019-12-12"
->>>>>>> 32e373e2
       },
       "RequestBody": null,
       "StatusCode": 200,
@@ -914,15 +503,9 @@
         "Content-Length": "1024",
         "Content-MD5": "ceNJAHipu5m\u002BUOLflQVQRg==",
         "Content-Type": "application/octet-stream",
-<<<<<<< HEAD
-        "Date": "Thu, 05 Mar 2020 20:55:37 GMT",
-        "ETag": "\u00220x8D7C1478F5706BA\u0022",
-        "Last-Modified": "Thu, 05 Mar 2020 20:55:38 GMT",
-=======
         "Date": "Thu, 02 Apr 2020 23:41:59 GMT",
         "ETag": "\u00220x8D7D75F70311CBA\u0022",
         "Last-Modified": "Thu, 02 Apr 2020 23:42:00 GMT",
->>>>>>> 32e373e2
         "Server": [
           "Windows-Azure-Blob/1.0",
           "Microsoft-HTTPAPI/2.0"
@@ -931,41 +514,16 @@
         "x-ms-access-tier-inferred": "true",
         "x-ms-blob-type": "BlockBlob",
         "x-ms-client-request-id": "f564e95f-803e-5564-9741-60002ebd96ce",
-<<<<<<< HEAD
-        "x-ms-creation-time": "Thu, 05 Mar 2020 20:55:38 GMT",
-        "x-ms-lease-state": "available",
-        "x-ms-lease-status": "unlocked",
-        "x-ms-request-id": "1792f735-101e-0025-5830-f33b47000000",
-        "x-ms-server-encrypted": "true",
-        "x-ms-version": "2019-10-10"
-=======
         "x-ms-creation-time": "Thu, 02 Apr 2020 23:42:00 GMT",
         "x-ms-lease-state": "available",
         "x-ms-lease-status": "unlocked",
         "x-ms-request-id": "14e338c2-c01e-0054-6448-0902f7000000",
         "x-ms-server-encrypted": "true",
         "x-ms-version": "2019-12-12"
->>>>>>> 32e373e2
-      },
-      "ResponseBody": []
-    },
-    {
-<<<<<<< HEAD
-      "RequestUri": "https://seanstagetest.blob.core.windows.net/test-container-ad1b193a-7979-a9cd-54c1-69f2da85c57a/test-blob-540d3c6e-d907-3cb9-2643-8c733ffedc27",
-      "RequestMethod": "DELETE",
-      "RequestHeaders": {
-        "Authorization": "Sanitized",
-        "If-None-Match": "\u00220x8D7C1478F5706BA\u0022",
-        "traceparent": "00-6887a882583dd84ca805ca336eb73fc8-084ce681694e8646-00",
-        "User-Agent": [
-          "azsdk-net-Storage.Blobs/12.4.0-dev.20200305.1",
-          "(.NET Core 4.6.28325.01; Microsoft Windows 10.0.18363 )"
-        ],
-        "x-ms-client-request-id": "57aa1419-e5d9-6081-83eb-6f4519294f7c",
-        "x-ms-date": "Thu, 05 Mar 2020 20:55:39 GMT",
-        "x-ms-return-client-request-id": "true",
-        "x-ms-version": "2019-10-10"
-=======
+      },
+      "ResponseBody": []
+    },
+    {
       "RequestUri": "https://seanmcccanary.blob.core.windows.net/test-container-ad1b193a-7979-a9cd-54c1-69f2da85c57a/test-blob-540d3c6e-d907-3cb9-2643-8c733ffedc27",
       "RequestMethod": "DELETE",
       "RequestHeaders": {
@@ -980,49 +538,19 @@
         "x-ms-date": "Thu, 02 Apr 2020 23:42:01 GMT",
         "x-ms-return-client-request-id": "true",
         "x-ms-version": "2019-12-12"
->>>>>>> 32e373e2
       },
       "RequestBody": null,
       "StatusCode": 412,
       "ResponseHeaders": {
         "Content-Length": "252",
         "Content-Type": "application/xml",
-<<<<<<< HEAD
-        "Date": "Thu, 05 Mar 2020 20:55:38 GMT",
-=======
         "Date": "Thu, 02 Apr 2020 23:41:59 GMT",
->>>>>>> 32e373e2
         "Server": [
           "Windows-Azure-Blob/1.0",
           "Microsoft-HTTPAPI/2.0"
         ],
         "x-ms-client-request-id": "57aa1419-e5d9-6081-83eb-6f4519294f7c",
         "x-ms-error-code": "ConditionNotMet",
-<<<<<<< HEAD
-        "x-ms-request-id": "1792f739-101e-0025-5c30-f33b47000000",
-        "x-ms-version": "2019-10-10"
-      },
-      "ResponseBody": [
-        "\uFEFF\u003C?xml version=\u00221.0\u0022 encoding=\u0022utf-8\u0022?\u003E\u003CError\u003E\u003CCode\u003EConditionNotMet\u003C/Code\u003E\u003CMessage\u003EThe condition specified using HTTP conditional header(s) is not met.\n",
-        "RequestId:1792f739-101e-0025-5c30-f33b47000000\n",
-        "Time:2020-03-05T20:55:38.9568535Z\u003C/Message\u003E\u003C/Error\u003E"
-      ]
-    },
-    {
-      "RequestUri": "https://seanstagetest.blob.core.windows.net/test-container-ad1b193a-7979-a9cd-54c1-69f2da85c57a?restype=container",
-      "RequestMethod": "DELETE",
-      "RequestHeaders": {
-        "Authorization": "Sanitized",
-        "traceparent": "00-cc806d465d668d4dada5d0cce2edc244-33b17e8b0edd704f-00",
-        "User-Agent": [
-          "azsdk-net-Storage.Blobs/12.4.0-dev.20200305.1",
-          "(.NET Core 4.6.28325.01; Microsoft Windows 10.0.18363 )"
-        ],
-        "x-ms-client-request-id": "1ae6685e-3f12-cbf4-5be3-8cb98520bfd6",
-        "x-ms-date": "Thu, 05 Mar 2020 20:55:39 GMT",
-        "x-ms-return-client-request-id": "true",
-        "x-ms-version": "2019-10-10"
-=======
         "x-ms-request-id": "14e338c3-c01e-0054-6548-0902f7000000",
         "x-ms-version": "2019-12-12"
       },
@@ -1046,49 +574,23 @@
         "x-ms-date": "Thu, 02 Apr 2020 23:42:01 GMT",
         "x-ms-return-client-request-id": "true",
         "x-ms-version": "2019-12-12"
->>>>>>> 32e373e2
       },
       "RequestBody": null,
       "StatusCode": 202,
       "ResponseHeaders": {
         "Content-Length": "0",
-<<<<<<< HEAD
-        "Date": "Thu, 05 Mar 2020 20:55:38 GMT",
-=======
         "Date": "Thu, 02 Apr 2020 23:41:59 GMT",
->>>>>>> 32e373e2
         "Server": [
           "Windows-Azure-Blob/1.0",
           "Microsoft-HTTPAPI/2.0"
         ],
         "x-ms-client-request-id": "1ae6685e-3f12-cbf4-5be3-8cb98520bfd6",
-<<<<<<< HEAD
-        "x-ms-request-id": "1792f73c-101e-0025-5f30-f33b47000000",
-        "x-ms-version": "2019-10-10"
-=======
         "x-ms-request-id": "14e338c4-c01e-0054-6648-0902f7000000",
         "x-ms-version": "2019-12-12"
->>>>>>> 32e373e2
-      },
-      "ResponseBody": []
-    },
-    {
-<<<<<<< HEAD
-      "RequestUri": "https://seanstagetest.blob.core.windows.net/test-container-bc11ac27-087a-2b0a-143f-d34df0ba09b6?restype=container",
-      "RequestMethod": "PUT",
-      "RequestHeaders": {
-        "Authorization": "Sanitized",
-        "traceparent": "00-be4390df915ddc4584f27190a531e9c2-dfe72aa4eb38b542-00",
-        "User-Agent": [
-          "azsdk-net-Storage.Blobs/12.4.0-dev.20200305.1",
-          "(.NET Core 4.6.28325.01; Microsoft Windows 10.0.18363 )"
-        ],
-        "x-ms-blob-public-access": "container",
-        "x-ms-client-request-id": "aaa01fcc-01bc-5679-5ebb-06d36ba6dba0",
-        "x-ms-date": "Thu, 05 Mar 2020 20:55:39 GMT",
-        "x-ms-return-client-request-id": "true",
-        "x-ms-version": "2019-10-10"
-=======
+      },
+      "ResponseBody": []
+    },
+    {
       "RequestUri": "https://seanmcccanary.blob.core.windows.net/test-container-bc11ac27-087a-2b0a-143f-d34df0ba09b6?restype=container",
       "RequestMethod": "PUT",
       "RequestHeaders": {
@@ -1103,58 +605,30 @@
         "x-ms-date": "Thu, 02 Apr 2020 23:42:01 GMT",
         "x-ms-return-client-request-id": "true",
         "x-ms-version": "2019-12-12"
->>>>>>> 32e373e2
-      },
-      "RequestBody": null,
-      "StatusCode": 201,
-      "ResponseHeaders": {
-        "Content-Length": "0",
-<<<<<<< HEAD
-        "Date": "Thu, 05 Mar 2020 20:55:38 GMT",
-        "ETag": "\u00220x8D7C1478FAE1A0E\u0022",
-        "Last-Modified": "Thu, 05 Mar 2020 20:55:39 GMT",
-=======
+      },
+      "RequestBody": null,
+      "StatusCode": 201,
+      "ResponseHeaders": {
+        "Content-Length": "0",
         "Date": "Thu, 02 Apr 2020 23:42:00 GMT",
         "ETag": "\u00220x8D7D75F708A871C\u0022",
         "Last-Modified": "Thu, 02 Apr 2020 23:42:00 GMT",
->>>>>>> 32e373e2
         "Server": [
           "Windows-Azure-Blob/1.0",
           "Microsoft-HTTPAPI/2.0"
         ],
         "x-ms-client-request-id": "aaa01fcc-01bc-5679-5ebb-06d36ba6dba0",
-<<<<<<< HEAD
-        "x-ms-request-id": "4388f5ff-101e-000a-1530-f3368c000000",
-        "x-ms-version": "2019-10-10"
-=======
         "x-ms-request-id": "7f4aad07-101e-0057-2748-09e393000000",
         "x-ms-version": "2019-12-12"
->>>>>>> 32e373e2
-      },
-      "ResponseBody": []
-    },
-    {
-<<<<<<< HEAD
-      "RequestUri": "https://seanstagetest.blob.core.windows.net/test-container-bc11ac27-087a-2b0a-143f-d34df0ba09b6/test-blob-0a8bd6d9-0e39-f193-43ca-d61d88ffc9cd",
-=======
+      },
+      "ResponseBody": []
+    },
+    {
       "RequestUri": "https://seanmcccanary.blob.core.windows.net/test-container-bc11ac27-087a-2b0a-143f-d34df0ba09b6/test-blob-0a8bd6d9-0e39-f193-43ca-d61d88ffc9cd",
->>>>>>> 32e373e2
       "RequestMethod": "PUT",
       "RequestHeaders": {
         "Authorization": "Sanitized",
         "Content-Length": "1024",
-<<<<<<< HEAD
-        "traceparent": "00-4c83674e4d26d8408b7a23c3e5ea02c4-a4859a9f4e4ae547-00",
-        "User-Agent": [
-          "azsdk-net-Storage.Blobs/12.4.0-dev.20200305.1",
-          "(.NET Core 4.6.28325.01; Microsoft Windows 10.0.18363 )"
-        ],
-        "x-ms-blob-type": "BlockBlob",
-        "x-ms-client-request-id": "be2c1d97-e898-70aa-6a46-8ed4b3dc8fe4",
-        "x-ms-date": "Thu, 05 Mar 2020 20:55:39 GMT",
-        "x-ms-return-client-request-id": "true",
-        "x-ms-version": "2019-10-10"
-=======
         "traceparent": "00-2fda6b305bcb0e4e85943b9b9f198de3-25916125413af540-00",
         "User-Agent": [
           "azsdk-net-Storage.Blobs/12.5.0-dev.20200402.1",
@@ -1165,57 +639,28 @@
         "x-ms-date": "Thu, 02 Apr 2020 23:42:01 GMT",
         "x-ms-return-client-request-id": "true",
         "x-ms-version": "2019-12-12"
->>>>>>> 32e373e2
       },
       "RequestBody": "WXCA0Bpe\u002BSwAkFKHL5bbP4HfMIu62ym\u002Bi65n8Stczl/xOHn7JQqFe9xfCqm8DMKt7pabqM4\u002BEn1GwkVs9wcBo8LylvYc4Bp2WbWuW9GAAX/sugOVwSWQsiX7tWPFGYTUXWbmyXXLkA57JE8ZkLesxcDFgDwEbOKcYuPRICu2sT8w2f1rmjgJICn0GZ3VdiJtT\u002B\u002BiAJlH0PGDSWeS\u002BW/jxXMQ6La5QSuIu18TD1NFx\u002BvAY9E7FLCl6QkM51DQdya5EVQpxY5stA7EGkQ6NMCePoJ80Zaep7DCav\u002BtrVrat0Q4Wf7/GwFdVK/Dd/pra7VIbqjNVKWQG2mjZ1uOvwez6WIAAtvBniOAHnzm2zC2Vv9KZD6xDGKepz2VW7OmzpWnD42Xa2nZh8\u002BFTDUpqT847RBcRFvIAtz/YlqdLEJv2lDnPsyiHuuVcN1uLMAsdP3\u002BXG6iSok63wyxlwgOPFqMFXLlQmtzls4lxtR\u002BWdYc0\u002B1cn9DUzJDHrF\u002B/8YbihzOC4hZNRzKSisagfYO1vIU2lMQbsZ2KuEjhHZULs6RHQz\u002Bg\u002B3e/zou6yhQJM08MEfDaiV3Cx9WW\u002BCnNbCmdh9chWDpEFMENd8U4YOeJgIT51AylMCpHhXtpCgNO8WJiHUI96NsVyP0vzRGXiWbtDHel1Jcd91as2tO\u002B2gq9v4Zj1kOkTJip5AwOdmMYsPsVfP2LqRzKRCXskA0HVu3ycQ6LM7IjSMDf\u002B\u002B\u002BLDoHzkyrYqV4MMhZpmJIduLyKoo4eHAVVjXxI8TM9q60tPzWk\u002BPzjL62P5T/4IpogBZAEVVlhbPJ8ngatj7cqz4ZoO1hceb\u002B/p3PgjzbFXGrhKOyiOVZUy9NDJ1r1NZ/1ZBa4j\u002BZCw4vQRK3mgNy7tkGcy2bLiJUvFHCFGVJlynHT6ysfDM2En2Rg0vSpbkv2h3EYWWk5KtyAiXt2vKo5ano8E5WxnKl0FywBa7WhhqYlj5HgTXAHmsBOnoNSDeO6Jmd6bFq1ROvHpEE9N78m3wLUUS0YWB0JNHnUY/0mIQpIR0ROJhlLb0qlGakvymIBKL\u002BAfby2oc1JcDjh4OHuoYI39O9617jpieHicz902moW0zo9paRNkqV3BbXgaY9ot3gm99Vzh1AGl/Pa0y6O1JbOyw2nsPvd6WJJAtIDCCBSebvGTuKUo0vpNw6wc7936TAeEp6BwQZ9SA5zKYR\u002BA4/Th1lyx4a0OSjBvXntLHWi0hmh5PaC0Le1SQXTIXnGazR/3etlBSGpath1vwSNkBuY0Fdr3B6ZUbehvH6B4Biu\u002B1FEbk\u002BKPc34\u002BHkdDBCzKLnpO1EiW44V5Ys0w0iiJ4rAx8SySCHMDpOKcuOle0Wm7pTFmKXGiw==",
       "StatusCode": 201,
       "ResponseHeaders": {
         "Content-Length": "0",
         "Content-MD5": "Yhm/G6\u002Bxbfhl/Btsnrh3uw==",
-<<<<<<< HEAD
-        "Date": "Thu, 05 Mar 2020 20:55:38 GMT",
-        "ETag": "\u00220x8D7C1478FBB450E\u0022",
-        "Last-Modified": "Thu, 05 Mar 2020 20:55:39 GMT",
-=======
         "Date": "Thu, 02 Apr 2020 23:42:00 GMT",
         "ETag": "\u00220x8D7D75F70980790\u0022",
         "Last-Modified": "Thu, 02 Apr 2020 23:42:00 GMT",
->>>>>>> 32e373e2
         "Server": [
           "Windows-Azure-Blob/1.0",
           "Microsoft-HTTPAPI/2.0"
         ],
         "x-ms-client-request-id": "be2c1d97-e898-70aa-6a46-8ed4b3dc8fe4",
         "x-ms-content-crc64": "vOw4pElEEWc=",
-<<<<<<< HEAD
-        "x-ms-request-id": "4388f603-101e-000a-1730-f3368c000000",
-        "x-ms-request-server-encrypted": "true",
-        "x-ms-version": "2019-10-10"
-=======
         "x-ms-request-id": "7f4aad11-101e-0057-2c48-09e393000000",
         "x-ms-request-server-encrypted": "true",
         "x-ms-version": "2019-12-12"
->>>>>>> 32e373e2
-      },
-      "ResponseBody": []
-    },
-    {
-<<<<<<< HEAD
-      "RequestUri": "https://seanstagetest.blob.core.windows.net/test-container-bc11ac27-087a-2b0a-143f-d34df0ba09b6/test-blob-0a8bd6d9-0e39-f193-43ca-d61d88ffc9cd",
-      "RequestMethod": "DELETE",
-      "RequestHeaders": {
-        "Authorization": "Sanitized",
-        "traceparent": "00-ffd9bc78aeccc94ba01ad0646f1cd330-7e9ad898ba5fc34d-00",
-        "User-Agent": [
-          "azsdk-net-Storage.Blobs/12.4.0-dev.20200305.1",
-          "(.NET Core 4.6.28325.01; Microsoft Windows 10.0.18363 )"
-        ],
-        "x-ms-client-request-id": "7b2eb5ee-0878-b7f3-17be-1d7dc7a4d179",
-        "x-ms-date": "Thu, 05 Mar 2020 20:55:39 GMT",
-        "x-ms-lease-id": "f50f1bda-c3c7-61ba-0cb8-fa7b8c178db3",
-        "x-ms-return-client-request-id": "true",
-        "x-ms-version": "2019-10-10"
-=======
+      },
+      "ResponseBody": []
+    },
+    {
       "RequestUri": "https://seanmcccanary.blob.core.windows.net/test-container-bc11ac27-087a-2b0a-143f-d34df0ba09b6/test-blob-0a8bd6d9-0e39-f193-43ca-d61d88ffc9cd",
       "RequestMethod": "DELETE",
       "RequestHeaders": {
@@ -1230,49 +675,19 @@
         "x-ms-lease-id": "f50f1bda-c3c7-61ba-0cb8-fa7b8c178db3",
         "x-ms-return-client-request-id": "true",
         "x-ms-version": "2019-12-12"
->>>>>>> 32e373e2
       },
       "RequestBody": null,
       "StatusCode": 412,
       "ResponseHeaders": {
         "Content-Length": "241",
         "Content-Type": "application/xml",
-<<<<<<< HEAD
-        "Date": "Thu, 05 Mar 2020 20:55:39 GMT",
-=======
         "Date": "Thu, 02 Apr 2020 23:42:00 GMT",
->>>>>>> 32e373e2
         "Server": [
           "Windows-Azure-Blob/1.0",
           "Microsoft-HTTPAPI/2.0"
         ],
         "x-ms-client-request-id": "7b2eb5ee-0878-b7f3-17be-1d7dc7a4d179",
         "x-ms-error-code": "LeaseNotPresentWithBlobOperation",
-<<<<<<< HEAD
-        "x-ms-request-id": "4388f605-101e-000a-1930-f3368c000000",
-        "x-ms-version": "2019-10-10"
-      },
-      "ResponseBody": [
-        "\uFEFF\u003C?xml version=\u00221.0\u0022 encoding=\u0022utf-8\u0022?\u003E\u003CError\u003E\u003CCode\u003ELeaseNotPresentWithBlobOperation\u003C/Code\u003E\u003CMessage\u003EThere is currently no lease on the blob.\n",
-        "RequestId:4388f605-101e-000a-1930-f3368c000000\n",
-        "Time:2020-03-05T20:55:39.6477190Z\u003C/Message\u003E\u003C/Error\u003E"
-      ]
-    },
-    {
-      "RequestUri": "https://seanstagetest.blob.core.windows.net/test-container-bc11ac27-087a-2b0a-143f-d34df0ba09b6?restype=container",
-      "RequestMethod": "DELETE",
-      "RequestHeaders": {
-        "Authorization": "Sanitized",
-        "traceparent": "00-cdb2a4617946e74999604f2f7199f83a-2884856147f7e549-00",
-        "User-Agent": [
-          "azsdk-net-Storage.Blobs/12.4.0-dev.20200305.1",
-          "(.NET Core 4.6.28325.01; Microsoft Windows 10.0.18363 )"
-        ],
-        "x-ms-client-request-id": "fee63446-14ae-f06c-486d-d75a7b8bf174",
-        "x-ms-date": "Thu, 05 Mar 2020 20:55:39 GMT",
-        "x-ms-return-client-request-id": "true",
-        "x-ms-version": "2019-10-10"
-=======
         "x-ms-request-id": "7f4aad13-101e-0057-2e48-09e393000000",
         "x-ms-version": "2019-12-12"
       },
@@ -1296,42 +711,26 @@
         "x-ms-date": "Thu, 02 Apr 2020 23:42:01 GMT",
         "x-ms-return-client-request-id": "true",
         "x-ms-version": "2019-12-12"
->>>>>>> 32e373e2
       },
       "RequestBody": null,
       "StatusCode": 202,
       "ResponseHeaders": {
         "Content-Length": "0",
-<<<<<<< HEAD
-        "Date": "Thu, 05 Mar 2020 20:55:39 GMT",
-=======
         "Date": "Thu, 02 Apr 2020 23:42:00 GMT",
->>>>>>> 32e373e2
         "Server": [
           "Windows-Azure-Blob/1.0",
           "Microsoft-HTTPAPI/2.0"
         ],
         "x-ms-client-request-id": "fee63446-14ae-f06c-486d-d75a7b8bf174",
-<<<<<<< HEAD
-        "x-ms-request-id": "4388f60c-101e-000a-1d30-f3368c000000",
-        "x-ms-version": "2019-10-10"
-=======
         "x-ms-request-id": "7f4aad15-101e-0057-3048-09e393000000",
         "x-ms-version": "2019-12-12"
->>>>>>> 32e373e2
       },
       "ResponseBody": []
     }
   ],
   "Variables": {
-<<<<<<< HEAD
-    "DateTimeOffsetNow": "2020-03-05T12:55:36.5237324-08:00",
-    "RandomSeed": "633252367",
-    "Storage_TestConfigDefault": "ProductionTenant\nseanstagetest\nU2FuaXRpemVk\nhttps://seanstagetest.blob.core.windows.net\nhttp://seanstagetest.file.core.windows.net\nhttp://seanstagetest.queue.core.windows.net\nhttp://seanstagetest.table.core.windows.net\n\n\n\n\nhttp://seanstagetest-secondary.blob.core.windows.net\nhttp://seanstagetest-secondary.file.core.windows.net\nhttp://seanstagetest-secondary.queue.core.windows.net\nhttp://seanstagetest-secondary.table.core.windows.net\n\nSanitized\n\n\nCloud\nBlobEndpoint=https://seanstagetest.blob.core.windows.net/;QueueEndpoint=http://seanstagetest.queue.core.windows.net/;FileEndpoint=http://seanstagetest.file.core.windows.net/;BlobSecondaryEndpoint=http://seanstagetest-secondary.blob.core.windows.net/;QueueSecondaryEndpoint=http://seanstagetest-secondary.queue.core.windows.net/;FileSecondaryEndpoint=http://seanstagetest-secondary.file.core.windows.net/;AccountName=seanstagetest;AccountKey=Sanitized\nseanscope1"
-=======
     "DateTimeOffsetNow": "2020-04-02T16:41:58.7802632-07:00",
     "RandomSeed": "633252367",
     "Storage_TestConfigDefault": "ProductionTenant\nseanmcccanary\nU2FuaXRpemVk\nhttps://seanmcccanary.blob.core.windows.net\nhttps://seanmcccanary.file.core.windows.net\nhttps://seanmcccanary.queue.core.windows.net\nhttps://seanmcccanary.table.core.windows.net\n\n\n\n\nhttps://seanmcccanary-secondary.blob.core.windows.net\nhttps://seanmcccanary-secondary.file.core.windows.net\nhttps://seanmcccanary-secondary.queue.core.windows.net\nhttps://seanmcccanary-secondary.table.core.windows.net\n\nSanitized\n\n\nCloud\nBlobEndpoint=https://seanmcccanary.blob.core.windows.net/;QueueEndpoint=https://seanmcccanary.queue.core.windows.net/;FileEndpoint=https://seanmcccanary.file.core.windows.net/;BlobSecondaryEndpoint=https://seanmcccanary-secondary.blob.core.windows.net/;QueueSecondaryEndpoint=https://seanmcccanary-secondary.queue.core.windows.net/;FileSecondaryEndpoint=https://seanmcccanary-secondary.file.core.windows.net/;AccountName=seanmcccanary;AccountKey=Sanitized\nseanscope1"
->>>>>>> 32e373e2
   }
 }