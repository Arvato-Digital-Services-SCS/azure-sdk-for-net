--- conflicted
+++ resolved
@@ -1,22 +1,6 @@
 {
   "Entries": [
     {
-<<<<<<< HEAD
-      "RequestUri": "https://seanstagetest.blob.core.windows.net/test-container-be35a157-ce73-bf9a-176e-1caa3743488b?restype=container",
-      "RequestMethod": "PUT",
-      "RequestHeaders": {
-        "Authorization": "Sanitized",
-        "traceparent": "00-b44594cec582f04f825a0119481175b3-dd9875f16d2e534b-00",
-        "User-Agent": [
-          "azsdk-net-Storage.Blobs/12.4.0-dev.20200305.1",
-          "(.NET Core 4.6.28325.01; Microsoft Windows 10.0.18363 )"
-        ],
-        "x-ms-blob-public-access": "container",
-        "x-ms-client-request-id": "eebc05e1-ad8e-5d34-8ccd-778e8f40315d",
-        "x-ms-date": "Thu, 05 Mar 2020 21:05:12 GMT",
-        "x-ms-return-client-request-id": "true",
-        "x-ms-version": "2019-10-10"
-=======
       "RequestUri": "https://seanmcccanary.blob.core.windows.net/test-container-be35a157-ce73-bf9a-176e-1caa3743488b?restype=container",
       "RequestMethod": "PUT",
       "RequestHeaders": {
@@ -31,58 +15,30 @@
         "x-ms-date": "Fri, 03 Apr 2020 20:00:09 GMT",
         "x-ms-return-client-request-id": "true",
         "x-ms-version": "2019-12-12"
->>>>>>> 32e373e2
       },
       "RequestBody": null,
       "StatusCode": 201,
       "ResponseHeaders": {
         "Content-Length": "0",
-<<<<<<< HEAD
-        "Date": "Thu, 05 Mar 2020 21:05:12 GMT",
-        "ETag": "\u00220x8D7C148E597BF74\u0022",
-        "Last-Modified": "Thu, 05 Mar 2020 21:05:12 GMT",
-=======
         "Date": "Fri, 03 Apr 2020 20:00:07 GMT",
         "ETag": "\u00220x8D7D8099C2CBED3\u0022",
         "Last-Modified": "Fri, 03 Apr 2020 20:00:08 GMT",
->>>>>>> 32e373e2
         "Server": [
           "Windows-Azure-Blob/1.0",
           "Microsoft-HTTPAPI/2.0"
         ],
         "x-ms-client-request-id": "eebc05e1-ad8e-5d34-8ccd-778e8f40315d",
-<<<<<<< HEAD
-        "x-ms-request-id": "959e224b-b01e-003c-0931-f3bbfc000000",
-        "x-ms-version": "2019-10-10"
-=======
         "x-ms-request-id": "87d52485-001e-004b-6ef2-09b1f3000000",
         "x-ms-version": "2019-12-12"
->>>>>>> 32e373e2
       },
       "ResponseBody": []
     },
     {
-<<<<<<< HEAD
-      "RequestUri": "https://seanstagetest.blob.core.windows.net/test-container-be35a157-ce73-bf9a-176e-1caa3743488b/test-blob-5020ced3-f91d-6814-47e5-3e598dba66e5",
-=======
       "RequestUri": "https://seanmcccanary.blob.core.windows.net/test-container-be35a157-ce73-bf9a-176e-1caa3743488b/test-blob-5020ced3-f91d-6814-47e5-3e598dba66e5",
->>>>>>> 32e373e2
       "RequestMethod": "PUT",
       "RequestHeaders": {
         "Authorization": "Sanitized",
         "Content-Length": "1024",
-<<<<<<< HEAD
-        "traceparent": "00-cde94da9e9a64344851275e962d541b6-05bb2e180638274c-00",
-        "User-Agent": [
-          "azsdk-net-Storage.Blobs/12.4.0-dev.20200305.1",
-          "(.NET Core 4.6.28325.01; Microsoft Windows 10.0.18363 )"
-        ],
-        "x-ms-blob-type": "BlockBlob",
-        "x-ms-client-request-id": "edd4faaf-96e9-a290-ed59-af39963c874c",
-        "x-ms-date": "Thu, 05 Mar 2020 21:05:13 GMT",
-        "x-ms-return-client-request-id": "true",
-        "x-ms-version": "2019-10-10"
-=======
         "traceparent": "00-3ffcafdd10b81c40a6cbcb12189168cb-e8faec55b912b447-00",
         "User-Agent": [
           "azsdk-net-Storage.Blobs/12.5.0-dev.20200403.1",
@@ -93,54 +49,28 @@
         "x-ms-date": "Fri, 03 Apr 2020 20:00:09 GMT",
         "x-ms-return-client-request-id": "true",
         "x-ms-version": "2019-12-12"
->>>>>>> 32e373e2
       },
       "RequestBody": "Bzf82gsyQmbq0iF0OYLS4h/MeIj9eFcAKdqKfPZVvu54YopeaOtmrsNWA7yMvyQK\u002BpRuwsipX4/g\u002B7AwqMVwlRMy\u002B9b3dHk0ZsrEp3SadGm2gIFh5vwmzgP7fm06Ngb95m6oWcRNEoUbOlz95LgaRYZHeShDDq4XDCzT/PYL\u002BTDExsAG8RulaW38RayfKOlK4Dnm8rzeudfAkUyXeRaPD0AsOR73FFNqohC6R8kCd\u002BRDiRy8JQZz5g3pRWDPDu9XbDZrc\u002B7LUsvle1CrI3ENvRpoVPD60uo5uFMQDs7zm5MhYtuSlgP1dzZQ16m1yMKb24hFZrr\u002BXZlLMrqbu0T88uC8isCWeicWc9y5qftBg/CRdTJGrTTZIgVBR2RJWbvyU\u002BTI\u002BT0BBWBgL/PdRbOdCq7JCUUStUSr42i7VDPDzRkhx1UWeIqzj3DR5n5B/N1Rozy1f092356gHRXVRrAtnWLavH1eh5EjFnrVQc/GauaKabD2DU3Jque3dlt03Ui/pEkcZ0Bg8xyrkmjVoJ7O2bIuStwANo8UEBGVphA2rjkyFpyGqgOmKnaTS3vl9ApI6Z2oRpJrvm25CFYuykwMdOMvo4kBSC\u002BviCBmbOsULxwGTL1zjWimxlcvzKKtd2Aph9aYtVCARqBt\u002Bb1yBVGCpdg5KH2PmOd6idwx0nuNAhDAPOUUe3nMhQUcBpSqNMEGrSfJc0/imu/vHSx0T3Ql3/atsshsbSlfbaJ3c5JTz1UbKyVUxI7A3aL2JV1NVzaR9yad/YH4mT/9agataydcnE7XWCNP0Bto7dUmdkjLERVr5XtrtdLTI5HmVlqIEnF7mYkPdf8TQiYKNQ\u002Bs0SP3MljwQoWr8eZ8AzSRaHrB39pjq92\u002BvJwVV6NVYYDCJlFt7yQCl9Drz6ijk3HKgdmsSVU1SCZGOHW72\u002BriVo9lud3jJHlVvkgKeNs0GykqStbJqBcrjd4rJ7auRrvlCXkYPdmU511fVooMKtBKERxMkZATGK14Oiz\u002BuPzDp3iMJG5iHN5PlWJ5alGMHmIN4BWZYbQr0fDLnwKsli9gnK8SfwZh6PU\u002B/Pwtmq5b7BzJ8dfnKUXDYVJ\u002Bl33cov8zGM2iep5crPcgW2S4/TdCb7Pm46RXeHNpTh6z41B3Yln8\u002BoHhuXF9bEXgx83gC2QbOyjJ9b9a26BZOSuAqcimqPkLuwK1YbZBaXZfd7GliEK5mKcormyaoh/hh39F/MN8OR7U1U9hZdpxiIxI\u002BmPutLDpxhAgfvqMcBni1Nk2\u002B2yy4z6S0bPyVzLNtibfUae88tPPXDWyXLskSGU2f5EAO4wglhclXOL99m/dU8fUrB9xJuEGZp42/4eDbolOvNihzHuZvw==",
       "StatusCode": 201,
       "ResponseHeaders": {
         "Content-Length": "0",
         "Content-MD5": "MT1ZmKjPkpJIG1F7Uxk3CQ==",
-<<<<<<< HEAD
-        "Date": "Thu, 05 Mar 2020 21:05:12 GMT",
-        "ETag": "\u00220x8D7C148E5A5FA8D\u0022",
-        "Last-Modified": "Thu, 05 Mar 2020 21:05:13 GMT",
-=======
         "Date": "Fri, 03 Apr 2020 20:00:07 GMT",
         "ETag": "\u00220x8D7D8099C3AD302\u0022",
         "Last-Modified": "Fri, 03 Apr 2020 20:00:08 GMT",
->>>>>>> 32e373e2
         "Server": [
           "Windows-Azure-Blob/1.0",
           "Microsoft-HTTPAPI/2.0"
         ],
         "x-ms-client-request-id": "edd4faaf-96e9-a290-ed59-af39963c874c",
         "x-ms-content-crc64": "OvTX97hgru8=",
-<<<<<<< HEAD
-        "x-ms-request-id": "959e2256-b01e-003c-1131-f3bbfc000000",
-        "x-ms-request-server-encrypted": "true",
-        "x-ms-version": "2019-10-10"
-=======
         "x-ms-request-id": "87d52496-001e-004b-7cf2-09b1f3000000",
         "x-ms-request-server-encrypted": "true",
         "x-ms-version": "2019-12-12"
->>>>>>> 32e373e2
       },
       "ResponseBody": []
     },
     {
-<<<<<<< HEAD
-      "RequestUri": "https://seanstagetest.blob.core.windows.net/test-container-be35a157-ce73-bf9a-176e-1caa3743488b/test-blob-5020ced3-f91d-6814-47e5-3e598dba66e5?sv=2019-10-10\u0026st=2020-03-05T20%3A05%3A13Z\u0026se=2020-03-05T22%3A05%3A13Z\u0026sr=c\u0026sp=racwdl\u0026sig=Sanitized",
-      "RequestMethod": "HEAD",
-      "RequestHeaders": {
-        "traceparent": "00-548a5b982fd7984aaaccf9f6f53dc727-b810388c4d56074b-00",
-        "User-Agent": [
-          "azsdk-net-Storage.Blobs/12.4.0-dev.20200305.1",
-          "(.NET Core 4.6.28325.01; Microsoft Windows 10.0.18363 )"
-        ],
-        "x-ms-client-request-id": "d2f17ff8-aba6-25d6-00f4-a896222c3098",
-        "x-ms-return-client-request-id": "true",
-        "x-ms-version": "2019-10-10"
-=======
       "RequestUri": "https://seanmcccanary.blob.core.windows.net/test-container-be35a157-ce73-bf9a-176e-1caa3743488b/test-blob-5020ced3-f91d-6814-47e5-3e598dba66e5?sv=2019-12-12\u0026st=2020-04-03T19%3A00%3A09Z\u0026se=2020-04-03T21%3A00%3A09Z\u0026sr=c\u0026sp=racwdl\u0026sig=Sanitized",
       "RequestMethod": "HEAD",
       "RequestHeaders": {
@@ -152,7 +82,6 @@
         "x-ms-client-request-id": "d2f17ff8-aba6-25d6-00f4-a896222c3098",
         "x-ms-return-client-request-id": "true",
         "x-ms-version": "2019-12-12"
->>>>>>> 32e373e2
       },
       "RequestBody": null,
       "StatusCode": 200,
@@ -161,15 +90,9 @@
         "Content-Length": "1024",
         "Content-MD5": "MT1ZmKjPkpJIG1F7Uxk3CQ==",
         "Content-Type": "application/octet-stream",
-<<<<<<< HEAD
-        "Date": "Thu, 05 Mar 2020 21:05:13 GMT",
-        "ETag": "\u00220x8D7C148E5A5FA8D\u0022",
-        "Last-Modified": "Thu, 05 Mar 2020 21:05:13 GMT",
-=======
         "Date": "Fri, 03 Apr 2020 20:00:07 GMT",
         "ETag": "\u00220x8D7D8099C3AD302\u0022",
         "Last-Modified": "Fri, 03 Apr 2020 20:00:08 GMT",
->>>>>>> 32e373e2
         "Server": [
           "Windows-Azure-Blob/1.0",
           "Microsoft-HTTPAPI/2.0"
@@ -178,40 +101,16 @@
         "x-ms-access-tier-inferred": "true",
         "x-ms-blob-type": "BlockBlob",
         "x-ms-client-request-id": "d2f17ff8-aba6-25d6-00f4-a896222c3098",
-<<<<<<< HEAD
-        "x-ms-creation-time": "Thu, 05 Mar 2020 21:05:13 GMT",
-        "x-ms-lease-state": "available",
-        "x-ms-lease-status": "unlocked",
-        "x-ms-request-id": "9d515431-c01e-0044-3c31-f31804000000",
-        "x-ms-server-encrypted": "true",
-        "x-ms-version": "2019-10-10"
-=======
         "x-ms-creation-time": "Fri, 03 Apr 2020 20:00:08 GMT",
         "x-ms-lease-state": "available",
         "x-ms-lease-status": "unlocked",
         "x-ms-request-id": "1277b062-601e-002f-4ef2-09406b000000",
         "x-ms-server-encrypted": "true",
         "x-ms-version": "2019-12-12"
->>>>>>> 32e373e2
       },
       "ResponseBody": []
     },
     {
-<<<<<<< HEAD
-      "RequestUri": "https://seanstagetest.blob.core.windows.net/test-container-be35a157-ce73-bf9a-176e-1caa3743488b?restype=container",
-      "RequestMethod": "DELETE",
-      "RequestHeaders": {
-        "Authorization": "Sanitized",
-        "traceparent": "00-9a0b199e4307614d9dc3106125c2b388-e6cdb659ae9bdb41-00",
-        "User-Agent": [
-          "azsdk-net-Storage.Blobs/12.4.0-dev.20200305.1",
-          "(.NET Core 4.6.28325.01; Microsoft Windows 10.0.18363 )"
-        ],
-        "x-ms-client-request-id": "1641a76c-b44a-8fa5-163e-e19ba27f720b",
-        "x-ms-date": "Thu, 05 Mar 2020 21:05:13 GMT",
-        "x-ms-return-client-request-id": "true",
-        "x-ms-version": "2019-10-10"
-=======
       "RequestUri": "https://seanmcccanary.blob.core.windows.net/test-container-be35a157-ce73-bf9a-176e-1caa3743488b?restype=container",
       "RequestMethod": "DELETE",
       "RequestHeaders": {
@@ -225,42 +124,26 @@
         "x-ms-date": "Fri, 03 Apr 2020 20:00:10 GMT",
         "x-ms-return-client-request-id": "true",
         "x-ms-version": "2019-12-12"
->>>>>>> 32e373e2
       },
       "RequestBody": null,
       "StatusCode": 202,
       "ResponseHeaders": {
         "Content-Length": "0",
-<<<<<<< HEAD
-        "Date": "Thu, 05 Mar 2020 21:05:13 GMT",
-=======
         "Date": "Fri, 03 Apr 2020 20:00:07 GMT",
->>>>>>> 32e373e2
         "Server": [
           "Windows-Azure-Blob/1.0",
           "Microsoft-HTTPAPI/2.0"
         ],
         "x-ms-client-request-id": "1641a76c-b44a-8fa5-163e-e19ba27f720b",
-<<<<<<< HEAD
-        "x-ms-request-id": "9d515434-c01e-0044-3e31-f31804000000",
-        "x-ms-version": "2019-10-10"
-=======
         "x-ms-request-id": "1277b06e-601e-002f-58f2-09406b000000",
         "x-ms-version": "2019-12-12"
->>>>>>> 32e373e2
       },
       "ResponseBody": []
     }
   ],
   "Variables": {
-<<<<<<< HEAD
-    "DateTimeOffsetNow": "2020-03-05T13:05:13.2402595-08:00",
-    "RandomSeed": "1970662373",
-    "Storage_TestConfigDefault": "ProductionTenant\nseanstagetest\nU2FuaXRpemVk\nhttps://seanstagetest.blob.core.windows.net\nhttp://seanstagetest.file.core.windows.net\nhttp://seanstagetest.queue.core.windows.net\nhttp://seanstagetest.table.core.windows.net\n\n\n\n\nhttp://seanstagetest-secondary.blob.core.windows.net\nhttp://seanstagetest-secondary.file.core.windows.net\nhttp://seanstagetest-secondary.queue.core.windows.net\nhttp://seanstagetest-secondary.table.core.windows.net\n\nSanitized\n\n\nCloud\nBlobEndpoint=https://seanstagetest.blob.core.windows.net/;QueueEndpoint=http://seanstagetest.queue.core.windows.net/;FileEndpoint=http://seanstagetest.file.core.windows.net/;BlobSecondaryEndpoint=http://seanstagetest-secondary.blob.core.windows.net/;QueueSecondaryEndpoint=http://seanstagetest-secondary.queue.core.windows.net/;FileSecondaryEndpoint=http://seanstagetest-secondary.file.core.windows.net/;AccountName=seanstagetest;AccountKey=Sanitized\nseanscope1"
-=======
     "DateTimeOffsetNow": "2020-04-03T13:00:09.8548061-07:00",
     "RandomSeed": "1970662373",
     "Storage_TestConfigDefault": "ProductionTenant\nseanmcccanary\nU2FuaXRpemVk\nhttps://seanmcccanary.blob.core.windows.net\nhttps://seanmcccanary.file.core.windows.net\nhttps://seanmcccanary.queue.core.windows.net\nhttps://seanmcccanary.table.core.windows.net\n\n\n\n\nhttps://seanmcccanary-secondary.blob.core.windows.net\nhttps://seanmcccanary-secondary.file.core.windows.net\nhttps://seanmcccanary-secondary.queue.core.windows.net\nhttps://seanmcccanary-secondary.table.core.windows.net\n\nSanitized\n\n\nCloud\nBlobEndpoint=https://seanmcccanary.blob.core.windows.net/;QueueEndpoint=https://seanmcccanary.queue.core.windows.net/;FileEndpoint=https://seanmcccanary.file.core.windows.net/;BlobSecondaryEndpoint=https://seanmcccanary-secondary.blob.core.windows.net/;QueueSecondaryEndpoint=https://seanmcccanary-secondary.queue.core.windows.net/;FileSecondaryEndpoint=https://seanmcccanary-secondary.file.core.windows.net/;AccountName=seanmcccanary;AccountKey=Sanitized\nseanscope1"
->>>>>>> 32e373e2
   }
 }