--- conflicted
+++ resolved
@@ -1,22 +1,6 @@
 {
   "Entries": [
     {
-<<<<<<< HEAD
-      "RequestUri": "https://seanstagetest.blob.core.windows.net/test-container-3100856f-4e2c-ae1e-d5b1-18ac38e20b58?restype=container",
-      "RequestMethod": "PUT",
-      "RequestHeaders": {
-        "Authorization": "Sanitized",
-        "traceparent": "00-c7ba5a80fffcd848ad2fdf72ddd7e39a-19d576c4ab8b2649-00",
-        "User-Agent": [
-          "azsdk-net-Storage.Blobs/12.4.0-dev.20200305.1",
-          "(.NET Core 4.6.28325.01; Microsoft Windows 10.0.18363 )"
-        ],
-        "x-ms-blob-public-access": "container",
-        "x-ms-client-request-id": "d7ca7199-6265-29ba-971f-ef9b4b253467",
-        "x-ms-date": "Thu, 05 Mar 2020 21:04:55 GMT",
-        "x-ms-return-client-request-id": "true",
-        "x-ms-version": "2019-10-10"
-=======
       "RequestUri": "https://seanmcccanary.blob.core.windows.net/test-container-3100856f-4e2c-ae1e-d5b1-18ac38e20b58?restype=container",
       "RequestMethod": "PUT",
       "RequestHeaders": {
@@ -31,58 +15,30 @@
         "x-ms-date": "Thu, 02 Apr 2020 23:44:55 GMT",
         "x-ms-return-client-request-id": "true",
         "x-ms-version": "2019-12-12"
->>>>>>> 32e373e2
       },
       "RequestBody": null,
       "StatusCode": 201,
       "ResponseHeaders": {
         "Content-Length": "0",
-<<<<<<< HEAD
-        "Date": "Thu, 05 Mar 2020 21:04:54 GMT",
-        "ETag": "\u00220x8D7C148DB0D018A\u0022",
-        "Last-Modified": "Thu, 05 Mar 2020 21:04:55 GMT",
-=======
         "Date": "Thu, 02 Apr 2020 23:44:54 GMT",
         "ETag": "\u00220x8D7D75FD87082C5\u0022",
         "Last-Modified": "Thu, 02 Apr 2020 23:44:54 GMT",
->>>>>>> 32e373e2
         "Server": [
           "Windows-Azure-Blob/1.0",
           "Microsoft-HTTPAPI/2.0"
         ],
         "x-ms-client-request-id": "d7ca7199-6265-29ba-971f-ef9b4b253467",
-<<<<<<< HEAD
-        "x-ms-request-id": "b9e9f2f5-001e-0016-6531-f364ec000000",
-        "x-ms-version": "2019-10-10"
-=======
         "x-ms-request-id": "93bb13d0-801e-0008-0f48-0957af000000",
         "x-ms-version": "2019-12-12"
->>>>>>> 32e373e2
       },
       "ResponseBody": []
     },
     {
-<<<<<<< HEAD
-      "RequestUri": "https://seanstagetest.blob.core.windows.net/test-container-3100856f-4e2c-ae1e-d5b1-18ac38e20b58/test-blob-c6800e0f-0569-7b49-bb2e-4925b0212a08",
-=======
-      "RequestUri": "https://seanmcccanary.blob.core.windows.net/test-container-3100856f-4e2c-ae1e-d5b1-18ac38e20b58/test-blob-c6800e0f-0569-7b49-bb2e-4925b0212a08",
->>>>>>> 32e373e2
+      "RequestUri": "https://seanmcccanary.blob.core.windows.net/test-container-3100856f-4e2c-ae1e-d5b1-18ac38e20b58/test-blob-c6800e0f-0569-7b49-bb2e-4925b0212a08",
       "RequestMethod": "PUT",
       "RequestHeaders": {
         "Authorization": "Sanitized",
         "Content-Length": "1024",
-<<<<<<< HEAD
-        "traceparent": "00-6ba2f9d78f8a6440bac8cf9f5b5fd01e-c54d5b98b0633347-00",
-        "User-Agent": [
-          "azsdk-net-Storage.Blobs/12.4.0-dev.20200305.1",
-          "(.NET Core 4.6.28325.01; Microsoft Windows 10.0.18363 )"
-        ],
-        "x-ms-blob-type": "BlockBlob",
-        "x-ms-client-request-id": "934c76e3-8a3e-d330-dc7a-3c0840e2a73c",
-        "x-ms-date": "Thu, 05 Mar 2020 21:04:55 GMT",
-        "x-ms-return-client-request-id": "true",
-        "x-ms-version": "2019-10-10"
-=======
         "traceparent": "00-3649dabc6d3d21418fac87a6b8373a77-1ec25c8d38b8684a-00",
         "User-Agent": [
           "azsdk-net-Storage.Blobs/12.5.0-dev.20200402.1",
@@ -93,57 +49,28 @@
         "x-ms-date": "Thu, 02 Apr 2020 23:44:55 GMT",
         "x-ms-return-client-request-id": "true",
         "x-ms-version": "2019-12-12"
->>>>>>> 32e373e2
       },
       "RequestBody": "\u002BntpIZtTilTx5j6Q0SsIgZvAEscYNPJpfWailSv4zc1oFPgq6vS9RuZ15n4jKVdrFm3/ixJsT8aI/6M0sPQp\u002BBlwKL0z3ZenAszgo05zRlQONn69\u002BUK7/MUxoupQiJXxS\u002B1lsgGaODnVWIhGi6t4FLlPJXl1a//XtSz3ATqsVnk27ldgDpNSdP5F6KC5dHAZuY0xAGMce9/ujv3Vojb\u002BKAEPEJxUGAYl/LF7MINeHUC73kite1UWGnN3cn\u002BWfNHIRr\u002BeqmTUxaCHCwSxoEtcj3C8GsTtUa2s\u002BPUp3KWGj3/gsurEv3Pc5xmnJm9RZHknG\u002BIO2WIM2/QR8rFuquj7AHuE0e1gl8/94DOrRSs\u002BWpN8AcDDd7Yd09f1ss3BbTwwrCXzzZOLx4MSEfkvYJXJ05cd8qkoN4nFZv0VauUCO3P2e5gGSo0A8Dk8sGa97XJCLN42pHqSCHWcLmaWdVyeENWFOOX9w4kJHQFv64YiB3mK0z4Gy5f4ZHIjaRsmanvdnqCQN7SNRGhVLId5IhzueSbtC6EemEU\u002BjdRy2llu47KGkk3mktDE/Y/WsZ4Qf0FVNPD0OV7ZvgZbUqrgGmoO5knU8pDPB\u002BZWKA4SSOamLg6THaVpealTrdNHiz8l4\u002BMkx8pVO4ywhiwJnRBQxnYftSScTf3EpW2ggEW8iHynMEQq7YAcUPKB4pd4X9uYA\u002BZcJ9YbiZbmXyFdtbtH9P2wYm3LJdn2A2QyGmtmTEaRB31eYGGli6euRI1fv5s3Ou6ZyP1uzd0NZiRx6W4rfxPby64\u002B6JSbCtbFHeBLl0TJ\u002BuB9zINJIjmfUfk8M6I4g8V5g/Ps\u002BVFZ/b0mqK/9wc/gqO6OrbOQkqh0npaaX9Y0jZob0RNQ3AGOI87FInqKoo8qXIuzqdUR6fFKeFq7v57n8RsV4fC7j8zsAIrlym8u6vwHcAJLgOPFCugiBWOn02Mv3jBedMCfbsy\u002Bx6lKLB\u002BBG45ds0\u002Bbm3E3UNcHmIloRSwmtes\u002Bz3U7ZwE2jLk6et3JoerVSR8UlEK/JyTpl9VCVYF8I3czQkwYIkxNZQ\u002B3/dX5Pvefk/sNEiCof6hRUs8s8zY3vVdmlV6dvCfTxy4zBypO71ndosKFbxFWisOjx898IXHYfz9\u002Bk6iYAdbUOkrxdXd\u002BAmJ2TlF0sk5FDwub\u002BvVXVqa9W4fq0FywRaDrsTTGZBVLJcRsBdIgY83xOIOd/QfgfOOkNBnvkzIGxgmwiAAZfqr1UNQx6lHTnfe5\u002BJjYEkiZCzRRIjD7W5GSZj7Jb9vN2LnYp6wyr5KS0JYiNZuaLrTBF33Mx1t6\u002BvRDn4QSCS0c7CDe/2qbZlyhvlGZ2SX2\u002BDeKCFhdABBdXq237w==",
       "StatusCode": 201,
       "ResponseHeaders": {
         "Content-Length": "0",
         "Content-MD5": "AADCOeyyahPs765AmRZP/w==",
-<<<<<<< HEAD
-        "Date": "Thu, 05 Mar 2020 21:04:54 GMT",
-        "ETag": "\u00220x8D7C148DB19A527\u0022",
-        "Last-Modified": "Thu, 05 Mar 2020 21:04:55 GMT",
-=======
-        "Date": "Thu, 02 Apr 2020 23:44:54 GMT",
-        "ETag": "\u00220x8D7D75FD87DDBD5\u0022",
-        "Last-Modified": "Thu, 02 Apr 2020 23:44:55 GMT",
->>>>>>> 32e373e2
+        "Date": "Thu, 02 Apr 2020 23:44:54 GMT",
+        "ETag": "\u00220x8D7D75FD87DDBD5\u0022",
+        "Last-Modified": "Thu, 02 Apr 2020 23:44:55 GMT",
         "Server": [
           "Windows-Azure-Blob/1.0",
           "Microsoft-HTTPAPI/2.0"
         ],
         "x-ms-client-request-id": "934c76e3-8a3e-d330-dc7a-3c0840e2a73c",
         "x-ms-content-crc64": "9n56OdzEZGc=",
-<<<<<<< HEAD
-        "x-ms-request-id": "b9e9f2f9-001e-0016-6731-f364ec000000",
-        "x-ms-request-server-encrypted": "true",
-        "x-ms-version": "2019-10-10"
-=======
         "x-ms-request-id": "93bb13d8-801e-0008-1448-0957af000000",
         "x-ms-request-server-encrypted": "true",
         "x-ms-version": "2019-12-12"
->>>>>>> 32e373e2
       },
       "ResponseBody": []
     },
     {
-<<<<<<< HEAD
-      "RequestUri": "https://seanstagetest.blob.core.windows.net/test-container-3100856f-4e2c-ae1e-d5b1-18ac38e20b58/test-blob-c6800e0f-0569-7b49-bb2e-4925b0212a08",
-      "RequestMethod": "GET",
-      "RequestHeaders": {
-        "Authorization": "Sanitized",
-        "traceparent": "00-cd0fc444642eee41bdc63ad55776204c-160bc8a363fe4147-00",
-        "User-Agent": [
-          "azsdk-net-Storage.Blobs/12.4.0-dev.20200305.1",
-          "(.NET Core 4.6.28325.01; Microsoft Windows 10.0.18363 )"
-        ],
-        "x-ms-client-request-id": "39428c8d-96d5-7fca-b04e-f2d16a43461e",
-        "x-ms-date": "Thu, 05 Mar 2020 21:04:55 GMT",
-        "x-ms-range": "bytes=0-268435455",
-        "x-ms-return-client-request-id": "true",
-        "x-ms-version": "2019-10-10"
-=======
       "RequestUri": "https://seanmcccanary.blob.core.windows.net/test-container-3100856f-4e2c-ae1e-d5b1-18ac38e20b58/test-blob-c6800e0f-0569-7b49-bb2e-4925b0212a08",
       "RequestMethod": "GET",
       "RequestHeaders": {
@@ -158,7 +85,6 @@
         "x-ms-range": "bytes=0-268435455",
         "x-ms-return-client-request-id": "true",
         "x-ms-version": "2019-12-12"
->>>>>>> 32e373e2
       },
       "RequestBody": null,
       "StatusCode": 206,
@@ -167,58 +93,26 @@
         "Content-Length": "1024",
         "Content-Range": "bytes 0-1023/1024",
         "Content-Type": "application/octet-stream",
-<<<<<<< HEAD
-        "Date": "Thu, 05 Mar 2020 21:04:54 GMT",
-        "ETag": "\u00220x8D7C148DB19A527\u0022",
-        "Last-Modified": "Thu, 05 Mar 2020 21:04:55 GMT",
-=======
-        "Date": "Thu, 02 Apr 2020 23:44:54 GMT",
-        "ETag": "\u00220x8D7D75FD87DDBD5\u0022",
-        "Last-Modified": "Thu, 02 Apr 2020 23:44:55 GMT",
->>>>>>> 32e373e2
-        "Server": [
-          "Windows-Azure-Blob/1.0",
-          "Microsoft-HTTPAPI/2.0"
-        ],
-        "Vary": "Origin",
+        "Date": "Thu, 02 Apr 2020 23:44:54 GMT",
+        "ETag": "\u00220x8D7D75FD87DDBD5\u0022",
+        "Last-Modified": "Thu, 02 Apr 2020 23:44:55 GMT",
+        "Server": [
+          "Windows-Azure-Blob/1.0",
+          "Microsoft-HTTPAPI/2.0"
+        ],
         "x-ms-blob-content-md5": "AADCOeyyahPs765AmRZP/w==",
         "x-ms-blob-type": "BlockBlob",
         "x-ms-client-request-id": "39428c8d-96d5-7fca-b04e-f2d16a43461e",
-<<<<<<< HEAD
-        "x-ms-creation-time": "Thu, 05 Mar 2020 21:04:55 GMT",
-        "x-ms-lease-state": "available",
-        "x-ms-lease-status": "unlocked",
-        "x-ms-request-id": "b9e9f2fc-001e-0016-6a31-f364ec000000",
-        "x-ms-server-encrypted": "true",
-        "x-ms-version": "2019-10-10"
-=======
         "x-ms-creation-time": "Thu, 02 Apr 2020 23:44:55 GMT",
         "x-ms-lease-state": "available",
         "x-ms-lease-status": "unlocked",
         "x-ms-request-id": "93bb13df-801e-0008-1b48-0957af000000",
         "x-ms-server-encrypted": "true",
         "x-ms-version": "2019-12-12"
->>>>>>> 32e373e2
       },
       "ResponseBody": "\u002BntpIZtTilTx5j6Q0SsIgZvAEscYNPJpfWailSv4zc1oFPgq6vS9RuZ15n4jKVdrFm3/ixJsT8aI/6M0sPQp\u002BBlwKL0z3ZenAszgo05zRlQONn69\u002BUK7/MUxoupQiJXxS\u002B1lsgGaODnVWIhGi6t4FLlPJXl1a//XtSz3ATqsVnk27ldgDpNSdP5F6KC5dHAZuY0xAGMce9/ujv3Vojb\u002BKAEPEJxUGAYl/LF7MINeHUC73kite1UWGnN3cn\u002BWfNHIRr\u002BeqmTUxaCHCwSxoEtcj3C8GsTtUa2s\u002BPUp3KWGj3/gsurEv3Pc5xmnJm9RZHknG\u002BIO2WIM2/QR8rFuquj7AHuE0e1gl8/94DOrRSs\u002BWpN8AcDDd7Yd09f1ss3BbTwwrCXzzZOLx4MSEfkvYJXJ05cd8qkoN4nFZv0VauUCO3P2e5gGSo0A8Dk8sGa97XJCLN42pHqSCHWcLmaWdVyeENWFOOX9w4kJHQFv64YiB3mK0z4Gy5f4ZHIjaRsmanvdnqCQN7SNRGhVLId5IhzueSbtC6EemEU\u002BjdRy2llu47KGkk3mktDE/Y/WsZ4Qf0FVNPD0OV7ZvgZbUqrgGmoO5knU8pDPB\u002BZWKA4SSOamLg6THaVpealTrdNHiz8l4\u002BMkx8pVO4ywhiwJnRBQxnYftSScTf3EpW2ggEW8iHynMEQq7YAcUPKB4pd4X9uYA\u002BZcJ9YbiZbmXyFdtbtH9P2wYm3LJdn2A2QyGmtmTEaRB31eYGGli6euRI1fv5s3Ou6ZyP1uzd0NZiRx6W4rfxPby64\u002B6JSbCtbFHeBLl0TJ\u002BuB9zINJIjmfUfk8M6I4g8V5g/Ps\u002BVFZ/b0mqK/9wc/gqO6OrbOQkqh0npaaX9Y0jZob0RNQ3AGOI87FInqKoo8qXIuzqdUR6fFKeFq7v57n8RsV4fC7j8zsAIrlym8u6vwHcAJLgOPFCugiBWOn02Mv3jBedMCfbsy\u002Bx6lKLB\u002BBG45ds0\u002Bbm3E3UNcHmIloRSwmtes\u002Bz3U7ZwE2jLk6et3JoerVSR8UlEK/JyTpl9VCVYF8I3czQkwYIkxNZQ\u002B3/dX5Pvefk/sNEiCof6hRUs8s8zY3vVdmlV6dvCfTxy4zBypO71ndosKFbxFWisOjx898IXHYfz9\u002Bk6iYAdbUOkrxdXd\u002BAmJ2TlF0sk5FDwub\u002BvVXVqa9W4fq0FywRaDrsTTGZBVLJcRsBdIgY83xOIOd/QfgfOOkNBnvkzIGxgmwiAAZfqr1UNQx6lHTnfe5\u002BJjYEkiZCzRRIjD7W5GSZj7Jb9vN2LnYp6wyr5KS0JYiNZuaLrTBF33Mx1t6\u002BvRDn4QSCS0c7CDe/2qbZlyhvlGZ2SX2\u002BDeKCFhdABBdXq237w=="
     },
     {
-<<<<<<< HEAD
-      "RequestUri": "https://seanstagetest.blob.core.windows.net/test-container-3100856f-4e2c-ae1e-d5b1-18ac38e20b58/test-blob-c6800e0f-0569-7b49-bb2e-4925b0212a08",
-      "RequestMethod": "GET",
-      "RequestHeaders": {
-        "Authorization": "Sanitized",
-        "traceparent": "00-bc61cd3327f2544f97badf264bd07577-00ff44a2de89304e-00",
-        "User-Agent": [
-          "azsdk-net-Storage.Blobs/12.4.0-dev.20200305.1",
-          "(.NET Core 4.6.28325.01; Microsoft Windows 10.0.18363 )"
-        ],
-        "x-ms-client-request-id": "b47b000f-6da0-3f67-3dd4-cc3df6d0fe7e",
-        "x-ms-date": "Thu, 05 Mar 2020 21:04:55 GMT",
-        "x-ms-range": "bytes=0-268435455",
-        "x-ms-return-client-request-id": "true",
-        "x-ms-version": "2019-10-10"
-=======
       "RequestUri": "https://seanmcccanary.blob.core.windows.net/test-container-3100856f-4e2c-ae1e-d5b1-18ac38e20b58/test-blob-c6800e0f-0569-7b49-bb2e-4925b0212a08",
       "RequestMethod": "GET",
       "RequestHeaders": {
@@ -233,7 +127,6 @@
         "x-ms-range": "bytes=0-268435455",
         "x-ms-return-client-request-id": "true",
         "x-ms-version": "2019-12-12"
->>>>>>> 32e373e2
       },
       "RequestBody": null,
       "StatusCode": 206,
@@ -242,58 +135,26 @@
         "Content-Length": "1024",
         "Content-Range": "bytes 0-1023/1024",
         "Content-Type": "application/octet-stream",
-<<<<<<< HEAD
-        "Date": "Thu, 05 Mar 2020 21:04:54 GMT",
-        "ETag": "\u00220x8D7C148DB19A527\u0022",
-        "Last-Modified": "Thu, 05 Mar 2020 21:04:55 GMT",
-=======
-        "Date": "Thu, 02 Apr 2020 23:44:54 GMT",
-        "ETag": "\u00220x8D7D75FD87DDBD5\u0022",
-        "Last-Modified": "Thu, 02 Apr 2020 23:44:55 GMT",
->>>>>>> 32e373e2
-        "Server": [
-          "Windows-Azure-Blob/1.0",
-          "Microsoft-HTTPAPI/2.0"
-        ],
-        "Vary": "Origin",
+        "Date": "Thu, 02 Apr 2020 23:44:54 GMT",
+        "ETag": "\u00220x8D7D75FD87DDBD5\u0022",
+        "Last-Modified": "Thu, 02 Apr 2020 23:44:55 GMT",
+        "Server": [
+          "Windows-Azure-Blob/1.0",
+          "Microsoft-HTTPAPI/2.0"
+        ],
         "x-ms-blob-content-md5": "AADCOeyyahPs765AmRZP/w==",
         "x-ms-blob-type": "BlockBlob",
         "x-ms-client-request-id": "b47b000f-6da0-3f67-3dd4-cc3df6d0fe7e",
-<<<<<<< HEAD
-        "x-ms-creation-time": "Thu, 05 Mar 2020 21:04:55 GMT",
-        "x-ms-lease-state": "available",
-        "x-ms-lease-status": "unlocked",
-        "x-ms-request-id": "b9e9f2fe-001e-0016-6c31-f364ec000000",
-        "x-ms-server-encrypted": "true",
-        "x-ms-version": "2019-10-10"
-=======
         "x-ms-creation-time": "Thu, 02 Apr 2020 23:44:55 GMT",
         "x-ms-lease-state": "available",
         "x-ms-lease-status": "unlocked",
         "x-ms-request-id": "93bb13ee-801e-0008-2548-0957af000000",
         "x-ms-server-encrypted": "true",
         "x-ms-version": "2019-12-12"
->>>>>>> 32e373e2
       },
       "ResponseBody": "\u002BntpIZtTilTx5j6Q0SsIgZvAEscYNPJpfWailSv4zc1oFPgq6vS9RuZ15n4jKVdrFm3/ixJsT8aI/6M0sPQp\u002BBlwKL0z3ZenAszgo05zRlQONn69\u002BUK7/MUxoupQiJXxS\u002B1lsgGaODnVWIhGi6t4FLlPJXl1a//XtSz3ATqsVnk27ldgDpNSdP5F6KC5dHAZuY0xAGMce9/ujv3Vojb\u002BKAEPEJxUGAYl/LF7MINeHUC73kite1UWGnN3cn\u002BWfNHIRr\u002BeqmTUxaCHCwSxoEtcj3C8GsTtUa2s\u002BPUp3KWGj3/gsurEv3Pc5xmnJm9RZHknG\u002BIO2WIM2/QR8rFuquj7AHuE0e1gl8/94DOrRSs\u002BWpN8AcDDd7Yd09f1ss3BbTwwrCXzzZOLx4MSEfkvYJXJ05cd8qkoN4nFZv0VauUCO3P2e5gGSo0A8Dk8sGa97XJCLN42pHqSCHWcLmaWdVyeENWFOOX9w4kJHQFv64YiB3mK0z4Gy5f4ZHIjaRsmanvdnqCQN7SNRGhVLId5IhzueSbtC6EemEU\u002BjdRy2llu47KGkk3mktDE/Y/WsZ4Qf0FVNPD0OV7ZvgZbUqrgGmoO5knU8pDPB\u002BZWKA4SSOamLg6THaVpealTrdNHiz8l4\u002BMkx8pVO4ywhiwJnRBQxnYftSScTf3EpW2ggEW8iHynMEQq7YAcUPKB4pd4X9uYA\u002BZcJ9YbiZbmXyFdtbtH9P2wYm3LJdn2A2QyGmtmTEaRB31eYGGli6euRI1fv5s3Ou6ZyP1uzd0NZiRx6W4rfxPby64\u002B6JSbCtbFHeBLl0TJ\u002BuB9zINJIjmfUfk8M6I4g8V5g/Ps\u002BVFZ/b0mqK/9wc/gqO6OrbOQkqh0npaaX9Y0jZob0RNQ3AGOI87FInqKoo8qXIuzqdUR6fFKeFq7v57n8RsV4fC7j8zsAIrlym8u6vwHcAJLgOPFCugiBWOn02Mv3jBedMCfbsy\u002Bx6lKLB\u002BBG45ds0\u002Bbm3E3UNcHmIloRSwmtes\u002Bz3U7ZwE2jLk6et3JoerVSR8UlEK/JyTpl9VCVYF8I3czQkwYIkxNZQ\u002B3/dX5Pvefk/sNEiCof6hRUs8s8zY3vVdmlV6dvCfTxy4zBypO71ndosKFbxFWisOjx898IXHYfz9\u002Bk6iYAdbUOkrxdXd\u002BAmJ2TlF0sk5FDwub\u002BvVXVqa9W4fq0FywRaDrsTTGZBVLJcRsBdIgY83xOIOd/QfgfOOkNBnvkzIGxgmwiAAZfqr1UNQx6lHTnfe5\u002BJjYEkiZCzRRIjD7W5GSZj7Jb9vN2LnYp6wyr5KS0JYiNZuaLrTBF33Mx1t6\u002BvRDn4QSCS0c7CDe/2qbZlyhvlGZ2SX2\u002BDeKCFhdABBdXq237w=="
     },
     {
-<<<<<<< HEAD
-      "RequestUri": "https://seanstagetest.blob.core.windows.net/test-container-3100856f-4e2c-ae1e-d5b1-18ac38e20b58/test-blob-c6800e0f-0569-7b49-bb2e-4925b0212a08",
-      "RequestMethod": "GET",
-      "RequestHeaders": {
-        "Authorization": "Sanitized",
-        "traceparent": "00-39bb3458c2738949b182262066110239-f987320ececd9b4b-00",
-        "User-Agent": [
-          "azsdk-net-Storage.Blobs/12.4.0-dev.20200305.1",
-          "(.NET Core 4.6.28325.01; Microsoft Windows 10.0.18363 )"
-        ],
-        "x-ms-client-request-id": "69c273c1-92c8-bf7d-1bd5-ca5757f40403",
-        "x-ms-date": "Thu, 05 Mar 2020 21:04:55 GMT",
-        "x-ms-range": "bytes=0-268435455",
-        "x-ms-return-client-request-id": "true",
-        "x-ms-version": "2019-10-10"
-=======
       "RequestUri": "https://seanmcccanary.blob.core.windows.net/test-container-3100856f-4e2c-ae1e-d5b1-18ac38e20b58/test-blob-c6800e0f-0569-7b49-bb2e-4925b0212a08",
       "RequestMethod": "GET",
       "RequestHeaders": {
@@ -308,7 +169,6 @@
         "x-ms-range": "bytes=0-268435455",
         "x-ms-return-client-request-id": "true",
         "x-ms-version": "2019-12-12"
->>>>>>> 32e373e2
       },
       "RequestBody": null,
       "StatusCode": 206,
@@ -317,57 +177,26 @@
         "Content-Length": "1024",
         "Content-Range": "bytes 0-1023/1024",
         "Content-Type": "application/octet-stream",
-<<<<<<< HEAD
-        "Date": "Thu, 05 Mar 2020 21:04:54 GMT",
-        "ETag": "\u00220x8D7C148DB19A527\u0022",
-        "Last-Modified": "Thu, 05 Mar 2020 21:04:55 GMT",
-=======
-        "Date": "Thu, 02 Apr 2020 23:44:54 GMT",
-        "ETag": "\u00220x8D7D75FD87DDBD5\u0022",
-        "Last-Modified": "Thu, 02 Apr 2020 23:44:55 GMT",
->>>>>>> 32e373e2
-        "Server": [
-          "Windows-Azure-Blob/1.0",
-          "Microsoft-HTTPAPI/2.0"
-        ],
-        "Vary": "Origin",
+        "Date": "Thu, 02 Apr 2020 23:44:54 GMT",
+        "ETag": "\u00220x8D7D75FD87DDBD5\u0022",
+        "Last-Modified": "Thu, 02 Apr 2020 23:44:55 GMT",
+        "Server": [
+          "Windows-Azure-Blob/1.0",
+          "Microsoft-HTTPAPI/2.0"
+        ],
         "x-ms-blob-content-md5": "AADCOeyyahPs765AmRZP/w==",
         "x-ms-blob-type": "BlockBlob",
         "x-ms-client-request-id": "69c273c1-92c8-bf7d-1bd5-ca5757f40403",
-<<<<<<< HEAD
-        "x-ms-creation-time": "Thu, 05 Mar 2020 21:04:55 GMT",
-        "x-ms-lease-state": "available",
-        "x-ms-lease-status": "unlocked",
-        "x-ms-request-id": "b9e9f301-001e-0016-6f31-f364ec000000",
-        "x-ms-server-encrypted": "true",
-        "x-ms-version": "2019-10-10"
-=======
         "x-ms-creation-time": "Thu, 02 Apr 2020 23:44:55 GMT",
         "x-ms-lease-state": "available",
         "x-ms-lease-status": "unlocked",
         "x-ms-request-id": "93bb13f3-801e-0008-2a48-0957af000000",
         "x-ms-server-encrypted": "true",
         "x-ms-version": "2019-12-12"
->>>>>>> 32e373e2
       },
       "ResponseBody": "\u002BntpIZtTilTx5j6Q0SsIgZvAEscYNPJpfWailSv4zc1oFPgq6vS9RuZ15n4jKVdrFm3/ixJsT8aI/6M0sPQp\u002BBlwKL0z3ZenAszgo05zRlQONn69\u002BUK7/MUxoupQiJXxS\u002B1lsgGaODnVWIhGi6t4FLlPJXl1a//XtSz3ATqsVnk27ldgDpNSdP5F6KC5dHAZuY0xAGMce9/ujv3Vojb\u002BKAEPEJxUGAYl/LF7MINeHUC73kite1UWGnN3cn\u002BWfNHIRr\u002BeqmTUxaCHCwSxoEtcj3C8GsTtUa2s\u002BPUp3KWGj3/gsurEv3Pc5xmnJm9RZHknG\u002BIO2WIM2/QR8rFuquj7AHuE0e1gl8/94DOrRSs\u002BWpN8AcDDd7Yd09f1ss3BbTwwrCXzzZOLx4MSEfkvYJXJ05cd8qkoN4nFZv0VauUCO3P2e5gGSo0A8Dk8sGa97XJCLN42pHqSCHWcLmaWdVyeENWFOOX9w4kJHQFv64YiB3mK0z4Gy5f4ZHIjaRsmanvdnqCQN7SNRGhVLId5IhzueSbtC6EemEU\u002BjdRy2llu47KGkk3mktDE/Y/WsZ4Qf0FVNPD0OV7ZvgZbUqrgGmoO5knU8pDPB\u002BZWKA4SSOamLg6THaVpealTrdNHiz8l4\u002BMkx8pVO4ywhiwJnRBQxnYftSScTf3EpW2ggEW8iHynMEQq7YAcUPKB4pd4X9uYA\u002BZcJ9YbiZbmXyFdtbtH9P2wYm3LJdn2A2QyGmtmTEaRB31eYGGli6euRI1fv5s3Ou6ZyP1uzd0NZiRx6W4rfxPby64\u002B6JSbCtbFHeBLl0TJ\u002BuB9zINJIjmfUfk8M6I4g8V5g/Ps\u002BVFZ/b0mqK/9wc/gqO6OrbOQkqh0npaaX9Y0jZob0RNQ3AGOI87FInqKoo8qXIuzqdUR6fFKeFq7v57n8RsV4fC7j8zsAIrlym8u6vwHcAJLgOPFCugiBWOn02Mv3jBedMCfbsy\u002Bx6lKLB\u002BBG45ds0\u002Bbm3E3UNcHmIloRSwmtes\u002Bz3U7ZwE2jLk6et3JoerVSR8UlEK/JyTpl9VCVYF8I3czQkwYIkxNZQ\u002B3/dX5Pvefk/sNEiCof6hRUs8s8zY3vVdmlV6dvCfTxy4zBypO71ndosKFbxFWisOjx898IXHYfz9\u002Bk6iYAdbUOkrxdXd\u002BAmJ2TlF0sk5FDwub\u002BvVXVqa9W4fq0FywRaDrsTTGZBVLJcRsBdIgY83xOIOd/QfgfOOkNBnvkzIGxgmwiAAZfqr1UNQx6lHTnfe5\u002BJjYEkiZCzRRIjD7W5GSZj7Jb9vN2LnYp6wyr5KS0JYiNZuaLrTBF33Mx1t6\u002BvRDn4QSCS0c7CDe/2qbZlyhvlGZ2SX2\u002BDeKCFhdABBdXq237w=="
     },
     {
-<<<<<<< HEAD
-      "RequestUri": "https://seanstagetest.blob.core.windows.net/test-container-3100856f-4e2c-ae1e-d5b1-18ac38e20b58?restype=container",
-      "RequestMethod": "DELETE",
-      "RequestHeaders": {
-        "Authorization": "Sanitized",
-        "traceparent": "00-621bd1336f17994bae2b80e21da776dc-6ac26a44a5e1b342-00",
-        "User-Agent": [
-          "azsdk-net-Storage.Blobs/12.4.0-dev.20200305.1",
-          "(.NET Core 4.6.28325.01; Microsoft Windows 10.0.18363 )"
-        ],
-        "x-ms-client-request-id": "827bb71a-940d-1fb5-29a7-a87299b71266",
-        "x-ms-date": "Thu, 05 Mar 2020 21:04:55 GMT",
-        "x-ms-return-client-request-id": "true",
-        "x-ms-version": "2019-10-10"
-=======
       "RequestUri": "https://seanmcccanary.blob.core.windows.net/test-container-3100856f-4e2c-ae1e-d5b1-18ac38e20b58?restype=container",
       "RequestMethod": "DELETE",
       "RequestHeaders": {
@@ -381,39 +210,25 @@
         "x-ms-date": "Thu, 02 Apr 2020 23:44:56 GMT",
         "x-ms-return-client-request-id": "true",
         "x-ms-version": "2019-12-12"
->>>>>>> 32e373e2
       },
       "RequestBody": null,
       "StatusCode": 202,
       "ResponseHeaders": {
         "Content-Length": "0",
-<<<<<<< HEAD
-        "Date": "Thu, 05 Mar 2020 21:04:54 GMT",
-=======
-        "Date": "Thu, 02 Apr 2020 23:44:54 GMT",
->>>>>>> 32e373e2
+        "Date": "Thu, 02 Apr 2020 23:44:54 GMT",
         "Server": [
           "Windows-Azure-Blob/1.0",
           "Microsoft-HTTPAPI/2.0"
         ],
         "x-ms-client-request-id": "827bb71a-940d-1fb5-29a7-a87299b71266",
-<<<<<<< HEAD
-        "x-ms-request-id": "b9e9f303-001e-0016-7131-f364ec000000",
-        "x-ms-version": "2019-10-10"
-=======
         "x-ms-request-id": "93bb13fb-801e-0008-3248-0957af000000",
         "x-ms-version": "2019-12-12"
->>>>>>> 32e373e2
       },
       "ResponseBody": []
     }
   ],
   "Variables": {
     "RandomSeed": "386201650",
-<<<<<<< HEAD
-    "Storage_TestConfigDefault": "ProductionTenant\nseanstagetest\nU2FuaXRpemVk\nhttps://seanstagetest.blob.core.windows.net\nhttp://seanstagetest.file.core.windows.net\nhttp://seanstagetest.queue.core.windows.net\nhttp://seanstagetest.table.core.windows.net\n\n\n\n\nhttp://seanstagetest-secondary.blob.core.windows.net\nhttp://seanstagetest-secondary.file.core.windows.net\nhttp://seanstagetest-secondary.queue.core.windows.net\nhttp://seanstagetest-secondary.table.core.windows.net\n\nSanitized\n\n\nCloud\nBlobEndpoint=https://seanstagetest.blob.core.windows.net/;QueueEndpoint=http://seanstagetest.queue.core.windows.net/;FileEndpoint=http://seanstagetest.file.core.windows.net/;BlobSecondaryEndpoint=http://seanstagetest-secondary.blob.core.windows.net/;QueueSecondaryEndpoint=http://seanstagetest-secondary.queue.core.windows.net/;FileSecondaryEndpoint=http://seanstagetest-secondary.file.core.windows.net/;AccountName=seanstagetest;AccountKey=Sanitized\nseanscope1"
-=======
     "Storage_TestConfigDefault": "ProductionTenant\nseanmcccanary\nU2FuaXRpemVk\nhttps://seanmcccanary.blob.core.windows.net\nhttps://seanmcccanary.file.core.windows.net\nhttps://seanmcccanary.queue.core.windows.net\nhttps://seanmcccanary.table.core.windows.net\n\n\n\n\nhttps://seanmcccanary-secondary.blob.core.windows.net\nhttps://seanmcccanary-secondary.file.core.windows.net\nhttps://seanmcccanary-secondary.queue.core.windows.net\nhttps://seanmcccanary-secondary.table.core.windows.net\n\nSanitized\n\n\nCloud\nBlobEndpoint=https://seanmcccanary.blob.core.windows.net/;QueueEndpoint=https://seanmcccanary.queue.core.windows.net/;FileEndpoint=https://seanmcccanary.file.core.windows.net/;BlobSecondaryEndpoint=https://seanmcccanary-secondary.blob.core.windows.net/;QueueSecondaryEndpoint=https://seanmcccanary-secondary.queue.core.windows.net/;FileSecondaryEndpoint=https://seanmcccanary-secondary.file.core.windows.net/;AccountName=seanmcccanary;AccountKey=Sanitized\nseanscope1"
->>>>>>> 32e373e2
   }
 }