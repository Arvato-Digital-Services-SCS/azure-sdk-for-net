{
  "Entries": [
    {
      "RequestUri": "https://seanmcccanary.blob.core.windows.net/test-container-d785b171-74e8-67fa-991d-f1ab17095e20?restype=container",
      "RequestMethod": "PUT",
      "RequestHeaders": {
        "Authorization": "Sanitized",
        "traceparent": "00-755f2d8a3c55b9428391390679b5ed35-d63f6bbc9d292140-00",
        "User-Agent": [
          "azsdk-net-Storage.Blobs/12.5.0-dev.20200402.1",
          "(.NET Core 4.6.28325.01; Microsoft Windows 10.0.18362 )"
        ],
        "x-ms-blob-public-access": "container",
        "x-ms-client-request-id": "3611d694-aa1a-9c97-82d9-866a9968cbf2",
        "x-ms-date": "Thu, 02 Apr 2020 23:42:17 GMT",
        "x-ms-return-client-request-id": "true",
        "x-ms-version": "2019-12-12"
      },
      "RequestBody": null,
      "StatusCode": 201,
      "ResponseHeaders": {
        "Content-Length": "0",
        "Date": "Thu, 02 Apr 2020 23:42:16 GMT",
        "ETag": "\u00220x8D7D75F7A3BFA77\u0022",
        "Last-Modified": "Thu, 02 Apr 2020 23:42:16 GMT",
        "Server": [
          "Windows-Azure-Blob/1.0",
          "Microsoft-HTTPAPI/2.0"
        ],
        "x-ms-client-request-id": "3611d694-aa1a-9c97-82d9-866a9968cbf2",
<<<<<<< HEAD
        "x-ms-request-id": "c0f31b12-a01e-0020-3b30-f3e99c000000",
=======
        "x-ms-request-id": "1580205b-001e-0029-0748-0973d4000000",
>>>>>>> 8d420312
        "x-ms-version": "2019-12-12"
      },
      "ResponseBody": []
    },
    {
      "RequestUri": "https://seanmcccanary.blob.core.windows.net/test-container-d785b171-74e8-67fa-991d-f1ab17095e20/test-blob-375b20f9-7a75-7363-7e3d-cd9206badec6",
      "RequestMethod": "PUT",
      "RequestHeaders": {
        "Authorization": "Sanitized",
        "Content-Length": "1024",
        "If-None-Match": "*",
        "traceparent": "00-489cd6c04a8401429c92b73c6e243a8d-8f0f9e43027e054e-00",
        "User-Agent": [
          "azsdk-net-Storage.Blobs/12.5.0-dev.20200402.1",
          "(.NET Core 4.6.28325.01; Microsoft Windows 10.0.18362 )"
        ],
        "x-ms-blob-type": "BlockBlob",
        "x-ms-client-request-id": "f0dd1144-744d-1f83-2c2b-0d8a90505a61",
        "x-ms-date": "Thu, 02 Apr 2020 23:42:17 GMT",
        "x-ms-return-client-request-id": "true",
        "x-ms-version": "2019-12-12"
      },
      "RequestBody": "wN885dQJeYspe4ECCvViGhfEFkD4JwWYe6Y3fF4dcO0bd0UlQiBYi12FDZ4olZGNdmtT1VGK\u002BpjZo2ou0fwtCwuU5pOwPdf3bIrjchpmb\u002BUUqgXyypubkX2sS5\u002B1KrlgWAGTlK7\u002B3TmUW2jGpod\u002BcjSEGSf2OkFw\u002BFUVA/E4QULRghoZ09o3FszMXm4y1Or2LtlqMBCRah2/IpxY6NlHWxom9SRsZJ5ZTQNaKtvSPiNrHtUYzRAxPxj8WbE93i3zhAJUC9/Gisk6EOMNNkBC7OR57coDL40J9LYLbwrtHG7WZ6XYfjJDpJQL3bwtJAjYumzMxPBj71R1SxYpuhq\u002BTfR0Ns\u002BaaW6yNUg1\u002BFLQ29CtMrWdIFd9c3hQYzIbGul5TY/IuO05PVD\u002BGo6oLfcBpG9Ge4hlICyd9sNWSQY7lhteu6vDCCLjdPRknwbI1UWBTr/D1Z5hFCxjK8Ep4vNKwoRzSXJMPptMYgeTAYEm1CF\u002B1ftGeMF9/aZ\u002BX91hupEBGd2CVYzSNQ8jdnKWzhOqPVagqg34A0rC9kvLzd\u002B966h2kueko36UrKDrIwFO5i6T1CKGwA\u002BDCBaTv19AB2cwZYvJHzwsBpnYDP5tDeBIdA8dN/m8NyuZ8onREeQfU6Q4ur12hMfyZ82JrrQRFvo1SkpPI89udC5gMCyyWvW0ubhZNVMj0e9IK9AsM4h2iNyPm8aZzy/VyUaOFlOaPwzX1PX7t\u002BCnEnlbB/j/QkGl6ahPI74vG\u002BqIg2sNlLqbruvDVF6Te9D76IlNPsc31oYF6S2rShxNp7kKcjN1mX2\u002Bv1kMO\u002B3iEm3YVDs14twiUa3kCKuN8GPPdayliAichk4Ljn9uKpqZIta/0vbgGMXc6CGGkJHSMc71PcZBPIlkO83tKVNdtCYSS\u002BXUzR1t7l3nyKDnFva8OF2weO3UWOVNW5co8\u002B5xfjP6dESs/mOwh05pWXPofCXXMPH2rTs4PvP/h3KGRfpudkps7KKxEDr6//Cfa/5xZN5xUMP9e9H4wjZRrHfxKkJU\u002BuMpfJCDJiC2/K1KmdL1jSKUFPQ3cfp4dCpsYGPDCNWuS3AaSOhO7SqiR34krShjWx5UXBVOHInosQdlF8a98vPXnE5i2kU6RifJlCl8VMcCCAREb6vAXy7mMpfg6NZk5VSLTBDZAIHZGhbuhYdfbFw/Yw7BeINHFz0ge6iuWV1QZK/V8Ae3KAiCa1SV0tqmhsU6oYXHom3RQzTSuYTZK8G5nSDYinxViDoGPw0uskViefTidLjXicFCA6zT5G6DqUCT2zS5zfxJ5RhLwGNfopHub0CQ9rYJ4hNelobPgaTMg5XNm9cQqav4mY\u002BfjMhe4mEb5HQu87KJiQ==",
      "StatusCode": 201,
      "ResponseHeaders": {
        "Content-Length": "0",
        "Content-MD5": "TnSe40xj98REcIywaC6NUQ==",
        "Date": "Thu, 02 Apr 2020 23:42:16 GMT",
        "ETag": "\u00220x8D7D75F7A4EB16A\u0022",
        "Last-Modified": "Thu, 02 Apr 2020 23:42:17 GMT",
        "Server": [
          "Windows-Azure-Blob/1.0",
          "Microsoft-HTTPAPI/2.0"
        ],
        "x-ms-client-request-id": "f0dd1144-744d-1f83-2c2b-0d8a90505a61",
        "x-ms-content-crc64": "9Z0oc9ZzPaQ=",
        "x-ms-request-id": "15802064-001e-0029-0e48-0973d4000000",
        "x-ms-request-server-encrypted": "true",
        "x-ms-version": "2019-12-12"
      },
      "ResponseBody": []
    },
    {
      "RequestUri": "https://seanmcccanary.blob.core.windows.net/test-container-d785b171-74e8-67fa-991d-f1ab17095e20/test-blob-375b20f9-7a75-7363-7e3d-cd9206badec6",
      "RequestMethod": "GET",
      "RequestHeaders": {
        "Authorization": "Sanitized",
        "If-Modified-Since": "Thu, 02 Apr 2020 23:42:17 GMT",
        "traceparent": "00-06e619bc1d5828459f40bfb26207b146-a93bb1230860f241-00",
        "User-Agent": [
          "azsdk-net-Storage.Blobs/12.5.0-dev.20200402.1",
          "(.NET Core 4.6.28325.01; Microsoft Windows 10.0.18362 )"
        ],
        "x-ms-client-request-id": "f44eebad-eddc-2079-133d-fb3d47c07063",
        "x-ms-date": "Thu, 02 Apr 2020 23:42:17 GMT",
        "x-ms-range": "bytes=0-268435455",
        "x-ms-return-client-request-id": "true",
        "x-ms-version": "2019-12-12"
      },
      "RequestBody": null,
      "StatusCode": 304,
      "ResponseHeaders": {
        "Content-Length": "0",
        "Date": "Thu, 02 Apr 2020 23:42:17 GMT",
        "Server": [
          "Windows-Azure-Blob/1.0",
          "Microsoft-HTTPAPI/2.0"
        ],
        "x-ms-client-request-id": "f44eebad-eddc-2079-133d-fb3d47c07063",
        "x-ms-error-code": "ConditionNotMet",
<<<<<<< HEAD
        "x-ms-request-id": "c0f31b1a-a01e-0020-3f30-f3e99c000000",
=======
        "x-ms-request-id": "15802069-001e-0029-1248-0973d4000000",
>>>>>>> 8d420312
        "x-ms-version": "2019-12-12"
      },
      "ResponseBody": []
    },
    {
      "RequestUri": "https://seanmcccanary.blob.core.windows.net/test-container-d785b171-74e8-67fa-991d-f1ab17095e20?restype=container",
      "RequestMethod": "DELETE",
      "RequestHeaders": {
        "Authorization": "Sanitized",
        "traceparent": "00-7fc1aff089b1084bb639d70bc7c9f2e1-cdcacf84af745943-00",
        "User-Agent": [
          "azsdk-net-Storage.Blobs/12.5.0-dev.20200402.1",
          "(.NET Core 4.6.28325.01; Microsoft Windows 10.0.18362 )"
        ],
        "x-ms-client-request-id": "a5dd2de7-6501-1885-3479-481866e25b15",
        "x-ms-date": "Thu, 02 Apr 2020 23:42:18 GMT",
        "x-ms-return-client-request-id": "true",
        "x-ms-version": "2019-12-12"
      },
      "RequestBody": null,
      "StatusCode": 202,
      "ResponseHeaders": {
        "Content-Length": "0",
        "Date": "Thu, 02 Apr 2020 23:42:17 GMT",
        "Server": [
          "Windows-Azure-Blob/1.0",
          "Microsoft-HTTPAPI/2.0"
        ],
        "x-ms-client-request-id": "a5dd2de7-6501-1885-3479-481866e25b15",
<<<<<<< HEAD
        "x-ms-request-id": "c0f31b1b-a01e-0020-4030-f3e99c000000",
=======
        "x-ms-request-id": "15802070-001e-0029-1648-0973d4000000",
>>>>>>> 8d420312
        "x-ms-version": "2019-12-12"
      },
      "ResponseBody": []
    }
  ],
  "Variables": {
    "DateTimeOffsetNow": "2020-04-02T16:42:17.9340176-07:00",
    "RandomSeed": "1608253729",
    "Storage_TestConfigDefault": "ProductionTenant\nseanmcccanary\nU2FuaXRpemVk\nhttps://seanmcccanary.blob.core.windows.net\nhttps://seanmcccanary.file.core.windows.net\nhttps://seanmcccanary.queue.core.windows.net\nhttps://seanmcccanary.table.core.windows.net\n\n\n\n\nhttps://seanmcccanary-secondary.blob.core.windows.net\nhttps://seanmcccanary-secondary.file.core.windows.net\nhttps://seanmcccanary-secondary.queue.core.windows.net\nhttps://seanmcccanary-secondary.table.core.windows.net\n\nSanitized\n\n\nCloud\nBlobEndpoint=https://seanmcccanary.blob.core.windows.net/;QueueEndpoint=https://seanmcccanary.queue.core.windows.net/;FileEndpoint=https://seanmcccanary.file.core.windows.net/;BlobSecondaryEndpoint=https://seanmcccanary-secondary.blob.core.windows.net/;QueueSecondaryEndpoint=https://seanmcccanary-secondary.queue.core.windows.net/;FileSecondaryEndpoint=https://seanmcccanary-secondary.file.core.windows.net/;AccountName=seanmcccanary;AccountKey=Sanitized\nseanscope1"
  }
}<|MERGE_RESOLUTION|>--- conflicted
+++ resolved
@@ -28,11 +28,7 @@
           "Microsoft-HTTPAPI/2.0"
         ],
         "x-ms-client-request-id": "3611d694-aa1a-9c97-82d9-866a9968cbf2",
-<<<<<<< HEAD
-        "x-ms-request-id": "c0f31b12-a01e-0020-3b30-f3e99c000000",
-=======
         "x-ms-request-id": "1580205b-001e-0029-0748-0973d4000000",
->>>>>>> 8d420312
         "x-ms-version": "2019-12-12"
       },
       "ResponseBody": []
@@ -103,11 +99,7 @@
         ],
         "x-ms-client-request-id": "f44eebad-eddc-2079-133d-fb3d47c07063",
         "x-ms-error-code": "ConditionNotMet",
-<<<<<<< HEAD
-        "x-ms-request-id": "c0f31b1a-a01e-0020-3f30-f3e99c000000",
-=======
         "x-ms-request-id": "15802069-001e-0029-1248-0973d4000000",
->>>>>>> 8d420312
         "x-ms-version": "2019-12-12"
       },
       "ResponseBody": []
@@ -137,11 +129,7 @@
           "Microsoft-HTTPAPI/2.0"
         ],
         "x-ms-client-request-id": "a5dd2de7-6501-1885-3479-481866e25b15",
-<<<<<<< HEAD
-        "x-ms-request-id": "c0f31b1b-a01e-0020-4030-f3e99c000000",
-=======
         "x-ms-request-id": "15802070-001e-0029-1648-0973d4000000",
->>>>>>> 8d420312
         "x-ms-version": "2019-12-12"
       },
       "ResponseBody": []
