{
  "Entries": [
    {
<<<<<<< HEAD
      "RequestUri": "https://seanstagetest.blob.core.windows.net/test-container-98a64206-6172-9e79-7ec3-f7a8d9fcfa39?restype=container",
      "RequestMethod": "PUT",
      "RequestHeaders": {
        "Authorization": "Sanitized",
        "traceparent": "00-5b97d846f44f504d9ecc76106bcc5400-8987204faa7b5d45-00",
        "User-Agent": [
          "azsdk-net-Storage.Blobs/12.4.0-dev.20200305.1",
          "(.NET Core 4.6.28325.01; Microsoft Windows 10.0.18363 )"
        ],
        "x-ms-blob-public-access": "container",
        "x-ms-client-request-id": "52c344d3-afcc-8934-4bf5-5a2ac0767410",
        "x-ms-date": "Thu, 05 Mar 2020 20:57:07 GMT",
        "x-ms-return-client-request-id": "true",
        "x-ms-version": "2019-10-10"
=======
      "RequestUri": "https://seanmcccanary.blob.core.windows.net/test-container-98a64206-6172-9e79-7ec3-f7a8d9fcfa39?restype=container",
      "RequestMethod": "PUT",
      "RequestHeaders": {
        "Authorization": "Sanitized",
        "traceparent": "00-8e565d4bb7c4cb499691f40c0872a4e0-5b6e43b367f99340-00",
        "User-Agent": [
          "azsdk-net-Storage.Blobs/12.5.0-dev.20200402.1",
          "(.NET Core 4.6.28325.01; Microsoft Windows 10.0.18362 )"
        ],
        "x-ms-blob-public-access": "container",
        "x-ms-client-request-id": "52c344d3-afcc-8934-4bf5-5a2ac0767410",
        "x-ms-date": "Thu, 02 Apr 2020 23:43:28 GMT",
        "x-ms-return-client-request-id": "true",
        "x-ms-version": "2019-12-12"
>>>>>>> 32e373e2
      },
      "RequestBody": null,
      "StatusCode": 201,
      "ResponseHeaders": {
        "Content-Length": "0",
<<<<<<< HEAD
        "Date": "Thu, 05 Mar 2020 20:57:07 GMT",
        "ETag": "\u00220x8D7C147C44CAFD0\u0022",
        "Last-Modified": "Thu, 05 Mar 2020 20:57:07 GMT",
=======
        "Date": "Thu, 02 Apr 2020 23:43:26 GMT",
        "ETag": "\u00220x8D7D75FA45C9F81\u0022",
        "Last-Modified": "Thu, 02 Apr 2020 23:43:27 GMT",
>>>>>>> 32e373e2
        "Server": [
          "Windows-Azure-Blob/1.0",
          "Microsoft-HTTPAPI/2.0"
        ],
        "x-ms-client-request-id": "52c344d3-afcc-8934-4bf5-5a2ac0767410",
<<<<<<< HEAD
        "x-ms-request-id": "c0f31edb-a01e-0020-1b30-f3e99c000000",
        "x-ms-version": "2019-10-10"
=======
        "x-ms-request-id": "337d32b6-e01e-000e-0848-096410000000",
        "x-ms-version": "2019-12-12"
>>>>>>> 32e373e2
      },
      "ResponseBody": []
    },
    {
<<<<<<< HEAD
      "RequestUri": "https://seanstagetest.blob.core.windows.net/test-container-98a64206-6172-9e79-7ec3-f7a8d9fcfa39/test-blob-6907e68a-46a9-7136-500a-353de42246a8",
=======
      "RequestUri": "https://seanmcccanary.blob.core.windows.net/test-container-98a64206-6172-9e79-7ec3-f7a8d9fcfa39/test-blob-6907e68a-46a9-7136-500a-353de42246a8",
>>>>>>> 32e373e2
      "RequestMethod": "PUT",
      "RequestHeaders": {
        "Authorization": "Sanitized",
        "Content-Length": "1024",
<<<<<<< HEAD
        "traceparent": "00-6917a5f962c132428085094d01471845-5135ca286c56a24d-00",
        "User-Agent": [
          "azsdk-net-Storage.Blobs/12.4.0-dev.20200305.1",
          "(.NET Core 4.6.28325.01; Microsoft Windows 10.0.18363 )"
        ],
        "x-ms-blob-type": "BlockBlob",
        "x-ms-client-request-id": "67155510-1031-3fb2-6370-df433bd0bbeb",
        "x-ms-date": "Thu, 05 Mar 2020 20:57:07 GMT",
        "x-ms-return-client-request-id": "true",
        "x-ms-version": "2019-10-10"
=======
        "traceparent": "00-bb4c3960b12ac048b2e6b284376c2c06-0447c66c3bf27b4c-00",
        "User-Agent": [
          "azsdk-net-Storage.Blobs/12.5.0-dev.20200402.1",
          "(.NET Core 4.6.28325.01; Microsoft Windows 10.0.18362 )"
        ],
        "x-ms-blob-type": "BlockBlob",
        "x-ms-client-request-id": "67155510-1031-3fb2-6370-df433bd0bbeb",
        "x-ms-date": "Thu, 02 Apr 2020 23:43:28 GMT",
        "x-ms-return-client-request-id": "true",
        "x-ms-version": "2019-12-12"
>>>>>>> 32e373e2
      },
      "RequestBody": "NqvUlTmnbb\u002BZvJfYOcbc7MBszHHPIqGNDlECwnn3pSivsvQUod/X4nlH0OyuXTeJLUl8d1bV2BMKRobnpapGoRduKIfSyErhler3h1K03rAZeJQvey3S2drgCVtZ7zzOAS/UPzWwtmX\u002Bm\u002BJr3lDBVWfVzi0WFiXqnE6t8r7vh6auKIUj4J97aMIuMOBKZvuJHrTzgyEPuOsJ6qPmA8SnDxM8vbXLnnXIWmVr5\u002BVEoDVSI9MJ/ASEnnCaGfX7lWX9hyHNDqlGvoA/Kim7pNEGxUpuk9/wnRMPtx5FMIR/zcUAbV/Dd5GLDGVSydHayfqfk1SrjAGFDekOvVeKAI37wF1kuzdxQk244oZ5ndNBNO4kppww00DDe191tbk6AQvYVgl0dg3DLVEG86l6C28VzIhoZlrwy\u002B0coUDX\u002B42TfeF7oUfKzb7gYHhLKd\u002BXSG/wX\u002Bgw0Zuw6IscV9XN7DLDc3XI/2koS//KiAXipKENhVjQ5pulYqtGyrm7rnXoEnRGiLZpzkkFyBToZkmVzkPqDtJ8/QWXHhDJgjSwbJ2K4XWRmxzqo7YPyh2GvfxisPt20Z\u002BibBVurmqmn0wUVVx3XYTTBDIm/2ocbTLoEGAUZ9E5Opv96HVgIu2yRANp\u002B3XBD193jqzIT9E0hv7jhp4Jkjh72hrBeXUPc\u002BFFdLtmsnK9JgABnNglcOvJyGF2fJxOqbHL7iBaAJbqaBvKgtoWzdOMJl\u002BdCPVfVmkv97ATmPZF98sJm8NRYiZqFjS9Wu4Qs/qO6lY8saG8a5i2Kgjl1s8khYsPDDIPOsM5MvHBovt7H0S1ha6gCEUpTTArmzgdhT9kmdViAKbIfrCTAn6v\u002B8icOgvEL1EhhHxF5b8B5J6LHK2xXAglGR6d7Qb9DAbHeVFnjmAsWVXuQxVZHBvnx5oRB\u002BbQ/p\u002B/diHtJkJLI3d1fWttmVU9XsJXwxnzzPwCtiZs7AUf93uypxg/PzMTox\u002Be456vei1F06gjeDuGzKok6nAc3jZxVobwuvI9/h\u002BPQyD5VeheUzv4Jxlc\u002B35ALNttG1TC98ToLI0Yv8A6CNSJkzQbjHfBxpY0I7cdFVoHr40Wz\u002BPKzUxbEShbRZR7vR9E02hJJaBkq1S9jdMNyxcyEA8yIzjxvsbov3tOZoACuWWY2EHyvortsiOODT94TkYRKDWESJnmUxWhYWUlFUXTu9NudPLVQFKERXEUY7GHb3A0PD1LfXHLsYUsUFwkyJzeulJrCtlTPOjjAAIo0u9kGvH08NkIiD1iosNsqO/1X33UNqheG2WX4QBVZ31uot\u002BVyDZqL9fD1jEUCWcW55P47aCFVJtHBf6MXQ/YsiG/8wDk1uC4ijClEGB2ShL\u002BgQ==",
      "StatusCode": 201,
      "ResponseHeaders": {
        "Content-Length": "0",
        "Content-MD5": "bCBCqablwnIwIuu4mltHbw==",
<<<<<<< HEAD
        "Date": "Thu, 05 Mar 2020 20:57:07 GMT",
        "ETag": "\u00220x8D7C147C459CF01\u0022",
        "Last-Modified": "Thu, 05 Mar 2020 20:57:07 GMT",
=======
        "Date": "Thu, 02 Apr 2020 23:43:26 GMT",
        "ETag": "\u00220x8D7D75FA46A4ABF\u0022",
        "Last-Modified": "Thu, 02 Apr 2020 23:43:27 GMT",
>>>>>>> 32e373e2
        "Server": [
          "Windows-Azure-Blob/1.0",
          "Microsoft-HTTPAPI/2.0"
        ],
        "x-ms-client-request-id": "67155510-1031-3fb2-6370-df433bd0bbeb",
        "x-ms-content-crc64": "2jg/dxxgcls=",
<<<<<<< HEAD
        "x-ms-request-id": "c0f31ede-a01e-0020-1c30-f3e99c000000",
        "x-ms-request-server-encrypted": "true",
        "x-ms-version": "2019-10-10"
=======
        "x-ms-request-id": "337d32bc-e01e-000e-0c48-096410000000",
        "x-ms-request-server-encrypted": "true",
        "x-ms-version": "2019-12-12"
>>>>>>> 32e373e2
      },
      "ResponseBody": []
    },
    {
<<<<<<< HEAD
      "RequestUri": "https://seanstagetest.blob.core.windows.net/test-container-98a64206-6172-9e79-7ec3-f7a8d9fcfa39/test-blob-6b15dc8e-a755-0ae1-b1a0-881e80ac5ddd",
      "RequestMethod": "PUT",
      "RequestHeaders": {
        "Authorization": "Sanitized",
        "traceparent": "00-40bfb325b824514cbc280d937fb59cf4-72b62000791c544c-00",
        "User-Agent": [
          "azsdk-net-Storage.Blobs/12.4.0-dev.20200305.1",
          "(.NET Core 4.6.28325.01; Microsoft Windows 10.0.18363 )"
        ],
        "x-ms-client-request-id": "f54f4d07-7eb3-69cd-730b-b5908894bfb6",
        "x-ms-copy-source": "https://seanstagetest.blob.core.windows.net/test-container-98a64206-6172-9e79-7ec3-f7a8d9fcfa39/test-blob-6907e68a-46a9-7136-500a-353de42246a8",
        "x-ms-date": "Thu, 05 Mar 2020 20:57:07 GMT",
=======
      "RequestUri": "https://seanmcccanary.blob.core.windows.net/test-container-98a64206-6172-9e79-7ec3-f7a8d9fcfa39/test-blob-6b15dc8e-a755-0ae1-b1a0-881e80ac5ddd",
      "RequestMethod": "PUT",
      "RequestHeaders": {
        "Authorization": "Sanitized",
        "traceparent": "00-3e3c88f7e9825346abcb8a767abd6a46-d2ad483001e62940-00",
        "User-Agent": [
          "azsdk-net-Storage.Blobs/12.5.0-dev.20200402.1",
          "(.NET Core 4.6.28325.01; Microsoft Windows 10.0.18362 )"
        ],
        "x-ms-client-request-id": "f54f4d07-7eb3-69cd-730b-b5908894bfb6",
        "x-ms-copy-source": "https://seanmcccanary.blob.core.windows.net/test-container-98a64206-6172-9e79-7ec3-f7a8d9fcfa39/test-blob-6907e68a-46a9-7136-500a-353de42246a8",
        "x-ms-date": "Thu, 02 Apr 2020 23:43:28 GMT",
>>>>>>> 32e373e2
        "x-ms-meta-Capital": "letter",
        "x-ms-meta-foo": "bar",
        "x-ms-meta-meta": "data",
        "x-ms-meta-UPPER": "case",
        "x-ms-return-client-request-id": "true",
<<<<<<< HEAD
        "x-ms-version": "2019-10-10"
=======
        "x-ms-version": "2019-12-12"
>>>>>>> 32e373e2
      },
      "RequestBody": null,
      "StatusCode": 202,
      "ResponseHeaders": {
        "Content-Length": "0",
<<<<<<< HEAD
        "Date": "Thu, 05 Mar 2020 20:57:07 GMT",
        "ETag": "\u00220x8D7C147C46A239E\u0022",
        "Last-Modified": "Thu, 05 Mar 2020 20:57:07 GMT",
=======
        "Date": "Thu, 02 Apr 2020 23:43:26 GMT",
        "ETag": "\u00220x8D7D75FA4785705\u0022",
        "Last-Modified": "Thu, 02 Apr 2020 23:43:27 GMT",
>>>>>>> 32e373e2
        "Server": [
          "Windows-Azure-Blob/1.0",
          "Microsoft-HTTPAPI/2.0"
        ],
        "x-ms-client-request-id": "f54f4d07-7eb3-69cd-730b-b5908894bfb6",
<<<<<<< HEAD
        "x-ms-copy-id": "994e1ebe-84e3-4d7b-90c7-f1344c12a404",
        "x-ms-copy-status": "success",
        "x-ms-request-id": "c0f31ee0-a01e-0020-1d30-f3e99c000000",
        "x-ms-version": "2019-10-10"
=======
        "x-ms-copy-id": "aabfe981-5973-433a-923f-2f389fb4d63b",
        "x-ms-copy-status": "success",
        "x-ms-request-id": "337d32c5-e01e-000e-1348-096410000000",
        "x-ms-version": "2019-12-12"
>>>>>>> 32e373e2
      },
      "ResponseBody": []
    },
    {
<<<<<<< HEAD
      "RequestUri": "https://seanstagetest.blob.core.windows.net/test-container-98a64206-6172-9e79-7ec3-f7a8d9fcfa39/test-blob-6b15dc8e-a755-0ae1-b1a0-881e80ac5ddd",
      "RequestMethod": "HEAD",
      "RequestHeaders": {
        "Authorization": "Sanitized",
        "traceparent": "00-9cfe45cfd5d46045b0d9fd1e4d40d65c-b934a6e1562c1b4b-00",
        "User-Agent": [
          "azsdk-net-Storage.Blobs/12.4.0-dev.20200305.1",
          "(.NET Core 4.6.28325.01; Microsoft Windows 10.0.18363 )"
        ],
        "x-ms-client-request-id": "32160a98-685c-a729-6ffc-80f2e1be6025",
        "x-ms-date": "Thu, 05 Mar 2020 20:57:07 GMT",
        "x-ms-return-client-request-id": "true",
        "x-ms-version": "2019-10-10"
=======
      "RequestUri": "https://seanmcccanary.blob.core.windows.net/test-container-98a64206-6172-9e79-7ec3-f7a8d9fcfa39/test-blob-6b15dc8e-a755-0ae1-b1a0-881e80ac5ddd",
      "RequestMethod": "HEAD",
      "RequestHeaders": {
        "Authorization": "Sanitized",
        "traceparent": "00-a4195059f868f14387f52528d19bbb48-41520295f9cf4f4b-00",
        "User-Agent": [
          "azsdk-net-Storage.Blobs/12.5.0-dev.20200402.1",
          "(.NET Core 4.6.28325.01; Microsoft Windows 10.0.18362 )"
        ],
        "x-ms-client-request-id": "32160a98-685c-a729-6ffc-80f2e1be6025",
        "x-ms-date": "Thu, 02 Apr 2020 23:43:28 GMT",
        "x-ms-return-client-request-id": "true",
        "x-ms-version": "2019-12-12"
>>>>>>> 32e373e2
      },
      "RequestBody": null,
      "StatusCode": 200,
      "ResponseHeaders": {
        "Accept-Ranges": "bytes",
        "Content-Length": "1024",
        "Content-MD5": "bCBCqablwnIwIuu4mltHbw==",
        "Content-Type": "application/octet-stream",
<<<<<<< HEAD
        "Date": "Thu, 05 Mar 2020 20:57:07 GMT",
        "ETag": "\u00220x8D7C147C46A239E\u0022",
        "Last-Modified": "Thu, 05 Mar 2020 20:57:07 GMT",
=======
        "Date": "Thu, 02 Apr 2020 23:43:26 GMT",
        "ETag": "\u00220x8D7D75FA4785705\u0022",
        "Last-Modified": "Thu, 02 Apr 2020 23:43:27 GMT",
>>>>>>> 32e373e2
        "Server": [
          "Windows-Azure-Blob/1.0",
          "Microsoft-HTTPAPI/2.0"
        ],
        "x-ms-access-tier": "Hot",
        "x-ms-access-tier-inferred": "true",
        "x-ms-blob-type": "BlockBlob",
        "x-ms-client-request-id": "32160a98-685c-a729-6ffc-80f2e1be6025",
<<<<<<< HEAD
        "x-ms-copy-completion-time": "Thu, 05 Mar 2020 20:57:07 GMT",
        "x-ms-copy-id": "994e1ebe-84e3-4d7b-90c7-f1344c12a404",
=======
        "x-ms-copy-completion-time": "Thu, 02 Apr 2020 23:43:27 GMT",
        "x-ms-copy-id": "aabfe981-5973-433a-923f-2f389fb4d63b",
>>>>>>> 32e373e2
        "x-ms-copy-progress": "1024/1024",
        "x-ms-copy-source": "https://seanmcccanary.blob.core.windows.net/test-container-98a64206-6172-9e79-7ec3-f7a8d9fcfa39/test-blob-6907e68a-46a9-7136-500a-353de42246a8",
        "x-ms-copy-status": "success",
<<<<<<< HEAD
        "x-ms-creation-time": "Thu, 05 Mar 2020 20:57:07 GMT",
=======
        "x-ms-creation-time": "Thu, 02 Apr 2020 23:43:27 GMT",
>>>>>>> 32e373e2
        "x-ms-lease-state": "available",
        "x-ms-lease-status": "unlocked",
        "x-ms-meta-Capital": "letter",
        "x-ms-meta-foo": "bar",
        "x-ms-meta-meta": "data",
        "x-ms-meta-UPPER": "case",
<<<<<<< HEAD
        "x-ms-request-id": "c0f31eea-a01e-0020-1f30-f3e99c000000",
        "x-ms-server-encrypted": "true",
        "x-ms-version": "2019-10-10"
=======
        "x-ms-request-id": "337d32cf-e01e-000e-1b48-096410000000",
        "x-ms-server-encrypted": "true",
        "x-ms-version": "2019-12-12"
>>>>>>> 32e373e2
      },
      "ResponseBody": []
    },
    {
<<<<<<< HEAD
      "RequestUri": "https://seanstagetest.blob.core.windows.net/test-container-98a64206-6172-9e79-7ec3-f7a8d9fcfa39?restype=container",
      "RequestMethod": "DELETE",
      "RequestHeaders": {
        "Authorization": "Sanitized",
        "traceparent": "00-a1457c0b8d62e84f99a4126a42e1b956-6b9982c1d7be224e-00",
        "User-Agent": [
          "azsdk-net-Storage.Blobs/12.4.0-dev.20200305.1",
          "(.NET Core 4.6.28325.01; Microsoft Windows 10.0.18363 )"
        ],
        "x-ms-client-request-id": "7ef80f0b-8c7d-a95a-d875-8f6d46fb16cf",
        "x-ms-date": "Thu, 05 Mar 2020 20:57:08 GMT",
        "x-ms-return-client-request-id": "true",
        "x-ms-version": "2019-10-10"
=======
      "RequestUri": "https://seanmcccanary.blob.core.windows.net/test-container-98a64206-6172-9e79-7ec3-f7a8d9fcfa39?restype=container",
      "RequestMethod": "DELETE",
      "RequestHeaders": {
        "Authorization": "Sanitized",
        "traceparent": "00-9cb03fa420ca4343b5d8be93600aa950-9f806c406c2e1e44-00",
        "User-Agent": [
          "azsdk-net-Storage.Blobs/12.5.0-dev.20200402.1",
          "(.NET Core 4.6.28325.01; Microsoft Windows 10.0.18362 )"
        ],
        "x-ms-client-request-id": "7ef80f0b-8c7d-a95a-d875-8f6d46fb16cf",
        "x-ms-date": "Thu, 02 Apr 2020 23:43:28 GMT",
        "x-ms-return-client-request-id": "true",
        "x-ms-version": "2019-12-12"
>>>>>>> 32e373e2
      },
      "RequestBody": null,
      "StatusCode": 202,
      "ResponseHeaders": {
        "Content-Length": "0",
<<<<<<< HEAD
        "Date": "Thu, 05 Mar 2020 20:57:07 GMT",
=======
        "Date": "Thu, 02 Apr 2020 23:43:26 GMT",
>>>>>>> 32e373e2
        "Server": [
          "Windows-Azure-Blob/1.0",
          "Microsoft-HTTPAPI/2.0"
        ],
        "x-ms-client-request-id": "7ef80f0b-8c7d-a95a-d875-8f6d46fb16cf",
<<<<<<< HEAD
        "x-ms-request-id": "c0f31eeb-a01e-0020-2030-f3e99c000000",
        "x-ms-version": "2019-10-10"
=======
        "x-ms-request-id": "337d32dc-e01e-000e-2648-096410000000",
        "x-ms-version": "2019-12-12"
>>>>>>> 32e373e2
      },
      "ResponseBody": []
    }
  ],
  "Variables": {
    "RandomSeed": "352254810",
<<<<<<< HEAD
    "Storage_TestConfigDefault": "ProductionTenant\nseanstagetest\nU2FuaXRpemVk\nhttps://seanstagetest.blob.core.windows.net\nhttp://seanstagetest.file.core.windows.net\nhttp://seanstagetest.queue.core.windows.net\nhttp://seanstagetest.table.core.windows.net\n\n\n\n\nhttp://seanstagetest-secondary.blob.core.windows.net\nhttp://seanstagetest-secondary.file.core.windows.net\nhttp://seanstagetest-secondary.queue.core.windows.net\nhttp://seanstagetest-secondary.table.core.windows.net\n\nSanitized\n\n\nCloud\nBlobEndpoint=https://seanstagetest.blob.core.windows.net/;QueueEndpoint=http://seanstagetest.queue.core.windows.net/;FileEndpoint=http://seanstagetest.file.core.windows.net/;BlobSecondaryEndpoint=http://seanstagetest-secondary.blob.core.windows.net/;QueueSecondaryEndpoint=http://seanstagetest-secondary.queue.core.windows.net/;FileSecondaryEndpoint=http://seanstagetest-secondary.file.core.windows.net/;AccountName=seanstagetest;AccountKey=Sanitized\nseanscope1"
=======
    "Storage_TestConfigDefault": "ProductionTenant\nseanmcccanary\nU2FuaXRpemVk\nhttps://seanmcccanary.blob.core.windows.net\nhttps://seanmcccanary.file.core.windows.net\nhttps://seanmcccanary.queue.core.windows.net\nhttps://seanmcccanary.table.core.windows.net\n\n\n\n\nhttps://seanmcccanary-secondary.blob.core.windows.net\nhttps://seanmcccanary-secondary.file.core.windows.net\nhttps://seanmcccanary-secondary.queue.core.windows.net\nhttps://seanmcccanary-secondary.table.core.windows.net\n\nSanitized\n\n\nCloud\nBlobEndpoint=https://seanmcccanary.blob.core.windows.net/;QueueEndpoint=https://seanmcccanary.queue.core.windows.net/;FileEndpoint=https://seanmcccanary.file.core.windows.net/;BlobSecondaryEndpoint=https://seanmcccanary-secondary.blob.core.windows.net/;QueueSecondaryEndpoint=https://seanmcccanary-secondary.queue.core.windows.net/;FileSecondaryEndpoint=https://seanmcccanary-secondary.file.core.windows.net/;AccountName=seanmcccanary;AccountKey=Sanitized\nseanscope1"
>>>>>>> 32e373e2
  }
}<|MERGE_RESOLUTION|>--- conflicted
+++ resolved
@@ -1,22 +1,6 @@
 {
   "Entries": [
     {
-<<<<<<< HEAD
-      "RequestUri": "https://seanstagetest.blob.core.windows.net/test-container-98a64206-6172-9e79-7ec3-f7a8d9fcfa39?restype=container",
-      "RequestMethod": "PUT",
-      "RequestHeaders": {
-        "Authorization": "Sanitized",
-        "traceparent": "00-5b97d846f44f504d9ecc76106bcc5400-8987204faa7b5d45-00",
-        "User-Agent": [
-          "azsdk-net-Storage.Blobs/12.4.0-dev.20200305.1",
-          "(.NET Core 4.6.28325.01; Microsoft Windows 10.0.18363 )"
-        ],
-        "x-ms-blob-public-access": "container",
-        "x-ms-client-request-id": "52c344d3-afcc-8934-4bf5-5a2ac0767410",
-        "x-ms-date": "Thu, 05 Mar 2020 20:57:07 GMT",
-        "x-ms-return-client-request-id": "true",
-        "x-ms-version": "2019-10-10"
-=======
       "RequestUri": "https://seanmcccanary.blob.core.windows.net/test-container-98a64206-6172-9e79-7ec3-f7a8d9fcfa39?restype=container",
       "RequestMethod": "PUT",
       "RequestHeaders": {
@@ -31,58 +15,30 @@
         "x-ms-date": "Thu, 02 Apr 2020 23:43:28 GMT",
         "x-ms-return-client-request-id": "true",
         "x-ms-version": "2019-12-12"
->>>>>>> 32e373e2
       },
       "RequestBody": null,
       "StatusCode": 201,
       "ResponseHeaders": {
         "Content-Length": "0",
-<<<<<<< HEAD
-        "Date": "Thu, 05 Mar 2020 20:57:07 GMT",
-        "ETag": "\u00220x8D7C147C44CAFD0\u0022",
-        "Last-Modified": "Thu, 05 Mar 2020 20:57:07 GMT",
-=======
         "Date": "Thu, 02 Apr 2020 23:43:26 GMT",
         "ETag": "\u00220x8D7D75FA45C9F81\u0022",
         "Last-Modified": "Thu, 02 Apr 2020 23:43:27 GMT",
->>>>>>> 32e373e2
         "Server": [
           "Windows-Azure-Blob/1.0",
           "Microsoft-HTTPAPI/2.0"
         ],
         "x-ms-client-request-id": "52c344d3-afcc-8934-4bf5-5a2ac0767410",
-<<<<<<< HEAD
-        "x-ms-request-id": "c0f31edb-a01e-0020-1b30-f3e99c000000",
-        "x-ms-version": "2019-10-10"
-=======
         "x-ms-request-id": "337d32b6-e01e-000e-0848-096410000000",
         "x-ms-version": "2019-12-12"
->>>>>>> 32e373e2
       },
       "ResponseBody": []
     },
     {
-<<<<<<< HEAD
-      "RequestUri": "https://seanstagetest.blob.core.windows.net/test-container-98a64206-6172-9e79-7ec3-f7a8d9fcfa39/test-blob-6907e68a-46a9-7136-500a-353de42246a8",
-=======
       "RequestUri": "https://seanmcccanary.blob.core.windows.net/test-container-98a64206-6172-9e79-7ec3-f7a8d9fcfa39/test-blob-6907e68a-46a9-7136-500a-353de42246a8",
->>>>>>> 32e373e2
       "RequestMethod": "PUT",
       "RequestHeaders": {
         "Authorization": "Sanitized",
         "Content-Length": "1024",
-<<<<<<< HEAD
-        "traceparent": "00-6917a5f962c132428085094d01471845-5135ca286c56a24d-00",
-        "User-Agent": [
-          "azsdk-net-Storage.Blobs/12.4.0-dev.20200305.1",
-          "(.NET Core 4.6.28325.01; Microsoft Windows 10.0.18363 )"
-        ],
-        "x-ms-blob-type": "BlockBlob",
-        "x-ms-client-request-id": "67155510-1031-3fb2-6370-df433bd0bbeb",
-        "x-ms-date": "Thu, 05 Mar 2020 20:57:07 GMT",
-        "x-ms-return-client-request-id": "true",
-        "x-ms-version": "2019-10-10"
-=======
         "traceparent": "00-bb4c3960b12ac048b2e6b284376c2c06-0447c66c3bf27b4c-00",
         "User-Agent": [
           "azsdk-net-Storage.Blobs/12.5.0-dev.20200402.1",
@@ -93,55 +49,28 @@
         "x-ms-date": "Thu, 02 Apr 2020 23:43:28 GMT",
         "x-ms-return-client-request-id": "true",
         "x-ms-version": "2019-12-12"
->>>>>>> 32e373e2
       },
       "RequestBody": "NqvUlTmnbb\u002BZvJfYOcbc7MBszHHPIqGNDlECwnn3pSivsvQUod/X4nlH0OyuXTeJLUl8d1bV2BMKRobnpapGoRduKIfSyErhler3h1K03rAZeJQvey3S2drgCVtZ7zzOAS/UPzWwtmX\u002Bm\u002BJr3lDBVWfVzi0WFiXqnE6t8r7vh6auKIUj4J97aMIuMOBKZvuJHrTzgyEPuOsJ6qPmA8SnDxM8vbXLnnXIWmVr5\u002BVEoDVSI9MJ/ASEnnCaGfX7lWX9hyHNDqlGvoA/Kim7pNEGxUpuk9/wnRMPtx5FMIR/zcUAbV/Dd5GLDGVSydHayfqfk1SrjAGFDekOvVeKAI37wF1kuzdxQk244oZ5ndNBNO4kppww00DDe191tbk6AQvYVgl0dg3DLVEG86l6C28VzIhoZlrwy\u002B0coUDX\u002B42TfeF7oUfKzb7gYHhLKd\u002BXSG/wX\u002Bgw0Zuw6IscV9XN7DLDc3XI/2koS//KiAXipKENhVjQ5pulYqtGyrm7rnXoEnRGiLZpzkkFyBToZkmVzkPqDtJ8/QWXHhDJgjSwbJ2K4XWRmxzqo7YPyh2GvfxisPt20Z\u002BibBVurmqmn0wUVVx3XYTTBDIm/2ocbTLoEGAUZ9E5Opv96HVgIu2yRANp\u002B3XBD193jqzIT9E0hv7jhp4Jkjh72hrBeXUPc\u002BFFdLtmsnK9JgABnNglcOvJyGF2fJxOqbHL7iBaAJbqaBvKgtoWzdOMJl\u002BdCPVfVmkv97ATmPZF98sJm8NRYiZqFjS9Wu4Qs/qO6lY8saG8a5i2Kgjl1s8khYsPDDIPOsM5MvHBovt7H0S1ha6gCEUpTTArmzgdhT9kmdViAKbIfrCTAn6v\u002B8icOgvEL1EhhHxF5b8B5J6LHK2xXAglGR6d7Qb9DAbHeVFnjmAsWVXuQxVZHBvnx5oRB\u002BbQ/p\u002B/diHtJkJLI3d1fWttmVU9XsJXwxnzzPwCtiZs7AUf93uypxg/PzMTox\u002Be456vei1F06gjeDuGzKok6nAc3jZxVobwuvI9/h\u002BPQyD5VeheUzv4Jxlc\u002B35ALNttG1TC98ToLI0Yv8A6CNSJkzQbjHfBxpY0I7cdFVoHr40Wz\u002BPKzUxbEShbRZR7vR9E02hJJaBkq1S9jdMNyxcyEA8yIzjxvsbov3tOZoACuWWY2EHyvortsiOODT94TkYRKDWESJnmUxWhYWUlFUXTu9NudPLVQFKERXEUY7GHb3A0PD1LfXHLsYUsUFwkyJzeulJrCtlTPOjjAAIo0u9kGvH08NkIiD1iosNsqO/1X33UNqheG2WX4QBVZ31uot\u002BVyDZqL9fD1jEUCWcW55P47aCFVJtHBf6MXQ/YsiG/8wDk1uC4ijClEGB2ShL\u002BgQ==",
       "StatusCode": 201,
       "ResponseHeaders": {
         "Content-Length": "0",
         "Content-MD5": "bCBCqablwnIwIuu4mltHbw==",
-<<<<<<< HEAD
-        "Date": "Thu, 05 Mar 2020 20:57:07 GMT",
-        "ETag": "\u00220x8D7C147C459CF01\u0022",
-        "Last-Modified": "Thu, 05 Mar 2020 20:57:07 GMT",
-=======
         "Date": "Thu, 02 Apr 2020 23:43:26 GMT",
         "ETag": "\u00220x8D7D75FA46A4ABF\u0022",
         "Last-Modified": "Thu, 02 Apr 2020 23:43:27 GMT",
->>>>>>> 32e373e2
         "Server": [
           "Windows-Azure-Blob/1.0",
           "Microsoft-HTTPAPI/2.0"
         ],
         "x-ms-client-request-id": "67155510-1031-3fb2-6370-df433bd0bbeb",
         "x-ms-content-crc64": "2jg/dxxgcls=",
-<<<<<<< HEAD
-        "x-ms-request-id": "c0f31ede-a01e-0020-1c30-f3e99c000000",
-        "x-ms-request-server-encrypted": "true",
-        "x-ms-version": "2019-10-10"
-=======
         "x-ms-request-id": "337d32bc-e01e-000e-0c48-096410000000",
         "x-ms-request-server-encrypted": "true",
         "x-ms-version": "2019-12-12"
->>>>>>> 32e373e2
       },
       "ResponseBody": []
     },
     {
-<<<<<<< HEAD
-      "RequestUri": "https://seanstagetest.blob.core.windows.net/test-container-98a64206-6172-9e79-7ec3-f7a8d9fcfa39/test-blob-6b15dc8e-a755-0ae1-b1a0-881e80ac5ddd",
-      "RequestMethod": "PUT",
-      "RequestHeaders": {
-        "Authorization": "Sanitized",
-        "traceparent": "00-40bfb325b824514cbc280d937fb59cf4-72b62000791c544c-00",
-        "User-Agent": [
-          "azsdk-net-Storage.Blobs/12.4.0-dev.20200305.1",
-          "(.NET Core 4.6.28325.01; Microsoft Windows 10.0.18363 )"
-        ],
-        "x-ms-client-request-id": "f54f4d07-7eb3-69cd-730b-b5908894bfb6",
-        "x-ms-copy-source": "https://seanstagetest.blob.core.windows.net/test-container-98a64206-6172-9e79-7ec3-f7a8d9fcfa39/test-blob-6907e68a-46a9-7136-500a-353de42246a8",
-        "x-ms-date": "Thu, 05 Mar 2020 20:57:07 GMT",
-=======
       "RequestUri": "https://seanmcccanary.blob.core.windows.net/test-container-98a64206-6172-9e79-7ec3-f7a8d9fcfa39/test-blob-6b15dc8e-a755-0ae1-b1a0-881e80ac5ddd",
       "RequestMethod": "PUT",
       "RequestHeaders": {
@@ -154,66 +83,33 @@
         "x-ms-client-request-id": "f54f4d07-7eb3-69cd-730b-b5908894bfb6",
         "x-ms-copy-source": "https://seanmcccanary.blob.core.windows.net/test-container-98a64206-6172-9e79-7ec3-f7a8d9fcfa39/test-blob-6907e68a-46a9-7136-500a-353de42246a8",
         "x-ms-date": "Thu, 02 Apr 2020 23:43:28 GMT",
->>>>>>> 32e373e2
         "x-ms-meta-Capital": "letter",
         "x-ms-meta-foo": "bar",
         "x-ms-meta-meta": "data",
         "x-ms-meta-UPPER": "case",
         "x-ms-return-client-request-id": "true",
-<<<<<<< HEAD
-        "x-ms-version": "2019-10-10"
-=======
         "x-ms-version": "2019-12-12"
->>>>>>> 32e373e2
       },
       "RequestBody": null,
       "StatusCode": 202,
       "ResponseHeaders": {
         "Content-Length": "0",
-<<<<<<< HEAD
-        "Date": "Thu, 05 Mar 2020 20:57:07 GMT",
-        "ETag": "\u00220x8D7C147C46A239E\u0022",
-        "Last-Modified": "Thu, 05 Mar 2020 20:57:07 GMT",
-=======
         "Date": "Thu, 02 Apr 2020 23:43:26 GMT",
         "ETag": "\u00220x8D7D75FA4785705\u0022",
         "Last-Modified": "Thu, 02 Apr 2020 23:43:27 GMT",
->>>>>>> 32e373e2
         "Server": [
           "Windows-Azure-Blob/1.0",
           "Microsoft-HTTPAPI/2.0"
         ],
         "x-ms-client-request-id": "f54f4d07-7eb3-69cd-730b-b5908894bfb6",
-<<<<<<< HEAD
-        "x-ms-copy-id": "994e1ebe-84e3-4d7b-90c7-f1344c12a404",
-        "x-ms-copy-status": "success",
-        "x-ms-request-id": "c0f31ee0-a01e-0020-1d30-f3e99c000000",
-        "x-ms-version": "2019-10-10"
-=======
         "x-ms-copy-id": "aabfe981-5973-433a-923f-2f389fb4d63b",
         "x-ms-copy-status": "success",
         "x-ms-request-id": "337d32c5-e01e-000e-1348-096410000000",
         "x-ms-version": "2019-12-12"
->>>>>>> 32e373e2
       },
       "ResponseBody": []
     },
     {
-<<<<<<< HEAD
-      "RequestUri": "https://seanstagetest.blob.core.windows.net/test-container-98a64206-6172-9e79-7ec3-f7a8d9fcfa39/test-blob-6b15dc8e-a755-0ae1-b1a0-881e80ac5ddd",
-      "RequestMethod": "HEAD",
-      "RequestHeaders": {
-        "Authorization": "Sanitized",
-        "traceparent": "00-9cfe45cfd5d46045b0d9fd1e4d40d65c-b934a6e1562c1b4b-00",
-        "User-Agent": [
-          "azsdk-net-Storage.Blobs/12.4.0-dev.20200305.1",
-          "(.NET Core 4.6.28325.01; Microsoft Windows 10.0.18363 )"
-        ],
-        "x-ms-client-request-id": "32160a98-685c-a729-6ffc-80f2e1be6025",
-        "x-ms-date": "Thu, 05 Mar 2020 20:57:07 GMT",
-        "x-ms-return-client-request-id": "true",
-        "x-ms-version": "2019-10-10"
-=======
       "RequestUri": "https://seanmcccanary.blob.core.windows.net/test-container-98a64206-6172-9e79-7ec3-f7a8d9fcfa39/test-blob-6b15dc8e-a755-0ae1-b1a0-881e80ac5ddd",
       "RequestMethod": "HEAD",
       "RequestHeaders": {
@@ -227,7 +123,6 @@
         "x-ms-date": "Thu, 02 Apr 2020 23:43:28 GMT",
         "x-ms-return-client-request-id": "true",
         "x-ms-version": "2019-12-12"
->>>>>>> 32e373e2
       },
       "RequestBody": null,
       "StatusCode": 200,
@@ -236,15 +131,9 @@
         "Content-Length": "1024",
         "Content-MD5": "bCBCqablwnIwIuu4mltHbw==",
         "Content-Type": "application/octet-stream",
-<<<<<<< HEAD
-        "Date": "Thu, 05 Mar 2020 20:57:07 GMT",
-        "ETag": "\u00220x8D7C147C46A239E\u0022",
-        "Last-Modified": "Thu, 05 Mar 2020 20:57:07 GMT",
-=======
         "Date": "Thu, 02 Apr 2020 23:43:26 GMT",
         "ETag": "\u00220x8D7D75FA4785705\u0022",
         "Last-Modified": "Thu, 02 Apr 2020 23:43:27 GMT",
->>>>>>> 32e373e2
         "Server": [
           "Windows-Azure-Blob/1.0",
           "Microsoft-HTTPAPI/2.0"
@@ -253,55 +142,25 @@
         "x-ms-access-tier-inferred": "true",
         "x-ms-blob-type": "BlockBlob",
         "x-ms-client-request-id": "32160a98-685c-a729-6ffc-80f2e1be6025",
-<<<<<<< HEAD
-        "x-ms-copy-completion-time": "Thu, 05 Mar 2020 20:57:07 GMT",
-        "x-ms-copy-id": "994e1ebe-84e3-4d7b-90c7-f1344c12a404",
-=======
         "x-ms-copy-completion-time": "Thu, 02 Apr 2020 23:43:27 GMT",
         "x-ms-copy-id": "aabfe981-5973-433a-923f-2f389fb4d63b",
->>>>>>> 32e373e2
         "x-ms-copy-progress": "1024/1024",
         "x-ms-copy-source": "https://seanmcccanary.blob.core.windows.net/test-container-98a64206-6172-9e79-7ec3-f7a8d9fcfa39/test-blob-6907e68a-46a9-7136-500a-353de42246a8",
         "x-ms-copy-status": "success",
-<<<<<<< HEAD
-        "x-ms-creation-time": "Thu, 05 Mar 2020 20:57:07 GMT",
-=======
         "x-ms-creation-time": "Thu, 02 Apr 2020 23:43:27 GMT",
->>>>>>> 32e373e2
         "x-ms-lease-state": "available",
         "x-ms-lease-status": "unlocked",
         "x-ms-meta-Capital": "letter",
         "x-ms-meta-foo": "bar",
         "x-ms-meta-meta": "data",
         "x-ms-meta-UPPER": "case",
-<<<<<<< HEAD
-        "x-ms-request-id": "c0f31eea-a01e-0020-1f30-f3e99c000000",
-        "x-ms-server-encrypted": "true",
-        "x-ms-version": "2019-10-10"
-=======
         "x-ms-request-id": "337d32cf-e01e-000e-1b48-096410000000",
         "x-ms-server-encrypted": "true",
         "x-ms-version": "2019-12-12"
->>>>>>> 32e373e2
       },
       "ResponseBody": []
     },
     {
-<<<<<<< HEAD
-      "RequestUri": "https://seanstagetest.blob.core.windows.net/test-container-98a64206-6172-9e79-7ec3-f7a8d9fcfa39?restype=container",
-      "RequestMethod": "DELETE",
-      "RequestHeaders": {
-        "Authorization": "Sanitized",
-        "traceparent": "00-a1457c0b8d62e84f99a4126a42e1b956-6b9982c1d7be224e-00",
-        "User-Agent": [
-          "azsdk-net-Storage.Blobs/12.4.0-dev.20200305.1",
-          "(.NET Core 4.6.28325.01; Microsoft Windows 10.0.18363 )"
-        ],
-        "x-ms-client-request-id": "7ef80f0b-8c7d-a95a-d875-8f6d46fb16cf",
-        "x-ms-date": "Thu, 05 Mar 2020 20:57:08 GMT",
-        "x-ms-return-client-request-id": "true",
-        "x-ms-version": "2019-10-10"
-=======
       "RequestUri": "https://seanmcccanary.blob.core.windows.net/test-container-98a64206-6172-9e79-7ec3-f7a8d9fcfa39?restype=container",
       "RequestMethod": "DELETE",
       "RequestHeaders": {
@@ -315,39 +174,25 @@
         "x-ms-date": "Thu, 02 Apr 2020 23:43:28 GMT",
         "x-ms-return-client-request-id": "true",
         "x-ms-version": "2019-12-12"
->>>>>>> 32e373e2
       },
       "RequestBody": null,
       "StatusCode": 202,
       "ResponseHeaders": {
         "Content-Length": "0",
-<<<<<<< HEAD
-        "Date": "Thu, 05 Mar 2020 20:57:07 GMT",
-=======
         "Date": "Thu, 02 Apr 2020 23:43:26 GMT",
->>>>>>> 32e373e2
         "Server": [
           "Windows-Azure-Blob/1.0",
           "Microsoft-HTTPAPI/2.0"
         ],
         "x-ms-client-request-id": "7ef80f0b-8c7d-a95a-d875-8f6d46fb16cf",
-<<<<<<< HEAD
-        "x-ms-request-id": "c0f31eeb-a01e-0020-2030-f3e99c000000",
-        "x-ms-version": "2019-10-10"
-=======
         "x-ms-request-id": "337d32dc-e01e-000e-2648-096410000000",
         "x-ms-version": "2019-12-12"
->>>>>>> 32e373e2
       },
       "ResponseBody": []
     }
   ],
   "Variables": {
     "RandomSeed": "352254810",
-<<<<<<< HEAD
-    "Storage_TestConfigDefault": "ProductionTenant\nseanstagetest\nU2FuaXRpemVk\nhttps://seanstagetest.blob.core.windows.net\nhttp://seanstagetest.file.core.windows.net\nhttp://seanstagetest.queue.core.windows.net\nhttp://seanstagetest.table.core.windows.net\n\n\n\n\nhttp://seanstagetest-secondary.blob.core.windows.net\nhttp://seanstagetest-secondary.file.core.windows.net\nhttp://seanstagetest-secondary.queue.core.windows.net\nhttp://seanstagetest-secondary.table.core.windows.net\n\nSanitized\n\n\nCloud\nBlobEndpoint=https://seanstagetest.blob.core.windows.net/;QueueEndpoint=http://seanstagetest.queue.core.windows.net/;FileEndpoint=http://seanstagetest.file.core.windows.net/;BlobSecondaryEndpoint=http://seanstagetest-secondary.blob.core.windows.net/;QueueSecondaryEndpoint=http://seanstagetest-secondary.queue.core.windows.net/;FileSecondaryEndpoint=http://seanstagetest-secondary.file.core.windows.net/;AccountName=seanstagetest;AccountKey=Sanitized\nseanscope1"
-=======
     "Storage_TestConfigDefault": "ProductionTenant\nseanmcccanary\nU2FuaXRpemVk\nhttps://seanmcccanary.blob.core.windows.net\nhttps://seanmcccanary.file.core.windows.net\nhttps://seanmcccanary.queue.core.windows.net\nhttps://seanmcccanary.table.core.windows.net\n\n\n\n\nhttps://seanmcccanary-secondary.blob.core.windows.net\nhttps://seanmcccanary-secondary.file.core.windows.net\nhttps://seanmcccanary-secondary.queue.core.windows.net\nhttps://seanmcccanary-secondary.table.core.windows.net\n\nSanitized\n\n\nCloud\nBlobEndpoint=https://seanmcccanary.blob.core.windows.net/;QueueEndpoint=https://seanmcccanary.queue.core.windows.net/;FileEndpoint=https://seanmcccanary.file.core.windows.net/;BlobSecondaryEndpoint=https://seanmcccanary-secondary.blob.core.windows.net/;QueueSecondaryEndpoint=https://seanmcccanary-secondary.queue.core.windows.net/;FileSecondaryEndpoint=https://seanmcccanary-secondary.file.core.windows.net/;AccountName=seanmcccanary;AccountKey=Sanitized\nseanscope1"
->>>>>>> 32e373e2
   }
 }