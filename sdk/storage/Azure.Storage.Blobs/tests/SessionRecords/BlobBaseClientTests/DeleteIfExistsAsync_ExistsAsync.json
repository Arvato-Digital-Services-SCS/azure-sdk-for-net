{
  "Entries": [
    {
<<<<<<< HEAD
      "RequestUri": "https://seanstagetest.blob.core.windows.net/test-container-5ac5c96c-7e4c-dbcb-9ad3-886e287926ab?restype=container",
      "RequestMethod": "PUT",
      "RequestHeaders": {
        "Authorization": "Sanitized",
        "traceparent": "00-b5b50ccfd7afcc449f83b7db2e4e3457-2eea84eb6381fb4d-00",
        "User-Agent": [
          "azsdk-net-Storage.Blobs/12.4.0-dev.20200305.1",
          "(.NET Core 4.6.28325.01; Microsoft Windows 10.0.18363 )"
        ],
        "x-ms-blob-public-access": "container",
        "x-ms-client-request-id": "ed112f26-6102-a7ff-3e88-524c9cf996ac",
        "x-ms-date": "Thu, 05 Mar 2020 21:04:39 GMT",
        "x-ms-return-client-request-id": "true",
        "x-ms-version": "2019-10-10"
=======
      "RequestUri": "https://seanmcccanary.blob.core.windows.net/test-container-5ac5c96c-7e4c-dbcb-9ad3-886e287926ab?restype=container",
      "RequestMethod": "PUT",
      "RequestHeaders": {
        "Authorization": "Sanitized",
        "traceparent": "00-a51c07265a32ea49b2a173f5e4a8f913-57162c172a985f41-00",
        "User-Agent": [
          "azsdk-net-Storage.Blobs/12.5.0-dev.20200402.1",
          "(.NET Core 4.6.28325.01; Microsoft Windows 10.0.18362 )"
        ],
        "x-ms-blob-public-access": "container",
        "x-ms-client-request-id": "ed112f26-6102-a7ff-3e88-524c9cf996ac",
        "x-ms-date": "Thu, 02 Apr 2020 23:44:40 GMT",
        "x-ms-return-client-request-id": "true",
        "x-ms-version": "2019-12-12"
>>>>>>> 32e373e2
      },
      "RequestBody": null,
      "StatusCode": 201,
      "ResponseHeaders": {
        "Content-Length": "0",
<<<<<<< HEAD
        "Date": "Thu, 05 Mar 2020 21:04:39 GMT",
        "ETag": "\u00220x8D7C148D1A1F65B\u0022",
        "Last-Modified": "Thu, 05 Mar 2020 21:04:39 GMT",
=======
        "Date": "Thu, 02 Apr 2020 23:44:39 GMT",
        "ETag": "\u00220x8D7D75FCF7EDD6B\u0022",
        "Last-Modified": "Thu, 02 Apr 2020 23:44:39 GMT",
>>>>>>> 32e373e2
        "Server": [
          "Windows-Azure-Blob/1.0",
          "Microsoft-HTTPAPI/2.0"
        ],
        "x-ms-client-request-id": "ed112f26-6102-a7ff-3e88-524c9cf996ac",
<<<<<<< HEAD
        "x-ms-request-id": "fcb20c43-001e-0039-2031-f36927000000",
        "x-ms-version": "2019-10-10"
=======
        "x-ms-request-id": "ca3b5c80-301e-006f-5b48-094753000000",
        "x-ms-version": "2019-12-12"
>>>>>>> 32e373e2
      },
      "ResponseBody": []
    },
    {
<<<<<<< HEAD
      "RequestUri": "https://seanstagetest.blob.core.windows.net/test-container-5ac5c96c-7e4c-dbcb-9ad3-886e287926ab/test-blob-a27b4f99-8d01-f54c-fd43-e846df5b6eb1",
      "RequestMethod": "DELETE",
      "RequestHeaders": {
        "Authorization": "Sanitized",
        "traceparent": "00-5510a2eb67a55047b8ee5f00eee36180-343ca38acaaa2448-00",
        "User-Agent": [
          "azsdk-net-Storage.Blobs/12.4.0-dev.20200305.1",
          "(.NET Core 4.6.28325.01; Microsoft Windows 10.0.18363 )"
        ],
        "x-ms-client-request-id": "1dd6f16f-c66d-997f-e31c-f0bf78b8c7e3",
        "x-ms-date": "Thu, 05 Mar 2020 21:04:39 GMT",
        "x-ms-return-client-request-id": "true",
        "x-ms-version": "2019-10-10"
=======
      "RequestUri": "https://seanmcccanary.blob.core.windows.net/test-container-5ac5c96c-7e4c-dbcb-9ad3-886e287926ab/test-blob-a27b4f99-8d01-f54c-fd43-e846df5b6eb1",
      "RequestMethod": "DELETE",
      "RequestHeaders": {
        "Authorization": "Sanitized",
        "traceparent": "00-1c9d3671d7852e4eb60207b56e8add4d-8006ea7c41ee0049-00",
        "User-Agent": [
          "azsdk-net-Storage.Blobs/12.5.0-dev.20200402.1",
          "(.NET Core 4.6.28325.01; Microsoft Windows 10.0.18362 )"
        ],
        "x-ms-client-request-id": "1dd6f16f-c66d-997f-e31c-f0bf78b8c7e3",
        "x-ms-date": "Thu, 02 Apr 2020 23:44:40 GMT",
        "x-ms-return-client-request-id": "true",
        "x-ms-version": "2019-12-12"
>>>>>>> 32e373e2
      },
      "RequestBody": null,
      "StatusCode": 404,
      "ResponseHeaders": {
        "Content-Length": "215",
        "Content-Type": "application/xml",
<<<<<<< HEAD
        "Date": "Thu, 05 Mar 2020 21:04:39 GMT",
=======
        "Date": "Thu, 02 Apr 2020 23:44:39 GMT",
>>>>>>> 32e373e2
        "Server": [
          "Windows-Azure-Blob/1.0",
          "Microsoft-HTTPAPI/2.0"
        ],
        "x-ms-client-request-id": "1dd6f16f-c66d-997f-e31c-f0bf78b8c7e3",
        "x-ms-error-code": "BlobNotFound",
<<<<<<< HEAD
        "x-ms-request-id": "fcb20c46-001e-0039-2131-f36927000000",
        "x-ms-version": "2019-10-10"
      },
      "ResponseBody": [
        "\uFEFF\u003C?xml version=\u00221.0\u0022 encoding=\u0022utf-8\u0022?\u003E\u003CError\u003E\u003CCode\u003EBlobNotFound\u003C/Code\u003E\u003CMessage\u003EThe specified blob does not exist.\n",
        "RequestId:fcb20c46-001e-0039-2131-f36927000000\n",
        "Time:2020-03-05T21:04:39.7193123Z\u003C/Message\u003E\u003C/Error\u003E"
      ]
    },
    {
      "RequestUri": "https://seanstagetest.blob.core.windows.net/test-container-5ac5c96c-7e4c-dbcb-9ad3-886e287926ab/test-blob-a27b4f99-8d01-f54c-fd43-e846df5b6eb1",
      "RequestMethod": "HEAD",
      "RequestHeaders": {
        "Authorization": "Sanitized",
        "traceparent": "00-53693a8a44e45543bbf9b19109cff10b-7e2b735d4508e442-00",
        "User-Agent": [
          "azsdk-net-Storage.Blobs/12.4.0-dev.20200305.1",
          "(.NET Core 4.6.28325.01; Microsoft Windows 10.0.18363 )"
        ],
        "x-ms-client-request-id": "eed7705e-5084-a244-88ae-154b48e974b4",
        "x-ms-date": "Thu, 05 Mar 2020 21:04:39 GMT",
        "x-ms-return-client-request-id": "true",
        "x-ms-version": "2019-10-10"
=======
        "x-ms-request-id": "ca3b5c8a-301e-006f-6348-094753000000",
        "x-ms-version": "2019-12-12"
      },
      "ResponseBody": [
        "\uFEFF\u003C?xml version=\u00221.0\u0022 encoding=\u0022utf-8\u0022?\u003E\u003CError\u003E\u003CCode\u003EBlobNotFound\u003C/Code\u003E\u003CMessage\u003EThe specified blob does not exist.\n",
        "RequestId:ca3b5c8a-301e-006f-6348-094753000000\n",
        "Time:2020-04-02T23:44:40.0188051Z\u003C/Message\u003E\u003C/Error\u003E"
      ]
    },
    {
      "RequestUri": "https://seanmcccanary.blob.core.windows.net/test-container-5ac5c96c-7e4c-dbcb-9ad3-886e287926ab/test-blob-a27b4f99-8d01-f54c-fd43-e846df5b6eb1",
      "RequestMethod": "HEAD",
      "RequestHeaders": {
        "Authorization": "Sanitized",
        "traceparent": "00-c879aa6f13b14945b905844ffe7247bc-4315e48216111941-00",
        "User-Agent": [
          "azsdk-net-Storage.Blobs/12.5.0-dev.20200402.1",
          "(.NET Core 4.6.28325.01; Microsoft Windows 10.0.18362 )"
        ],
        "x-ms-client-request-id": "eed7705e-5084-a244-88ae-154b48e974b4",
        "x-ms-date": "Thu, 02 Apr 2020 23:44:40 GMT",
        "x-ms-return-client-request-id": "true",
        "x-ms-version": "2019-12-12"
>>>>>>> 32e373e2
      },
      "RequestBody": null,
      "StatusCode": 404,
      "ResponseHeaders": {
<<<<<<< HEAD
        "Date": "Thu, 05 Mar 2020 21:04:39 GMT",
=======
        "Date": "Thu, 02 Apr 2020 23:44:39 GMT",
>>>>>>> 32e373e2
        "Server": [
          "Windows-Azure-Blob/1.0",
          "Microsoft-HTTPAPI/2.0"
        ],
        "Transfer-Encoding": "chunked",
        "x-ms-client-request-id": "eed7705e-5084-a244-88ae-154b48e974b4",
        "x-ms-error-code": "BlobNotFound",
<<<<<<< HEAD
        "x-ms-request-id": "fcb20c4d-001e-0039-2831-f36927000000",
        "x-ms-version": "2019-10-10"
=======
        "x-ms-request-id": "ca3b5c90-301e-006f-6848-094753000000",
        "x-ms-version": "2019-12-12"
>>>>>>> 32e373e2
      },
      "ResponseBody": []
    },
    {
<<<<<<< HEAD
      "RequestUri": "https://seanstagetest.blob.core.windows.net/test-container-5ac5c96c-7e4c-dbcb-9ad3-886e287926ab?restype=container",
      "RequestMethod": "DELETE",
      "RequestHeaders": {
        "Authorization": "Sanitized",
        "traceparent": "00-153d658e9188414fa60e9748fd3138cf-52f22bb0fc669e45-00",
        "User-Agent": [
          "azsdk-net-Storage.Blobs/12.4.0-dev.20200305.1",
          "(.NET Core 4.6.28325.01; Microsoft Windows 10.0.18363 )"
        ],
        "x-ms-client-request-id": "0860734b-d8e1-c95e-5c3f-0c0387f917bd",
        "x-ms-date": "Thu, 05 Mar 2020 21:04:39 GMT",
        "x-ms-return-client-request-id": "true",
        "x-ms-version": "2019-10-10"
=======
      "RequestUri": "https://seanmcccanary.blob.core.windows.net/test-container-5ac5c96c-7e4c-dbcb-9ad3-886e287926ab?restype=container",
      "RequestMethod": "DELETE",
      "RequestHeaders": {
        "Authorization": "Sanitized",
        "traceparent": "00-35972c10621dbb41a0c567699d0e255c-39a9c8839c8e6248-00",
        "User-Agent": [
          "azsdk-net-Storage.Blobs/12.5.0-dev.20200402.1",
          "(.NET Core 4.6.28325.01; Microsoft Windows 10.0.18362 )"
        ],
        "x-ms-client-request-id": "0860734b-d8e1-c95e-5c3f-0c0387f917bd",
        "x-ms-date": "Thu, 02 Apr 2020 23:44:41 GMT",
        "x-ms-return-client-request-id": "true",
        "x-ms-version": "2019-12-12"
>>>>>>> 32e373e2
      },
      "RequestBody": null,
      "StatusCode": 202,
      "ResponseHeaders": {
        "Content-Length": "0",
<<<<<<< HEAD
        "Date": "Thu, 05 Mar 2020 21:04:39 GMT",
=======
        "Date": "Thu, 02 Apr 2020 23:44:39 GMT",
>>>>>>> 32e373e2
        "Server": [
          "Windows-Azure-Blob/1.0",
          "Microsoft-HTTPAPI/2.0"
        ],
        "x-ms-client-request-id": "0860734b-d8e1-c95e-5c3f-0c0387f917bd",
<<<<<<< HEAD
        "x-ms-request-id": "fcb20c50-001e-0039-2b31-f36927000000",
        "x-ms-version": "2019-10-10"
=======
        "x-ms-request-id": "ca3b5c94-301e-006f-6b48-094753000000",
        "x-ms-version": "2019-12-12"
>>>>>>> 32e373e2
      },
      "ResponseBody": []
    }
  ],
  "Variables": {
    "RandomSeed": "1098680315",
<<<<<<< HEAD
    "Storage_TestConfigDefault": "ProductionTenant\nseanstagetest\nU2FuaXRpemVk\nhttps://seanstagetest.blob.core.windows.net\nhttp://seanstagetest.file.core.windows.net\nhttp://seanstagetest.queue.core.windows.net\nhttp://seanstagetest.table.core.windows.net\n\n\n\n\nhttp://seanstagetest-secondary.blob.core.windows.net\nhttp://seanstagetest-secondary.file.core.windows.net\nhttp://seanstagetest-secondary.queue.core.windows.net\nhttp://seanstagetest-secondary.table.core.windows.net\n\nSanitized\n\n\nCloud\nBlobEndpoint=https://seanstagetest.blob.core.windows.net/;QueueEndpoint=http://seanstagetest.queue.core.windows.net/;FileEndpoint=http://seanstagetest.file.core.windows.net/;BlobSecondaryEndpoint=http://seanstagetest-secondary.blob.core.windows.net/;QueueSecondaryEndpoint=http://seanstagetest-secondary.queue.core.windows.net/;FileSecondaryEndpoint=http://seanstagetest-secondary.file.core.windows.net/;AccountName=seanstagetest;AccountKey=Sanitized\nseanscope1"
=======
    "Storage_TestConfigDefault": "ProductionTenant\nseanmcccanary\nU2FuaXRpemVk\nhttps://seanmcccanary.blob.core.windows.net\nhttps://seanmcccanary.file.core.windows.net\nhttps://seanmcccanary.queue.core.windows.net\nhttps://seanmcccanary.table.core.windows.net\n\n\n\n\nhttps://seanmcccanary-secondary.blob.core.windows.net\nhttps://seanmcccanary-secondary.file.core.windows.net\nhttps://seanmcccanary-secondary.queue.core.windows.net\nhttps://seanmcccanary-secondary.table.core.windows.net\n\nSanitized\n\n\nCloud\nBlobEndpoint=https://seanmcccanary.blob.core.windows.net/;QueueEndpoint=https://seanmcccanary.queue.core.windows.net/;FileEndpoint=https://seanmcccanary.file.core.windows.net/;BlobSecondaryEndpoint=https://seanmcccanary-secondary.blob.core.windows.net/;QueueSecondaryEndpoint=https://seanmcccanary-secondary.queue.core.windows.net/;FileSecondaryEndpoint=https://seanmcccanary-secondary.file.core.windows.net/;AccountName=seanmcccanary;AccountKey=Sanitized\nseanscope1"
>>>>>>> 32e373e2
  }
}<|MERGE_RESOLUTION|>--- conflicted
+++ resolved
@@ -1,22 +1,6 @@
 {
   "Entries": [
     {
-<<<<<<< HEAD
-      "RequestUri": "https://seanstagetest.blob.core.windows.net/test-container-5ac5c96c-7e4c-dbcb-9ad3-886e287926ab?restype=container",
-      "RequestMethod": "PUT",
-      "RequestHeaders": {
-        "Authorization": "Sanitized",
-        "traceparent": "00-b5b50ccfd7afcc449f83b7db2e4e3457-2eea84eb6381fb4d-00",
-        "User-Agent": [
-          "azsdk-net-Storage.Blobs/12.4.0-dev.20200305.1",
-          "(.NET Core 4.6.28325.01; Microsoft Windows 10.0.18363 )"
-        ],
-        "x-ms-blob-public-access": "container",
-        "x-ms-client-request-id": "ed112f26-6102-a7ff-3e88-524c9cf996ac",
-        "x-ms-date": "Thu, 05 Mar 2020 21:04:39 GMT",
-        "x-ms-return-client-request-id": "true",
-        "x-ms-version": "2019-10-10"
-=======
       "RequestUri": "https://seanmcccanary.blob.core.windows.net/test-container-5ac5c96c-7e4c-dbcb-9ad3-886e287926ab?restype=container",
       "RequestMethod": "PUT",
       "RequestHeaders": {
@@ -31,52 +15,25 @@
         "x-ms-date": "Thu, 02 Apr 2020 23:44:40 GMT",
         "x-ms-return-client-request-id": "true",
         "x-ms-version": "2019-12-12"
->>>>>>> 32e373e2
       },
       "RequestBody": null,
       "StatusCode": 201,
       "ResponseHeaders": {
         "Content-Length": "0",
-<<<<<<< HEAD
-        "Date": "Thu, 05 Mar 2020 21:04:39 GMT",
-        "ETag": "\u00220x8D7C148D1A1F65B\u0022",
-        "Last-Modified": "Thu, 05 Mar 2020 21:04:39 GMT",
-=======
         "Date": "Thu, 02 Apr 2020 23:44:39 GMT",
         "ETag": "\u00220x8D7D75FCF7EDD6B\u0022",
         "Last-Modified": "Thu, 02 Apr 2020 23:44:39 GMT",
->>>>>>> 32e373e2
         "Server": [
           "Windows-Azure-Blob/1.0",
           "Microsoft-HTTPAPI/2.0"
         ],
         "x-ms-client-request-id": "ed112f26-6102-a7ff-3e88-524c9cf996ac",
-<<<<<<< HEAD
-        "x-ms-request-id": "fcb20c43-001e-0039-2031-f36927000000",
-        "x-ms-version": "2019-10-10"
-=======
         "x-ms-request-id": "ca3b5c80-301e-006f-5b48-094753000000",
         "x-ms-version": "2019-12-12"
->>>>>>> 32e373e2
       },
       "ResponseBody": []
     },
     {
-<<<<<<< HEAD
-      "RequestUri": "https://seanstagetest.blob.core.windows.net/test-container-5ac5c96c-7e4c-dbcb-9ad3-886e287926ab/test-blob-a27b4f99-8d01-f54c-fd43-e846df5b6eb1",
-      "RequestMethod": "DELETE",
-      "RequestHeaders": {
-        "Authorization": "Sanitized",
-        "traceparent": "00-5510a2eb67a55047b8ee5f00eee36180-343ca38acaaa2448-00",
-        "User-Agent": [
-          "azsdk-net-Storage.Blobs/12.4.0-dev.20200305.1",
-          "(.NET Core 4.6.28325.01; Microsoft Windows 10.0.18363 )"
-        ],
-        "x-ms-client-request-id": "1dd6f16f-c66d-997f-e31c-f0bf78b8c7e3",
-        "x-ms-date": "Thu, 05 Mar 2020 21:04:39 GMT",
-        "x-ms-return-client-request-id": "true",
-        "x-ms-version": "2019-10-10"
-=======
       "RequestUri": "https://seanmcccanary.blob.core.windows.net/test-container-5ac5c96c-7e4c-dbcb-9ad3-886e287926ab/test-blob-a27b4f99-8d01-f54c-fd43-e846df5b6eb1",
       "RequestMethod": "DELETE",
       "RequestHeaders": {
@@ -90,49 +47,19 @@
         "x-ms-date": "Thu, 02 Apr 2020 23:44:40 GMT",
         "x-ms-return-client-request-id": "true",
         "x-ms-version": "2019-12-12"
->>>>>>> 32e373e2
       },
       "RequestBody": null,
       "StatusCode": 404,
       "ResponseHeaders": {
         "Content-Length": "215",
         "Content-Type": "application/xml",
-<<<<<<< HEAD
-        "Date": "Thu, 05 Mar 2020 21:04:39 GMT",
-=======
         "Date": "Thu, 02 Apr 2020 23:44:39 GMT",
->>>>>>> 32e373e2
         "Server": [
           "Windows-Azure-Blob/1.0",
           "Microsoft-HTTPAPI/2.0"
         ],
         "x-ms-client-request-id": "1dd6f16f-c66d-997f-e31c-f0bf78b8c7e3",
         "x-ms-error-code": "BlobNotFound",
-<<<<<<< HEAD
-        "x-ms-request-id": "fcb20c46-001e-0039-2131-f36927000000",
-        "x-ms-version": "2019-10-10"
-      },
-      "ResponseBody": [
-        "\uFEFF\u003C?xml version=\u00221.0\u0022 encoding=\u0022utf-8\u0022?\u003E\u003CError\u003E\u003CCode\u003EBlobNotFound\u003C/Code\u003E\u003CMessage\u003EThe specified blob does not exist.\n",
-        "RequestId:fcb20c46-001e-0039-2131-f36927000000\n",
-        "Time:2020-03-05T21:04:39.7193123Z\u003C/Message\u003E\u003C/Error\u003E"
-      ]
-    },
-    {
-      "RequestUri": "https://seanstagetest.blob.core.windows.net/test-container-5ac5c96c-7e4c-dbcb-9ad3-886e287926ab/test-blob-a27b4f99-8d01-f54c-fd43-e846df5b6eb1",
-      "RequestMethod": "HEAD",
-      "RequestHeaders": {
-        "Authorization": "Sanitized",
-        "traceparent": "00-53693a8a44e45543bbf9b19109cff10b-7e2b735d4508e442-00",
-        "User-Agent": [
-          "azsdk-net-Storage.Blobs/12.4.0-dev.20200305.1",
-          "(.NET Core 4.6.28325.01; Microsoft Windows 10.0.18363 )"
-        ],
-        "x-ms-client-request-id": "eed7705e-5084-a244-88ae-154b48e974b4",
-        "x-ms-date": "Thu, 05 Mar 2020 21:04:39 GMT",
-        "x-ms-return-client-request-id": "true",
-        "x-ms-version": "2019-10-10"
-=======
         "x-ms-request-id": "ca3b5c8a-301e-006f-6348-094753000000",
         "x-ms-version": "2019-12-12"
       },
@@ -156,16 +83,11 @@
         "x-ms-date": "Thu, 02 Apr 2020 23:44:40 GMT",
         "x-ms-return-client-request-id": "true",
         "x-ms-version": "2019-12-12"
->>>>>>> 32e373e2
       },
       "RequestBody": null,
       "StatusCode": 404,
       "ResponseHeaders": {
-<<<<<<< HEAD
-        "Date": "Thu, 05 Mar 2020 21:04:39 GMT",
-=======
         "Date": "Thu, 02 Apr 2020 23:44:39 GMT",
->>>>>>> 32e373e2
         "Server": [
           "Windows-Azure-Blob/1.0",
           "Microsoft-HTTPAPI/2.0"
@@ -173,32 +95,12 @@
         "Transfer-Encoding": "chunked",
         "x-ms-client-request-id": "eed7705e-5084-a244-88ae-154b48e974b4",
         "x-ms-error-code": "BlobNotFound",
-<<<<<<< HEAD
-        "x-ms-request-id": "fcb20c4d-001e-0039-2831-f36927000000",
-        "x-ms-version": "2019-10-10"
-=======
         "x-ms-request-id": "ca3b5c90-301e-006f-6848-094753000000",
         "x-ms-version": "2019-12-12"
->>>>>>> 32e373e2
       },
       "ResponseBody": []
     },
     {
-<<<<<<< HEAD
-      "RequestUri": "https://seanstagetest.blob.core.windows.net/test-container-5ac5c96c-7e4c-dbcb-9ad3-886e287926ab?restype=container",
-      "RequestMethod": "DELETE",
-      "RequestHeaders": {
-        "Authorization": "Sanitized",
-        "traceparent": "00-153d658e9188414fa60e9748fd3138cf-52f22bb0fc669e45-00",
-        "User-Agent": [
-          "azsdk-net-Storage.Blobs/12.4.0-dev.20200305.1",
-          "(.NET Core 4.6.28325.01; Microsoft Windows 10.0.18363 )"
-        ],
-        "x-ms-client-request-id": "0860734b-d8e1-c95e-5c3f-0c0387f917bd",
-        "x-ms-date": "Thu, 05 Mar 2020 21:04:39 GMT",
-        "x-ms-return-client-request-id": "true",
-        "x-ms-version": "2019-10-10"
-=======
       "RequestUri": "https://seanmcccanary.blob.core.windows.net/test-container-5ac5c96c-7e4c-dbcb-9ad3-886e287926ab?restype=container",
       "RequestMethod": "DELETE",
       "RequestHeaders": {
@@ -212,39 +114,25 @@
         "x-ms-date": "Thu, 02 Apr 2020 23:44:41 GMT",
         "x-ms-return-client-request-id": "true",
         "x-ms-version": "2019-12-12"
->>>>>>> 32e373e2
       },
       "RequestBody": null,
       "StatusCode": 202,
       "ResponseHeaders": {
         "Content-Length": "0",
-<<<<<<< HEAD
-        "Date": "Thu, 05 Mar 2020 21:04:39 GMT",
-=======
         "Date": "Thu, 02 Apr 2020 23:44:39 GMT",
->>>>>>> 32e373e2
         "Server": [
           "Windows-Azure-Blob/1.0",
           "Microsoft-HTTPAPI/2.0"
         ],
         "x-ms-client-request-id": "0860734b-d8e1-c95e-5c3f-0c0387f917bd",
-<<<<<<< HEAD
-        "x-ms-request-id": "fcb20c50-001e-0039-2b31-f36927000000",
-        "x-ms-version": "2019-10-10"
-=======
         "x-ms-request-id": "ca3b5c94-301e-006f-6b48-094753000000",
         "x-ms-version": "2019-12-12"
->>>>>>> 32e373e2
       },
       "ResponseBody": []
     }
   ],
   "Variables": {
     "RandomSeed": "1098680315",
-<<<<<<< HEAD
-    "Storage_TestConfigDefault": "ProductionTenant\nseanstagetest\nU2FuaXRpemVk\nhttps://seanstagetest.blob.core.windows.net\nhttp://seanstagetest.file.core.windows.net\nhttp://seanstagetest.queue.core.windows.net\nhttp://seanstagetest.table.core.windows.net\n\n\n\n\nhttp://seanstagetest-secondary.blob.core.windows.net\nhttp://seanstagetest-secondary.file.core.windows.net\nhttp://seanstagetest-secondary.queue.core.windows.net\nhttp://seanstagetest-secondary.table.core.windows.net\n\nSanitized\n\n\nCloud\nBlobEndpoint=https://seanstagetest.blob.core.windows.net/;QueueEndpoint=http://seanstagetest.queue.core.windows.net/;FileEndpoint=http://seanstagetest.file.core.windows.net/;BlobSecondaryEndpoint=http://seanstagetest-secondary.blob.core.windows.net/;QueueSecondaryEndpoint=http://seanstagetest-secondary.queue.core.windows.net/;FileSecondaryEndpoint=http://seanstagetest-secondary.file.core.windows.net/;AccountName=seanstagetest;AccountKey=Sanitized\nseanscope1"
-=======
     "Storage_TestConfigDefault": "ProductionTenant\nseanmcccanary\nU2FuaXRpemVk\nhttps://seanmcccanary.blob.core.windows.net\nhttps://seanmcccanary.file.core.windows.net\nhttps://seanmcccanary.queue.core.windows.net\nhttps://seanmcccanary.table.core.windows.net\n\n\n\n\nhttps://seanmcccanary-secondary.blob.core.windows.net\nhttps://seanmcccanary-secondary.file.core.windows.net\nhttps://seanmcccanary-secondary.queue.core.windows.net\nhttps://seanmcccanary-secondary.table.core.windows.net\n\nSanitized\n\n\nCloud\nBlobEndpoint=https://seanmcccanary.blob.core.windows.net/;QueueEndpoint=https://seanmcccanary.queue.core.windows.net/;FileEndpoint=https://seanmcccanary.file.core.windows.net/;BlobSecondaryEndpoint=https://seanmcccanary-secondary.blob.core.windows.net/;QueueSecondaryEndpoint=https://seanmcccanary-secondary.queue.core.windows.net/;FileSecondaryEndpoint=https://seanmcccanary-secondary.file.core.windows.net/;AccountName=seanmcccanary;AccountKey=Sanitized\nseanscope1"
->>>>>>> 32e373e2
   }
 }