{
  "Entries": [
    {
<<<<<<< HEAD
      "RequestUri": "https://seanstagetest.blob.core.windows.net/test-container-f46ce2bd-ed68-d326-e870-a3e78f73c65a?restype=container",
      "RequestMethod": "PUT",
      "RequestHeaders": {
        "Authorization": "Sanitized",
        "traceparent": "00-dd3676c8c111ed4587cfc0643999e881-994a0b0fa69a1343-00",
        "User-Agent": [
          "azsdk-net-Storage.Blobs/12.4.0-dev.20200305.1",
          "(.NET Core 4.6.28325.01; Microsoft Windows 10.0.18363 )"
        ],
        "x-ms-blob-public-access": "container",
        "x-ms-client-request-id": "731dd8c9-9309-dc6d-bd2d-3d1c07093d05",
        "x-ms-date": "Thu, 05 Mar 2020 21:04:57 GMT",
        "x-ms-return-client-request-id": "true",
        "x-ms-version": "2019-10-10"
=======
      "RequestUri": "https://seanmcccanary.blob.core.windows.net/test-container-f46ce2bd-ed68-d326-e870-a3e78f73c65a?restype=container",
      "RequestMethod": "PUT",
      "RequestHeaders": {
        "Authorization": "Sanitized",
        "traceparent": "00-2e75a288384dda4a94e4d02c28bc44c8-1892b2281c1a5947-00",
        "User-Agent": [
          "azsdk-net-Storage.Blobs/12.5.0-dev.20200402.1",
          "(.NET Core 4.6.28325.01; Microsoft Windows 10.0.18362 )"
        ],
        "x-ms-blob-public-access": "container",
        "x-ms-client-request-id": "731dd8c9-9309-dc6d-bd2d-3d1c07093d05",
        "x-ms-date": "Thu, 02 Apr 2020 23:44:57 GMT",
        "x-ms-return-client-request-id": "true",
        "x-ms-version": "2019-12-12"
>>>>>>> 32e373e2
      },
      "RequestBody": null,
      "StatusCode": 201,
      "ResponseHeaders": {
        "Content-Length": "0",
<<<<<<< HEAD
        "Date": "Thu, 05 Mar 2020 21:04:57 GMT",
        "ETag": "\u00220x8D7C148DC654B01\u0022",
        "Last-Modified": "Thu, 05 Mar 2020 21:04:57 GMT",
=======
        "Date": "Thu, 02 Apr 2020 23:44:57 GMT",
        "ETag": "\u00220x8D7D75FD9E22AD1\u0022",
        "Last-Modified": "Thu, 02 Apr 2020 23:44:57 GMT",
>>>>>>> 32e373e2
        "Server": [
          "Windows-Azure-Blob/1.0",
          "Microsoft-HTTPAPI/2.0"
        ],
        "x-ms-client-request-id": "731dd8c9-9309-dc6d-bd2d-3d1c07093d05",
<<<<<<< HEAD
        "x-ms-request-id": "0e68e026-201e-003e-6331-f30544000000",
        "x-ms-version": "2019-10-10"
=======
        "x-ms-request-id": "1926666f-201e-005c-3f48-0918f8000000",
        "x-ms-version": "2019-12-12"
>>>>>>> 32e373e2
      },
      "ResponseBody": []
    },
    {
<<<<<<< HEAD
      "RequestUri": "https://seanstagetest.blob.core.windows.net/test-container-f46ce2bd-ed68-d326-e870-a3e78f73c65a/test-blob-2969f3af-a531-15bd-aa93-40dc7d85f8bd",
=======
      "RequestUri": "https://seanmcccanary.blob.core.windows.net/test-container-f46ce2bd-ed68-d326-e870-a3e78f73c65a/test-blob-2969f3af-a531-15bd-aa93-40dc7d85f8bd",
>>>>>>> 32e373e2
      "RequestMethod": "PUT",
      "RequestHeaders": {
        "Authorization": "Sanitized",
        "Content-Length": "1024",
<<<<<<< HEAD
        "traceparent": "00-5c6bc2870622f54ebd09ad12bc65c7ec-277ef0422bf2eb4c-00",
        "User-Agent": [
          "azsdk-net-Storage.Blobs/12.4.0-dev.20200305.1",
          "(.NET Core 4.6.28325.01; Microsoft Windows 10.0.18363 )"
        ],
        "x-ms-blob-type": "BlockBlob",
        "x-ms-client-request-id": "2723c722-0d60-9317-fbdd-645a84e68551",
        "x-ms-date": "Thu, 05 Mar 2020 21:04:57 GMT",
        "x-ms-return-client-request-id": "true",
        "x-ms-version": "2019-10-10"
=======
        "traceparent": "00-71327a96adb36841a0c4289a410a0718-2659e8a9e2a56540-00",
        "User-Agent": [
          "azsdk-net-Storage.Blobs/12.5.0-dev.20200402.1",
          "(.NET Core 4.6.28325.01; Microsoft Windows 10.0.18362 )"
        ],
        "x-ms-blob-type": "BlockBlob",
        "x-ms-client-request-id": "2723c722-0d60-9317-fbdd-645a84e68551",
        "x-ms-date": "Thu, 02 Apr 2020 23:44:58 GMT",
        "x-ms-return-client-request-id": "true",
        "x-ms-version": "2019-12-12"
>>>>>>> 32e373e2
      },
      "RequestBody": "TwUet1VTUJMwWmgbahvSqU5q8efB\u002BGwjGgjJdlKQXzc1gM0C64avXKLW\u002BNY8oauOwZeNEpMQ\u002B1eY\u002Bp1NidpAn/sw5ulNz77IupVF6/\u002BW53hcOrW7A0ykJIV2afHoYtLHlljbDLvBQfHYxVf\u002Byw9XAhMk8E4lhJyvjMFk1mbN31jDfVWmutu9m/nE4j30pVl1HmfdxHGDoRG8K3/5XGqKC\u002Bb\u002BO026sUc4Z1VVYaFfuuZn77j\u002B7xrnP9tD6o9bwz6POddW9WoMum0gpV0cLkBvXHGYkW2xjBzLF/txdse43KMWxijKCMV8WzRL3km9yhGb1I0dwjHQ3ay7i95umkOlZ8m5BmgXpFSrHDY5Zq7SDUzq1qI6mhlxReh7D3znDcDxpXaABMSpgy84cqb7l3b\u002B6H2RhMSha82vR8B/m5XXxA92R8E3UgmHQVJyAShzdq1xfSb/VYj8UDmp0LwEKeeaYK2WhE\u002B1x5Z0CkNxLmmkPNESDR5u2G\u002BGefeHjoFMgxdq2KF73PFdvLaQiktFiiHQBJTr8RvJLIc\u002BEAtXLjgUJ4YrBlbIKV/ftFFn3U4jQO7WtontYZH8oasZPMzmBo19fGLEGoTLCNo0CzzKYU45Gs8cgXevJsb1L2Wqru2T\u002Ba7D6mHrXiVqCq6vuVVUMj9c4CL8yYQWzlWcz\u002BseIFntoRKOBnftTbuqsnbI/21xoPwmTs3Kly8qrBsLT486S\u002BpVwRhCxivHbpJmUhcNTs7oKy7u\u002BNKLIgnjY1lc4v4sb2aMcz5ULtrRXt87ZEQXHF5MIiRgS1MXyZ4OX2LSa4yUOuKxgduQlPxUHZnyUL7Ey0f6D8DayyQTdKmfRs93//NTpiliZpuDvI4nCy65JHngSZMb11zLum6\u002BnQwx8U0t3R6mn6mUYmWrd1Mysr/1Wk8wv/w7XCiXh\u002By6pMiOUctA\u002Bi4QEoXPS\u002Bcub18JmQevyEO9ATFR8oH2Dxe92b6cHSaH8riR5UfKYHMVDOzIje7kC9uE0U\u002BZ7getGQJtEnEpklI5gaZPHuL78qC\u002BO\u002BWULYEp2M7iF0vW7gOw48tFXE4C7HqajwxHlO35iN6v27MiGOyARDmjRnoGY5KjnzoWtpZSu05r\u002Bp504UTg6I5sJhNQjsvfxBgVX6X/kyt6pPWz49JIXR9kth1OC2L1wl7smjx\u002BUxFuN/F9PFypbGdy\u002Bj1OLQW8JMn069eukbm2IJxHE/nv/FDkRKzgyiDCu0m12xEkppRYL3ZyiWc5wKU4xxzAYVlugv7saulZ21mpMjCO\u002BLWokXkI7uOCfXLpq4MGqAMEAlnwR1gTODuq/1QcyFc3q8jwkDait3J16wWMA79lUjJVpTDWnbBclVk9Xe6OZrQasg==",
      "StatusCode": 201,
      "ResponseHeaders": {
        "Content-Length": "0",
        "Content-MD5": "FEDZSvtUJ2dXSctEwMXaUg==",
<<<<<<< HEAD
        "Date": "Thu, 05 Mar 2020 21:04:57 GMT",
        "ETag": "\u00220x8D7C148DC72A4D4\u0022",
        "Last-Modified": "Thu, 05 Mar 2020 21:04:57 GMT",
=======
        "Date": "Thu, 02 Apr 2020 23:44:57 GMT",
        "ETag": "\u00220x8D7D75FD9EF61EE\u0022",
        "Last-Modified": "Thu, 02 Apr 2020 23:44:57 GMT",
>>>>>>> 32e373e2
        "Server": [
          "Windows-Azure-Blob/1.0",
          "Microsoft-HTTPAPI/2.0"
        ],
        "x-ms-client-request-id": "2723c722-0d60-9317-fbdd-645a84e68551",
        "x-ms-content-crc64": "zFBbOGcx81E=",
<<<<<<< HEAD
        "x-ms-request-id": "0e68e02c-201e-003e-6631-f30544000000",
        "x-ms-request-server-encrypted": "true",
        "x-ms-version": "2019-10-10"
=======
        "x-ms-request-id": "19266676-201e-005c-4448-0918f8000000",
        "x-ms-request-server-encrypted": "true",
        "x-ms-version": "2019-12-12"
>>>>>>> 32e373e2
      },
      "ResponseBody": []
    },
    {
<<<<<<< HEAD
      "RequestUri": "https://seanstagetest.blob.core.windows.net/test-container-f46ce2bd-ed68-d326-e870-a3e78f73c65a/test-blob-2969f3af-a531-15bd-aa93-40dc7d85f8bd",
      "RequestMethod": "HEAD",
      "RequestHeaders": {
        "Authorization": "Sanitized",
        "traceparent": "00-69c5f375ebd4404e91268e2cafc92229-b0fd70cd598d7d46-00",
        "User-Agent": [
          "azsdk-net-Storage.Blobs/12.4.0-dev.20200305.1",
          "(.NET Core 4.6.28325.01; Microsoft Windows 10.0.18363 )"
        ],
        "x-ms-client-request-id": "9e6c4218-f391-f251-a381-1df0fdf06294",
        "x-ms-date": "Thu, 05 Mar 2020 21:04:57 GMT",
        "x-ms-return-client-request-id": "true",
        "x-ms-version": "2019-10-10"
=======
      "RequestUri": "https://seanmcccanary.blob.core.windows.net/test-container-f46ce2bd-ed68-d326-e870-a3e78f73c65a/test-blob-2969f3af-a531-15bd-aa93-40dc7d85f8bd",
      "RequestMethod": "HEAD",
      "RequestHeaders": {
        "Authorization": "Sanitized",
        "traceparent": "00-8fc40218a703a448bfa9d0cda6bbb624-cd0a1474532a5f44-00",
        "User-Agent": [
          "azsdk-net-Storage.Blobs/12.5.0-dev.20200402.1",
          "(.NET Core 4.6.28325.01; Microsoft Windows 10.0.18362 )"
        ],
        "x-ms-client-request-id": "9e6c4218-f391-f251-a381-1df0fdf06294",
        "x-ms-date": "Thu, 02 Apr 2020 23:44:58 GMT",
        "x-ms-return-client-request-id": "true",
        "x-ms-version": "2019-12-12"
>>>>>>> 32e373e2
      },
      "RequestBody": null,
      "StatusCode": 200,
      "ResponseHeaders": {
        "Accept-Ranges": "bytes",
        "Content-Length": "1024",
        "Content-MD5": "FEDZSvtUJ2dXSctEwMXaUg==",
        "Content-Type": "application/octet-stream",
<<<<<<< HEAD
        "Date": "Thu, 05 Mar 2020 21:04:57 GMT",
        "ETag": "\u00220x8D7C148DC72A4D4\u0022",
        "Last-Modified": "Thu, 05 Mar 2020 21:04:57 GMT",
=======
        "Date": "Thu, 02 Apr 2020 23:44:57 GMT",
        "ETag": "\u00220x8D7D75FD9EF61EE\u0022",
        "Last-Modified": "Thu, 02 Apr 2020 23:44:57 GMT",
>>>>>>> 32e373e2
        "Server": [
          "Windows-Azure-Blob/1.0",
          "Microsoft-HTTPAPI/2.0"
        ],
        "x-ms-access-tier": "Hot",
        "x-ms-access-tier-inferred": "true",
        "x-ms-blob-type": "BlockBlob",
        "x-ms-client-request-id": "9e6c4218-f391-f251-a381-1df0fdf06294",
<<<<<<< HEAD
        "x-ms-creation-time": "Thu, 05 Mar 2020 21:04:57 GMT",
        "x-ms-lease-state": "available",
        "x-ms-lease-status": "unlocked",
        "x-ms-request-id": "0e68e02d-201e-003e-6731-f30544000000",
        "x-ms-server-encrypted": "true",
        "x-ms-version": "2019-10-10"
=======
        "x-ms-creation-time": "Thu, 02 Apr 2020 23:44:57 GMT",
        "x-ms-lease-state": "available",
        "x-ms-lease-status": "unlocked",
        "x-ms-request-id": "1926667a-201e-005c-4848-0918f8000000",
        "x-ms-server-encrypted": "true",
        "x-ms-version": "2019-12-12"
>>>>>>> 32e373e2
      },
      "ResponseBody": []
    },
    {
<<<<<<< HEAD
      "RequestUri": "https://seanstagetest.blob.core.windows.net/test-container-f46ce2bd-ed68-d326-e870-a3e78f73c65a?restype=container",
      "RequestMethod": "DELETE",
      "RequestHeaders": {
        "Authorization": "Sanitized",
        "traceparent": "00-450e2103c8669e4face9127c75e4d348-9e3941b6777f5c4a-00",
        "User-Agent": [
          "azsdk-net-Storage.Blobs/12.4.0-dev.20200305.1",
          "(.NET Core 4.6.28325.01; Microsoft Windows 10.0.18363 )"
        ],
        "x-ms-client-request-id": "4142a3b8-e67a-7dc0-ffcc-07bbfc9846f5",
        "x-ms-date": "Thu, 05 Mar 2020 21:04:57 GMT",
        "x-ms-return-client-request-id": "true",
        "x-ms-version": "2019-10-10"
=======
      "RequestUri": "https://seanmcccanary.blob.core.windows.net/test-container-f46ce2bd-ed68-d326-e870-a3e78f73c65a?restype=container",
      "RequestMethod": "DELETE",
      "RequestHeaders": {
        "Authorization": "Sanitized",
        "traceparent": "00-c28b4c8694335748a185e24a9c2bc261-81647bc122ac1847-00",
        "User-Agent": [
          "azsdk-net-Storage.Blobs/12.5.0-dev.20200402.1",
          "(.NET Core 4.6.28325.01; Microsoft Windows 10.0.18362 )"
        ],
        "x-ms-client-request-id": "4142a3b8-e67a-7dc0-ffcc-07bbfc9846f5",
        "x-ms-date": "Thu, 02 Apr 2020 23:44:58 GMT",
        "x-ms-return-client-request-id": "true",
        "x-ms-version": "2019-12-12"
>>>>>>> 32e373e2
      },
      "RequestBody": null,
      "StatusCode": 202,
      "ResponseHeaders": {
        "Content-Length": "0",
<<<<<<< HEAD
        "Date": "Thu, 05 Mar 2020 21:04:57 GMT",
=======
        "Date": "Thu, 02 Apr 2020 23:44:57 GMT",
>>>>>>> 32e373e2
        "Server": [
          "Windows-Azure-Blob/1.0",
          "Microsoft-HTTPAPI/2.0"
        ],
        "x-ms-client-request-id": "4142a3b8-e67a-7dc0-ffcc-07bbfc9846f5",
<<<<<<< HEAD
        "x-ms-request-id": "0e68e02f-201e-003e-6931-f30544000000",
        "x-ms-version": "2019-10-10"
=======
        "x-ms-request-id": "1926667c-201e-005c-4a48-0918f8000000",
        "x-ms-version": "2019-12-12"
>>>>>>> 32e373e2
      },
      "ResponseBody": []
    }
  ],
  "Variables": {
    "RandomSeed": "1991807944",
<<<<<<< HEAD
    "Storage_TestConfigDefault": "ProductionTenant\nseanstagetest\nU2FuaXRpemVk\nhttps://seanstagetest.blob.core.windows.net\nhttp://seanstagetest.file.core.windows.net\nhttp://seanstagetest.queue.core.windows.net\nhttp://seanstagetest.table.core.windows.net\n\n\n\n\nhttp://seanstagetest-secondary.blob.core.windows.net\nhttp://seanstagetest-secondary.file.core.windows.net\nhttp://seanstagetest-secondary.queue.core.windows.net\nhttp://seanstagetest-secondary.table.core.windows.net\n\nSanitized\n\n\nCloud\nBlobEndpoint=https://seanstagetest.blob.core.windows.net/;QueueEndpoint=http://seanstagetest.queue.core.windows.net/;FileEndpoint=http://seanstagetest.file.core.windows.net/;BlobSecondaryEndpoint=http://seanstagetest-secondary.blob.core.windows.net/;QueueSecondaryEndpoint=http://seanstagetest-secondary.queue.core.windows.net/;FileSecondaryEndpoint=http://seanstagetest-secondary.file.core.windows.net/;AccountName=seanstagetest;AccountKey=Sanitized\nseanscope1"
=======
    "Storage_TestConfigDefault": "ProductionTenant\nseanmcccanary\nU2FuaXRpemVk\nhttps://seanmcccanary.blob.core.windows.net\nhttps://seanmcccanary.file.core.windows.net\nhttps://seanmcccanary.queue.core.windows.net\nhttps://seanmcccanary.table.core.windows.net\n\n\n\n\nhttps://seanmcccanary-secondary.blob.core.windows.net\nhttps://seanmcccanary-secondary.file.core.windows.net\nhttps://seanmcccanary-secondary.queue.core.windows.net\nhttps://seanmcccanary-secondary.table.core.windows.net\n\nSanitized\n\n\nCloud\nBlobEndpoint=https://seanmcccanary.blob.core.windows.net/;QueueEndpoint=https://seanmcccanary.queue.core.windows.net/;FileEndpoint=https://seanmcccanary.file.core.windows.net/;BlobSecondaryEndpoint=https://seanmcccanary-secondary.blob.core.windows.net/;QueueSecondaryEndpoint=https://seanmcccanary-secondary.queue.core.windows.net/;FileSecondaryEndpoint=https://seanmcccanary-secondary.file.core.windows.net/;AccountName=seanmcccanary;AccountKey=Sanitized\nseanscope1"
>>>>>>> 32e373e2
  }
}<|MERGE_RESOLUTION|>--- conflicted
+++ resolved
@@ -1,22 +1,6 @@
 {
   "Entries": [
     {
-<<<<<<< HEAD
-      "RequestUri": "https://seanstagetest.blob.core.windows.net/test-container-f46ce2bd-ed68-d326-e870-a3e78f73c65a?restype=container",
-      "RequestMethod": "PUT",
-      "RequestHeaders": {
-        "Authorization": "Sanitized",
-        "traceparent": "00-dd3676c8c111ed4587cfc0643999e881-994a0b0fa69a1343-00",
-        "User-Agent": [
-          "azsdk-net-Storage.Blobs/12.4.0-dev.20200305.1",
-          "(.NET Core 4.6.28325.01; Microsoft Windows 10.0.18363 )"
-        ],
-        "x-ms-blob-public-access": "container",
-        "x-ms-client-request-id": "731dd8c9-9309-dc6d-bd2d-3d1c07093d05",
-        "x-ms-date": "Thu, 05 Mar 2020 21:04:57 GMT",
-        "x-ms-return-client-request-id": "true",
-        "x-ms-version": "2019-10-10"
-=======
       "RequestUri": "https://seanmcccanary.blob.core.windows.net/test-container-f46ce2bd-ed68-d326-e870-a3e78f73c65a?restype=container",
       "RequestMethod": "PUT",
       "RequestHeaders": {
@@ -31,58 +15,30 @@
         "x-ms-date": "Thu, 02 Apr 2020 23:44:57 GMT",
         "x-ms-return-client-request-id": "true",
         "x-ms-version": "2019-12-12"
->>>>>>> 32e373e2
       },
       "RequestBody": null,
       "StatusCode": 201,
       "ResponseHeaders": {
         "Content-Length": "0",
-<<<<<<< HEAD
-        "Date": "Thu, 05 Mar 2020 21:04:57 GMT",
-        "ETag": "\u00220x8D7C148DC654B01\u0022",
-        "Last-Modified": "Thu, 05 Mar 2020 21:04:57 GMT",
-=======
         "Date": "Thu, 02 Apr 2020 23:44:57 GMT",
         "ETag": "\u00220x8D7D75FD9E22AD1\u0022",
         "Last-Modified": "Thu, 02 Apr 2020 23:44:57 GMT",
->>>>>>> 32e373e2
         "Server": [
           "Windows-Azure-Blob/1.0",
           "Microsoft-HTTPAPI/2.0"
         ],
         "x-ms-client-request-id": "731dd8c9-9309-dc6d-bd2d-3d1c07093d05",
-<<<<<<< HEAD
-        "x-ms-request-id": "0e68e026-201e-003e-6331-f30544000000",
-        "x-ms-version": "2019-10-10"
-=======
         "x-ms-request-id": "1926666f-201e-005c-3f48-0918f8000000",
         "x-ms-version": "2019-12-12"
->>>>>>> 32e373e2
       },
       "ResponseBody": []
     },
     {
-<<<<<<< HEAD
-      "RequestUri": "https://seanstagetest.blob.core.windows.net/test-container-f46ce2bd-ed68-d326-e870-a3e78f73c65a/test-blob-2969f3af-a531-15bd-aa93-40dc7d85f8bd",
-=======
       "RequestUri": "https://seanmcccanary.blob.core.windows.net/test-container-f46ce2bd-ed68-d326-e870-a3e78f73c65a/test-blob-2969f3af-a531-15bd-aa93-40dc7d85f8bd",
->>>>>>> 32e373e2
       "RequestMethod": "PUT",
       "RequestHeaders": {
         "Authorization": "Sanitized",
         "Content-Length": "1024",
-<<<<<<< HEAD
-        "traceparent": "00-5c6bc2870622f54ebd09ad12bc65c7ec-277ef0422bf2eb4c-00",
-        "User-Agent": [
-          "azsdk-net-Storage.Blobs/12.4.0-dev.20200305.1",
-          "(.NET Core 4.6.28325.01; Microsoft Windows 10.0.18363 )"
-        ],
-        "x-ms-blob-type": "BlockBlob",
-        "x-ms-client-request-id": "2723c722-0d60-9317-fbdd-645a84e68551",
-        "x-ms-date": "Thu, 05 Mar 2020 21:04:57 GMT",
-        "x-ms-return-client-request-id": "true",
-        "x-ms-version": "2019-10-10"
-=======
         "traceparent": "00-71327a96adb36841a0c4289a410a0718-2659e8a9e2a56540-00",
         "User-Agent": [
           "azsdk-net-Storage.Blobs/12.5.0-dev.20200402.1",
@@ -93,56 +49,28 @@
         "x-ms-date": "Thu, 02 Apr 2020 23:44:58 GMT",
         "x-ms-return-client-request-id": "true",
         "x-ms-version": "2019-12-12"
->>>>>>> 32e373e2
       },
       "RequestBody": "TwUet1VTUJMwWmgbahvSqU5q8efB\u002BGwjGgjJdlKQXzc1gM0C64avXKLW\u002BNY8oauOwZeNEpMQ\u002B1eY\u002Bp1NidpAn/sw5ulNz77IupVF6/\u002BW53hcOrW7A0ykJIV2afHoYtLHlljbDLvBQfHYxVf\u002Byw9XAhMk8E4lhJyvjMFk1mbN31jDfVWmutu9m/nE4j30pVl1HmfdxHGDoRG8K3/5XGqKC\u002Bb\u002BO026sUc4Z1VVYaFfuuZn77j\u002B7xrnP9tD6o9bwz6POddW9WoMum0gpV0cLkBvXHGYkW2xjBzLF/txdse43KMWxijKCMV8WzRL3km9yhGb1I0dwjHQ3ay7i95umkOlZ8m5BmgXpFSrHDY5Zq7SDUzq1qI6mhlxReh7D3znDcDxpXaABMSpgy84cqb7l3b\u002B6H2RhMSha82vR8B/m5XXxA92R8E3UgmHQVJyAShzdq1xfSb/VYj8UDmp0LwEKeeaYK2WhE\u002B1x5Z0CkNxLmmkPNESDR5u2G\u002BGefeHjoFMgxdq2KF73PFdvLaQiktFiiHQBJTr8RvJLIc\u002BEAtXLjgUJ4YrBlbIKV/ftFFn3U4jQO7WtontYZH8oasZPMzmBo19fGLEGoTLCNo0CzzKYU45Gs8cgXevJsb1L2Wqru2T\u002Ba7D6mHrXiVqCq6vuVVUMj9c4CL8yYQWzlWcz\u002BseIFntoRKOBnftTbuqsnbI/21xoPwmTs3Kly8qrBsLT486S\u002BpVwRhCxivHbpJmUhcNTs7oKy7u\u002BNKLIgnjY1lc4v4sb2aMcz5ULtrRXt87ZEQXHF5MIiRgS1MXyZ4OX2LSa4yUOuKxgduQlPxUHZnyUL7Ey0f6D8DayyQTdKmfRs93//NTpiliZpuDvI4nCy65JHngSZMb11zLum6\u002BnQwx8U0t3R6mn6mUYmWrd1Mysr/1Wk8wv/w7XCiXh\u002By6pMiOUctA\u002Bi4QEoXPS\u002Bcub18JmQevyEO9ATFR8oH2Dxe92b6cHSaH8riR5UfKYHMVDOzIje7kC9uE0U\u002BZ7getGQJtEnEpklI5gaZPHuL78qC\u002BO\u002BWULYEp2M7iF0vW7gOw48tFXE4C7HqajwxHlO35iN6v27MiGOyARDmjRnoGY5KjnzoWtpZSu05r\u002Bp504UTg6I5sJhNQjsvfxBgVX6X/kyt6pPWz49JIXR9kth1OC2L1wl7smjx\u002BUxFuN/F9PFypbGdy\u002Bj1OLQW8JMn069eukbm2IJxHE/nv/FDkRKzgyiDCu0m12xEkppRYL3ZyiWc5wKU4xxzAYVlugv7saulZ21mpMjCO\u002BLWokXkI7uOCfXLpq4MGqAMEAlnwR1gTODuq/1QcyFc3q8jwkDait3J16wWMA79lUjJVpTDWnbBclVk9Xe6OZrQasg==",
       "StatusCode": 201,
       "ResponseHeaders": {
         "Content-Length": "0",
         "Content-MD5": "FEDZSvtUJ2dXSctEwMXaUg==",
-<<<<<<< HEAD
-        "Date": "Thu, 05 Mar 2020 21:04:57 GMT",
-        "ETag": "\u00220x8D7C148DC72A4D4\u0022",
-        "Last-Modified": "Thu, 05 Mar 2020 21:04:57 GMT",
-=======
         "Date": "Thu, 02 Apr 2020 23:44:57 GMT",
         "ETag": "\u00220x8D7D75FD9EF61EE\u0022",
         "Last-Modified": "Thu, 02 Apr 2020 23:44:57 GMT",
->>>>>>> 32e373e2
         "Server": [
           "Windows-Azure-Blob/1.0",
           "Microsoft-HTTPAPI/2.0"
         ],
         "x-ms-client-request-id": "2723c722-0d60-9317-fbdd-645a84e68551",
         "x-ms-content-crc64": "zFBbOGcx81E=",
-<<<<<<< HEAD
-        "x-ms-request-id": "0e68e02c-201e-003e-6631-f30544000000",
-        "x-ms-request-server-encrypted": "true",
-        "x-ms-version": "2019-10-10"
-=======
         "x-ms-request-id": "19266676-201e-005c-4448-0918f8000000",
         "x-ms-request-server-encrypted": "true",
         "x-ms-version": "2019-12-12"
->>>>>>> 32e373e2
       },
       "ResponseBody": []
     },
     {
-<<<<<<< HEAD
-      "RequestUri": "https://seanstagetest.blob.core.windows.net/test-container-f46ce2bd-ed68-d326-e870-a3e78f73c65a/test-blob-2969f3af-a531-15bd-aa93-40dc7d85f8bd",
-      "RequestMethod": "HEAD",
-      "RequestHeaders": {
-        "Authorization": "Sanitized",
-        "traceparent": "00-69c5f375ebd4404e91268e2cafc92229-b0fd70cd598d7d46-00",
-        "User-Agent": [
-          "azsdk-net-Storage.Blobs/12.4.0-dev.20200305.1",
-          "(.NET Core 4.6.28325.01; Microsoft Windows 10.0.18363 )"
-        ],
-        "x-ms-client-request-id": "9e6c4218-f391-f251-a381-1df0fdf06294",
-        "x-ms-date": "Thu, 05 Mar 2020 21:04:57 GMT",
-        "x-ms-return-client-request-id": "true",
-        "x-ms-version": "2019-10-10"
-=======
       "RequestUri": "https://seanmcccanary.blob.core.windows.net/test-container-f46ce2bd-ed68-d326-e870-a3e78f73c65a/test-blob-2969f3af-a531-15bd-aa93-40dc7d85f8bd",
       "RequestMethod": "HEAD",
       "RequestHeaders": {
@@ -156,7 +84,6 @@
         "x-ms-date": "Thu, 02 Apr 2020 23:44:58 GMT",
         "x-ms-return-client-request-id": "true",
         "x-ms-version": "2019-12-12"
->>>>>>> 32e373e2
       },
       "RequestBody": null,
       "StatusCode": 200,
@@ -165,15 +92,9 @@
         "Content-Length": "1024",
         "Content-MD5": "FEDZSvtUJ2dXSctEwMXaUg==",
         "Content-Type": "application/octet-stream",
-<<<<<<< HEAD
-        "Date": "Thu, 05 Mar 2020 21:04:57 GMT",
-        "ETag": "\u00220x8D7C148DC72A4D4\u0022",
-        "Last-Modified": "Thu, 05 Mar 2020 21:04:57 GMT",
-=======
         "Date": "Thu, 02 Apr 2020 23:44:57 GMT",
         "ETag": "\u00220x8D7D75FD9EF61EE\u0022",
         "Last-Modified": "Thu, 02 Apr 2020 23:44:57 GMT",
->>>>>>> 32e373e2
         "Server": [
           "Windows-Azure-Blob/1.0",
           "Microsoft-HTTPAPI/2.0"
@@ -182,40 +103,16 @@
         "x-ms-access-tier-inferred": "true",
         "x-ms-blob-type": "BlockBlob",
         "x-ms-client-request-id": "9e6c4218-f391-f251-a381-1df0fdf06294",
-<<<<<<< HEAD
-        "x-ms-creation-time": "Thu, 05 Mar 2020 21:04:57 GMT",
-        "x-ms-lease-state": "available",
-        "x-ms-lease-status": "unlocked",
-        "x-ms-request-id": "0e68e02d-201e-003e-6731-f30544000000",
-        "x-ms-server-encrypted": "true",
-        "x-ms-version": "2019-10-10"
-=======
         "x-ms-creation-time": "Thu, 02 Apr 2020 23:44:57 GMT",
         "x-ms-lease-state": "available",
         "x-ms-lease-status": "unlocked",
         "x-ms-request-id": "1926667a-201e-005c-4848-0918f8000000",
         "x-ms-server-encrypted": "true",
         "x-ms-version": "2019-12-12"
->>>>>>> 32e373e2
       },
       "ResponseBody": []
     },
     {
-<<<<<<< HEAD
-      "RequestUri": "https://seanstagetest.blob.core.windows.net/test-container-f46ce2bd-ed68-d326-e870-a3e78f73c65a?restype=container",
-      "RequestMethod": "DELETE",
-      "RequestHeaders": {
-        "Authorization": "Sanitized",
-        "traceparent": "00-450e2103c8669e4face9127c75e4d348-9e3941b6777f5c4a-00",
-        "User-Agent": [
-          "azsdk-net-Storage.Blobs/12.4.0-dev.20200305.1",
-          "(.NET Core 4.6.28325.01; Microsoft Windows 10.0.18363 )"
-        ],
-        "x-ms-client-request-id": "4142a3b8-e67a-7dc0-ffcc-07bbfc9846f5",
-        "x-ms-date": "Thu, 05 Mar 2020 21:04:57 GMT",
-        "x-ms-return-client-request-id": "true",
-        "x-ms-version": "2019-10-10"
-=======
       "RequestUri": "https://seanmcccanary.blob.core.windows.net/test-container-f46ce2bd-ed68-d326-e870-a3e78f73c65a?restype=container",
       "RequestMethod": "DELETE",
       "RequestHeaders": {
@@ -229,39 +126,25 @@
         "x-ms-date": "Thu, 02 Apr 2020 23:44:58 GMT",
         "x-ms-return-client-request-id": "true",
         "x-ms-version": "2019-12-12"
->>>>>>> 32e373e2
       },
       "RequestBody": null,
       "StatusCode": 202,
       "ResponseHeaders": {
         "Content-Length": "0",
-<<<<<<< HEAD
-        "Date": "Thu, 05 Mar 2020 21:04:57 GMT",
-=======
         "Date": "Thu, 02 Apr 2020 23:44:57 GMT",
->>>>>>> 32e373e2
         "Server": [
           "Windows-Azure-Blob/1.0",
           "Microsoft-HTTPAPI/2.0"
         ],
         "x-ms-client-request-id": "4142a3b8-e67a-7dc0-ffcc-07bbfc9846f5",
-<<<<<<< HEAD
-        "x-ms-request-id": "0e68e02f-201e-003e-6931-f30544000000",
-        "x-ms-version": "2019-10-10"
-=======
         "x-ms-request-id": "1926667c-201e-005c-4a48-0918f8000000",
         "x-ms-version": "2019-12-12"
->>>>>>> 32e373e2
       },
       "ResponseBody": []
     }
   ],
   "Variables": {
     "RandomSeed": "1991807944",
-<<<<<<< HEAD
-    "Storage_TestConfigDefault": "ProductionTenant\nseanstagetest\nU2FuaXRpemVk\nhttps://seanstagetest.blob.core.windows.net\nhttp://seanstagetest.file.core.windows.net\nhttp://seanstagetest.queue.core.windows.net\nhttp://seanstagetest.table.core.windows.net\n\n\n\n\nhttp://seanstagetest-secondary.blob.core.windows.net\nhttp://seanstagetest-secondary.file.core.windows.net\nhttp://seanstagetest-secondary.queue.core.windows.net\nhttp://seanstagetest-secondary.table.core.windows.net\n\nSanitized\n\n\nCloud\nBlobEndpoint=https://seanstagetest.blob.core.windows.net/;QueueEndpoint=http://seanstagetest.queue.core.windows.net/;FileEndpoint=http://seanstagetest.file.core.windows.net/;BlobSecondaryEndpoint=http://seanstagetest-secondary.blob.core.windows.net/;QueueSecondaryEndpoint=http://seanstagetest-secondary.queue.core.windows.net/;FileSecondaryEndpoint=http://seanstagetest-secondary.file.core.windows.net/;AccountName=seanstagetest;AccountKey=Sanitized\nseanscope1"
-=======
     "Storage_TestConfigDefault": "ProductionTenant\nseanmcccanary\nU2FuaXRpemVk\nhttps://seanmcccanary.blob.core.windows.net\nhttps://seanmcccanary.file.core.windows.net\nhttps://seanmcccanary.queue.core.windows.net\nhttps://seanmcccanary.table.core.windows.net\n\n\n\n\nhttps://seanmcccanary-secondary.blob.core.windows.net\nhttps://seanmcccanary-secondary.file.core.windows.net\nhttps://seanmcccanary-secondary.queue.core.windows.net\nhttps://seanmcccanary-secondary.table.core.windows.net\n\nSanitized\n\n\nCloud\nBlobEndpoint=https://seanmcccanary.blob.core.windows.net/;QueueEndpoint=https://seanmcccanary.queue.core.windows.net/;FileEndpoint=https://seanmcccanary.file.core.windows.net/;BlobSecondaryEndpoint=https://seanmcccanary-secondary.blob.core.windows.net/;QueueSecondaryEndpoint=https://seanmcccanary-secondary.queue.core.windows.net/;FileSecondaryEndpoint=https://seanmcccanary-secondary.file.core.windows.net/;AccountName=seanmcccanary;AccountKey=Sanitized\nseanscope1"
->>>>>>> 32e373e2
   }
 }