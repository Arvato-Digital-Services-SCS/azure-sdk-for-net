{
  "Entries": [
    {
<<<<<<< HEAD
      "RequestUri": "https://seanstagetest.blob.core.windows.net/test-container-214cd6f4-2ec6-d6d2-ccca-db817d21068a?restype=container",
      "RequestMethod": "PUT",
      "RequestHeaders": {
        "Authorization": "Sanitized",
        "traceparent": "00-cd9e870f47c4eb49ac64816ff7f1fde8-ba9056aa16431944-00",
        "User-Agent": [
          "azsdk-net-Storage.Blobs/12.4.0-dev.20200305.1",
          "(.NET Core 4.6.28325.01; Microsoft Windows 10.0.18363 )"
        ],
        "x-ms-blob-public-access": "container",
        "x-ms-client-request-id": "537c8ce3-1b4d-0b8a-aca7-97e2c33ddd92",
        "x-ms-date": "Thu, 05 Mar 2020 21:04:40 GMT",
        "x-ms-return-client-request-id": "true",
        "x-ms-version": "2019-10-10"
=======
      "RequestUri": "https://seanmcccanary.blob.core.windows.net/test-container-e122a317-fa23-dd11-d640-68f32c567144?restype=container",
      "RequestMethod": "PUT",
      "RequestHeaders": {
        "Authorization": "Sanitized",
        "traceparent": "00-94893e2eb5d807498def959b03d67489-dbe9506f43901d4f-00",
        "User-Agent": [
          "azsdk-net-Storage.Blobs/12.5.0-dev.20200403.1",
          "(.NET Core 4.6.28325.01; Microsoft Windows 10.0.18362 )"
        ],
        "x-ms-blob-public-access": "container",
        "x-ms-client-request-id": "9fbcf7a8-2ac7-9b4b-8828-52049019d599",
        "x-ms-date": "Sat, 04 Apr 2020 01:34:38 GMT",
        "x-ms-return-client-request-id": "true",
        "x-ms-version": "2019-12-12"
>>>>>>> 32e373e2
      },
      "RequestBody": null,
      "StatusCode": 201,
      "ResponseHeaders": {
        "Content-Length": "0",
<<<<<<< HEAD
        "Date": "Thu, 05 Mar 2020 21:04:40 GMT",
        "ETag": "\u00220x8D7C148D269B67C\u0022",
        "Last-Modified": "Thu, 05 Mar 2020 21:04:40 GMT",
=======
        "Date": "Sat, 04 Apr 2020 01:34:38 GMT",
        "ETag": "\u00220x8D7D83857309678\u0022",
        "Last-Modified": "Sat, 04 Apr 2020 01:34:38 GMT",
>>>>>>> 32e373e2
        "Server": [
          "Windows-Azure-Blob/1.0",
          "Microsoft-HTTPAPI/2.0"
        ],
<<<<<<< HEAD
        "x-ms-client-request-id": "537c8ce3-1b4d-0b8a-aca7-97e2c33ddd92",
        "x-ms-request-id": "42809a41-601e-003f-7f31-f35a98000000",
        "x-ms-version": "2019-10-10"
=======
        "x-ms-client-request-id": "9fbcf7a8-2ac7-9b4b-8828-52049019d599",
        "x-ms-request-id": "1b189597-a01e-007d-4321-0a3c83000000",
        "x-ms-version": "2019-12-12"
>>>>>>> 32e373e2
      },
      "ResponseBody": []
    },
    {
<<<<<<< HEAD
      "RequestUri": "https://seanstagetest.blob.core.windows.net/test-container-214cd6f4-2ec6-d6d2-ccca-db817d21068a/test-blob-eb221770-bb3a-f8a0-fa70-e57b30dc8894",
=======
      "RequestUri": "https://seanmcccanary.blob.core.windows.net/test-container-e122a317-fa23-dd11-d640-68f32c567144/test-blob-de42b4d1-78c9-9fa9-43e9-8009cbb58ad4",
>>>>>>> 32e373e2
      "RequestMethod": "PUT",
      "RequestHeaders": {
        "Authorization": "Sanitized",
        "Content-Length": "1024",
<<<<<<< HEAD
        "traceparent": "00-c7874e92bd03e8488fa5806f760a6b98-9411b9704dec9041-00",
        "User-Agent": [
          "azsdk-net-Storage.Blobs/12.4.0-dev.20200305.1",
          "(.NET Core 4.6.28325.01; Microsoft Windows 10.0.18363 )"
        ],
        "x-ms-blob-type": "BlockBlob",
        "x-ms-client-request-id": "37701415-2897-fccc-bebc-dfd893a781fe",
        "x-ms-date": "Thu, 05 Mar 2020 21:04:40 GMT",
        "x-ms-return-client-request-id": "true",
        "x-ms-version": "2019-10-10"
=======
        "traceparent": "00-5badac8a73550346927f6a85ee0c88c0-1c12f4ca4e203446-00",
        "User-Agent": [
          "azsdk-net-Storage.Blobs/12.5.0-dev.20200403.1",
          "(.NET Core 4.6.28325.01; Microsoft Windows 10.0.18362 )"
        ],
        "x-ms-blob-type": "BlockBlob",
        "x-ms-client-request-id": "0def00c2-f8ee-ea9f-df15-a96b66b42fe8",
        "x-ms-date": "Sat, 04 Apr 2020 01:34:39 GMT",
        "x-ms-return-client-request-id": "true",
        "x-ms-version": "2019-12-12"
>>>>>>> 32e373e2
      },
      "RequestBody": "Ho1Xl/zYWSe4gLYqxA8rmJC\u002BSzSa0nw/8c4eO53mEhEjneQk5hitz56U50ZzINd5/bl00c6h/ksQGKYuuR2K0W2lBiYrBrJ4EXuVBus2y9D2pT7jcUBCgp6YE81xfxWACRXYzhmwTfYH/MBTC/hg2kzWNxTfp18tY4SIk/LkBpJlFPzVXf22RldH23WA73amNzmBmkcBoWK1q2uVKLoEI/Uu7fb7i31PIPG8l8vqrHQO4Vu5Y2xKZHOaH7GRIR2dQ7h/UgF/q6y8MXpWRQqXy//3hkZfSr\u002BJ44mDYGvLvf/TH1MSalpyjzau/DHy9B5pA1SymprXPfj49m53\u002B0pB8HN6gia2hGCkhPcPsE6Olu5qGl0XGSJk/OFaGXPr\u002B5PsbQy\u002Bd3L4sn7zDRajx4yqamB/DeHsKdZQFYZEXGvsuYlkIkNCzx58cWffIwwMwTRUr64Ta\u002B2xAEM1bWLss1YSBlONPqVJaJpBApt5DAbJRFRR8Ky92U2bsiL/DGK8kL0RzRy5foKPCkcT0mlSOPQ9aykNmsOqVS0G8oyCSls4hHLdZz7pEMXRwuVkqQbkSXotwaE5rvb6Z3fvsoz2DMDr2073dNC1VFpjPNjeRawnIqkSVYm6/tV74wDG\u002Bl442rUleM247dSpeGxH1XEeHCHLx5Dj5Lc2Mdx4e5HP7lr7K2IiuMzebjXUaN0ccyhjXcff\u002BjLOVPb\u002B7kfxQHFC2okSS6oP\u002B2NU7VhbDnvZGr2zFB7K8PMnLdZrI8qF7C7Dko5UCSh\u002BU2Fjiw3ZckV6JNOJPStTeOqV6x3Uo9iZzgAql3zthRGVNcG8ZmTmTrqQ8f72\u002B68Dbxqkvh4Lqa\u002BJyrwMr9vIjZ7C8wdqlxGFrpxiRLLZo9NRJihiScfyiowRM5yo2p7fx2NfMwenmdgIHw\u002BBqGX8ryfpuoiyZkTXz2l7WGN03NT\u002BgnxOeW/LqY1PWSm3ceEmFIR1vx8WLWEfiGOeLEB1lEM6gyborja3HhD7YgwaH16IVETf/hy151UbL/EMLH1M2sXmfe66PWZNvqEOGspVBWgFFtf8lZUmhJvRzX9Fq/GTr4hGM6JvzRbekUB7p82KxSmIBhamUEUvwPhT6XDmCBOwemtCDtHFlUnAHQRVq9zNRgdVvKTa7F9CFnOqHOOm94gtyixiSLdXwnHN5TJB2hUbhaNokUxu1Y4M//deG3hlGiV7KOCwa/1Q/fkyDQYsATxejpdAPmY8vvWeVkm/\u002Baf4aMsNxbI1axmlF5NSO8iH3/27AIzgJNu/PmnqERS0kARROqQ7HzuKKSN9mybS6YItF3ZLBPgbGEPvTYdISlkE8YaPAAEjS8DBMNdoY4m17FTnvfqeaIsLNiJhSw==",
      "StatusCode": 201,
      "ResponseHeaders": {
        "Content-Length": "0",
<<<<<<< HEAD
        "Content-MD5": "O5oB8MMwatBT88RV2EGfbQ==",
        "Date": "Thu, 05 Mar 2020 21:04:40 GMT",
        "ETag": "\u00220x8D7C148D278F3A2\u0022",
        "Last-Modified": "Thu, 05 Mar 2020 21:04:40 GMT",
=======
        "Content-MD5": "UZRembFJ\u002Bs69CyIsXlcMHQ==",
        "Date": "Sat, 04 Apr 2020 01:34:38 GMT",
        "ETag": "\u00220x8D7D838573D6243\u0022",
        "Last-Modified": "Sat, 04 Apr 2020 01:34:38 GMT",
>>>>>>> 32e373e2
        "Server": [
          "Windows-Azure-Blob/1.0",
          "Microsoft-HTTPAPI/2.0"
        ],
<<<<<<< HEAD
        "x-ms-client-request-id": "37701415-2897-fccc-bebc-dfd893a781fe",
        "x-ms-content-crc64": "N6iTOlXwacY=",
        "x-ms-request-id": "42809a44-601e-003f-8031-f35a98000000",
        "x-ms-request-server-encrypted": "true",
        "x-ms-version": "2019-10-10"
=======
        "x-ms-client-request-id": "0def00c2-f8ee-ea9f-df15-a96b66b42fe8",
        "x-ms-content-crc64": "D8t/ZRdPs4M=",
        "x-ms-request-id": "1b1895a2-a01e-007d-4b21-0a3c83000000",
        "x-ms-request-server-encrypted": "true",
        "x-ms-version": "2019-12-12"
>>>>>>> 32e373e2
      },
      "ResponseBody": []
    },
    {
<<<<<<< HEAD
      "RequestUri": "https://seanstagetest.blob.core.windows.net/test-container-214cd6f4-2ec6-d6d2-ccca-db817d21068a/test-blob-eb221770-bb3a-f8a0-fa70-e57b30dc8894",
      "RequestMethod": "GET",
      "RequestHeaders": {
        "Authorization": "Sanitized",
        "traceparent": "00-6f98ddecf407bc4e9b64761ba4100d5f-25843cdad4890f4d-00",
        "User-Agent": [
          "azsdk-net-Storage.Blobs/12.4.0-dev.20200305.1",
          "(.NET Core 4.6.28325.01; Microsoft Windows 10.0.18363 )"
        ],
        "x-ms-client-request-id": "1c656b27-506b-aefd-2e28-1b86dbd432f9",
        "x-ms-date": "Thu, 05 Mar 2020 21:04:41 GMT",
        "x-ms-range": "bytes=0-",
        "x-ms-return-client-request-id": "true",
        "x-ms-version": "2019-10-10"
=======
      "RequestUri": "https://seanmcccanary.blob.core.windows.net/test-container-e122a317-fa23-dd11-d640-68f32c567144/test-blob-de42b4d1-78c9-9fa9-43e9-8009cbb58ad4",
      "RequestMethod": "GET",
      "RequestHeaders": {
        "Authorization": "Sanitized",
        "traceparent": "00-d7150da08de0244099a27db1443c8436-85a21fb1a465324a-00",
        "User-Agent": [
          "azsdk-net-Storage.Blobs/12.5.0-dev.20200403.1",
          "(.NET Core 4.6.28325.01; Microsoft Windows 10.0.18362 )"
        ],
        "x-ms-client-request-id": "cb47a01f-7dc6-29e5-12ca-da25b7c7f9d8",
        "x-ms-date": "Sat, 04 Apr 2020 01:34:39 GMT",
        "x-ms-return-client-request-id": "true",
        "x-ms-version": "2019-12-12"
>>>>>>> 32e373e2
      },
      "RequestBody": null,
      "StatusCode": 200,
      "ResponseHeaders": {
        "Accept-Ranges": "bytes",
        "Content-Length": "1024",
        "Content-MD5": "UZRembFJ\u002Bs69CyIsXlcMHQ==",
        "Content-Type": "application/octet-stream",
<<<<<<< HEAD
        "Date": "Thu, 05 Mar 2020 21:04:40 GMT",
        "ETag": "\u00220x8D7C148D278F3A2\u0022",
        "Last-Modified": "Thu, 05 Mar 2020 21:04:40 GMT",
=======
        "Date": "Sat, 04 Apr 2020 01:34:38 GMT",
        "ETag": "\u00220x8D7D838573D6243\u0022",
        "Last-Modified": "Sat, 04 Apr 2020 01:34:38 GMT",
>>>>>>> 32e373e2
        "Server": [
          "Windows-Azure-Blob/1.0",
          "Microsoft-HTTPAPI/2.0"
        ],
        "x-ms-blob-type": "BlockBlob",
<<<<<<< HEAD
        "x-ms-client-request-id": "1c656b27-506b-aefd-2e28-1b86dbd432f9",
        "x-ms-creation-time": "Thu, 05 Mar 2020 21:04:40 GMT",
        "x-ms-lease-state": "available",
        "x-ms-lease-status": "unlocked",
        "x-ms-request-id": "42809a45-601e-003f-0131-f35a98000000",
        "x-ms-server-encrypted": "true",
        "x-ms-version": "2019-10-10"
=======
        "x-ms-client-request-id": "cb47a01f-7dc6-29e5-12ca-da25b7c7f9d8",
        "x-ms-creation-time": "Sat, 04 Apr 2020 01:34:38 GMT",
        "x-ms-lease-state": "available",
        "x-ms-lease-status": "unlocked",
        "x-ms-request-id": "1b1895a9-a01e-007d-5021-0a3c83000000",
        "x-ms-server-encrypted": "true",
        "x-ms-version": "2019-12-12"
>>>>>>> 32e373e2
      },
      "ResponseBody": "Ho1Xl/zYWSe4gLYqxA8rmJC\u002BSzSa0nw/8c4eO53mEhEjneQk5hitz56U50ZzINd5/bl00c6h/ksQGKYuuR2K0W2lBiYrBrJ4EXuVBus2y9D2pT7jcUBCgp6YE81xfxWACRXYzhmwTfYH/MBTC/hg2kzWNxTfp18tY4SIk/LkBpJlFPzVXf22RldH23WA73amNzmBmkcBoWK1q2uVKLoEI/Uu7fb7i31PIPG8l8vqrHQO4Vu5Y2xKZHOaH7GRIR2dQ7h/UgF/q6y8MXpWRQqXy//3hkZfSr\u002BJ44mDYGvLvf/TH1MSalpyjzau/DHy9B5pA1SymprXPfj49m53\u002B0pB8HN6gia2hGCkhPcPsE6Olu5qGl0XGSJk/OFaGXPr\u002B5PsbQy\u002Bd3L4sn7zDRajx4yqamB/DeHsKdZQFYZEXGvsuYlkIkNCzx58cWffIwwMwTRUr64Ta\u002B2xAEM1bWLss1YSBlONPqVJaJpBApt5DAbJRFRR8Ky92U2bsiL/DGK8kL0RzRy5foKPCkcT0mlSOPQ9aykNmsOqVS0G8oyCSls4hHLdZz7pEMXRwuVkqQbkSXotwaE5rvb6Z3fvsoz2DMDr2073dNC1VFpjPNjeRawnIqkSVYm6/tV74wDG\u002Bl442rUleM247dSpeGxH1XEeHCHLx5Dj5Lc2Mdx4e5HP7lr7K2IiuMzebjXUaN0ccyhjXcff\u002BjLOVPb\u002B7kfxQHFC2okSS6oP\u002B2NU7VhbDnvZGr2zFB7K8PMnLdZrI8qF7C7Dko5UCSh\u002BU2Fjiw3ZckV6JNOJPStTeOqV6x3Uo9iZzgAql3zthRGVNcG8ZmTmTrqQ8f72\u002B68Dbxqkvh4Lqa\u002BJyrwMr9vIjZ7C8wdqlxGFrpxiRLLZo9NRJihiScfyiowRM5yo2p7fx2NfMwenmdgIHw\u002BBqGX8ryfpuoiyZkTXz2l7WGN03NT\u002BgnxOeW/LqY1PWSm3ceEmFIR1vx8WLWEfiGOeLEB1lEM6gyborja3HhD7YgwaH16IVETf/hy151UbL/EMLH1M2sXmfe66PWZNvqEOGspVBWgFFtf8lZUmhJvRzX9Fq/GTr4hGM6JvzRbekUB7p82KxSmIBhamUEUvwPhT6XDmCBOwemtCDtHFlUnAHQRVq9zNRgdVvKTa7F9CFnOqHOOm94gtyixiSLdXwnHN5TJB2hUbhaNokUxu1Y4M//deG3hlGiV7KOCwa/1Q/fkyDQYsATxejpdAPmY8vvWeVkm/\u002Baf4aMsNxbI1axmlF5NSO8iH3/27AIzgJNu/PmnqERS0kARROqQ7HzuKKSN9mybS6YItF3ZLBPgbGEPvTYdISlkE8YaPAAEjS8DBMNdoY4m17FTnvfqeaIsLNiJhSw=="
    },
    {
<<<<<<< HEAD
      "RequestUri": "https://seanstagetest.blob.core.windows.net/test-container-214cd6f4-2ec6-d6d2-ccca-db817d21068a?restype=container",
      "RequestMethod": "DELETE",
      "RequestHeaders": {
        "Authorization": "Sanitized",
        "traceparent": "00-acf0fe02ebe4394883c9faa0f84f04a9-5c0224c51916b94c-00",
        "User-Agent": [
          "azsdk-net-Storage.Blobs/12.4.0-dev.20200305.1",
          "(.NET Core 4.6.28325.01; Microsoft Windows 10.0.18363 )"
        ],
        "x-ms-client-request-id": "28b1911b-6441-a292-399d-9e3f7bb0da95",
        "x-ms-date": "Thu, 05 Mar 2020 21:04:41 GMT",
        "x-ms-return-client-request-id": "true",
        "x-ms-version": "2019-10-10"
=======
      "RequestUri": "https://seanmcccanary.blob.core.windows.net/test-container-e122a317-fa23-dd11-d640-68f32c567144?restype=container",
      "RequestMethod": "DELETE",
      "RequestHeaders": {
        "Authorization": "Sanitized",
        "traceparent": "00-723c8095cf894b49969cca17c7fffc0a-91d9eb651afbf94e-00",
        "User-Agent": [
          "azsdk-net-Storage.Blobs/12.5.0-dev.20200403.1",
          "(.NET Core 4.6.28325.01; Microsoft Windows 10.0.18362 )"
        ],
        "x-ms-client-request-id": "c64ce970-636c-6022-d2c0-71a2ccebb9b9",
        "x-ms-date": "Sat, 04 Apr 2020 01:34:39 GMT",
        "x-ms-return-client-request-id": "true",
        "x-ms-version": "2019-12-12"
>>>>>>> 32e373e2
      },
      "RequestBody": null,
      "StatusCode": 202,
      "ResponseHeaders": {
        "Content-Length": "0",
<<<<<<< HEAD
        "Date": "Thu, 05 Mar 2020 21:04:40 GMT",
=======
        "Date": "Sat, 04 Apr 2020 01:34:38 GMT",
>>>>>>> 32e373e2
        "Server": [
          "Windows-Azure-Blob/1.0",
          "Microsoft-HTTPAPI/2.0"
        ],
<<<<<<< HEAD
        "x-ms-client-request-id": "28b1911b-6441-a292-399d-9e3f7bb0da95",
        "x-ms-request-id": "42809a46-601e-003f-0231-f35a98000000",
        "x-ms-version": "2019-10-10"
=======
        "x-ms-client-request-id": "c64ce970-636c-6022-d2c0-71a2ccebb9b9",
        "x-ms-request-id": "1b1895cb-a01e-007d-6e21-0a3c83000000",
        "x-ms-version": "2019-12-12"
>>>>>>> 32e373e2
      },
      "ResponseBody": []
    },
    {
<<<<<<< HEAD
      "RequestUri": "https://seanstagetest.blob.core.windows.net/test-container-c7615129-7fc3-abec-59e7-3fb083c1d16f?restype=container",
      "RequestMethod": "PUT",
      "RequestHeaders": {
        "Authorization": "Sanitized",
        "traceparent": "00-883e77bd608d3840b6317dc4fd91f816-4655d13fab18ed43-00",
        "User-Agent": [
          "azsdk-net-Storage.Blobs/12.4.0-dev.20200305.1",
          "(.NET Core 4.6.28325.01; Microsoft Windows 10.0.18363 )"
        ],
        "x-ms-blob-public-access": "container",
        "x-ms-client-request-id": "8c1237e0-f25d-9c42-a505-ce5a25e11e77",
        "x-ms-date": "Thu, 05 Mar 2020 21:04:41 GMT",
        "x-ms-return-client-request-id": "true",
        "x-ms-version": "2019-10-10"
=======
      "RequestUri": "https://seanmcccanary.blob.core.windows.net/test-container-94397ae7-6175-d926-2e2c-dc48f1d983dd?restype=container",
      "RequestMethod": "PUT",
      "RequestHeaders": {
        "Authorization": "Sanitized",
        "traceparent": "00-4ee346f772b5684fb24ab2fbaf290d42-382a7b01f7bbfe41-00",
        "User-Agent": [
          "azsdk-net-Storage.Blobs/12.5.0-dev.20200403.1",
          "(.NET Core 4.6.28325.01; Microsoft Windows 10.0.18362 )"
        ],
        "x-ms-blob-public-access": "container",
        "x-ms-client-request-id": "2b24d1c4-43fb-0e49-c272-974087da6ef8",
        "x-ms-date": "Sat, 04 Apr 2020 01:34:39 GMT",
        "x-ms-return-client-request-id": "true",
        "x-ms-version": "2019-12-12"
>>>>>>> 32e373e2
      },
      "RequestBody": null,
      "StatusCode": 201,
      "ResponseHeaders": {
        "Content-Length": "0",
<<<<<<< HEAD
        "Date": "Thu, 05 Mar 2020 21:04:40 GMT",
        "ETag": "\u00220x8D7C148D2C29F3A\u0022",
        "Last-Modified": "Thu, 05 Mar 2020 21:04:41 GMT",
=======
        "Date": "Sat, 04 Apr 2020 01:34:38 GMT",
        "ETag": "\u00220x8D7D838578A72D7\u0022",
        "Last-Modified": "Sat, 04 Apr 2020 01:34:39 GMT",
>>>>>>> 32e373e2
        "Server": [
          "Windows-Azure-Blob/1.0",
          "Microsoft-HTTPAPI/2.0"
        ],
<<<<<<< HEAD
        "x-ms-client-request-id": "8c1237e0-f25d-9c42-a505-ce5a25e11e77",
        "x-ms-request-id": "1b75c243-e01e-001e-0731-f37ee3000000",
        "x-ms-version": "2019-10-10"
=======
        "x-ms-client-request-id": "2b24d1c4-43fb-0e49-c272-974087da6ef8",
        "x-ms-request-id": "276ba273-f01e-0060-4921-0a313f000000",
        "x-ms-version": "2019-12-12"
>>>>>>> 32e373e2
      },
      "ResponseBody": []
    },
    {
<<<<<<< HEAD
      "RequestUri": "https://seanstagetest.blob.core.windows.net/test-container-c7615129-7fc3-abec-59e7-3fb083c1d16f/test-blob-f37c5eb5-1565-6885-fbef-8c4afa61a209",
=======
      "RequestUri": "https://seanmcccanary.blob.core.windows.net/test-container-94397ae7-6175-d926-2e2c-dc48f1d983dd/test-blob-3bd7b49c-db32-1f0f-2ae0-fd6f55a4f5b1",
>>>>>>> 32e373e2
      "RequestMethod": "PUT",
      "RequestHeaders": {
        "Authorization": "Sanitized",
        "Content-Length": "1024",
<<<<<<< HEAD
        "traceparent": "00-adcfd70ed1bea3489c98ad3742f4d051-5d57fc51f5edec49-00",
        "User-Agent": [
          "azsdk-net-Storage.Blobs/12.4.0-dev.20200305.1",
          "(.NET Core 4.6.28325.01; Microsoft Windows 10.0.18363 )"
        ],
        "x-ms-blob-type": "BlockBlob",
        "x-ms-client-request-id": "710928ed-843b-871f-bb6d-60a576c70136",
        "x-ms-date": "Thu, 05 Mar 2020 21:04:41 GMT",
        "x-ms-return-client-request-id": "true",
        "x-ms-version": "2019-10-10"
=======
        "traceparent": "00-7393d5a96864c546948bcf18824c36d4-ced953cc2bda2d47-00",
        "User-Agent": [
          "azsdk-net-Storage.Blobs/12.5.0-dev.20200403.1",
          "(.NET Core 4.6.28325.01; Microsoft Windows 10.0.18362 )"
        ],
        "x-ms-blob-type": "BlockBlob",
        "x-ms-client-request-id": "fe6d5baa-7fdb-377a-a155-dbf13a2cb8d2",
        "x-ms-date": "Sat, 04 Apr 2020 01:34:39 GMT",
        "x-ms-return-client-request-id": "true",
        "x-ms-version": "2019-12-12"
>>>>>>> 32e373e2
      },
      "RequestBody": "PZOwsDfrPrQObTkq8E0FXt3Zgx\u002B0V\u002BKu0qUMCJsrRIDbd5tAHp3L2ZNwHY0KHh10bTlirlZPROWwAt6R3zYY4yi4T3iyxD9ADaqMRDpVo7OIl5piyJYqjDO1kBy\u002BOvldVzlkUs\u002Blwan5IqCswgCrW18rCUebtRuSjcJF/TQjgdOwL\u002BwA8FDk49bwaaX1fcozCTS8kzGywaIe0sQNX8R11aHN/JMUq2sPRyZxqkx1nBD4EvP/Z\u002B2h/m1K4R2L14MRe5MEKIE2H13JrEwLQBdVqTa0FE3QdW6zLP0lyclNg3CiXy65cXSOwfKVNrqhlr1W9Djn18I1QAYkUPyDEFWTeyjbaOHonDfBJVNaOz\u002BzEZVAz9WRZqyubR8olCB4C7CdAbqRxS3cblgAJbFu2wXHcD9mQkF/AhV7LfvBvwcXSRqivDmEIktoZGF9kED7P5EaYSThEshvHv\u002BkFZgyGq5R6duWzB7LQk7z/t7fAnLVgO5pp13jNjdSM5463wyzNUqyK6dkZHNzTh7V7RPpjxuMz5WpyHNRbrOjRJh/kWNCP8iULNfLcBt79lg\u002BDUgjaKODrQ92Cm3WYb3zwSDa8727kq1LVWJEwV95LdIaEmBqgNv0/ONTzDVbvcsZ16/7oQKag3qa2BJAP\u002Buw/Nyau09ciUFE5ffaaMZ475iXKuqwfozPgI/l0KfJs733o89ZwAF7vU5utrsLwBq0Iuh5qRQA/31PyzvAdrmZezE54sT2Hy\u002BXHG2cQsjRxL90Ma2\u002BTwqo9qRSCfXFu0aU1DuJ0d5WvQK54oymZLy1fgZ8S0UL2isnkesgpBY50WAnB26MR/LhHnOqBWx9AZLnnIruSW8AifkPYkDyNRjsfxAsf1xOKDYUmi3RYNW\u002BqY9ZOQiLSojwJn50fOWx7\u002BhbvYVbUYI1mHNU2q5CLigkUbmxmfwQYTSIO1je2qtRYqtEdqJPY1cMI6CUNnDarvhVTysrAFXsSlxR0xUpV77IAngC/beG1e5hpHVbfCrEro1giYqAJWFWWCxG/o9B4szizDT317FAz3o9ylvgkc4xjCWIyc0zR90WrKSLP9deH8KpeK/2zNbbH7oQQlsGdsddFXFquBj\u002Br4RW4SsMtI\u002Bi36qZNhgeOr9OrKkTIgWCDzbdLSll82epqsgroOuqz2sqbWKwbT\u002BuP9uyGwtv64x\u002B1NH1L4ZlPOtD74xQ8prUpN0\u002B6LSi0aL3Lu5Os9hbOr47rMsZtaDkxDF3bX2yXkxA3XcuMAPY3AIv/gCYF4kT57XOFEbOu\u002B48WSODK2QlRNChDtZgLQm7Y9DI6regTK2oY4XH5EoGcSGI8dbfVLCeCbkw9gmysrqsE7B1BdE3nA1228feXV\u002BFmw==",
      "StatusCode": 201,
      "ResponseHeaders": {
        "Content-Length": "0",
<<<<<<< HEAD
        "Content-MD5": "EetFff6ZCsV6XfsrTUKvzg==",
        "Date": "Thu, 05 Mar 2020 21:04:40 GMT",
        "ETag": "\u00220x8D7C148D2CF77CC\u0022",
        "Last-Modified": "Thu, 05 Mar 2020 21:04:41 GMT",
=======
        "Content-MD5": "Bx3RaFgg3SO\u002BxxiEeQAJhg==",
        "Date": "Sat, 04 Apr 2020 01:34:38 GMT",
        "ETag": "\u00220x8D7D83857968EF9\u0022",
        "Last-Modified": "Sat, 04 Apr 2020 01:34:39 GMT",
>>>>>>> 32e373e2
        "Server": [
          "Windows-Azure-Blob/1.0",
          "Microsoft-HTTPAPI/2.0"
        ],
<<<<<<< HEAD
        "x-ms-client-request-id": "710928ed-843b-871f-bb6d-60a576c70136",
        "x-ms-content-crc64": "yBpb0W74Vbk=",
        "x-ms-request-id": "1b75c246-e01e-001e-0831-f37ee3000000",
        "x-ms-request-server-encrypted": "true",
        "x-ms-version": "2019-10-10"
=======
        "x-ms-client-request-id": "fe6d5baa-7fdb-377a-a155-dbf13a2cb8d2",
        "x-ms-content-crc64": "/zuWKETb1Ew=",
        "x-ms-request-id": "276ba282-f01e-0060-5521-0a313f000000",
        "x-ms-request-server-encrypted": "true",
        "x-ms-version": "2019-12-12"
>>>>>>> 32e373e2
      },
      "ResponseBody": []
    },
    {
<<<<<<< HEAD
      "RequestUri": "https://seanstagetest.blob.core.windows.net/test-container-c7615129-7fc3-abec-59e7-3fb083c1d16f/test-blob-f37c5eb5-1565-6885-fbef-8c4afa61a209",
      "RequestMethod": "GET",
      "RequestHeaders": {
        "Authorization": "Sanitized",
        "If-Modified-Since": "Wed, 04 Mar 2020 21:04:40 GMT",
        "traceparent": "00-fa0a5bdf1c734e4aaf48e17f63f50725-39a2276700538d48-00",
        "User-Agent": [
          "azsdk-net-Storage.Blobs/12.4.0-dev.20200305.1",
          "(.NET Core 4.6.28325.01; Microsoft Windows 10.0.18363 )"
        ],
        "x-ms-client-request-id": "d15ce9e7-3057-74cd-ed56-fc6db899249c",
        "x-ms-date": "Thu, 05 Mar 2020 21:04:41 GMT",
        "x-ms-range": "bytes=0-",
        "x-ms-return-client-request-id": "true",
        "x-ms-version": "2019-10-10"
=======
      "RequestUri": "https://seanmcccanary.blob.core.windows.net/test-container-94397ae7-6175-d926-2e2c-dc48f1d983dd/test-blob-3bd7b49c-db32-1f0f-2ae0-fd6f55a4f5b1",
      "RequestMethod": "GET",
      "RequestHeaders": {
        "Authorization": "Sanitized",
        "If-Modified-Since": "Fri, 03 Apr 2020 01:34:38 GMT",
        "traceparent": "00-621e9e2bcb72934a8a622a475cf752e4-10c73148f8f0614d-00",
        "User-Agent": [
          "azsdk-net-Storage.Blobs/12.5.0-dev.20200403.1",
          "(.NET Core 4.6.28325.01; Microsoft Windows 10.0.18362 )"
        ],
        "x-ms-client-request-id": "f9c4a333-f737-4bd6-a19a-f93b905f1727",
        "x-ms-date": "Sat, 04 Apr 2020 01:34:39 GMT",
        "x-ms-return-client-request-id": "true",
        "x-ms-version": "2019-12-12"
>>>>>>> 32e373e2
      },
      "RequestBody": null,
      "StatusCode": 200,
      "ResponseHeaders": {
        "Accept-Ranges": "bytes",
        "Content-Length": "1024",
        "Content-MD5": "Bx3RaFgg3SO\u002BxxiEeQAJhg==",
        "Content-Type": "application/octet-stream",
<<<<<<< HEAD
        "Date": "Thu, 05 Mar 2020 21:04:40 GMT",
        "ETag": "\u00220x8D7C148D2CF77CC\u0022",
        "Last-Modified": "Thu, 05 Mar 2020 21:04:41 GMT",
=======
        "Date": "Sat, 04 Apr 2020 01:34:38 GMT",
        "ETag": "\u00220x8D7D83857968EF9\u0022",
        "Last-Modified": "Sat, 04 Apr 2020 01:34:39 GMT",
>>>>>>> 32e373e2
        "Server": [
          "Windows-Azure-Blob/1.0",
          "Microsoft-HTTPAPI/2.0"
        ],
        "x-ms-blob-type": "BlockBlob",
<<<<<<< HEAD
        "x-ms-client-request-id": "d15ce9e7-3057-74cd-ed56-fc6db899249c",
        "x-ms-creation-time": "Thu, 05 Mar 2020 21:04:41 GMT",
        "x-ms-lease-state": "available",
        "x-ms-lease-status": "unlocked",
        "x-ms-request-id": "1b75c247-e01e-001e-0931-f37ee3000000",
        "x-ms-server-encrypted": "true",
        "x-ms-version": "2019-10-10"
=======
        "x-ms-client-request-id": "f9c4a333-f737-4bd6-a19a-f93b905f1727",
        "x-ms-creation-time": "Sat, 04 Apr 2020 01:34:39 GMT",
        "x-ms-lease-state": "available",
        "x-ms-lease-status": "unlocked",
        "x-ms-request-id": "276ba28e-f01e-0060-6121-0a313f000000",
        "x-ms-server-encrypted": "true",
        "x-ms-version": "2019-12-12"
>>>>>>> 32e373e2
      },
      "ResponseBody": "PZOwsDfrPrQObTkq8E0FXt3Zgx\u002B0V\u002BKu0qUMCJsrRIDbd5tAHp3L2ZNwHY0KHh10bTlirlZPROWwAt6R3zYY4yi4T3iyxD9ADaqMRDpVo7OIl5piyJYqjDO1kBy\u002BOvldVzlkUs\u002Blwan5IqCswgCrW18rCUebtRuSjcJF/TQjgdOwL\u002BwA8FDk49bwaaX1fcozCTS8kzGywaIe0sQNX8R11aHN/JMUq2sPRyZxqkx1nBD4EvP/Z\u002B2h/m1K4R2L14MRe5MEKIE2H13JrEwLQBdVqTa0FE3QdW6zLP0lyclNg3CiXy65cXSOwfKVNrqhlr1W9Djn18I1QAYkUPyDEFWTeyjbaOHonDfBJVNaOz\u002BzEZVAz9WRZqyubR8olCB4C7CdAbqRxS3cblgAJbFu2wXHcD9mQkF/AhV7LfvBvwcXSRqivDmEIktoZGF9kED7P5EaYSThEshvHv\u002BkFZgyGq5R6duWzB7LQk7z/t7fAnLVgO5pp13jNjdSM5463wyzNUqyK6dkZHNzTh7V7RPpjxuMz5WpyHNRbrOjRJh/kWNCP8iULNfLcBt79lg\u002BDUgjaKODrQ92Cm3WYb3zwSDa8727kq1LVWJEwV95LdIaEmBqgNv0/ONTzDVbvcsZ16/7oQKag3qa2BJAP\u002Buw/Nyau09ciUFE5ffaaMZ475iXKuqwfozPgI/l0KfJs733o89ZwAF7vU5utrsLwBq0Iuh5qRQA/31PyzvAdrmZezE54sT2Hy\u002BXHG2cQsjRxL90Ma2\u002BTwqo9qRSCfXFu0aU1DuJ0d5WvQK54oymZLy1fgZ8S0UL2isnkesgpBY50WAnB26MR/LhHnOqBWx9AZLnnIruSW8AifkPYkDyNRjsfxAsf1xOKDYUmi3RYNW\u002BqY9ZOQiLSojwJn50fOWx7\u002BhbvYVbUYI1mHNU2q5CLigkUbmxmfwQYTSIO1je2qtRYqtEdqJPY1cMI6CUNnDarvhVTysrAFXsSlxR0xUpV77IAngC/beG1e5hpHVbfCrEro1giYqAJWFWWCxG/o9B4szizDT317FAz3o9ylvgkc4xjCWIyc0zR90WrKSLP9deH8KpeK/2zNbbH7oQQlsGdsddFXFquBj\u002Br4RW4SsMtI\u002Bi36qZNhgeOr9OrKkTIgWCDzbdLSll82epqsgroOuqz2sqbWKwbT\u002BuP9uyGwtv64x\u002B1NH1L4ZlPOtD74xQ8prUpN0\u002B6LSi0aL3Lu5Os9hbOr47rMsZtaDkxDF3bX2yXkxA3XcuMAPY3AIv/gCYF4kT57XOFEbOu\u002B48WSODK2QlRNChDtZgLQm7Y9DI6regTK2oY4XH5EoGcSGI8dbfVLCeCbkw9gmysrqsE7B1BdE3nA1228feXV\u002BFmw=="
    },
    {
<<<<<<< HEAD
      "RequestUri": "https://seanstagetest.blob.core.windows.net/test-container-c7615129-7fc3-abec-59e7-3fb083c1d16f?restype=container",
      "RequestMethod": "DELETE",
      "RequestHeaders": {
        "Authorization": "Sanitized",
        "traceparent": "00-eedd990a9b5c7a4b9afc24a0bb2f5f5b-2ea4a5819d388244-00",
        "User-Agent": [
          "azsdk-net-Storage.Blobs/12.4.0-dev.20200305.1",
          "(.NET Core 4.6.28325.01; Microsoft Windows 10.0.18363 )"
        ],
        "x-ms-client-request-id": "8dbd7553-306a-e0de-fb42-8a8b8f32e485",
        "x-ms-date": "Thu, 05 Mar 2020 21:04:41 GMT",
        "x-ms-return-client-request-id": "true",
        "x-ms-version": "2019-10-10"
=======
      "RequestUri": "https://seanmcccanary.blob.core.windows.net/test-container-94397ae7-6175-d926-2e2c-dc48f1d983dd?restype=container",
      "RequestMethod": "DELETE",
      "RequestHeaders": {
        "Authorization": "Sanitized",
        "traceparent": "00-22463cdeb442f940bff54676b43bdcba-fa6f8f90a94a3848-00",
        "User-Agent": [
          "azsdk-net-Storage.Blobs/12.5.0-dev.20200403.1",
          "(.NET Core 4.6.28325.01; Microsoft Windows 10.0.18362 )"
        ],
        "x-ms-client-request-id": "96bd7120-be68-ee9a-40c8-a1f4f2cf9f04",
        "x-ms-date": "Sat, 04 Apr 2020 01:34:39 GMT",
        "x-ms-return-client-request-id": "true",
        "x-ms-version": "2019-12-12"
>>>>>>> 32e373e2
      },
      "RequestBody": null,
      "StatusCode": 202,
      "ResponseHeaders": {
        "Content-Length": "0",
<<<<<<< HEAD
        "Date": "Thu, 05 Mar 2020 21:04:40 GMT",
=======
        "Date": "Sat, 04 Apr 2020 01:34:38 GMT",
>>>>>>> 32e373e2
        "Server": [
          "Windows-Azure-Blob/1.0",
          "Microsoft-HTTPAPI/2.0"
        ],
<<<<<<< HEAD
        "x-ms-client-request-id": "8dbd7553-306a-e0de-fb42-8a8b8f32e485",
        "x-ms-request-id": "1b75c248-e01e-001e-0a31-f37ee3000000",
        "x-ms-version": "2019-10-10"
=======
        "x-ms-client-request-id": "96bd7120-be68-ee9a-40c8-a1f4f2cf9f04",
        "x-ms-request-id": "276ba291-f01e-0060-6421-0a313f000000",
        "x-ms-version": "2019-12-12"
>>>>>>> 32e373e2
      },
      "ResponseBody": []
    },
    {
<<<<<<< HEAD
      "RequestUri": "https://seanstagetest.blob.core.windows.net/test-container-4f5df2bc-950a-5690-27fa-49ebde737e2e?restype=container",
      "RequestMethod": "PUT",
      "RequestHeaders": {
        "Authorization": "Sanitized",
        "traceparent": "00-92c984cf6276be4f9408584832ddc077-49491aed75543742-00",
        "User-Agent": [
          "azsdk-net-Storage.Blobs/12.4.0-dev.20200305.1",
          "(.NET Core 4.6.28325.01; Microsoft Windows 10.0.18363 )"
        ],
        "x-ms-blob-public-access": "container",
        "x-ms-client-request-id": "039dcc87-2062-bdf1-e566-666fe6f30288",
        "x-ms-date": "Thu, 05 Mar 2020 21:04:41 GMT",
        "x-ms-return-client-request-id": "true",
        "x-ms-version": "2019-10-10"
=======
      "RequestUri": "https://seanmcccanary.blob.core.windows.net/test-container-dc58be6e-6203-c9bd-d805-a8fa5d81b290?restype=container",
      "RequestMethod": "PUT",
      "RequestHeaders": {
        "Authorization": "Sanitized",
        "traceparent": "00-20eeb37434491841b7568349104dd5dd-797fd1b3821de444-00",
        "User-Agent": [
          "azsdk-net-Storage.Blobs/12.5.0-dev.20200403.1",
          "(.NET Core 4.6.28325.01; Microsoft Windows 10.0.18362 )"
        ],
        "x-ms-blob-public-access": "container",
        "x-ms-client-request-id": "d9e6949c-e8b7-bd07-b4f3-be6216a090be",
        "x-ms-date": "Sat, 04 Apr 2020 01:34:39 GMT",
        "x-ms-return-client-request-id": "true",
        "x-ms-version": "2019-12-12"
>>>>>>> 32e373e2
      },
      "RequestBody": null,
      "StatusCode": 201,
      "ResponseHeaders": {
        "Content-Length": "0",
<<<<<<< HEAD
        "Date": "Thu, 05 Mar 2020 21:04:41 GMT",
        "ETag": "\u00220x8D7C148D319E9CF\u0022",
        "Last-Modified": "Thu, 05 Mar 2020 21:04:41 GMT",
=======
        "Date": "Sat, 04 Apr 2020 01:34:39 GMT",
        "ETag": "\u00220x8D7D83857E00EC3\u0022",
        "Last-Modified": "Sat, 04 Apr 2020 01:34:40 GMT",
>>>>>>> 32e373e2
        "Server": [
          "Windows-Azure-Blob/1.0",
          "Microsoft-HTTPAPI/2.0"
        ],
<<<<<<< HEAD
        "x-ms-client-request-id": "039dcc87-2062-bdf1-e566-666fe6f30288",
        "x-ms-request-id": "33b9ec6f-201e-002e-3331-f3c02c000000",
        "x-ms-version": "2019-10-10"
=======
        "x-ms-client-request-id": "d9e6949c-e8b7-bd07-b4f3-be6216a090be",
        "x-ms-request-id": "3aa93098-f01e-0094-3421-0afac9000000",
        "x-ms-version": "2019-12-12"
>>>>>>> 32e373e2
      },
      "ResponseBody": []
    },
    {
<<<<<<< HEAD
      "RequestUri": "https://seanstagetest.blob.core.windows.net/test-container-4f5df2bc-950a-5690-27fa-49ebde737e2e/test-blob-019f48d7-fea0-04e6-ac74-2a917e089fc1",
=======
      "RequestUri": "https://seanmcccanary.blob.core.windows.net/test-container-dc58be6e-6203-c9bd-d805-a8fa5d81b290/test-blob-a44099cf-ab88-ab86-f1f4-a68bcb0bb14f",
>>>>>>> 32e373e2
      "RequestMethod": "PUT",
      "RequestHeaders": {
        "Authorization": "Sanitized",
        "Content-Length": "1024",
<<<<<<< HEAD
        "traceparent": "00-27c09468bf9a454f90d919e8e8302ddb-db70623a0a7e9c41-00",
        "User-Agent": [
          "azsdk-net-Storage.Blobs/12.4.0-dev.20200305.1",
          "(.NET Core 4.6.28325.01; Microsoft Windows 10.0.18363 )"
        ],
        "x-ms-blob-type": "BlockBlob",
        "x-ms-client-request-id": "eb55d271-f34b-897e-7f5f-a8ff41665e14",
        "x-ms-date": "Thu, 05 Mar 2020 21:04:42 GMT",
        "x-ms-return-client-request-id": "true",
        "x-ms-version": "2019-10-10"
=======
        "traceparent": "00-42807621e00c7142b29512ef644a702d-84b1cd6866a0b249-00",
        "User-Agent": [
          "azsdk-net-Storage.Blobs/12.5.0-dev.20200403.1",
          "(.NET Core 4.6.28325.01; Microsoft Windows 10.0.18362 )"
        ],
        "x-ms-blob-type": "BlockBlob",
        "x-ms-client-request-id": "1bac5708-0e66-2cc4-b635-4115b8c35493",
        "x-ms-date": "Sat, 04 Apr 2020 01:34:40 GMT",
        "x-ms-return-client-request-id": "true",
        "x-ms-version": "2019-12-12"
>>>>>>> 32e373e2
      },
      "RequestBody": "FRAeA7SBY\u002B3\u002BB\u002BBeztkBATgmXcia2Njt5l1qrcJdO1sU1M23t8nNGzH427AIqe7a8r0q70PHJD04MR1WF7YrocuESfoMSUluWEKXof0o5Txuj7oFM0sYTLCQf4ardwN6zTnkg1/0zqlzu5YBMII/EEzg6If7Jm6AbP1Je8rDw\u002BE\u002BHNTEQ2HdecERkXe0FxstUG85y458f6fKZBZiq1LesPi1whSue8zrA2/F6pX2y1XhHCpbifdTwp0t\u002Bd9Ke85vMuB//1QHf9WiTsgftpQR1JnBgI4ngycAYQB2gILtoIegVre0d8sB2pxVuDovMwsIGyVGifo/R6\u002B5fp1TkP5Sta5AfmDdXVzNwKbx0srs0S71bmVdpxeNYA4I\u002B/gurUmeAgKM7rWrKr7IeMlUTXXkzK1vXiGZ9Q6Xsx1S1WJknxJcU8/IX\u002BJ5SUOnlS5NOBOYIy5Kvk8nBQ309TuXWVVcZNm3\u002BPqmHG3K9hTe8mDgSXsKubEzGeDCNE7B02qn4vDuSjFVlj8Y8gfBgMg7SROtE6zAjJ\u002BkKEr49MOs5EgCIxQj76cvi7I78sepcpkYh\u002Bs7FL\u002B\u002B5lVQSiLmXKJ8aw2/vly0F1lrfoj5hZnY\u002BrWx32zYcc\u002BIQzy\u002B06WESC4Pvoa56rQ8ZHCRz5Y3xGG7eE9tNHw1o/o9N3of9USz5zVa6cYTHhABdHv8R6I4UX/bAlpWFxOx2huMe7I5HW4s3edh3NubqFo/a8ABOVxXBeb7RPLpXdAhqQ\u002BqhqJdyFcN0Gm613SjP1r/FqtTsKG\u002BNHbMPdh7QoAXPzLL8CG44qNo9GjznS1xVwWX6UYkzflt61IrkIp\u002BkY3po5dC1045RzQI6rw4y5dJW\u002BXT41g58nE5XgTPjFEY6WLbCfmVLn\u002B2XqISHOM9NR\u002B64TSlq600sLAlCXlKabvi7wFZXcKdsyxlHYW2JtaO\u002BynkFKodcz61pllJbyUGbPXmLy3i5NddHC4HP44ofonalw1QZVQQxXvCo7doVEQHX7GPz/aorBdRh/h8FTSvjSjPb9gYtQag1WqxH0Eg9MjpAN/dmK6TMer2/91clLBHEhWPmeVs7qmq7/qM943WMJIvkhRU0vV5PD3tIrYpQ0G6aQwrkVvjfRI1Mqi0BjldIM5LLAGc8z8gFVynfszzgau40o2Bqp42TBUBHqBNxTUEkALn3RdAHXbMC3z/O/9FQrH8\u002BzSs23UwFd/smtSf0k8mo\u002B3KDKOUeLQXtJ8iNxEVvNzuUMkBV7SMt8g3U4OhLDgs2JgRejUNZ4OAlSfVDd3O1t34sIKGJUs5PVXbXSQxdYdn9V54BEGm4ehFgMKNt6nqaH2lqXu1prNM2DzgMgpfTx\u002Bfbhd/VdKcUg==",
      "StatusCode": 201,
      "ResponseHeaders": {
        "Content-Length": "0",
<<<<<<< HEAD
        "Content-MD5": "OTi25WNsRIC5yJJee\u002B/DcQ==",
        "Date": "Thu, 05 Mar 2020 21:04:41 GMT",
        "ETag": "\u00220x8D7C148D327811A\u0022",
        "Last-Modified": "Thu, 05 Mar 2020 21:04:42 GMT",
=======
        "Content-MD5": "WU\u002BtmLLizRrveopfGYlhTw==",
        "Date": "Sat, 04 Apr 2020 01:34:39 GMT",
        "ETag": "\u00220x8D7D83857ECD4F9\u0022",
        "Last-Modified": "Sat, 04 Apr 2020 01:34:40 GMT",
>>>>>>> 32e373e2
        "Server": [
          "Windows-Azure-Blob/1.0",
          "Microsoft-HTTPAPI/2.0"
        ],
<<<<<<< HEAD
        "x-ms-client-request-id": "eb55d271-f34b-897e-7f5f-a8ff41665e14",
        "x-ms-content-crc64": "40VvMzrEAX0=",
        "x-ms-request-id": "33b9ec73-201e-002e-3531-f3c02c000000",
        "x-ms-request-server-encrypted": "true",
        "x-ms-version": "2019-10-10"
=======
        "x-ms-client-request-id": "1bac5708-0e66-2cc4-b635-4115b8c35493",
        "x-ms-content-crc64": "Sjzw9fTY5WY=",
        "x-ms-request-id": "3aa930aa-f01e-0094-4221-0afac9000000",
        "x-ms-request-server-encrypted": "true",
        "x-ms-version": "2019-12-12"
>>>>>>> 32e373e2
      },
      "ResponseBody": []
    },
    {
<<<<<<< HEAD
      "RequestUri": "https://seanstagetest.blob.core.windows.net/test-container-4f5df2bc-950a-5690-27fa-49ebde737e2e/test-blob-019f48d7-fea0-04e6-ac74-2a917e089fc1",
      "RequestMethod": "GET",
      "RequestHeaders": {
        "Authorization": "Sanitized",
        "If-Unmodified-Since": "Fri, 06 Mar 2020 21:04:40 GMT",
        "traceparent": "00-1b215cca4c59f34aad0b44c0f401228c-0f85adac15b0924d-00",
        "User-Agent": [
          "azsdk-net-Storage.Blobs/12.4.0-dev.20200305.1",
          "(.NET Core 4.6.28325.01; Microsoft Windows 10.0.18363 )"
        ],
        "x-ms-client-request-id": "ab2017e5-b4b3-f475-2399-467afa4b38c7",
        "x-ms-date": "Thu, 05 Mar 2020 21:04:42 GMT",
        "x-ms-range": "bytes=0-",
        "x-ms-return-client-request-id": "true",
        "x-ms-version": "2019-10-10"
=======
      "RequestUri": "https://seanmcccanary.blob.core.windows.net/test-container-dc58be6e-6203-c9bd-d805-a8fa5d81b290/test-blob-a44099cf-ab88-ab86-f1f4-a68bcb0bb14f",
      "RequestMethod": "GET",
      "RequestHeaders": {
        "Authorization": "Sanitized",
        "If-Unmodified-Since": "Sun, 05 Apr 2020 01:34:38 GMT",
        "traceparent": "00-0b810a4509c26f418fc9f04f07116d59-fd7ab5b49efc634b-00",
        "User-Agent": [
          "azsdk-net-Storage.Blobs/12.5.0-dev.20200403.1",
          "(.NET Core 4.6.28325.01; Microsoft Windows 10.0.18362 )"
        ],
        "x-ms-client-request-id": "7482fbe1-955f-9de9-67fe-4e8f6dc82d6e",
        "x-ms-date": "Sat, 04 Apr 2020 01:34:40 GMT",
        "x-ms-return-client-request-id": "true",
        "x-ms-version": "2019-12-12"
>>>>>>> 32e373e2
      },
      "RequestBody": null,
      "StatusCode": 200,
      "ResponseHeaders": {
        "Accept-Ranges": "bytes",
        "Content-Length": "1024",
        "Content-MD5": "WU\u002BtmLLizRrveopfGYlhTw==",
        "Content-Type": "application/octet-stream",
<<<<<<< HEAD
        "Date": "Thu, 05 Mar 2020 21:04:41 GMT",
        "ETag": "\u00220x8D7C148D327811A\u0022",
        "Last-Modified": "Thu, 05 Mar 2020 21:04:42 GMT",
=======
        "Date": "Sat, 04 Apr 2020 01:34:39 GMT",
        "ETag": "\u00220x8D7D83857ECD4F9\u0022",
        "Last-Modified": "Sat, 04 Apr 2020 01:34:40 GMT",
>>>>>>> 32e373e2
        "Server": [
          "Windows-Azure-Blob/1.0",
          "Microsoft-HTTPAPI/2.0"
        ],
        "x-ms-blob-type": "BlockBlob",
<<<<<<< HEAD
        "x-ms-client-request-id": "ab2017e5-b4b3-f475-2399-467afa4b38c7",
        "x-ms-creation-time": "Thu, 05 Mar 2020 21:04:42 GMT",
        "x-ms-lease-state": "available",
        "x-ms-lease-status": "unlocked",
        "x-ms-request-id": "33b9ec74-201e-002e-3631-f3c02c000000",
        "x-ms-server-encrypted": "true",
        "x-ms-version": "2019-10-10"
=======
        "x-ms-client-request-id": "7482fbe1-955f-9de9-67fe-4e8f6dc82d6e",
        "x-ms-creation-time": "Sat, 04 Apr 2020 01:34:40 GMT",
        "x-ms-lease-state": "available",
        "x-ms-lease-status": "unlocked",
        "x-ms-request-id": "3aa930b5-f01e-0094-4c21-0afac9000000",
        "x-ms-server-encrypted": "true",
        "x-ms-version": "2019-12-12"
>>>>>>> 32e373e2
      },
      "ResponseBody": "FRAeA7SBY\u002B3\u002BB\u002BBeztkBATgmXcia2Njt5l1qrcJdO1sU1M23t8nNGzH427AIqe7a8r0q70PHJD04MR1WF7YrocuESfoMSUluWEKXof0o5Txuj7oFM0sYTLCQf4ardwN6zTnkg1/0zqlzu5YBMII/EEzg6If7Jm6AbP1Je8rDw\u002BE\u002BHNTEQ2HdecERkXe0FxstUG85y458f6fKZBZiq1LesPi1whSue8zrA2/F6pX2y1XhHCpbifdTwp0t\u002Bd9Ke85vMuB//1QHf9WiTsgftpQR1JnBgI4ngycAYQB2gILtoIegVre0d8sB2pxVuDovMwsIGyVGifo/R6\u002B5fp1TkP5Sta5AfmDdXVzNwKbx0srs0S71bmVdpxeNYA4I\u002B/gurUmeAgKM7rWrKr7IeMlUTXXkzK1vXiGZ9Q6Xsx1S1WJknxJcU8/IX\u002BJ5SUOnlS5NOBOYIy5Kvk8nBQ309TuXWVVcZNm3\u002BPqmHG3K9hTe8mDgSXsKubEzGeDCNE7B02qn4vDuSjFVlj8Y8gfBgMg7SROtE6zAjJ\u002BkKEr49MOs5EgCIxQj76cvi7I78sepcpkYh\u002Bs7FL\u002B\u002B5lVQSiLmXKJ8aw2/vly0F1lrfoj5hZnY\u002BrWx32zYcc\u002BIQzy\u002B06WESC4Pvoa56rQ8ZHCRz5Y3xGG7eE9tNHw1o/o9N3of9USz5zVa6cYTHhABdHv8R6I4UX/bAlpWFxOx2huMe7I5HW4s3edh3NubqFo/a8ABOVxXBeb7RPLpXdAhqQ\u002BqhqJdyFcN0Gm613SjP1r/FqtTsKG\u002BNHbMPdh7QoAXPzLL8CG44qNo9GjznS1xVwWX6UYkzflt61IrkIp\u002BkY3po5dC1045RzQI6rw4y5dJW\u002BXT41g58nE5XgTPjFEY6WLbCfmVLn\u002B2XqISHOM9NR\u002B64TSlq600sLAlCXlKabvi7wFZXcKdsyxlHYW2JtaO\u002BynkFKodcz61pllJbyUGbPXmLy3i5NddHC4HP44ofonalw1QZVQQxXvCo7doVEQHX7GPz/aorBdRh/h8FTSvjSjPb9gYtQag1WqxH0Eg9MjpAN/dmK6TMer2/91clLBHEhWPmeVs7qmq7/qM943WMJIvkhRU0vV5PD3tIrYpQ0G6aQwrkVvjfRI1Mqi0BjldIM5LLAGc8z8gFVynfszzgau40o2Bqp42TBUBHqBNxTUEkALn3RdAHXbMC3z/O/9FQrH8\u002BzSs23UwFd/smtSf0k8mo\u002B3KDKOUeLQXtJ8iNxEVvNzuUMkBV7SMt8g3U4OhLDgs2JgRejUNZ4OAlSfVDd3O1t34sIKGJUs5PVXbXSQxdYdn9V54BEGm4ehFgMKNt6nqaH2lqXu1prNM2DzgMgpfTx\u002Bfbhd/VdKcUg=="
    },
    {
<<<<<<< HEAD
      "RequestUri": "https://seanstagetest.blob.core.windows.net/test-container-4f5df2bc-950a-5690-27fa-49ebde737e2e?restype=container",
      "RequestMethod": "DELETE",
      "RequestHeaders": {
        "Authorization": "Sanitized",
        "traceparent": "00-bf29d9cea778494081bb3a2ce711948b-53c9b14e5a2f894b-00",
        "User-Agent": [
          "azsdk-net-Storage.Blobs/12.4.0-dev.20200305.1",
          "(.NET Core 4.6.28325.01; Microsoft Windows 10.0.18363 )"
        ],
        "x-ms-client-request-id": "2a1ad1ec-b346-df60-d82e-66b983e739b1",
        "x-ms-date": "Thu, 05 Mar 2020 21:04:42 GMT",
        "x-ms-return-client-request-id": "true",
        "x-ms-version": "2019-10-10"
=======
      "RequestUri": "https://seanmcccanary.blob.core.windows.net/test-container-dc58be6e-6203-c9bd-d805-a8fa5d81b290?restype=container",
      "RequestMethod": "DELETE",
      "RequestHeaders": {
        "Authorization": "Sanitized",
        "traceparent": "00-280a932e37c00541a7d75526337e3a25-0746641b94eb7e44-00",
        "User-Agent": [
          "azsdk-net-Storage.Blobs/12.5.0-dev.20200403.1",
          "(.NET Core 4.6.28325.01; Microsoft Windows 10.0.18362 )"
        ],
        "x-ms-client-request-id": "bd33bb1c-df40-2733-df37-c2a749fcb2f3",
        "x-ms-date": "Sat, 04 Apr 2020 01:34:40 GMT",
        "x-ms-return-client-request-id": "true",
        "x-ms-version": "2019-12-12"
>>>>>>> 32e373e2
      },
      "RequestBody": null,
      "StatusCode": 202,
      "ResponseHeaders": {
        "Content-Length": "0",
<<<<<<< HEAD
        "Date": "Thu, 05 Mar 2020 21:04:41 GMT",
=======
        "Date": "Sat, 04 Apr 2020 01:34:39 GMT",
>>>>>>> 32e373e2
        "Server": [
          "Windows-Azure-Blob/1.0",
          "Microsoft-HTTPAPI/2.0"
        ],
<<<<<<< HEAD
        "x-ms-client-request-id": "2a1ad1ec-b346-df60-d82e-66b983e739b1",
        "x-ms-request-id": "33b9ec75-201e-002e-3731-f3c02c000000",
        "x-ms-version": "2019-10-10"
=======
        "x-ms-client-request-id": "bd33bb1c-df40-2733-df37-c2a749fcb2f3",
        "x-ms-request-id": "3aa930c2-f01e-0094-5821-0afac9000000",
        "x-ms-version": "2019-12-12"
>>>>>>> 32e373e2
      },
      "ResponseBody": []
    },
    {
<<<<<<< HEAD
      "RequestUri": "https://seanstagetest.blob.core.windows.net/test-container-60470ced-2e4f-df25-5778-3a92c650d36a?restype=container",
      "RequestMethod": "PUT",
      "RequestHeaders": {
        "Authorization": "Sanitized",
        "traceparent": "00-86760cc26497ab44bdd69d28605b4788-a1d749d942d5af45-00",
        "User-Agent": [
          "azsdk-net-Storage.Blobs/12.4.0-dev.20200305.1",
          "(.NET Core 4.6.28325.01; Microsoft Windows 10.0.18363 )"
        ],
        "x-ms-blob-public-access": "container",
        "x-ms-client-request-id": "13373be8-8372-bd5e-ac3a-d3ce78cd1887",
        "x-ms-date": "Thu, 05 Mar 2020 21:04:42 GMT",
        "x-ms-return-client-request-id": "true",
        "x-ms-version": "2019-10-10"
=======
      "RequestUri": "https://seanmcccanary.blob.core.windows.net/test-container-6296042c-4fb1-f8ef-f711-aad335dc0188?restype=container",
      "RequestMethod": "PUT",
      "RequestHeaders": {
        "Authorization": "Sanitized",
        "traceparent": "00-49ad22dff767724285af3c0897910d51-adb200019f077d46-00",
        "User-Agent": [
          "azsdk-net-Storage.Blobs/12.5.0-dev.20200403.1",
          "(.NET Core 4.6.28325.01; Microsoft Windows 10.0.18362 )"
        ],
        "x-ms-blob-public-access": "container",
        "x-ms-client-request-id": "96e06cd8-0c48-ccc7-cb3b-c62e355ff102",
        "x-ms-date": "Sat, 04 Apr 2020 01:34:40 GMT",
        "x-ms-return-client-request-id": "true",
        "x-ms-version": "2019-12-12"
>>>>>>> 32e373e2
      },
      "RequestBody": null,
      "StatusCode": 201,
      "ResponseHeaders": {
        "Content-Length": "0",
<<<<<<< HEAD
        "Date": "Thu, 05 Mar 2020 21:04:42 GMT",
        "ETag": "\u00220x8D7C148D36F22FC\u0022",
        "Last-Modified": "Thu, 05 Mar 2020 21:04:42 GMT",
=======
        "Date": "Sat, 04 Apr 2020 01:34:40 GMT",
        "ETag": "\u00220x8D7D838583B5B13\u0022",
        "Last-Modified": "Sat, 04 Apr 2020 01:34:40 GMT",
>>>>>>> 32e373e2
        "Server": [
          "Windows-Azure-Blob/1.0",
          "Microsoft-HTTPAPI/2.0"
        ],
<<<<<<< HEAD
        "x-ms-client-request-id": "13373be8-8372-bd5e-ac3a-d3ce78cd1887",
        "x-ms-request-id": "1dfe48f8-501e-000b-5d31-f36950000000",
        "x-ms-version": "2019-10-10"
=======
        "x-ms-client-request-id": "96e06cd8-0c48-ccc7-cb3b-c62e355ff102",
        "x-ms-request-id": "5ace0e80-601e-0000-2c21-0a4da0000000",
        "x-ms-version": "2019-12-12"
>>>>>>> 32e373e2
      },
      "ResponseBody": []
    },
    {
<<<<<<< HEAD
      "RequestUri": "https://seanstagetest.blob.core.windows.net/test-container-60470ced-2e4f-df25-5778-3a92c650d36a/test-blob-38d43b9d-e0ed-f6b1-2ac1-86eaa1d24bff",
=======
      "RequestUri": "https://seanmcccanary.blob.core.windows.net/test-container-6296042c-4fb1-f8ef-f711-aad335dc0188/test-blob-fbc072c4-31d6-3e34-c314-5950ef4b67eb",
>>>>>>> 32e373e2
      "RequestMethod": "PUT",
      "RequestHeaders": {
        "Authorization": "Sanitized",
        "Content-Length": "1024",
<<<<<<< HEAD
        "traceparent": "00-11790be888cf7d42ad1c7771cd5872fc-75ff594e0a7d1344-00",
        "User-Agent": [
          "azsdk-net-Storage.Blobs/12.4.0-dev.20200305.1",
          "(.NET Core 4.6.28325.01; Microsoft Windows 10.0.18363 )"
        ],
        "x-ms-blob-type": "BlockBlob",
        "x-ms-client-request-id": "69beb9e2-386b-321b-c5c6-1392adb6236f",
        "x-ms-date": "Thu, 05 Mar 2020 21:04:42 GMT",
        "x-ms-return-client-request-id": "true",
        "x-ms-version": "2019-10-10"
=======
        "traceparent": "00-0199df73ac8fc649aab37fc48fa7a414-572c483a6b38e540-00",
        "User-Agent": [
          "azsdk-net-Storage.Blobs/12.5.0-dev.20200403.1",
          "(.NET Core 4.6.28325.01; Microsoft Windows 10.0.18362 )"
        ],
        "x-ms-blob-type": "BlockBlob",
        "x-ms-client-request-id": "efb17667-6554-4bfe-1745-8aabeee93175",
        "x-ms-date": "Sat, 04 Apr 2020 01:34:40 GMT",
        "x-ms-return-client-request-id": "true",
        "x-ms-version": "2019-12-12"
>>>>>>> 32e373e2
      },
      "RequestBody": "NTkYc4n/X7vWKDtMZY/Rmunc\u002B8n8a0CDDqfmWar/Ocdz6CrtRLRE2A0kvyDQe2Y8aStFWWQoBcr5lWXhGQUR1\u002B502X1l5FY0mCK72KsgspJBqvB\u002BueBiSuNg869PYr8HEugxXKHp14TVEMBCbCwe2OLSoG4Vkx0OEo6aBPGm5TVitMbC71bxV9NsqKgfH922QRvMfMJR8n7KIkkSTtKSLiuK4LhmW\u002BmM4Uiaqep07/Kx48PW2mlzEMJH\u002BM0M3ggB2Xl9lT8kUOYxQJp5tkmTVTNXYWsPvFTBFtD2HmMcfwM/mc9x91qzjJPdpJrO\u002Bll4s6KatXyd8hwlu35vLjGCFcCXOR15Il7Zo9TXMhi68xx2fWvAgcqHoaazSzvbRF5iWo7ZNsA7/5BDwRKnxsAEa8hi\u002BLDFwZP2EJd2xdYj/V52dNeJ4LxbOn3afcC339vmr\u002BByeUytnZj74yYoxTm5IMOzMFLoeooLBr0y6kTSPjC8jxb2sIQSyNc\u002Bjv2WM3VEIFz9BK6J/TRVZ3OOe7JUKKT1bDUjw28/oGh6quyNddJI7srn1TmCM5HhoEkRhE0k6mVYoMdAIF3tvWRGDlNIyPGgRYzobFJqczijQSIlLhsbVcCGNNULCM1s\u002BhfUOyQ\u002BmdhYcD/APH0S7iyOnN86x49JK7iTwZMblDy/e3I7ljgTZadKzb3bWhlCc0apfWvuMjKIihBsqthEPNwDAcEK11jzejc37/rRbtCfUE1NchfQ0EhAsgsnp7rPBpHh2FlXOJvutQI0t0M4thxAzVmK9snEMjB4ySVNzNJ8Z\u002Blo8JV2RxixX70UnBgFB/zu59phRQ/HHKYo3m52oekvt1BZz8aGyYVA2JcMsJYYc8IpXuT4GyHZodTvTWipO77T5OTHqzg1Zx1UIG13umwQEGusTUIEN5wufy7ylnwcl53ZOMuxUMeJ8/bGo/q0Yudn3zz8/e17z61HmSsKQ9ChOInQnoGgXsCjIlpLPpSheh1Girc/IJqvXWkdabebf68lJGtx48Nlx4F8WdqTL5EZph4Ow7kZYhfvIEAXgvQIB6OqJhkoMJdZ4cM1wsa/HC3YBMOZjbz1C8JTgsKDTUSMc1E36Al38HaHtOL25J9RLwQSP34xb3rmtRpW1a3U1pN\u002BqU91iDQjYBRNEtnZ/ycjAlK9cA7GWgTXUDPvIRvIst1PdzpQ26fQ7t5q5F2gDLXyM9NaFmaEuE5KnjcBND/4hF/7iofs0iar7YEvW3amNkN9/e5IbZt3yr7sBTxvz7qfcV/9pYEtBWCsrynkVFzXpGfzgzZRsBfDg8DIAM3qOx3HkOoXqJHCT/iNm75yk3VhFWHUfEuDTsBHOiHBZQSTwnMLHQ==",
      "StatusCode": 201,
      "ResponseHeaders": {
        "Content-Length": "0",
<<<<<<< HEAD
        "Content-MD5": "SaOkj702TbJxdvpd3Yd/Pg==",
        "Date": "Thu, 05 Mar 2020 21:04:42 GMT",
        "ETag": "\u00220x8D7C148D37CA609\u0022",
        "Last-Modified": "Thu, 05 Mar 2020 21:04:42 GMT",
=======
        "Content-MD5": "2YbZRI0iIXIH077INQJ4MQ==",
        "Date": "Sat, 04 Apr 2020 01:34:40 GMT",
        "ETag": "\u00220x8D7D8385848C150\u0022",
        "Last-Modified": "Sat, 04 Apr 2020 01:34:40 GMT",
>>>>>>> 32e373e2
        "Server": [
          "Windows-Azure-Blob/1.0",
          "Microsoft-HTTPAPI/2.0"
        ],
<<<<<<< HEAD
        "x-ms-client-request-id": "69beb9e2-386b-321b-c5c6-1392adb6236f",
        "x-ms-content-crc64": "SmTWKM\u002BY/O8=",
        "x-ms-request-id": "1dfe48fc-501e-000b-5f31-f36950000000",
        "x-ms-request-server-encrypted": "true",
        "x-ms-version": "2019-10-10"
=======
        "x-ms-client-request-id": "efb17667-6554-4bfe-1745-8aabeee93175",
        "x-ms-content-crc64": "/lkHcHx7JcQ=",
        "x-ms-request-id": "5ace0e89-601e-0000-3121-0a4da0000000",
        "x-ms-request-server-encrypted": "true",
        "x-ms-version": "2019-12-12"
>>>>>>> 32e373e2
      },
      "ResponseBody": []
    },
    {
<<<<<<< HEAD
      "RequestUri": "https://seanstagetest.blob.core.windows.net/test-container-60470ced-2e4f-df25-5778-3a92c650d36a/test-blob-38d43b9d-e0ed-f6b1-2ac1-86eaa1d24bff",
      "RequestMethod": "HEAD",
      "RequestHeaders": {
        "Authorization": "Sanitized",
        "traceparent": "00-f4d974df690d8842888c81c48e6a2989-35518ba013fa3042-00",
        "User-Agent": [
          "azsdk-net-Storage.Blobs/12.4.0-dev.20200305.1",
          "(.NET Core 4.6.28325.01; Microsoft Windows 10.0.18363 )"
        ],
        "x-ms-client-request-id": "e708f463-e213-fc93-7e81-a9f91a8859f0",
        "x-ms-date": "Thu, 05 Mar 2020 21:04:42 GMT",
        "x-ms-return-client-request-id": "true",
        "x-ms-version": "2019-10-10"
=======
      "RequestUri": "https://seanmcccanary.blob.core.windows.net/test-container-6296042c-4fb1-f8ef-f711-aad335dc0188/test-blob-fbc072c4-31d6-3e34-c314-5950ef4b67eb",
      "RequestMethod": "HEAD",
      "RequestHeaders": {
        "Authorization": "Sanitized",
        "traceparent": "00-380d2fee5d8f3b4ba72c5ac30e04d916-9fe005736d6d584d-00",
        "User-Agent": [
          "azsdk-net-Storage.Blobs/12.5.0-dev.20200403.1",
          "(.NET Core 4.6.28325.01; Microsoft Windows 10.0.18362 )"
        ],
        "x-ms-client-request-id": "79e90e3a-7799-0796-1674-bbfdb77ee085",
        "x-ms-date": "Sat, 04 Apr 2020 01:34:40 GMT",
        "x-ms-return-client-request-id": "true",
        "x-ms-version": "2019-12-12"
>>>>>>> 32e373e2
      },
      "RequestBody": null,
      "StatusCode": 200,
      "ResponseHeaders": {
        "Accept-Ranges": "bytes",
        "Content-Length": "1024",
        "Content-MD5": "2YbZRI0iIXIH077INQJ4MQ==",
        "Content-Type": "application/octet-stream",
<<<<<<< HEAD
        "Date": "Thu, 05 Mar 2020 21:04:42 GMT",
        "ETag": "\u00220x8D7C148D37CA609\u0022",
        "Last-Modified": "Thu, 05 Mar 2020 21:04:42 GMT",
=======
        "Date": "Sat, 04 Apr 2020 01:34:40 GMT",
        "ETag": "\u00220x8D7D8385848C150\u0022",
        "Last-Modified": "Sat, 04 Apr 2020 01:34:40 GMT",
>>>>>>> 32e373e2
        "Server": [
          "Windows-Azure-Blob/1.0",
          "Microsoft-HTTPAPI/2.0"
        ],
        "x-ms-access-tier": "Hot",
        "x-ms-access-tier-inferred": "true",
        "x-ms-blob-type": "BlockBlob",
<<<<<<< HEAD
        "x-ms-client-request-id": "e708f463-e213-fc93-7e81-a9f91a8859f0",
        "x-ms-creation-time": "Thu, 05 Mar 2020 21:04:42 GMT",
        "x-ms-lease-state": "available",
        "x-ms-lease-status": "unlocked",
        "x-ms-request-id": "1dfe48fd-501e-000b-6031-f36950000000",
        "x-ms-server-encrypted": "true",
        "x-ms-version": "2019-10-10"
=======
        "x-ms-client-request-id": "79e90e3a-7799-0796-1674-bbfdb77ee085",
        "x-ms-creation-time": "Sat, 04 Apr 2020 01:34:40 GMT",
        "x-ms-lease-state": "available",
        "x-ms-lease-status": "unlocked",
        "x-ms-request-id": "5ace0e96-601e-0000-3921-0a4da0000000",
        "x-ms-server-encrypted": "true",
        "x-ms-version": "2019-12-12"
>>>>>>> 32e373e2
      },
      "ResponseBody": []
    },
    {
<<<<<<< HEAD
      "RequestUri": "https://seanstagetest.blob.core.windows.net/test-container-60470ced-2e4f-df25-5778-3a92c650d36a/test-blob-38d43b9d-e0ed-f6b1-2ac1-86eaa1d24bff",
      "RequestMethod": "GET",
      "RequestHeaders": {
        "Authorization": "Sanitized",
        "If-Match": "\u00220x8D7C148D37CA609\u0022",
        "traceparent": "00-33e01645b833d541a6a33f1f80a35c48-a983538bc91a4a41-00",
        "User-Agent": [
          "azsdk-net-Storage.Blobs/12.4.0-dev.20200305.1",
          "(.NET Core 4.6.28325.01; Microsoft Windows 10.0.18363 )"
        ],
        "x-ms-client-request-id": "b92f9067-3bae-765b-2fb1-de5f73f05597",
        "x-ms-date": "Thu, 05 Mar 2020 21:04:42 GMT",
        "x-ms-range": "bytes=0-",
        "x-ms-return-client-request-id": "true",
        "x-ms-version": "2019-10-10"
=======
      "RequestUri": "https://seanmcccanary.blob.core.windows.net/test-container-6296042c-4fb1-f8ef-f711-aad335dc0188/test-blob-fbc072c4-31d6-3e34-c314-5950ef4b67eb",
      "RequestMethod": "GET",
      "RequestHeaders": {
        "Authorization": "Sanitized",
        "If-Match": "\u00220x8D7D8385848C150\u0022",
        "traceparent": "00-ba0913da483e214e8292efe13ab59688-98ec1a2c69626a44-00",
        "User-Agent": [
          "azsdk-net-Storage.Blobs/12.5.0-dev.20200403.1",
          "(.NET Core 4.6.28325.01; Microsoft Windows 10.0.18362 )"
        ],
        "x-ms-client-request-id": "e070c1f9-b7ff-86dc-831f-96407ddccaca",
        "x-ms-date": "Sat, 04 Apr 2020 01:34:40 GMT",
        "x-ms-return-client-request-id": "true",
        "x-ms-version": "2019-12-12"
>>>>>>> 32e373e2
      },
      "RequestBody": null,
      "StatusCode": 200,
      "ResponseHeaders": {
        "Accept-Ranges": "bytes",
        "Content-Length": "1024",
        "Content-MD5": "2YbZRI0iIXIH077INQJ4MQ==",
        "Content-Type": "application/octet-stream",
<<<<<<< HEAD
        "Date": "Thu, 05 Mar 2020 21:04:42 GMT",
        "ETag": "\u00220x8D7C148D37CA609\u0022",
        "Last-Modified": "Thu, 05 Mar 2020 21:04:42 GMT",
=======
        "Date": "Sat, 04 Apr 2020 01:34:40 GMT",
        "ETag": "\u00220x8D7D8385848C150\u0022",
        "Last-Modified": "Sat, 04 Apr 2020 01:34:40 GMT",
>>>>>>> 32e373e2
        "Server": [
          "Windows-Azure-Blob/1.0",
          "Microsoft-HTTPAPI/2.0"
        ],
        "x-ms-blob-type": "BlockBlob",
<<<<<<< HEAD
        "x-ms-client-request-id": "b92f9067-3bae-765b-2fb1-de5f73f05597",
        "x-ms-creation-time": "Thu, 05 Mar 2020 21:04:42 GMT",
        "x-ms-lease-state": "available",
        "x-ms-lease-status": "unlocked",
        "x-ms-request-id": "1dfe48ff-501e-000b-6231-f36950000000",
        "x-ms-server-encrypted": "true",
        "x-ms-version": "2019-10-10"
=======
        "x-ms-client-request-id": "e070c1f9-b7ff-86dc-831f-96407ddccaca",
        "x-ms-creation-time": "Sat, 04 Apr 2020 01:34:40 GMT",
        "x-ms-lease-state": "available",
        "x-ms-lease-status": "unlocked",
        "x-ms-request-id": "5ace0e9d-601e-0000-3c21-0a4da0000000",
        "x-ms-server-encrypted": "true",
        "x-ms-version": "2019-12-12"
>>>>>>> 32e373e2
      },
      "ResponseBody": "NTkYc4n/X7vWKDtMZY/Rmunc\u002B8n8a0CDDqfmWar/Ocdz6CrtRLRE2A0kvyDQe2Y8aStFWWQoBcr5lWXhGQUR1\u002B502X1l5FY0mCK72KsgspJBqvB\u002BueBiSuNg869PYr8HEugxXKHp14TVEMBCbCwe2OLSoG4Vkx0OEo6aBPGm5TVitMbC71bxV9NsqKgfH922QRvMfMJR8n7KIkkSTtKSLiuK4LhmW\u002BmM4Uiaqep07/Kx48PW2mlzEMJH\u002BM0M3ggB2Xl9lT8kUOYxQJp5tkmTVTNXYWsPvFTBFtD2HmMcfwM/mc9x91qzjJPdpJrO\u002Bll4s6KatXyd8hwlu35vLjGCFcCXOR15Il7Zo9TXMhi68xx2fWvAgcqHoaazSzvbRF5iWo7ZNsA7/5BDwRKnxsAEa8hi\u002BLDFwZP2EJd2xdYj/V52dNeJ4LxbOn3afcC339vmr\u002BByeUytnZj74yYoxTm5IMOzMFLoeooLBr0y6kTSPjC8jxb2sIQSyNc\u002Bjv2WM3VEIFz9BK6J/TRVZ3OOe7JUKKT1bDUjw28/oGh6quyNddJI7srn1TmCM5HhoEkRhE0k6mVYoMdAIF3tvWRGDlNIyPGgRYzobFJqczijQSIlLhsbVcCGNNULCM1s\u002BhfUOyQ\u002BmdhYcD/APH0S7iyOnN86x49JK7iTwZMblDy/e3I7ljgTZadKzb3bWhlCc0apfWvuMjKIihBsqthEPNwDAcEK11jzejc37/rRbtCfUE1NchfQ0EhAsgsnp7rPBpHh2FlXOJvutQI0t0M4thxAzVmK9snEMjB4ySVNzNJ8Z\u002Blo8JV2RxixX70UnBgFB/zu59phRQ/HHKYo3m52oekvt1BZz8aGyYVA2JcMsJYYc8IpXuT4GyHZodTvTWipO77T5OTHqzg1Zx1UIG13umwQEGusTUIEN5wufy7ylnwcl53ZOMuxUMeJ8/bGo/q0Yudn3zz8/e17z61HmSsKQ9ChOInQnoGgXsCjIlpLPpSheh1Girc/IJqvXWkdabebf68lJGtx48Nlx4F8WdqTL5EZph4Ow7kZYhfvIEAXgvQIB6OqJhkoMJdZ4cM1wsa/HC3YBMOZjbz1C8JTgsKDTUSMc1E36Al38HaHtOL25J9RLwQSP34xb3rmtRpW1a3U1pN\u002BqU91iDQjYBRNEtnZ/ycjAlK9cA7GWgTXUDPvIRvIst1PdzpQ26fQ7t5q5F2gDLXyM9NaFmaEuE5KnjcBND/4hF/7iofs0iar7YEvW3amNkN9/e5IbZt3yr7sBTxvz7qfcV/9pYEtBWCsrynkVFzXpGfzgzZRsBfDg8DIAM3qOx3HkOoXqJHCT/iNm75yk3VhFWHUfEuDTsBHOiHBZQSTwnMLHQ=="
    },
    {
<<<<<<< HEAD
      "RequestUri": "https://seanstagetest.blob.core.windows.net/test-container-60470ced-2e4f-df25-5778-3a92c650d36a?restype=container",
      "RequestMethod": "DELETE",
      "RequestHeaders": {
        "Authorization": "Sanitized",
        "traceparent": "00-7345180a4cd6c549afe9bc5677bd4466-5bb912ec41578c4a-00",
        "User-Agent": [
          "azsdk-net-Storage.Blobs/12.4.0-dev.20200305.1",
          "(.NET Core 4.6.28325.01; Microsoft Windows 10.0.18363 )"
        ],
        "x-ms-client-request-id": "89914be9-a059-d742-7b7a-a547225052de",
        "x-ms-date": "Thu, 05 Mar 2020 21:04:42 GMT",
        "x-ms-return-client-request-id": "true",
        "x-ms-version": "2019-10-10"
=======
      "RequestUri": "https://seanmcccanary.blob.core.windows.net/test-container-6296042c-4fb1-f8ef-f711-aad335dc0188?restype=container",
      "RequestMethod": "DELETE",
      "RequestHeaders": {
        "Authorization": "Sanitized",
        "traceparent": "00-ae11b9d7ec5da641aa25dc2b5b404513-b8894e69cc55864a-00",
        "User-Agent": [
          "azsdk-net-Storage.Blobs/12.5.0-dev.20200403.1",
          "(.NET Core 4.6.28325.01; Microsoft Windows 10.0.18362 )"
        ],
        "x-ms-client-request-id": "f603ee59-000d-8685-af66-55b39655b0bf",
        "x-ms-date": "Sat, 04 Apr 2020 01:34:41 GMT",
        "x-ms-return-client-request-id": "true",
        "x-ms-version": "2019-12-12"
>>>>>>> 32e373e2
      },
      "RequestBody": null,
      "StatusCode": 202,
      "ResponseHeaders": {
        "Content-Length": "0",
<<<<<<< HEAD
        "Date": "Thu, 05 Mar 2020 21:04:42 GMT",
=======
        "Date": "Sat, 04 Apr 2020 01:34:40 GMT",
>>>>>>> 32e373e2
        "Server": [
          "Windows-Azure-Blob/1.0",
          "Microsoft-HTTPAPI/2.0"
        ],
<<<<<<< HEAD
        "x-ms-client-request-id": "89914be9-a059-d742-7b7a-a547225052de",
        "x-ms-request-id": "1dfe4901-501e-000b-6431-f36950000000",
        "x-ms-version": "2019-10-10"
=======
        "x-ms-client-request-id": "f603ee59-000d-8685-af66-55b39655b0bf",
        "x-ms-request-id": "5ace0ea4-601e-0000-3f21-0a4da0000000",
        "x-ms-version": "2019-12-12"
>>>>>>> 32e373e2
      },
      "ResponseBody": []
    },
    {
<<<<<<< HEAD
      "RequestUri": "https://seanstagetest.blob.core.windows.net/test-container-062bb2fa-d4c1-dee7-08cc-756c2296dd3a?restype=container",
      "RequestMethod": "PUT",
      "RequestHeaders": {
        "Authorization": "Sanitized",
        "traceparent": "00-4e8677fc555f09468165faa408fe8a6b-fe5fe8896cf4bd4c-00",
        "User-Agent": [
          "azsdk-net-Storage.Blobs/12.4.0-dev.20200305.1",
          "(.NET Core 4.6.28325.01; Microsoft Windows 10.0.18363 )"
        ],
        "x-ms-blob-public-access": "container",
        "x-ms-client-request-id": "e6ca3aef-4ec9-1458-63b3-818d2ad6b5e4",
        "x-ms-date": "Thu, 05 Mar 2020 21:04:42 GMT",
        "x-ms-return-client-request-id": "true",
        "x-ms-version": "2019-10-10"
=======
      "RequestUri": "https://seanmcccanary.blob.core.windows.net/test-container-cf54dc65-7570-886f-ca62-6745d971b551?restype=container",
      "RequestMethod": "PUT",
      "RequestHeaders": {
        "Authorization": "Sanitized",
        "traceparent": "00-d27e8b4e0f7f7d44b527d94b00056076-f3b42c9db66bdc4d-00",
        "User-Agent": [
          "azsdk-net-Storage.Blobs/12.5.0-dev.20200403.1",
          "(.NET Core 4.6.28325.01; Microsoft Windows 10.0.18362 )"
        ],
        "x-ms-blob-public-access": "container",
        "x-ms-client-request-id": "f3051e09-60dd-e30d-7f7b-2caa993fac3d",
        "x-ms-date": "Sat, 04 Apr 2020 01:34:41 GMT",
        "x-ms-return-client-request-id": "true",
        "x-ms-version": "2019-12-12"
>>>>>>> 32e373e2
      },
      "RequestBody": null,
      "StatusCode": 201,
      "ResponseHeaders": {
        "Content-Length": "0",
<<<<<<< HEAD
        "Date": "Thu, 05 Mar 2020 21:04:42 GMT",
        "ETag": "\u00220x8D7C148D3CE0FC0\u0022",
        "Last-Modified": "Thu, 05 Mar 2020 21:04:43 GMT",
=======
        "Date": "Sat, 04 Apr 2020 01:34:41 GMT",
        "ETag": "\u00220x8D7D83858A5C9D4\u0022",
        "Last-Modified": "Sat, 04 Apr 2020 01:34:41 GMT",
>>>>>>> 32e373e2
        "Server": [
          "Windows-Azure-Blob/1.0",
          "Microsoft-HTTPAPI/2.0"
        ],
<<<<<<< HEAD
        "x-ms-client-request-id": "e6ca3aef-4ec9-1458-63b3-818d2ad6b5e4",
        "x-ms-request-id": "c0f34321-a01e-0020-4231-f3e99c000000",
        "x-ms-version": "2019-10-10"
=======
        "x-ms-client-request-id": "f3051e09-60dd-e30d-7f7b-2caa993fac3d",
        "x-ms-request-id": "f15fe30b-001e-005b-6e21-0a749b000000",
        "x-ms-version": "2019-12-12"
>>>>>>> 32e373e2
      },
      "ResponseBody": []
    },
    {
<<<<<<< HEAD
      "RequestUri": "https://seanstagetest.blob.core.windows.net/test-container-062bb2fa-d4c1-dee7-08cc-756c2296dd3a/test-blob-79dc3e87-2b3a-190d-f250-b5f17a9fdef3",
=======
      "RequestUri": "https://seanmcccanary.blob.core.windows.net/test-container-cf54dc65-7570-886f-ca62-6745d971b551/test-blob-3b68096c-b6c5-530f-c9e4-e78e1dc84da8",
>>>>>>> 32e373e2
      "RequestMethod": "PUT",
      "RequestHeaders": {
        "Authorization": "Sanitized",
        "Content-Length": "1024",
<<<<<<< HEAD
        "traceparent": "00-b44dc9f874ad634a9378ae6b30d5d512-93b22036a6a56b4d-00",
        "User-Agent": [
          "azsdk-net-Storage.Blobs/12.4.0-dev.20200305.1",
          "(.NET Core 4.6.28325.01; Microsoft Windows 10.0.18363 )"
        ],
        "x-ms-blob-type": "BlockBlob",
        "x-ms-client-request-id": "7e3a212a-d63b-494b-9b2c-cb1465c3793b",
        "x-ms-date": "Thu, 05 Mar 2020 21:04:43 GMT",
        "x-ms-return-client-request-id": "true",
        "x-ms-version": "2019-10-10"
=======
        "traceparent": "00-dd029ba53e26c64da4ea524bfb9de214-dbbf01e2aa8f2f44-00",
        "User-Agent": [
          "azsdk-net-Storage.Blobs/12.5.0-dev.20200403.1",
          "(.NET Core 4.6.28325.01; Microsoft Windows 10.0.18362 )"
        ],
        "x-ms-blob-type": "BlockBlob",
        "x-ms-client-request-id": "10cb9ff1-ca33-1875-6de9-31ebca406a08",
        "x-ms-date": "Sat, 04 Apr 2020 01:34:41 GMT",
        "x-ms-return-client-request-id": "true",
        "x-ms-version": "2019-12-12"
>>>>>>> 32e373e2
      },
      "RequestBody": "sATCf24h55IgREvPf3dsh\u002BxEO7tswXOQCgMQXKcSdkPzuEYXgPez6DZy05kUPWQHD6S\u002BVATx0O\u002BRMnVrEYvrDs4I3McxVAb0kFOF\u002Be7ae8yfCEwCUyE/AudXhk6CSNarh8XKDGGc1rueycOwa9cAtreozAg\u002B6LqsyNnf2c64cUh82XEpD25qAjKRY4ldjpYQVs\u002BW2XvNbJ4KHUSHvfzs5Vh6M5Jl16dIPcrWrYQwTjlCzoL/IZjNr2zSHvIq4kQ1pH4x41sEq38oTpuw978Z2c4KRe567cPArYQlkri1HluFoQgG/2vePiMD19P8HLetuEUjH51Vure6cTXW3xjGcy9AKlW3E9piLAbKdhbww5DMeNlzkf69L\u002BZRTI02B18LPGOju/Fi9aVqwPOWi0Shyq2kCmY\u002BU\u002BExg/tuZsZMLCSnvzqyTAieaoI0CdELJqSisILfkf34zOiCcjj284/eHZTO7ssJ7n6lBp/kCkoPJVxWzLZEbJonr/JRL9nQqHbzVes8PDfZmcEEOotdFMKeck3boCfZmbD5pj/Zt7\u002Bk1F4p8LRe0\u002BgkfTP0QDIPypsvs7yM9AdPGrs6Q5b4/\u002BECX2UtNCMOP59ktyP05Fh\u002B6dykqQQCGOBW2db4I49SK31R8uHM4pZ3IXMdJz3kWzVivFm5VFbdAEaF1lpMFRsQEoulovF3sgdGLIeR5fGjcn6hlWc1mNcmdPKbRgs7KgtXDBWxPrhD6wpScyfOSxpV4mTbq4C023m0fy3/3Gv7CgF8Odjb8TTFXald4iWvWCjXRWSnX3\u002BLozGc/b\u002BLRA\u002BeV2gmUhJCefAvFk7WVvhTBCcFJ5YGU6qC8JWmP/R1Ohiavou9iQUVlcxzeEkwtUw5SfiXhR14mAO9o2J8mzn8utw2O5htlnsh75LKk9thUTtJbfb73bT7IiaH/\u002BWjmfmSdr1s\u002BnmzzLN8dZaLrgQoXFEmMy5DAN0nOxhy5ZaWflaYNxwe9FfBlaFDfmcecHQhXqOTfGbLTnbgRb9gQeYc5vdA8nboCmf6ZJ2MAIF1CcqkUIbzAgLvzOimPa\u002BXYVS6Jphw3n3\u002BOVQ7mRfIPk70ajv0vPBfKOT0UCWNQcy4YgNJ0dnpBSpNphcyuGnqJ42astNzo6RjW/6ze45XcPeHgjYUf211CmUQpxXYLXB7CimX84/5RL9e5XbbNYmc9TUgqjUy1qcgJKhtYvyOii2NOHBkv31njj53tZn2mtTbdLHfuIM6STSBd87ni\u002BLDz1pITf0ZNzW4uBz3uiAOKorTku5Kr9GqU\u002B8840iugAJbtOU/rU3Xwjx7JwBmQ44Uc0xDFPnzeCCInvkN3VTtCTcZmwY6zn09\u002B9CyzofRQw9hJ3D7ag==",
      "StatusCode": 201,
      "ResponseHeaders": {
        "Content-Length": "0",
<<<<<<< HEAD
        "Content-MD5": "usmB9xPLVjqoMMXfl/mVlw==",
        "Date": "Thu, 05 Mar 2020 21:04:42 GMT",
        "ETag": "\u00220x8D7C148D3DA5688\u0022",
        "Last-Modified": "Thu, 05 Mar 2020 21:04:43 GMT",
=======
        "Content-MD5": "q076FNyfeLvBnTUc1Z8mkg==",
        "Date": "Sat, 04 Apr 2020 01:34:41 GMT",
        "ETag": "\u00220x8D7D83858B3081F\u0022",
        "Last-Modified": "Sat, 04 Apr 2020 01:34:41 GMT",
>>>>>>> 32e373e2
        "Server": [
          "Windows-Azure-Blob/1.0",
          "Microsoft-HTTPAPI/2.0"
        ],
<<<<<<< HEAD
        "x-ms-client-request-id": "7e3a212a-d63b-494b-9b2c-cb1465c3793b",
        "x-ms-content-crc64": "Hp85ikXnXXM=",
        "x-ms-request-id": "c0f34325-a01e-0020-4431-f3e99c000000",
        "x-ms-request-server-encrypted": "true",
        "x-ms-version": "2019-10-10"
=======
        "x-ms-client-request-id": "10cb9ff1-ca33-1875-6de9-31ebca406a08",
        "x-ms-content-crc64": "TMaXL4fWscQ=",
        "x-ms-request-id": "f15fe316-001e-005b-7721-0a749b000000",
        "x-ms-request-server-encrypted": "true",
        "x-ms-version": "2019-12-12"
>>>>>>> 32e373e2
      },
      "ResponseBody": []
    },
    {
<<<<<<< HEAD
      "RequestUri": "https://seanstagetest.blob.core.windows.net/test-container-062bb2fa-d4c1-dee7-08cc-756c2296dd3a/test-blob-79dc3e87-2b3a-190d-f250-b5f17a9fdef3",
=======
      "RequestUri": "https://seanmcccanary.blob.core.windows.net/test-container-cf54dc65-7570-886f-ca62-6745d971b551/test-blob-3b68096c-b6c5-530f-c9e4-e78e1dc84da8",
>>>>>>> 32e373e2
      "RequestMethod": "GET",
      "RequestHeaders": {
        "Authorization": "Sanitized",
        "If-None-Match": "\u0022garbage\u0022",
<<<<<<< HEAD
        "traceparent": "00-38566bf16ca27646882907f432b64e81-a03822a3679e9041-00",
        "User-Agent": [
          "azsdk-net-Storage.Blobs/12.4.0-dev.20200305.1",
          "(.NET Core 4.6.28325.01; Microsoft Windows 10.0.18363 )"
        ],
        "x-ms-client-request-id": "59c63af8-6064-10b8-63c1-a7ba08abe92d",
        "x-ms-date": "Thu, 05 Mar 2020 21:04:43 GMT",
        "x-ms-range": "bytes=0-",
        "x-ms-return-client-request-id": "true",
        "x-ms-version": "2019-10-10"
=======
        "traceparent": "00-4255435241871d44ad79bb18ef38f1b2-f4ad85996f8e4341-00",
        "User-Agent": [
          "azsdk-net-Storage.Blobs/12.5.0-dev.20200403.1",
          "(.NET Core 4.6.28325.01; Microsoft Windows 10.0.18362 )"
        ],
        "x-ms-client-request-id": "7e9c042f-3dfd-bd75-648b-621ce63d7769",
        "x-ms-date": "Sat, 04 Apr 2020 01:34:41 GMT",
        "x-ms-return-client-request-id": "true",
        "x-ms-version": "2019-12-12"
>>>>>>> 32e373e2
      },
      "RequestBody": null,
      "StatusCode": 200,
      "ResponseHeaders": {
        "Accept-Ranges": "bytes",
        "Content-Length": "1024",
        "Content-MD5": "q076FNyfeLvBnTUc1Z8mkg==",
        "Content-Type": "application/octet-stream",
<<<<<<< HEAD
        "Date": "Thu, 05 Mar 2020 21:04:43 GMT",
        "ETag": "\u00220x8D7C148D3DA5688\u0022",
        "Last-Modified": "Thu, 05 Mar 2020 21:04:43 GMT",
=======
        "Date": "Sat, 04 Apr 2020 01:34:41 GMT",
        "ETag": "\u00220x8D7D83858B3081F\u0022",
        "Last-Modified": "Sat, 04 Apr 2020 01:34:41 GMT",
>>>>>>> 32e373e2
        "Server": [
          "Windows-Azure-Blob/1.0",
          "Microsoft-HTTPAPI/2.0"
        ],
        "x-ms-blob-type": "BlockBlob",
<<<<<<< HEAD
        "x-ms-client-request-id": "59c63af8-6064-10b8-63c1-a7ba08abe92d",
        "x-ms-creation-time": "Thu, 05 Mar 2020 21:04:43 GMT",
        "x-ms-lease-state": "available",
        "x-ms-lease-status": "unlocked",
        "x-ms-request-id": "c0f34326-a01e-0020-4531-f3e99c000000",
        "x-ms-server-encrypted": "true",
        "x-ms-version": "2019-10-10"
=======
        "x-ms-client-request-id": "7e9c042f-3dfd-bd75-648b-621ce63d7769",
        "x-ms-creation-time": "Sat, 04 Apr 2020 01:34:41 GMT",
        "x-ms-lease-state": "available",
        "x-ms-lease-status": "unlocked",
        "x-ms-request-id": "f15fe31c-001e-005b-7d21-0a749b000000",
        "x-ms-server-encrypted": "true",
        "x-ms-version": "2019-12-12"
>>>>>>> 32e373e2
      },
      "ResponseBody": "sATCf24h55IgREvPf3dsh\u002BxEO7tswXOQCgMQXKcSdkPzuEYXgPez6DZy05kUPWQHD6S\u002BVATx0O\u002BRMnVrEYvrDs4I3McxVAb0kFOF\u002Be7ae8yfCEwCUyE/AudXhk6CSNarh8XKDGGc1rueycOwa9cAtreozAg\u002B6LqsyNnf2c64cUh82XEpD25qAjKRY4ldjpYQVs\u002BW2XvNbJ4KHUSHvfzs5Vh6M5Jl16dIPcrWrYQwTjlCzoL/IZjNr2zSHvIq4kQ1pH4x41sEq38oTpuw978Z2c4KRe567cPArYQlkri1HluFoQgG/2vePiMD19P8HLetuEUjH51Vure6cTXW3xjGcy9AKlW3E9piLAbKdhbww5DMeNlzkf69L\u002BZRTI02B18LPGOju/Fi9aVqwPOWi0Shyq2kCmY\u002BU\u002BExg/tuZsZMLCSnvzqyTAieaoI0CdELJqSisILfkf34zOiCcjj284/eHZTO7ssJ7n6lBp/kCkoPJVxWzLZEbJonr/JRL9nQqHbzVes8PDfZmcEEOotdFMKeck3boCfZmbD5pj/Zt7\u002Bk1F4p8LRe0\u002BgkfTP0QDIPypsvs7yM9AdPGrs6Q5b4/\u002BECX2UtNCMOP59ktyP05Fh\u002B6dykqQQCGOBW2db4I49SK31R8uHM4pZ3IXMdJz3kWzVivFm5VFbdAEaF1lpMFRsQEoulovF3sgdGLIeR5fGjcn6hlWc1mNcmdPKbRgs7KgtXDBWxPrhD6wpScyfOSxpV4mTbq4C023m0fy3/3Gv7CgF8Odjb8TTFXald4iWvWCjXRWSnX3\u002BLozGc/b\u002BLRA\u002BeV2gmUhJCefAvFk7WVvhTBCcFJ5YGU6qC8JWmP/R1Ohiavou9iQUVlcxzeEkwtUw5SfiXhR14mAO9o2J8mzn8utw2O5htlnsh75LKk9thUTtJbfb73bT7IiaH/\u002BWjmfmSdr1s\u002BnmzzLN8dZaLrgQoXFEmMy5DAN0nOxhy5ZaWflaYNxwe9FfBlaFDfmcecHQhXqOTfGbLTnbgRb9gQeYc5vdA8nboCmf6ZJ2MAIF1CcqkUIbzAgLvzOimPa\u002BXYVS6Jphw3n3\u002BOVQ7mRfIPk70ajv0vPBfKOT0UCWNQcy4YgNJ0dnpBSpNphcyuGnqJ42astNzo6RjW/6ze45XcPeHgjYUf211CmUQpxXYLXB7CimX84/5RL9e5XbbNYmc9TUgqjUy1qcgJKhtYvyOii2NOHBkv31njj53tZn2mtTbdLHfuIM6STSBd87ni\u002BLDz1pITf0ZNzW4uBz3uiAOKorTku5Kr9GqU\u002B8840iugAJbtOU/rU3Xwjx7JwBmQ44Uc0xDFPnzeCCInvkN3VTtCTcZmwY6zn09\u002B9CyzofRQw9hJ3D7ag=="
    },
    {
<<<<<<< HEAD
      "RequestUri": "https://seanstagetest.blob.core.windows.net/test-container-062bb2fa-d4c1-dee7-08cc-756c2296dd3a?restype=container",
      "RequestMethod": "DELETE",
      "RequestHeaders": {
        "Authorization": "Sanitized",
        "traceparent": "00-10f7881120b71b438616d32d88a6f0fc-884fd9bb45254242-00",
        "User-Agent": [
          "azsdk-net-Storage.Blobs/12.4.0-dev.20200305.1",
          "(.NET Core 4.6.28325.01; Microsoft Windows 10.0.18363 )"
        ],
        "x-ms-client-request-id": "2a1b8ead-1ffc-3ad7-cf8b-a8302a6dabd1",
        "x-ms-date": "Thu, 05 Mar 2020 21:04:43 GMT",
        "x-ms-return-client-request-id": "true",
        "x-ms-version": "2019-10-10"
=======
      "RequestUri": "https://seanmcccanary.blob.core.windows.net/test-container-cf54dc65-7570-886f-ca62-6745d971b551?restype=container",
      "RequestMethod": "DELETE",
      "RequestHeaders": {
        "Authorization": "Sanitized",
        "traceparent": "00-8570d05364e27e43bf59f348d9e2bf41-fa9d8d75e9c35344-00",
        "User-Agent": [
          "azsdk-net-Storage.Blobs/12.5.0-dev.20200403.1",
          "(.NET Core 4.6.28325.01; Microsoft Windows 10.0.18362 )"
        ],
        "x-ms-client-request-id": "c6bb1480-eba4-b80b-f21c-e940c9476da3",
        "x-ms-date": "Sat, 04 Apr 2020 01:34:42 GMT",
        "x-ms-return-client-request-id": "true",
        "x-ms-version": "2019-12-12"
>>>>>>> 32e373e2
      },
      "RequestBody": null,
      "StatusCode": 202,
      "ResponseHeaders": {
        "Content-Length": "0",
<<<<<<< HEAD
        "Date": "Thu, 05 Mar 2020 21:04:43 GMT",
=======
        "Date": "Sat, 04 Apr 2020 01:34:41 GMT",
>>>>>>> 32e373e2
        "Server": [
          "Windows-Azure-Blob/1.0",
          "Microsoft-HTTPAPI/2.0"
        ],
<<<<<<< HEAD
        "x-ms-client-request-id": "2a1b8ead-1ffc-3ad7-cf8b-a8302a6dabd1",
        "x-ms-request-id": "c0f34329-a01e-0020-4831-f3e99c000000",
        "x-ms-version": "2019-10-10"
=======
        "x-ms-client-request-id": "c6bb1480-eba4-b80b-f21c-e940c9476da3",
        "x-ms-request-id": "f15fe35e-001e-005b-3721-0a749b000000",
        "x-ms-version": "2019-12-12"
>>>>>>> 32e373e2
      },
      "ResponseBody": []
    }
  ],
  "Variables": {
<<<<<<< HEAD
    "DateTimeOffsetNow": "2020-03-05T13:04:40.6388029-08:00",
    "RandomSeed": "286822340",
    "Storage_TestConfigDefault": "ProductionTenant\nseanstagetest\nU2FuaXRpemVk\nhttps://seanstagetest.blob.core.windows.net\nhttp://seanstagetest.file.core.windows.net\nhttp://seanstagetest.queue.core.windows.net\nhttp://seanstagetest.table.core.windows.net\n\n\n\n\nhttp://seanstagetest-secondary.blob.core.windows.net\nhttp://seanstagetest-secondary.file.core.windows.net\nhttp://seanstagetest-secondary.queue.core.windows.net\nhttp://seanstagetest-secondary.table.core.windows.net\n\nSanitized\n\n\nCloud\nBlobEndpoint=https://seanstagetest.blob.core.windows.net/;QueueEndpoint=http://seanstagetest.queue.core.windows.net/;FileEndpoint=http://seanstagetest.file.core.windows.net/;BlobSecondaryEndpoint=http://seanstagetest-secondary.blob.core.windows.net/;QueueSecondaryEndpoint=http://seanstagetest-secondary.queue.core.windows.net/;FileSecondaryEndpoint=http://seanstagetest-secondary.file.core.windows.net/;AccountName=seanstagetest;AccountKey=Sanitized\nseanscope1"
=======
    "DateTimeOffsetNow": "2020-04-03T18:34:38.6987965-07:00",
    "RandomSeed": "2112913994",
    "Storage_TestConfigDefault": "ProductionTenant\nseanmcccanary\nU2FuaXRpemVk\nhttps://seanmcccanary.blob.core.windows.net\nhttps://seanmcccanary.file.core.windows.net\nhttps://seanmcccanary.queue.core.windows.net\nhttps://seanmcccanary.table.core.windows.net\n\n\n\n\nhttps://seanmcccanary-secondary.blob.core.windows.net\nhttps://seanmcccanary-secondary.file.core.windows.net\nhttps://seanmcccanary-secondary.queue.core.windows.net\nhttps://seanmcccanary-secondary.table.core.windows.net\n\nSanitized\n\n\nCloud\nBlobEndpoint=https://seanmcccanary.blob.core.windows.net/;QueueEndpoint=https://seanmcccanary.queue.core.windows.net/;FileEndpoint=https://seanmcccanary.file.core.windows.net/;BlobSecondaryEndpoint=https://seanmcccanary-secondary.blob.core.windows.net/;QueueSecondaryEndpoint=https://seanmcccanary-secondary.queue.core.windows.net/;FileSecondaryEndpoint=https://seanmcccanary-secondary.file.core.windows.net/;AccountName=seanmcccanary;AccountKey=Sanitized\nseanscope1"
>>>>>>> 32e373e2
  }
}<|MERGE_RESOLUTION|>--- conflicted
+++ resolved
@@ -1,22 +1,6 @@
 {
   "Entries": [
     {
-<<<<<<< HEAD
-      "RequestUri": "https://seanstagetest.blob.core.windows.net/test-container-214cd6f4-2ec6-d6d2-ccca-db817d21068a?restype=container",
-      "RequestMethod": "PUT",
-      "RequestHeaders": {
-        "Authorization": "Sanitized",
-        "traceparent": "00-cd9e870f47c4eb49ac64816ff7f1fde8-ba9056aa16431944-00",
-        "User-Agent": [
-          "azsdk-net-Storage.Blobs/12.4.0-dev.20200305.1",
-          "(.NET Core 4.6.28325.01; Microsoft Windows 10.0.18363 )"
-        ],
-        "x-ms-blob-public-access": "container",
-        "x-ms-client-request-id": "537c8ce3-1b4d-0b8a-aca7-97e2c33ddd92",
-        "x-ms-date": "Thu, 05 Mar 2020 21:04:40 GMT",
-        "x-ms-return-client-request-id": "true",
-        "x-ms-version": "2019-10-10"
-=======
       "RequestUri": "https://seanmcccanary.blob.core.windows.net/test-container-e122a317-fa23-dd11-d640-68f32c567144?restype=container",
       "RequestMethod": "PUT",
       "RequestHeaders": {
@@ -31,59 +15,30 @@
         "x-ms-date": "Sat, 04 Apr 2020 01:34:38 GMT",
         "x-ms-return-client-request-id": "true",
         "x-ms-version": "2019-12-12"
->>>>>>> 32e373e2
-      },
-      "RequestBody": null,
-      "StatusCode": 201,
-      "ResponseHeaders": {
-        "Content-Length": "0",
-<<<<<<< HEAD
-        "Date": "Thu, 05 Mar 2020 21:04:40 GMT",
-        "ETag": "\u00220x8D7C148D269B67C\u0022",
-        "Last-Modified": "Thu, 05 Mar 2020 21:04:40 GMT",
-=======
+      },
+      "RequestBody": null,
+      "StatusCode": 201,
+      "ResponseHeaders": {
+        "Content-Length": "0",
         "Date": "Sat, 04 Apr 2020 01:34:38 GMT",
         "ETag": "\u00220x8D7D83857309678\u0022",
         "Last-Modified": "Sat, 04 Apr 2020 01:34:38 GMT",
->>>>>>> 32e373e2
-        "Server": [
-          "Windows-Azure-Blob/1.0",
-          "Microsoft-HTTPAPI/2.0"
-        ],
-<<<<<<< HEAD
-        "x-ms-client-request-id": "537c8ce3-1b4d-0b8a-aca7-97e2c33ddd92",
-        "x-ms-request-id": "42809a41-601e-003f-7f31-f35a98000000",
-        "x-ms-version": "2019-10-10"
-=======
+        "Server": [
+          "Windows-Azure-Blob/1.0",
+          "Microsoft-HTTPAPI/2.0"
+        ],
         "x-ms-client-request-id": "9fbcf7a8-2ac7-9b4b-8828-52049019d599",
         "x-ms-request-id": "1b189597-a01e-007d-4321-0a3c83000000",
         "x-ms-version": "2019-12-12"
->>>>>>> 32e373e2
-      },
-      "ResponseBody": []
-    },
-    {
-<<<<<<< HEAD
-      "RequestUri": "https://seanstagetest.blob.core.windows.net/test-container-214cd6f4-2ec6-d6d2-ccca-db817d21068a/test-blob-eb221770-bb3a-f8a0-fa70-e57b30dc8894",
-=======
+      },
+      "ResponseBody": []
+    },
+    {
       "RequestUri": "https://seanmcccanary.blob.core.windows.net/test-container-e122a317-fa23-dd11-d640-68f32c567144/test-blob-de42b4d1-78c9-9fa9-43e9-8009cbb58ad4",
->>>>>>> 32e373e2
-      "RequestMethod": "PUT",
-      "RequestHeaders": {
-        "Authorization": "Sanitized",
-        "Content-Length": "1024",
-<<<<<<< HEAD
-        "traceparent": "00-c7874e92bd03e8488fa5806f760a6b98-9411b9704dec9041-00",
-        "User-Agent": [
-          "azsdk-net-Storage.Blobs/12.4.0-dev.20200305.1",
-          "(.NET Core 4.6.28325.01; Microsoft Windows 10.0.18363 )"
-        ],
-        "x-ms-blob-type": "BlockBlob",
-        "x-ms-client-request-id": "37701415-2897-fccc-bebc-dfd893a781fe",
-        "x-ms-date": "Thu, 05 Mar 2020 21:04:40 GMT",
-        "x-ms-return-client-request-id": "true",
-        "x-ms-version": "2019-10-10"
-=======
+      "RequestMethod": "PUT",
+      "RequestHeaders": {
+        "Authorization": "Sanitized",
+        "Content-Length": "1024",
         "traceparent": "00-5badac8a73550346927f6a85ee0c88c0-1c12f4ca4e203446-00",
         "User-Agent": [
           "azsdk-net-Storage.Blobs/12.5.0-dev.20200403.1",
@@ -94,60 +49,28 @@
         "x-ms-date": "Sat, 04 Apr 2020 01:34:39 GMT",
         "x-ms-return-client-request-id": "true",
         "x-ms-version": "2019-12-12"
->>>>>>> 32e373e2
       },
       "RequestBody": "Ho1Xl/zYWSe4gLYqxA8rmJC\u002BSzSa0nw/8c4eO53mEhEjneQk5hitz56U50ZzINd5/bl00c6h/ksQGKYuuR2K0W2lBiYrBrJ4EXuVBus2y9D2pT7jcUBCgp6YE81xfxWACRXYzhmwTfYH/MBTC/hg2kzWNxTfp18tY4SIk/LkBpJlFPzVXf22RldH23WA73amNzmBmkcBoWK1q2uVKLoEI/Uu7fb7i31PIPG8l8vqrHQO4Vu5Y2xKZHOaH7GRIR2dQ7h/UgF/q6y8MXpWRQqXy//3hkZfSr\u002BJ44mDYGvLvf/TH1MSalpyjzau/DHy9B5pA1SymprXPfj49m53\u002B0pB8HN6gia2hGCkhPcPsE6Olu5qGl0XGSJk/OFaGXPr\u002B5PsbQy\u002Bd3L4sn7zDRajx4yqamB/DeHsKdZQFYZEXGvsuYlkIkNCzx58cWffIwwMwTRUr64Ta\u002B2xAEM1bWLss1YSBlONPqVJaJpBApt5DAbJRFRR8Ky92U2bsiL/DGK8kL0RzRy5foKPCkcT0mlSOPQ9aykNmsOqVS0G8oyCSls4hHLdZz7pEMXRwuVkqQbkSXotwaE5rvb6Z3fvsoz2DMDr2073dNC1VFpjPNjeRawnIqkSVYm6/tV74wDG\u002Bl442rUleM247dSpeGxH1XEeHCHLx5Dj5Lc2Mdx4e5HP7lr7K2IiuMzebjXUaN0ccyhjXcff\u002BjLOVPb\u002B7kfxQHFC2okSS6oP\u002B2NU7VhbDnvZGr2zFB7K8PMnLdZrI8qF7C7Dko5UCSh\u002BU2Fjiw3ZckV6JNOJPStTeOqV6x3Uo9iZzgAql3zthRGVNcG8ZmTmTrqQ8f72\u002B68Dbxqkvh4Lqa\u002BJyrwMr9vIjZ7C8wdqlxGFrpxiRLLZo9NRJihiScfyiowRM5yo2p7fx2NfMwenmdgIHw\u002BBqGX8ryfpuoiyZkTXz2l7WGN03NT\u002BgnxOeW/LqY1PWSm3ceEmFIR1vx8WLWEfiGOeLEB1lEM6gyborja3HhD7YgwaH16IVETf/hy151UbL/EMLH1M2sXmfe66PWZNvqEOGspVBWgFFtf8lZUmhJvRzX9Fq/GTr4hGM6JvzRbekUB7p82KxSmIBhamUEUvwPhT6XDmCBOwemtCDtHFlUnAHQRVq9zNRgdVvKTa7F9CFnOqHOOm94gtyixiSLdXwnHN5TJB2hUbhaNokUxu1Y4M//deG3hlGiV7KOCwa/1Q/fkyDQYsATxejpdAPmY8vvWeVkm/\u002Baf4aMsNxbI1axmlF5NSO8iH3/27AIzgJNu/PmnqERS0kARROqQ7HzuKKSN9mybS6YItF3ZLBPgbGEPvTYdISlkE8YaPAAEjS8DBMNdoY4m17FTnvfqeaIsLNiJhSw==",
       "StatusCode": 201,
       "ResponseHeaders": {
         "Content-Length": "0",
-<<<<<<< HEAD
-        "Content-MD5": "O5oB8MMwatBT88RV2EGfbQ==",
-        "Date": "Thu, 05 Mar 2020 21:04:40 GMT",
-        "ETag": "\u00220x8D7C148D278F3A2\u0022",
-        "Last-Modified": "Thu, 05 Mar 2020 21:04:40 GMT",
-=======
         "Content-MD5": "UZRembFJ\u002Bs69CyIsXlcMHQ==",
         "Date": "Sat, 04 Apr 2020 01:34:38 GMT",
         "ETag": "\u00220x8D7D838573D6243\u0022",
         "Last-Modified": "Sat, 04 Apr 2020 01:34:38 GMT",
->>>>>>> 32e373e2
-        "Server": [
-          "Windows-Azure-Blob/1.0",
-          "Microsoft-HTTPAPI/2.0"
-        ],
-<<<<<<< HEAD
-        "x-ms-client-request-id": "37701415-2897-fccc-bebc-dfd893a781fe",
-        "x-ms-content-crc64": "N6iTOlXwacY=",
-        "x-ms-request-id": "42809a44-601e-003f-8031-f35a98000000",
-        "x-ms-request-server-encrypted": "true",
-        "x-ms-version": "2019-10-10"
-=======
+        "Server": [
+          "Windows-Azure-Blob/1.0",
+          "Microsoft-HTTPAPI/2.0"
+        ],
         "x-ms-client-request-id": "0def00c2-f8ee-ea9f-df15-a96b66b42fe8",
         "x-ms-content-crc64": "D8t/ZRdPs4M=",
         "x-ms-request-id": "1b1895a2-a01e-007d-4b21-0a3c83000000",
         "x-ms-request-server-encrypted": "true",
         "x-ms-version": "2019-12-12"
->>>>>>> 32e373e2
-      },
-      "ResponseBody": []
-    },
-    {
-<<<<<<< HEAD
-      "RequestUri": "https://seanstagetest.blob.core.windows.net/test-container-214cd6f4-2ec6-d6d2-ccca-db817d21068a/test-blob-eb221770-bb3a-f8a0-fa70-e57b30dc8894",
-      "RequestMethod": "GET",
-      "RequestHeaders": {
-        "Authorization": "Sanitized",
-        "traceparent": "00-6f98ddecf407bc4e9b64761ba4100d5f-25843cdad4890f4d-00",
-        "User-Agent": [
-          "azsdk-net-Storage.Blobs/12.4.0-dev.20200305.1",
-          "(.NET Core 4.6.28325.01; Microsoft Windows 10.0.18363 )"
-        ],
-        "x-ms-client-request-id": "1c656b27-506b-aefd-2e28-1b86dbd432f9",
-        "x-ms-date": "Thu, 05 Mar 2020 21:04:41 GMT",
-        "x-ms-range": "bytes=0-",
-        "x-ms-return-client-request-id": "true",
-        "x-ms-version": "2019-10-10"
-=======
+      },
+      "ResponseBody": []
+    },
+    {
       "RequestUri": "https://seanmcccanary.blob.core.windows.net/test-container-e122a317-fa23-dd11-d640-68f32c567144/test-blob-de42b4d1-78c9-9fa9-43e9-8009cbb58ad4",
       "RequestMethod": "GET",
       "RequestHeaders": {
@@ -161,7 +84,6 @@
         "x-ms-date": "Sat, 04 Apr 2020 01:34:39 GMT",
         "x-ms-return-client-request-id": "true",
         "x-ms-version": "2019-12-12"
->>>>>>> 32e373e2
       },
       "RequestBody": null,
       "StatusCode": 200,
@@ -170,29 +92,14 @@
         "Content-Length": "1024",
         "Content-MD5": "UZRembFJ\u002Bs69CyIsXlcMHQ==",
         "Content-Type": "application/octet-stream",
-<<<<<<< HEAD
-        "Date": "Thu, 05 Mar 2020 21:04:40 GMT",
-        "ETag": "\u00220x8D7C148D278F3A2\u0022",
-        "Last-Modified": "Thu, 05 Mar 2020 21:04:40 GMT",
-=======
         "Date": "Sat, 04 Apr 2020 01:34:38 GMT",
         "ETag": "\u00220x8D7D838573D6243\u0022",
         "Last-Modified": "Sat, 04 Apr 2020 01:34:38 GMT",
->>>>>>> 32e373e2
-        "Server": [
-          "Windows-Azure-Blob/1.0",
-          "Microsoft-HTTPAPI/2.0"
-        ],
-        "x-ms-blob-type": "BlockBlob",
-<<<<<<< HEAD
-        "x-ms-client-request-id": "1c656b27-506b-aefd-2e28-1b86dbd432f9",
-        "x-ms-creation-time": "Thu, 05 Mar 2020 21:04:40 GMT",
-        "x-ms-lease-state": "available",
-        "x-ms-lease-status": "unlocked",
-        "x-ms-request-id": "42809a45-601e-003f-0131-f35a98000000",
-        "x-ms-server-encrypted": "true",
-        "x-ms-version": "2019-10-10"
-=======
+        "Server": [
+          "Windows-Azure-Blob/1.0",
+          "Microsoft-HTTPAPI/2.0"
+        ],
+        "x-ms-blob-type": "BlockBlob",
         "x-ms-client-request-id": "cb47a01f-7dc6-29e5-12ca-da25b7c7f9d8",
         "x-ms-creation-time": "Sat, 04 Apr 2020 01:34:38 GMT",
         "x-ms-lease-state": "available",
@@ -200,26 +107,10 @@
         "x-ms-request-id": "1b1895a9-a01e-007d-5021-0a3c83000000",
         "x-ms-server-encrypted": "true",
         "x-ms-version": "2019-12-12"
->>>>>>> 32e373e2
       },
       "ResponseBody": "Ho1Xl/zYWSe4gLYqxA8rmJC\u002BSzSa0nw/8c4eO53mEhEjneQk5hitz56U50ZzINd5/bl00c6h/ksQGKYuuR2K0W2lBiYrBrJ4EXuVBus2y9D2pT7jcUBCgp6YE81xfxWACRXYzhmwTfYH/MBTC/hg2kzWNxTfp18tY4SIk/LkBpJlFPzVXf22RldH23WA73amNzmBmkcBoWK1q2uVKLoEI/Uu7fb7i31PIPG8l8vqrHQO4Vu5Y2xKZHOaH7GRIR2dQ7h/UgF/q6y8MXpWRQqXy//3hkZfSr\u002BJ44mDYGvLvf/TH1MSalpyjzau/DHy9B5pA1SymprXPfj49m53\u002B0pB8HN6gia2hGCkhPcPsE6Olu5qGl0XGSJk/OFaGXPr\u002B5PsbQy\u002Bd3L4sn7zDRajx4yqamB/DeHsKdZQFYZEXGvsuYlkIkNCzx58cWffIwwMwTRUr64Ta\u002B2xAEM1bWLss1YSBlONPqVJaJpBApt5DAbJRFRR8Ky92U2bsiL/DGK8kL0RzRy5foKPCkcT0mlSOPQ9aykNmsOqVS0G8oyCSls4hHLdZz7pEMXRwuVkqQbkSXotwaE5rvb6Z3fvsoz2DMDr2073dNC1VFpjPNjeRawnIqkSVYm6/tV74wDG\u002Bl442rUleM247dSpeGxH1XEeHCHLx5Dj5Lc2Mdx4e5HP7lr7K2IiuMzebjXUaN0ccyhjXcff\u002BjLOVPb\u002B7kfxQHFC2okSS6oP\u002B2NU7VhbDnvZGr2zFB7K8PMnLdZrI8qF7C7Dko5UCSh\u002BU2Fjiw3ZckV6JNOJPStTeOqV6x3Uo9iZzgAql3zthRGVNcG8ZmTmTrqQ8f72\u002B68Dbxqkvh4Lqa\u002BJyrwMr9vIjZ7C8wdqlxGFrpxiRLLZo9NRJihiScfyiowRM5yo2p7fx2NfMwenmdgIHw\u002BBqGX8ryfpuoiyZkTXz2l7WGN03NT\u002BgnxOeW/LqY1PWSm3ceEmFIR1vx8WLWEfiGOeLEB1lEM6gyborja3HhD7YgwaH16IVETf/hy151UbL/EMLH1M2sXmfe66PWZNvqEOGspVBWgFFtf8lZUmhJvRzX9Fq/GTr4hGM6JvzRbekUB7p82KxSmIBhamUEUvwPhT6XDmCBOwemtCDtHFlUnAHQRVq9zNRgdVvKTa7F9CFnOqHOOm94gtyixiSLdXwnHN5TJB2hUbhaNokUxu1Y4M//deG3hlGiV7KOCwa/1Q/fkyDQYsATxejpdAPmY8vvWeVkm/\u002Baf4aMsNxbI1axmlF5NSO8iH3/27AIzgJNu/PmnqERS0kARROqQ7HzuKKSN9mybS6YItF3ZLBPgbGEPvTYdISlkE8YaPAAEjS8DBMNdoY4m17FTnvfqeaIsLNiJhSw=="
     },
     {
-<<<<<<< HEAD
-      "RequestUri": "https://seanstagetest.blob.core.windows.net/test-container-214cd6f4-2ec6-d6d2-ccca-db817d21068a?restype=container",
-      "RequestMethod": "DELETE",
-      "RequestHeaders": {
-        "Authorization": "Sanitized",
-        "traceparent": "00-acf0fe02ebe4394883c9faa0f84f04a9-5c0224c51916b94c-00",
-        "User-Agent": [
-          "azsdk-net-Storage.Blobs/12.4.0-dev.20200305.1",
-          "(.NET Core 4.6.28325.01; Microsoft Windows 10.0.18363 )"
-        ],
-        "x-ms-client-request-id": "28b1911b-6441-a292-399d-9e3f7bb0da95",
-        "x-ms-date": "Thu, 05 Mar 2020 21:04:41 GMT",
-        "x-ms-return-client-request-id": "true",
-        "x-ms-version": "2019-10-10"
-=======
       "RequestUri": "https://seanmcccanary.blob.core.windows.net/test-container-e122a317-fa23-dd11-d640-68f32c567144?restype=container",
       "RequestMethod": "DELETE",
       "RequestHeaders": {
@@ -233,50 +124,23 @@
         "x-ms-date": "Sat, 04 Apr 2020 01:34:39 GMT",
         "x-ms-return-client-request-id": "true",
         "x-ms-version": "2019-12-12"
->>>>>>> 32e373e2
       },
       "RequestBody": null,
       "StatusCode": 202,
       "ResponseHeaders": {
         "Content-Length": "0",
-<<<<<<< HEAD
-        "Date": "Thu, 05 Mar 2020 21:04:40 GMT",
-=======
         "Date": "Sat, 04 Apr 2020 01:34:38 GMT",
->>>>>>> 32e373e2
-        "Server": [
-          "Windows-Azure-Blob/1.0",
-          "Microsoft-HTTPAPI/2.0"
-        ],
-<<<<<<< HEAD
-        "x-ms-client-request-id": "28b1911b-6441-a292-399d-9e3f7bb0da95",
-        "x-ms-request-id": "42809a46-601e-003f-0231-f35a98000000",
-        "x-ms-version": "2019-10-10"
-=======
+        "Server": [
+          "Windows-Azure-Blob/1.0",
+          "Microsoft-HTTPAPI/2.0"
+        ],
         "x-ms-client-request-id": "c64ce970-636c-6022-d2c0-71a2ccebb9b9",
         "x-ms-request-id": "1b1895cb-a01e-007d-6e21-0a3c83000000",
         "x-ms-version": "2019-12-12"
->>>>>>> 32e373e2
-      },
-      "ResponseBody": []
-    },
-    {
-<<<<<<< HEAD
-      "RequestUri": "https://seanstagetest.blob.core.windows.net/test-container-c7615129-7fc3-abec-59e7-3fb083c1d16f?restype=container",
-      "RequestMethod": "PUT",
-      "RequestHeaders": {
-        "Authorization": "Sanitized",
-        "traceparent": "00-883e77bd608d3840b6317dc4fd91f816-4655d13fab18ed43-00",
-        "User-Agent": [
-          "azsdk-net-Storage.Blobs/12.4.0-dev.20200305.1",
-          "(.NET Core 4.6.28325.01; Microsoft Windows 10.0.18363 )"
-        ],
-        "x-ms-blob-public-access": "container",
-        "x-ms-client-request-id": "8c1237e0-f25d-9c42-a505-ce5a25e11e77",
-        "x-ms-date": "Thu, 05 Mar 2020 21:04:41 GMT",
-        "x-ms-return-client-request-id": "true",
-        "x-ms-version": "2019-10-10"
-=======
+      },
+      "ResponseBody": []
+    },
+    {
       "RequestUri": "https://seanmcccanary.blob.core.windows.net/test-container-94397ae7-6175-d926-2e2c-dc48f1d983dd?restype=container",
       "RequestMethod": "PUT",
       "RequestHeaders": {
@@ -291,59 +155,30 @@
         "x-ms-date": "Sat, 04 Apr 2020 01:34:39 GMT",
         "x-ms-return-client-request-id": "true",
         "x-ms-version": "2019-12-12"
->>>>>>> 32e373e2
-      },
-      "RequestBody": null,
-      "StatusCode": 201,
-      "ResponseHeaders": {
-        "Content-Length": "0",
-<<<<<<< HEAD
-        "Date": "Thu, 05 Mar 2020 21:04:40 GMT",
-        "ETag": "\u00220x8D7C148D2C29F3A\u0022",
-        "Last-Modified": "Thu, 05 Mar 2020 21:04:41 GMT",
-=======
+      },
+      "RequestBody": null,
+      "StatusCode": 201,
+      "ResponseHeaders": {
+        "Content-Length": "0",
         "Date": "Sat, 04 Apr 2020 01:34:38 GMT",
         "ETag": "\u00220x8D7D838578A72D7\u0022",
         "Last-Modified": "Sat, 04 Apr 2020 01:34:39 GMT",
->>>>>>> 32e373e2
-        "Server": [
-          "Windows-Azure-Blob/1.0",
-          "Microsoft-HTTPAPI/2.0"
-        ],
-<<<<<<< HEAD
-        "x-ms-client-request-id": "8c1237e0-f25d-9c42-a505-ce5a25e11e77",
-        "x-ms-request-id": "1b75c243-e01e-001e-0731-f37ee3000000",
-        "x-ms-version": "2019-10-10"
-=======
+        "Server": [
+          "Windows-Azure-Blob/1.0",
+          "Microsoft-HTTPAPI/2.0"
+        ],
         "x-ms-client-request-id": "2b24d1c4-43fb-0e49-c272-974087da6ef8",
         "x-ms-request-id": "276ba273-f01e-0060-4921-0a313f000000",
         "x-ms-version": "2019-12-12"
->>>>>>> 32e373e2
-      },
-      "ResponseBody": []
-    },
-    {
-<<<<<<< HEAD
-      "RequestUri": "https://seanstagetest.blob.core.windows.net/test-container-c7615129-7fc3-abec-59e7-3fb083c1d16f/test-blob-f37c5eb5-1565-6885-fbef-8c4afa61a209",
-=======
+      },
+      "ResponseBody": []
+    },
+    {
       "RequestUri": "https://seanmcccanary.blob.core.windows.net/test-container-94397ae7-6175-d926-2e2c-dc48f1d983dd/test-blob-3bd7b49c-db32-1f0f-2ae0-fd6f55a4f5b1",
->>>>>>> 32e373e2
-      "RequestMethod": "PUT",
-      "RequestHeaders": {
-        "Authorization": "Sanitized",
-        "Content-Length": "1024",
-<<<<<<< HEAD
-        "traceparent": "00-adcfd70ed1bea3489c98ad3742f4d051-5d57fc51f5edec49-00",
-        "User-Agent": [
-          "azsdk-net-Storage.Blobs/12.4.0-dev.20200305.1",
-          "(.NET Core 4.6.28325.01; Microsoft Windows 10.0.18363 )"
-        ],
-        "x-ms-blob-type": "BlockBlob",
-        "x-ms-client-request-id": "710928ed-843b-871f-bb6d-60a576c70136",
-        "x-ms-date": "Thu, 05 Mar 2020 21:04:41 GMT",
-        "x-ms-return-client-request-id": "true",
-        "x-ms-version": "2019-10-10"
-=======
+      "RequestMethod": "PUT",
+      "RequestHeaders": {
+        "Authorization": "Sanitized",
+        "Content-Length": "1024",
         "traceparent": "00-7393d5a96864c546948bcf18824c36d4-ced953cc2bda2d47-00",
         "User-Agent": [
           "azsdk-net-Storage.Blobs/12.5.0-dev.20200403.1",
@@ -354,61 +189,28 @@
         "x-ms-date": "Sat, 04 Apr 2020 01:34:39 GMT",
         "x-ms-return-client-request-id": "true",
         "x-ms-version": "2019-12-12"
->>>>>>> 32e373e2
       },
       "RequestBody": "PZOwsDfrPrQObTkq8E0FXt3Zgx\u002B0V\u002BKu0qUMCJsrRIDbd5tAHp3L2ZNwHY0KHh10bTlirlZPROWwAt6R3zYY4yi4T3iyxD9ADaqMRDpVo7OIl5piyJYqjDO1kBy\u002BOvldVzlkUs\u002Blwan5IqCswgCrW18rCUebtRuSjcJF/TQjgdOwL\u002BwA8FDk49bwaaX1fcozCTS8kzGywaIe0sQNX8R11aHN/JMUq2sPRyZxqkx1nBD4EvP/Z\u002B2h/m1K4R2L14MRe5MEKIE2H13JrEwLQBdVqTa0FE3QdW6zLP0lyclNg3CiXy65cXSOwfKVNrqhlr1W9Djn18I1QAYkUPyDEFWTeyjbaOHonDfBJVNaOz\u002BzEZVAz9WRZqyubR8olCB4C7CdAbqRxS3cblgAJbFu2wXHcD9mQkF/AhV7LfvBvwcXSRqivDmEIktoZGF9kED7P5EaYSThEshvHv\u002BkFZgyGq5R6duWzB7LQk7z/t7fAnLVgO5pp13jNjdSM5463wyzNUqyK6dkZHNzTh7V7RPpjxuMz5WpyHNRbrOjRJh/kWNCP8iULNfLcBt79lg\u002BDUgjaKODrQ92Cm3WYb3zwSDa8727kq1LVWJEwV95LdIaEmBqgNv0/ONTzDVbvcsZ16/7oQKag3qa2BJAP\u002Buw/Nyau09ciUFE5ffaaMZ475iXKuqwfozPgI/l0KfJs733o89ZwAF7vU5utrsLwBq0Iuh5qRQA/31PyzvAdrmZezE54sT2Hy\u002BXHG2cQsjRxL90Ma2\u002BTwqo9qRSCfXFu0aU1DuJ0d5WvQK54oymZLy1fgZ8S0UL2isnkesgpBY50WAnB26MR/LhHnOqBWx9AZLnnIruSW8AifkPYkDyNRjsfxAsf1xOKDYUmi3RYNW\u002BqY9ZOQiLSojwJn50fOWx7\u002BhbvYVbUYI1mHNU2q5CLigkUbmxmfwQYTSIO1je2qtRYqtEdqJPY1cMI6CUNnDarvhVTysrAFXsSlxR0xUpV77IAngC/beG1e5hpHVbfCrEro1giYqAJWFWWCxG/o9B4szizDT317FAz3o9ylvgkc4xjCWIyc0zR90WrKSLP9deH8KpeK/2zNbbH7oQQlsGdsddFXFquBj\u002Br4RW4SsMtI\u002Bi36qZNhgeOr9OrKkTIgWCDzbdLSll82epqsgroOuqz2sqbWKwbT\u002BuP9uyGwtv64x\u002B1NH1L4ZlPOtD74xQ8prUpN0\u002B6LSi0aL3Lu5Os9hbOr47rMsZtaDkxDF3bX2yXkxA3XcuMAPY3AIv/gCYF4kT57XOFEbOu\u002B48WSODK2QlRNChDtZgLQm7Y9DI6regTK2oY4XH5EoGcSGI8dbfVLCeCbkw9gmysrqsE7B1BdE3nA1228feXV\u002BFmw==",
       "StatusCode": 201,
       "ResponseHeaders": {
         "Content-Length": "0",
-<<<<<<< HEAD
-        "Content-MD5": "EetFff6ZCsV6XfsrTUKvzg==",
-        "Date": "Thu, 05 Mar 2020 21:04:40 GMT",
-        "ETag": "\u00220x8D7C148D2CF77CC\u0022",
-        "Last-Modified": "Thu, 05 Mar 2020 21:04:41 GMT",
-=======
         "Content-MD5": "Bx3RaFgg3SO\u002BxxiEeQAJhg==",
         "Date": "Sat, 04 Apr 2020 01:34:38 GMT",
         "ETag": "\u00220x8D7D83857968EF9\u0022",
         "Last-Modified": "Sat, 04 Apr 2020 01:34:39 GMT",
->>>>>>> 32e373e2
-        "Server": [
-          "Windows-Azure-Blob/1.0",
-          "Microsoft-HTTPAPI/2.0"
-        ],
-<<<<<<< HEAD
-        "x-ms-client-request-id": "710928ed-843b-871f-bb6d-60a576c70136",
-        "x-ms-content-crc64": "yBpb0W74Vbk=",
-        "x-ms-request-id": "1b75c246-e01e-001e-0831-f37ee3000000",
-        "x-ms-request-server-encrypted": "true",
-        "x-ms-version": "2019-10-10"
-=======
+        "Server": [
+          "Windows-Azure-Blob/1.0",
+          "Microsoft-HTTPAPI/2.0"
+        ],
         "x-ms-client-request-id": "fe6d5baa-7fdb-377a-a155-dbf13a2cb8d2",
         "x-ms-content-crc64": "/zuWKETb1Ew=",
         "x-ms-request-id": "276ba282-f01e-0060-5521-0a313f000000",
         "x-ms-request-server-encrypted": "true",
         "x-ms-version": "2019-12-12"
->>>>>>> 32e373e2
-      },
-      "ResponseBody": []
-    },
-    {
-<<<<<<< HEAD
-      "RequestUri": "https://seanstagetest.blob.core.windows.net/test-container-c7615129-7fc3-abec-59e7-3fb083c1d16f/test-blob-f37c5eb5-1565-6885-fbef-8c4afa61a209",
-      "RequestMethod": "GET",
-      "RequestHeaders": {
-        "Authorization": "Sanitized",
-        "If-Modified-Since": "Wed, 04 Mar 2020 21:04:40 GMT",
-        "traceparent": "00-fa0a5bdf1c734e4aaf48e17f63f50725-39a2276700538d48-00",
-        "User-Agent": [
-          "azsdk-net-Storage.Blobs/12.4.0-dev.20200305.1",
-          "(.NET Core 4.6.28325.01; Microsoft Windows 10.0.18363 )"
-        ],
-        "x-ms-client-request-id": "d15ce9e7-3057-74cd-ed56-fc6db899249c",
-        "x-ms-date": "Thu, 05 Mar 2020 21:04:41 GMT",
-        "x-ms-range": "bytes=0-",
-        "x-ms-return-client-request-id": "true",
-        "x-ms-version": "2019-10-10"
-=======
+      },
+      "ResponseBody": []
+    },
+    {
       "RequestUri": "https://seanmcccanary.blob.core.windows.net/test-container-94397ae7-6175-d926-2e2c-dc48f1d983dd/test-blob-3bd7b49c-db32-1f0f-2ae0-fd6f55a4f5b1",
       "RequestMethod": "GET",
       "RequestHeaders": {
@@ -423,7 +225,6 @@
         "x-ms-date": "Sat, 04 Apr 2020 01:34:39 GMT",
         "x-ms-return-client-request-id": "true",
         "x-ms-version": "2019-12-12"
->>>>>>> 32e373e2
       },
       "RequestBody": null,
       "StatusCode": 200,
@@ -432,29 +233,14 @@
         "Content-Length": "1024",
         "Content-MD5": "Bx3RaFgg3SO\u002BxxiEeQAJhg==",
         "Content-Type": "application/octet-stream",
-<<<<<<< HEAD
-        "Date": "Thu, 05 Mar 2020 21:04:40 GMT",
-        "ETag": "\u00220x8D7C148D2CF77CC\u0022",
-        "Last-Modified": "Thu, 05 Mar 2020 21:04:41 GMT",
-=======
         "Date": "Sat, 04 Apr 2020 01:34:38 GMT",
         "ETag": "\u00220x8D7D83857968EF9\u0022",
         "Last-Modified": "Sat, 04 Apr 2020 01:34:39 GMT",
->>>>>>> 32e373e2
-        "Server": [
-          "Windows-Azure-Blob/1.0",
-          "Microsoft-HTTPAPI/2.0"
-        ],
-        "x-ms-blob-type": "BlockBlob",
-<<<<<<< HEAD
-        "x-ms-client-request-id": "d15ce9e7-3057-74cd-ed56-fc6db899249c",
-        "x-ms-creation-time": "Thu, 05 Mar 2020 21:04:41 GMT",
-        "x-ms-lease-state": "available",
-        "x-ms-lease-status": "unlocked",
-        "x-ms-request-id": "1b75c247-e01e-001e-0931-f37ee3000000",
-        "x-ms-server-encrypted": "true",
-        "x-ms-version": "2019-10-10"
-=======
+        "Server": [
+          "Windows-Azure-Blob/1.0",
+          "Microsoft-HTTPAPI/2.0"
+        ],
+        "x-ms-blob-type": "BlockBlob",
         "x-ms-client-request-id": "f9c4a333-f737-4bd6-a19a-f93b905f1727",
         "x-ms-creation-time": "Sat, 04 Apr 2020 01:34:39 GMT",
         "x-ms-lease-state": "available",
@@ -462,26 +248,10 @@
         "x-ms-request-id": "276ba28e-f01e-0060-6121-0a313f000000",
         "x-ms-server-encrypted": "true",
         "x-ms-version": "2019-12-12"
->>>>>>> 32e373e2
       },
       "ResponseBody": "PZOwsDfrPrQObTkq8E0FXt3Zgx\u002B0V\u002BKu0qUMCJsrRIDbd5tAHp3L2ZNwHY0KHh10bTlirlZPROWwAt6R3zYY4yi4T3iyxD9ADaqMRDpVo7OIl5piyJYqjDO1kBy\u002BOvldVzlkUs\u002Blwan5IqCswgCrW18rCUebtRuSjcJF/TQjgdOwL\u002BwA8FDk49bwaaX1fcozCTS8kzGywaIe0sQNX8R11aHN/JMUq2sPRyZxqkx1nBD4EvP/Z\u002B2h/m1K4R2L14MRe5MEKIE2H13JrEwLQBdVqTa0FE3QdW6zLP0lyclNg3CiXy65cXSOwfKVNrqhlr1W9Djn18I1QAYkUPyDEFWTeyjbaOHonDfBJVNaOz\u002BzEZVAz9WRZqyubR8olCB4C7CdAbqRxS3cblgAJbFu2wXHcD9mQkF/AhV7LfvBvwcXSRqivDmEIktoZGF9kED7P5EaYSThEshvHv\u002BkFZgyGq5R6duWzB7LQk7z/t7fAnLVgO5pp13jNjdSM5463wyzNUqyK6dkZHNzTh7V7RPpjxuMz5WpyHNRbrOjRJh/kWNCP8iULNfLcBt79lg\u002BDUgjaKODrQ92Cm3WYb3zwSDa8727kq1LVWJEwV95LdIaEmBqgNv0/ONTzDVbvcsZ16/7oQKag3qa2BJAP\u002Buw/Nyau09ciUFE5ffaaMZ475iXKuqwfozPgI/l0KfJs733o89ZwAF7vU5utrsLwBq0Iuh5qRQA/31PyzvAdrmZezE54sT2Hy\u002BXHG2cQsjRxL90Ma2\u002BTwqo9qRSCfXFu0aU1DuJ0d5WvQK54oymZLy1fgZ8S0UL2isnkesgpBY50WAnB26MR/LhHnOqBWx9AZLnnIruSW8AifkPYkDyNRjsfxAsf1xOKDYUmi3RYNW\u002BqY9ZOQiLSojwJn50fOWx7\u002BhbvYVbUYI1mHNU2q5CLigkUbmxmfwQYTSIO1je2qtRYqtEdqJPY1cMI6CUNnDarvhVTysrAFXsSlxR0xUpV77IAngC/beG1e5hpHVbfCrEro1giYqAJWFWWCxG/o9B4szizDT317FAz3o9ylvgkc4xjCWIyc0zR90WrKSLP9deH8KpeK/2zNbbH7oQQlsGdsddFXFquBj\u002Br4RW4SsMtI\u002Bi36qZNhgeOr9OrKkTIgWCDzbdLSll82epqsgroOuqz2sqbWKwbT\u002BuP9uyGwtv64x\u002B1NH1L4ZlPOtD74xQ8prUpN0\u002B6LSi0aL3Lu5Os9hbOr47rMsZtaDkxDF3bX2yXkxA3XcuMAPY3AIv/gCYF4kT57XOFEbOu\u002B48WSODK2QlRNChDtZgLQm7Y9DI6regTK2oY4XH5EoGcSGI8dbfVLCeCbkw9gmysrqsE7B1BdE3nA1228feXV\u002BFmw=="
     },
     {
-<<<<<<< HEAD
-      "RequestUri": "https://seanstagetest.blob.core.windows.net/test-container-c7615129-7fc3-abec-59e7-3fb083c1d16f?restype=container",
-      "RequestMethod": "DELETE",
-      "RequestHeaders": {
-        "Authorization": "Sanitized",
-        "traceparent": "00-eedd990a9b5c7a4b9afc24a0bb2f5f5b-2ea4a5819d388244-00",
-        "User-Agent": [
-          "azsdk-net-Storage.Blobs/12.4.0-dev.20200305.1",
-          "(.NET Core 4.6.28325.01; Microsoft Windows 10.0.18363 )"
-        ],
-        "x-ms-client-request-id": "8dbd7553-306a-e0de-fb42-8a8b8f32e485",
-        "x-ms-date": "Thu, 05 Mar 2020 21:04:41 GMT",
-        "x-ms-return-client-request-id": "true",
-        "x-ms-version": "2019-10-10"
-=======
       "RequestUri": "https://seanmcccanary.blob.core.windows.net/test-container-94397ae7-6175-d926-2e2c-dc48f1d983dd?restype=container",
       "RequestMethod": "DELETE",
       "RequestHeaders": {
@@ -495,50 +265,23 @@
         "x-ms-date": "Sat, 04 Apr 2020 01:34:39 GMT",
         "x-ms-return-client-request-id": "true",
         "x-ms-version": "2019-12-12"
->>>>>>> 32e373e2
       },
       "RequestBody": null,
       "StatusCode": 202,
       "ResponseHeaders": {
         "Content-Length": "0",
-<<<<<<< HEAD
-        "Date": "Thu, 05 Mar 2020 21:04:40 GMT",
-=======
         "Date": "Sat, 04 Apr 2020 01:34:38 GMT",
->>>>>>> 32e373e2
-        "Server": [
-          "Windows-Azure-Blob/1.0",
-          "Microsoft-HTTPAPI/2.0"
-        ],
-<<<<<<< HEAD
-        "x-ms-client-request-id": "8dbd7553-306a-e0de-fb42-8a8b8f32e485",
-        "x-ms-request-id": "1b75c248-e01e-001e-0a31-f37ee3000000",
-        "x-ms-version": "2019-10-10"
-=======
+        "Server": [
+          "Windows-Azure-Blob/1.0",
+          "Microsoft-HTTPAPI/2.0"
+        ],
         "x-ms-client-request-id": "96bd7120-be68-ee9a-40c8-a1f4f2cf9f04",
         "x-ms-request-id": "276ba291-f01e-0060-6421-0a313f000000",
         "x-ms-version": "2019-12-12"
->>>>>>> 32e373e2
-      },
-      "ResponseBody": []
-    },
-    {
-<<<<<<< HEAD
-      "RequestUri": "https://seanstagetest.blob.core.windows.net/test-container-4f5df2bc-950a-5690-27fa-49ebde737e2e?restype=container",
-      "RequestMethod": "PUT",
-      "RequestHeaders": {
-        "Authorization": "Sanitized",
-        "traceparent": "00-92c984cf6276be4f9408584832ddc077-49491aed75543742-00",
-        "User-Agent": [
-          "azsdk-net-Storage.Blobs/12.4.0-dev.20200305.1",
-          "(.NET Core 4.6.28325.01; Microsoft Windows 10.0.18363 )"
-        ],
-        "x-ms-blob-public-access": "container",
-        "x-ms-client-request-id": "039dcc87-2062-bdf1-e566-666fe6f30288",
-        "x-ms-date": "Thu, 05 Mar 2020 21:04:41 GMT",
-        "x-ms-return-client-request-id": "true",
-        "x-ms-version": "2019-10-10"
-=======
+      },
+      "ResponseBody": []
+    },
+    {
       "RequestUri": "https://seanmcccanary.blob.core.windows.net/test-container-dc58be6e-6203-c9bd-d805-a8fa5d81b290?restype=container",
       "RequestMethod": "PUT",
       "RequestHeaders": {
@@ -553,59 +296,30 @@
         "x-ms-date": "Sat, 04 Apr 2020 01:34:39 GMT",
         "x-ms-return-client-request-id": "true",
         "x-ms-version": "2019-12-12"
->>>>>>> 32e373e2
-      },
-      "RequestBody": null,
-      "StatusCode": 201,
-      "ResponseHeaders": {
-        "Content-Length": "0",
-<<<<<<< HEAD
-        "Date": "Thu, 05 Mar 2020 21:04:41 GMT",
-        "ETag": "\u00220x8D7C148D319E9CF\u0022",
-        "Last-Modified": "Thu, 05 Mar 2020 21:04:41 GMT",
-=======
+      },
+      "RequestBody": null,
+      "StatusCode": 201,
+      "ResponseHeaders": {
+        "Content-Length": "0",
         "Date": "Sat, 04 Apr 2020 01:34:39 GMT",
         "ETag": "\u00220x8D7D83857E00EC3\u0022",
         "Last-Modified": "Sat, 04 Apr 2020 01:34:40 GMT",
->>>>>>> 32e373e2
-        "Server": [
-          "Windows-Azure-Blob/1.0",
-          "Microsoft-HTTPAPI/2.0"
-        ],
-<<<<<<< HEAD
-        "x-ms-client-request-id": "039dcc87-2062-bdf1-e566-666fe6f30288",
-        "x-ms-request-id": "33b9ec6f-201e-002e-3331-f3c02c000000",
-        "x-ms-version": "2019-10-10"
-=======
+        "Server": [
+          "Windows-Azure-Blob/1.0",
+          "Microsoft-HTTPAPI/2.0"
+        ],
         "x-ms-client-request-id": "d9e6949c-e8b7-bd07-b4f3-be6216a090be",
         "x-ms-request-id": "3aa93098-f01e-0094-3421-0afac9000000",
         "x-ms-version": "2019-12-12"
->>>>>>> 32e373e2
-      },
-      "ResponseBody": []
-    },
-    {
-<<<<<<< HEAD
-      "RequestUri": "https://seanstagetest.blob.core.windows.net/test-container-4f5df2bc-950a-5690-27fa-49ebde737e2e/test-blob-019f48d7-fea0-04e6-ac74-2a917e089fc1",
-=======
+      },
+      "ResponseBody": []
+    },
+    {
       "RequestUri": "https://seanmcccanary.blob.core.windows.net/test-container-dc58be6e-6203-c9bd-d805-a8fa5d81b290/test-blob-a44099cf-ab88-ab86-f1f4-a68bcb0bb14f",
->>>>>>> 32e373e2
-      "RequestMethod": "PUT",
-      "RequestHeaders": {
-        "Authorization": "Sanitized",
-        "Content-Length": "1024",
-<<<<<<< HEAD
-        "traceparent": "00-27c09468bf9a454f90d919e8e8302ddb-db70623a0a7e9c41-00",
-        "User-Agent": [
-          "azsdk-net-Storage.Blobs/12.4.0-dev.20200305.1",
-          "(.NET Core 4.6.28325.01; Microsoft Windows 10.0.18363 )"
-        ],
-        "x-ms-blob-type": "BlockBlob",
-        "x-ms-client-request-id": "eb55d271-f34b-897e-7f5f-a8ff41665e14",
-        "x-ms-date": "Thu, 05 Mar 2020 21:04:42 GMT",
-        "x-ms-return-client-request-id": "true",
-        "x-ms-version": "2019-10-10"
-=======
+      "RequestMethod": "PUT",
+      "RequestHeaders": {
+        "Authorization": "Sanitized",
+        "Content-Length": "1024",
         "traceparent": "00-42807621e00c7142b29512ef644a702d-84b1cd6866a0b249-00",
         "User-Agent": [
           "azsdk-net-Storage.Blobs/12.5.0-dev.20200403.1",
@@ -616,61 +330,28 @@
         "x-ms-date": "Sat, 04 Apr 2020 01:34:40 GMT",
         "x-ms-return-client-request-id": "true",
         "x-ms-version": "2019-12-12"
->>>>>>> 32e373e2
       },
       "RequestBody": "FRAeA7SBY\u002B3\u002BB\u002BBeztkBATgmXcia2Njt5l1qrcJdO1sU1M23t8nNGzH427AIqe7a8r0q70PHJD04MR1WF7YrocuESfoMSUluWEKXof0o5Txuj7oFM0sYTLCQf4ardwN6zTnkg1/0zqlzu5YBMII/EEzg6If7Jm6AbP1Je8rDw\u002BE\u002BHNTEQ2HdecERkXe0FxstUG85y458f6fKZBZiq1LesPi1whSue8zrA2/F6pX2y1XhHCpbifdTwp0t\u002Bd9Ke85vMuB//1QHf9WiTsgftpQR1JnBgI4ngycAYQB2gILtoIegVre0d8sB2pxVuDovMwsIGyVGifo/R6\u002B5fp1TkP5Sta5AfmDdXVzNwKbx0srs0S71bmVdpxeNYA4I\u002B/gurUmeAgKM7rWrKr7IeMlUTXXkzK1vXiGZ9Q6Xsx1S1WJknxJcU8/IX\u002BJ5SUOnlS5NOBOYIy5Kvk8nBQ309TuXWVVcZNm3\u002BPqmHG3K9hTe8mDgSXsKubEzGeDCNE7B02qn4vDuSjFVlj8Y8gfBgMg7SROtE6zAjJ\u002BkKEr49MOs5EgCIxQj76cvi7I78sepcpkYh\u002Bs7FL\u002B\u002B5lVQSiLmXKJ8aw2/vly0F1lrfoj5hZnY\u002BrWx32zYcc\u002BIQzy\u002B06WESC4Pvoa56rQ8ZHCRz5Y3xGG7eE9tNHw1o/o9N3of9USz5zVa6cYTHhABdHv8R6I4UX/bAlpWFxOx2huMe7I5HW4s3edh3NubqFo/a8ABOVxXBeb7RPLpXdAhqQ\u002BqhqJdyFcN0Gm613SjP1r/FqtTsKG\u002BNHbMPdh7QoAXPzLL8CG44qNo9GjznS1xVwWX6UYkzflt61IrkIp\u002BkY3po5dC1045RzQI6rw4y5dJW\u002BXT41g58nE5XgTPjFEY6WLbCfmVLn\u002B2XqISHOM9NR\u002B64TSlq600sLAlCXlKabvi7wFZXcKdsyxlHYW2JtaO\u002BynkFKodcz61pllJbyUGbPXmLy3i5NddHC4HP44ofonalw1QZVQQxXvCo7doVEQHX7GPz/aorBdRh/h8FTSvjSjPb9gYtQag1WqxH0Eg9MjpAN/dmK6TMer2/91clLBHEhWPmeVs7qmq7/qM943WMJIvkhRU0vV5PD3tIrYpQ0G6aQwrkVvjfRI1Mqi0BjldIM5LLAGc8z8gFVynfszzgau40o2Bqp42TBUBHqBNxTUEkALn3RdAHXbMC3z/O/9FQrH8\u002BzSs23UwFd/smtSf0k8mo\u002B3KDKOUeLQXtJ8iNxEVvNzuUMkBV7SMt8g3U4OhLDgs2JgRejUNZ4OAlSfVDd3O1t34sIKGJUs5PVXbXSQxdYdn9V54BEGm4ehFgMKNt6nqaH2lqXu1prNM2DzgMgpfTx\u002Bfbhd/VdKcUg==",
       "StatusCode": 201,
       "ResponseHeaders": {
         "Content-Length": "0",
-<<<<<<< HEAD
-        "Content-MD5": "OTi25WNsRIC5yJJee\u002B/DcQ==",
-        "Date": "Thu, 05 Mar 2020 21:04:41 GMT",
-        "ETag": "\u00220x8D7C148D327811A\u0022",
-        "Last-Modified": "Thu, 05 Mar 2020 21:04:42 GMT",
-=======
         "Content-MD5": "WU\u002BtmLLizRrveopfGYlhTw==",
         "Date": "Sat, 04 Apr 2020 01:34:39 GMT",
         "ETag": "\u00220x8D7D83857ECD4F9\u0022",
         "Last-Modified": "Sat, 04 Apr 2020 01:34:40 GMT",
->>>>>>> 32e373e2
-        "Server": [
-          "Windows-Azure-Blob/1.0",
-          "Microsoft-HTTPAPI/2.0"
-        ],
-<<<<<<< HEAD
-        "x-ms-client-request-id": "eb55d271-f34b-897e-7f5f-a8ff41665e14",
-        "x-ms-content-crc64": "40VvMzrEAX0=",
-        "x-ms-request-id": "33b9ec73-201e-002e-3531-f3c02c000000",
-        "x-ms-request-server-encrypted": "true",
-        "x-ms-version": "2019-10-10"
-=======
+        "Server": [
+          "Windows-Azure-Blob/1.0",
+          "Microsoft-HTTPAPI/2.0"
+        ],
         "x-ms-client-request-id": "1bac5708-0e66-2cc4-b635-4115b8c35493",
         "x-ms-content-crc64": "Sjzw9fTY5WY=",
         "x-ms-request-id": "3aa930aa-f01e-0094-4221-0afac9000000",
         "x-ms-request-server-encrypted": "true",
         "x-ms-version": "2019-12-12"
->>>>>>> 32e373e2
-      },
-      "ResponseBody": []
-    },
-    {
-<<<<<<< HEAD
-      "RequestUri": "https://seanstagetest.blob.core.windows.net/test-container-4f5df2bc-950a-5690-27fa-49ebde737e2e/test-blob-019f48d7-fea0-04e6-ac74-2a917e089fc1",
-      "RequestMethod": "GET",
-      "RequestHeaders": {
-        "Authorization": "Sanitized",
-        "If-Unmodified-Since": "Fri, 06 Mar 2020 21:04:40 GMT",
-        "traceparent": "00-1b215cca4c59f34aad0b44c0f401228c-0f85adac15b0924d-00",
-        "User-Agent": [
-          "azsdk-net-Storage.Blobs/12.4.0-dev.20200305.1",
-          "(.NET Core 4.6.28325.01; Microsoft Windows 10.0.18363 )"
-        ],
-        "x-ms-client-request-id": "ab2017e5-b4b3-f475-2399-467afa4b38c7",
-        "x-ms-date": "Thu, 05 Mar 2020 21:04:42 GMT",
-        "x-ms-range": "bytes=0-",
-        "x-ms-return-client-request-id": "true",
-        "x-ms-version": "2019-10-10"
-=======
+      },
+      "ResponseBody": []
+    },
+    {
       "RequestUri": "https://seanmcccanary.blob.core.windows.net/test-container-dc58be6e-6203-c9bd-d805-a8fa5d81b290/test-blob-a44099cf-ab88-ab86-f1f4-a68bcb0bb14f",
       "RequestMethod": "GET",
       "RequestHeaders": {
@@ -685,7 +366,6 @@
         "x-ms-date": "Sat, 04 Apr 2020 01:34:40 GMT",
         "x-ms-return-client-request-id": "true",
         "x-ms-version": "2019-12-12"
->>>>>>> 32e373e2
       },
       "RequestBody": null,
       "StatusCode": 200,
@@ -694,29 +374,14 @@
         "Content-Length": "1024",
         "Content-MD5": "WU\u002BtmLLizRrveopfGYlhTw==",
         "Content-Type": "application/octet-stream",
-<<<<<<< HEAD
-        "Date": "Thu, 05 Mar 2020 21:04:41 GMT",
-        "ETag": "\u00220x8D7C148D327811A\u0022",
-        "Last-Modified": "Thu, 05 Mar 2020 21:04:42 GMT",
-=======
         "Date": "Sat, 04 Apr 2020 01:34:39 GMT",
         "ETag": "\u00220x8D7D83857ECD4F9\u0022",
         "Last-Modified": "Sat, 04 Apr 2020 01:34:40 GMT",
->>>>>>> 32e373e2
-        "Server": [
-          "Windows-Azure-Blob/1.0",
-          "Microsoft-HTTPAPI/2.0"
-        ],
-        "x-ms-blob-type": "BlockBlob",
-<<<<<<< HEAD
-        "x-ms-client-request-id": "ab2017e5-b4b3-f475-2399-467afa4b38c7",
-        "x-ms-creation-time": "Thu, 05 Mar 2020 21:04:42 GMT",
-        "x-ms-lease-state": "available",
-        "x-ms-lease-status": "unlocked",
-        "x-ms-request-id": "33b9ec74-201e-002e-3631-f3c02c000000",
-        "x-ms-server-encrypted": "true",
-        "x-ms-version": "2019-10-10"
-=======
+        "Server": [
+          "Windows-Azure-Blob/1.0",
+          "Microsoft-HTTPAPI/2.0"
+        ],
+        "x-ms-blob-type": "BlockBlob",
         "x-ms-client-request-id": "7482fbe1-955f-9de9-67fe-4e8f6dc82d6e",
         "x-ms-creation-time": "Sat, 04 Apr 2020 01:34:40 GMT",
         "x-ms-lease-state": "available",
@@ -724,26 +389,10 @@
         "x-ms-request-id": "3aa930b5-f01e-0094-4c21-0afac9000000",
         "x-ms-server-encrypted": "true",
         "x-ms-version": "2019-12-12"
->>>>>>> 32e373e2
       },
       "ResponseBody": "FRAeA7SBY\u002B3\u002BB\u002BBeztkBATgmXcia2Njt5l1qrcJdO1sU1M23t8nNGzH427AIqe7a8r0q70PHJD04MR1WF7YrocuESfoMSUluWEKXof0o5Txuj7oFM0sYTLCQf4ardwN6zTnkg1/0zqlzu5YBMII/EEzg6If7Jm6AbP1Je8rDw\u002BE\u002BHNTEQ2HdecERkXe0FxstUG85y458f6fKZBZiq1LesPi1whSue8zrA2/F6pX2y1XhHCpbifdTwp0t\u002Bd9Ke85vMuB//1QHf9WiTsgftpQR1JnBgI4ngycAYQB2gILtoIegVre0d8sB2pxVuDovMwsIGyVGifo/R6\u002B5fp1TkP5Sta5AfmDdXVzNwKbx0srs0S71bmVdpxeNYA4I\u002B/gurUmeAgKM7rWrKr7IeMlUTXXkzK1vXiGZ9Q6Xsx1S1WJknxJcU8/IX\u002BJ5SUOnlS5NOBOYIy5Kvk8nBQ309TuXWVVcZNm3\u002BPqmHG3K9hTe8mDgSXsKubEzGeDCNE7B02qn4vDuSjFVlj8Y8gfBgMg7SROtE6zAjJ\u002BkKEr49MOs5EgCIxQj76cvi7I78sepcpkYh\u002Bs7FL\u002B\u002B5lVQSiLmXKJ8aw2/vly0F1lrfoj5hZnY\u002BrWx32zYcc\u002BIQzy\u002B06WESC4Pvoa56rQ8ZHCRz5Y3xGG7eE9tNHw1o/o9N3of9USz5zVa6cYTHhABdHv8R6I4UX/bAlpWFxOx2huMe7I5HW4s3edh3NubqFo/a8ABOVxXBeb7RPLpXdAhqQ\u002BqhqJdyFcN0Gm613SjP1r/FqtTsKG\u002BNHbMPdh7QoAXPzLL8CG44qNo9GjznS1xVwWX6UYkzflt61IrkIp\u002BkY3po5dC1045RzQI6rw4y5dJW\u002BXT41g58nE5XgTPjFEY6WLbCfmVLn\u002B2XqISHOM9NR\u002B64TSlq600sLAlCXlKabvi7wFZXcKdsyxlHYW2JtaO\u002BynkFKodcz61pllJbyUGbPXmLy3i5NddHC4HP44ofonalw1QZVQQxXvCo7doVEQHX7GPz/aorBdRh/h8FTSvjSjPb9gYtQag1WqxH0Eg9MjpAN/dmK6TMer2/91clLBHEhWPmeVs7qmq7/qM943WMJIvkhRU0vV5PD3tIrYpQ0G6aQwrkVvjfRI1Mqi0BjldIM5LLAGc8z8gFVynfszzgau40o2Bqp42TBUBHqBNxTUEkALn3RdAHXbMC3z/O/9FQrH8\u002BzSs23UwFd/smtSf0k8mo\u002B3KDKOUeLQXtJ8iNxEVvNzuUMkBV7SMt8g3U4OhLDgs2JgRejUNZ4OAlSfVDd3O1t34sIKGJUs5PVXbXSQxdYdn9V54BEGm4ehFgMKNt6nqaH2lqXu1prNM2DzgMgpfTx\u002Bfbhd/VdKcUg=="
     },
     {
-<<<<<<< HEAD
-      "RequestUri": "https://seanstagetest.blob.core.windows.net/test-container-4f5df2bc-950a-5690-27fa-49ebde737e2e?restype=container",
-      "RequestMethod": "DELETE",
-      "RequestHeaders": {
-        "Authorization": "Sanitized",
-        "traceparent": "00-bf29d9cea778494081bb3a2ce711948b-53c9b14e5a2f894b-00",
-        "User-Agent": [
-          "azsdk-net-Storage.Blobs/12.4.0-dev.20200305.1",
-          "(.NET Core 4.6.28325.01; Microsoft Windows 10.0.18363 )"
-        ],
-        "x-ms-client-request-id": "2a1ad1ec-b346-df60-d82e-66b983e739b1",
-        "x-ms-date": "Thu, 05 Mar 2020 21:04:42 GMT",
-        "x-ms-return-client-request-id": "true",
-        "x-ms-version": "2019-10-10"
-=======
       "RequestUri": "https://seanmcccanary.blob.core.windows.net/test-container-dc58be6e-6203-c9bd-d805-a8fa5d81b290?restype=container",
       "RequestMethod": "DELETE",
       "RequestHeaders": {
@@ -757,50 +406,23 @@
         "x-ms-date": "Sat, 04 Apr 2020 01:34:40 GMT",
         "x-ms-return-client-request-id": "true",
         "x-ms-version": "2019-12-12"
->>>>>>> 32e373e2
       },
       "RequestBody": null,
       "StatusCode": 202,
       "ResponseHeaders": {
         "Content-Length": "0",
-<<<<<<< HEAD
-        "Date": "Thu, 05 Mar 2020 21:04:41 GMT",
-=======
         "Date": "Sat, 04 Apr 2020 01:34:39 GMT",
->>>>>>> 32e373e2
-        "Server": [
-          "Windows-Azure-Blob/1.0",
-          "Microsoft-HTTPAPI/2.0"
-        ],
-<<<<<<< HEAD
-        "x-ms-client-request-id": "2a1ad1ec-b346-df60-d82e-66b983e739b1",
-        "x-ms-request-id": "33b9ec75-201e-002e-3731-f3c02c000000",
-        "x-ms-version": "2019-10-10"
-=======
+        "Server": [
+          "Windows-Azure-Blob/1.0",
+          "Microsoft-HTTPAPI/2.0"
+        ],
         "x-ms-client-request-id": "bd33bb1c-df40-2733-df37-c2a749fcb2f3",
         "x-ms-request-id": "3aa930c2-f01e-0094-5821-0afac9000000",
         "x-ms-version": "2019-12-12"
->>>>>>> 32e373e2
-      },
-      "ResponseBody": []
-    },
-    {
-<<<<<<< HEAD
-      "RequestUri": "https://seanstagetest.blob.core.windows.net/test-container-60470ced-2e4f-df25-5778-3a92c650d36a?restype=container",
-      "RequestMethod": "PUT",
-      "RequestHeaders": {
-        "Authorization": "Sanitized",
-        "traceparent": "00-86760cc26497ab44bdd69d28605b4788-a1d749d942d5af45-00",
-        "User-Agent": [
-          "azsdk-net-Storage.Blobs/12.4.0-dev.20200305.1",
-          "(.NET Core 4.6.28325.01; Microsoft Windows 10.0.18363 )"
-        ],
-        "x-ms-blob-public-access": "container",
-        "x-ms-client-request-id": "13373be8-8372-bd5e-ac3a-d3ce78cd1887",
-        "x-ms-date": "Thu, 05 Mar 2020 21:04:42 GMT",
-        "x-ms-return-client-request-id": "true",
-        "x-ms-version": "2019-10-10"
-=======
+      },
+      "ResponseBody": []
+    },
+    {
       "RequestUri": "https://seanmcccanary.blob.core.windows.net/test-container-6296042c-4fb1-f8ef-f711-aad335dc0188?restype=container",
       "RequestMethod": "PUT",
       "RequestHeaders": {
@@ -815,59 +437,30 @@
         "x-ms-date": "Sat, 04 Apr 2020 01:34:40 GMT",
         "x-ms-return-client-request-id": "true",
         "x-ms-version": "2019-12-12"
->>>>>>> 32e373e2
-      },
-      "RequestBody": null,
-      "StatusCode": 201,
-      "ResponseHeaders": {
-        "Content-Length": "0",
-<<<<<<< HEAD
-        "Date": "Thu, 05 Mar 2020 21:04:42 GMT",
-        "ETag": "\u00220x8D7C148D36F22FC\u0022",
-        "Last-Modified": "Thu, 05 Mar 2020 21:04:42 GMT",
-=======
+      },
+      "RequestBody": null,
+      "StatusCode": 201,
+      "ResponseHeaders": {
+        "Content-Length": "0",
         "Date": "Sat, 04 Apr 2020 01:34:40 GMT",
         "ETag": "\u00220x8D7D838583B5B13\u0022",
         "Last-Modified": "Sat, 04 Apr 2020 01:34:40 GMT",
->>>>>>> 32e373e2
-        "Server": [
-          "Windows-Azure-Blob/1.0",
-          "Microsoft-HTTPAPI/2.0"
-        ],
-<<<<<<< HEAD
-        "x-ms-client-request-id": "13373be8-8372-bd5e-ac3a-d3ce78cd1887",
-        "x-ms-request-id": "1dfe48f8-501e-000b-5d31-f36950000000",
-        "x-ms-version": "2019-10-10"
-=======
+        "Server": [
+          "Windows-Azure-Blob/1.0",
+          "Microsoft-HTTPAPI/2.0"
+        ],
         "x-ms-client-request-id": "96e06cd8-0c48-ccc7-cb3b-c62e355ff102",
         "x-ms-request-id": "5ace0e80-601e-0000-2c21-0a4da0000000",
         "x-ms-version": "2019-12-12"
->>>>>>> 32e373e2
-      },
-      "ResponseBody": []
-    },
-    {
-<<<<<<< HEAD
-      "RequestUri": "https://seanstagetest.blob.core.windows.net/test-container-60470ced-2e4f-df25-5778-3a92c650d36a/test-blob-38d43b9d-e0ed-f6b1-2ac1-86eaa1d24bff",
-=======
+      },
+      "ResponseBody": []
+    },
+    {
       "RequestUri": "https://seanmcccanary.blob.core.windows.net/test-container-6296042c-4fb1-f8ef-f711-aad335dc0188/test-blob-fbc072c4-31d6-3e34-c314-5950ef4b67eb",
->>>>>>> 32e373e2
-      "RequestMethod": "PUT",
-      "RequestHeaders": {
-        "Authorization": "Sanitized",
-        "Content-Length": "1024",
-<<<<<<< HEAD
-        "traceparent": "00-11790be888cf7d42ad1c7771cd5872fc-75ff594e0a7d1344-00",
-        "User-Agent": [
-          "azsdk-net-Storage.Blobs/12.4.0-dev.20200305.1",
-          "(.NET Core 4.6.28325.01; Microsoft Windows 10.0.18363 )"
-        ],
-        "x-ms-blob-type": "BlockBlob",
-        "x-ms-client-request-id": "69beb9e2-386b-321b-c5c6-1392adb6236f",
-        "x-ms-date": "Thu, 05 Mar 2020 21:04:42 GMT",
-        "x-ms-return-client-request-id": "true",
-        "x-ms-version": "2019-10-10"
-=======
+      "RequestMethod": "PUT",
+      "RequestHeaders": {
+        "Authorization": "Sanitized",
+        "Content-Length": "1024",
         "traceparent": "00-0199df73ac8fc649aab37fc48fa7a414-572c483a6b38e540-00",
         "User-Agent": [
           "azsdk-net-Storage.Blobs/12.5.0-dev.20200403.1",
@@ -878,59 +471,28 @@
         "x-ms-date": "Sat, 04 Apr 2020 01:34:40 GMT",
         "x-ms-return-client-request-id": "true",
         "x-ms-version": "2019-12-12"
->>>>>>> 32e373e2
       },
       "RequestBody": "NTkYc4n/X7vWKDtMZY/Rmunc\u002B8n8a0CDDqfmWar/Ocdz6CrtRLRE2A0kvyDQe2Y8aStFWWQoBcr5lWXhGQUR1\u002B502X1l5FY0mCK72KsgspJBqvB\u002BueBiSuNg869PYr8HEugxXKHp14TVEMBCbCwe2OLSoG4Vkx0OEo6aBPGm5TVitMbC71bxV9NsqKgfH922QRvMfMJR8n7KIkkSTtKSLiuK4LhmW\u002BmM4Uiaqep07/Kx48PW2mlzEMJH\u002BM0M3ggB2Xl9lT8kUOYxQJp5tkmTVTNXYWsPvFTBFtD2HmMcfwM/mc9x91qzjJPdpJrO\u002Bll4s6KatXyd8hwlu35vLjGCFcCXOR15Il7Zo9TXMhi68xx2fWvAgcqHoaazSzvbRF5iWo7ZNsA7/5BDwRKnxsAEa8hi\u002BLDFwZP2EJd2xdYj/V52dNeJ4LxbOn3afcC339vmr\u002BByeUytnZj74yYoxTm5IMOzMFLoeooLBr0y6kTSPjC8jxb2sIQSyNc\u002Bjv2WM3VEIFz9BK6J/TRVZ3OOe7JUKKT1bDUjw28/oGh6quyNddJI7srn1TmCM5HhoEkRhE0k6mVYoMdAIF3tvWRGDlNIyPGgRYzobFJqczijQSIlLhsbVcCGNNULCM1s\u002BhfUOyQ\u002BmdhYcD/APH0S7iyOnN86x49JK7iTwZMblDy/e3I7ljgTZadKzb3bWhlCc0apfWvuMjKIihBsqthEPNwDAcEK11jzejc37/rRbtCfUE1NchfQ0EhAsgsnp7rPBpHh2FlXOJvutQI0t0M4thxAzVmK9snEMjB4ySVNzNJ8Z\u002Blo8JV2RxixX70UnBgFB/zu59phRQ/HHKYo3m52oekvt1BZz8aGyYVA2JcMsJYYc8IpXuT4GyHZodTvTWipO77T5OTHqzg1Zx1UIG13umwQEGusTUIEN5wufy7ylnwcl53ZOMuxUMeJ8/bGo/q0Yudn3zz8/e17z61HmSsKQ9ChOInQnoGgXsCjIlpLPpSheh1Girc/IJqvXWkdabebf68lJGtx48Nlx4F8WdqTL5EZph4Ow7kZYhfvIEAXgvQIB6OqJhkoMJdZ4cM1wsa/HC3YBMOZjbz1C8JTgsKDTUSMc1E36Al38HaHtOL25J9RLwQSP34xb3rmtRpW1a3U1pN\u002BqU91iDQjYBRNEtnZ/ycjAlK9cA7GWgTXUDPvIRvIst1PdzpQ26fQ7t5q5F2gDLXyM9NaFmaEuE5KnjcBND/4hF/7iofs0iar7YEvW3amNkN9/e5IbZt3yr7sBTxvz7qfcV/9pYEtBWCsrynkVFzXpGfzgzZRsBfDg8DIAM3qOx3HkOoXqJHCT/iNm75yk3VhFWHUfEuDTsBHOiHBZQSTwnMLHQ==",
       "StatusCode": 201,
       "ResponseHeaders": {
         "Content-Length": "0",
-<<<<<<< HEAD
-        "Content-MD5": "SaOkj702TbJxdvpd3Yd/Pg==",
-        "Date": "Thu, 05 Mar 2020 21:04:42 GMT",
-        "ETag": "\u00220x8D7C148D37CA609\u0022",
-        "Last-Modified": "Thu, 05 Mar 2020 21:04:42 GMT",
-=======
         "Content-MD5": "2YbZRI0iIXIH077INQJ4MQ==",
         "Date": "Sat, 04 Apr 2020 01:34:40 GMT",
         "ETag": "\u00220x8D7D8385848C150\u0022",
         "Last-Modified": "Sat, 04 Apr 2020 01:34:40 GMT",
->>>>>>> 32e373e2
-        "Server": [
-          "Windows-Azure-Blob/1.0",
-          "Microsoft-HTTPAPI/2.0"
-        ],
-<<<<<<< HEAD
-        "x-ms-client-request-id": "69beb9e2-386b-321b-c5c6-1392adb6236f",
-        "x-ms-content-crc64": "SmTWKM\u002BY/O8=",
-        "x-ms-request-id": "1dfe48fc-501e-000b-5f31-f36950000000",
-        "x-ms-request-server-encrypted": "true",
-        "x-ms-version": "2019-10-10"
-=======
+        "Server": [
+          "Windows-Azure-Blob/1.0",
+          "Microsoft-HTTPAPI/2.0"
+        ],
         "x-ms-client-request-id": "efb17667-6554-4bfe-1745-8aabeee93175",
         "x-ms-content-crc64": "/lkHcHx7JcQ=",
         "x-ms-request-id": "5ace0e89-601e-0000-3121-0a4da0000000",
         "x-ms-request-server-encrypted": "true",
         "x-ms-version": "2019-12-12"
->>>>>>> 32e373e2
-      },
-      "ResponseBody": []
-    },
-    {
-<<<<<<< HEAD
-      "RequestUri": "https://seanstagetest.blob.core.windows.net/test-container-60470ced-2e4f-df25-5778-3a92c650d36a/test-blob-38d43b9d-e0ed-f6b1-2ac1-86eaa1d24bff",
-      "RequestMethod": "HEAD",
-      "RequestHeaders": {
-        "Authorization": "Sanitized",
-        "traceparent": "00-f4d974df690d8842888c81c48e6a2989-35518ba013fa3042-00",
-        "User-Agent": [
-          "azsdk-net-Storage.Blobs/12.4.0-dev.20200305.1",
-          "(.NET Core 4.6.28325.01; Microsoft Windows 10.0.18363 )"
-        ],
-        "x-ms-client-request-id": "e708f463-e213-fc93-7e81-a9f91a8859f0",
-        "x-ms-date": "Thu, 05 Mar 2020 21:04:42 GMT",
-        "x-ms-return-client-request-id": "true",
-        "x-ms-version": "2019-10-10"
-=======
+      },
+      "ResponseBody": []
+    },
+    {
       "RequestUri": "https://seanmcccanary.blob.core.windows.net/test-container-6296042c-4fb1-f8ef-f711-aad335dc0188/test-blob-fbc072c4-31d6-3e34-c314-5950ef4b67eb",
       "RequestMethod": "HEAD",
       "RequestHeaders": {
@@ -944,7 +506,6 @@
         "x-ms-date": "Sat, 04 Apr 2020 01:34:40 GMT",
         "x-ms-return-client-request-id": "true",
         "x-ms-version": "2019-12-12"
->>>>>>> 32e373e2
       },
       "RequestBody": null,
       "StatusCode": 200,
@@ -953,15 +514,9 @@
         "Content-Length": "1024",
         "Content-MD5": "2YbZRI0iIXIH077INQJ4MQ==",
         "Content-Type": "application/octet-stream",
-<<<<<<< HEAD
-        "Date": "Thu, 05 Mar 2020 21:04:42 GMT",
-        "ETag": "\u00220x8D7C148D37CA609\u0022",
-        "Last-Modified": "Thu, 05 Mar 2020 21:04:42 GMT",
-=======
         "Date": "Sat, 04 Apr 2020 01:34:40 GMT",
         "ETag": "\u00220x8D7D8385848C150\u0022",
         "Last-Modified": "Sat, 04 Apr 2020 01:34:40 GMT",
->>>>>>> 32e373e2
         "Server": [
           "Windows-Azure-Blob/1.0",
           "Microsoft-HTTPAPI/2.0"
@@ -969,15 +524,6 @@
         "x-ms-access-tier": "Hot",
         "x-ms-access-tier-inferred": "true",
         "x-ms-blob-type": "BlockBlob",
-<<<<<<< HEAD
-        "x-ms-client-request-id": "e708f463-e213-fc93-7e81-a9f91a8859f0",
-        "x-ms-creation-time": "Thu, 05 Mar 2020 21:04:42 GMT",
-        "x-ms-lease-state": "available",
-        "x-ms-lease-status": "unlocked",
-        "x-ms-request-id": "1dfe48fd-501e-000b-6031-f36950000000",
-        "x-ms-server-encrypted": "true",
-        "x-ms-version": "2019-10-10"
-=======
         "x-ms-client-request-id": "79e90e3a-7799-0796-1674-bbfdb77ee085",
         "x-ms-creation-time": "Sat, 04 Apr 2020 01:34:40 GMT",
         "x-ms-lease-state": "available",
@@ -985,28 +531,10 @@
         "x-ms-request-id": "5ace0e96-601e-0000-3921-0a4da0000000",
         "x-ms-server-encrypted": "true",
         "x-ms-version": "2019-12-12"
->>>>>>> 32e373e2
-      },
-      "ResponseBody": []
-    },
-    {
-<<<<<<< HEAD
-      "RequestUri": "https://seanstagetest.blob.core.windows.net/test-container-60470ced-2e4f-df25-5778-3a92c650d36a/test-blob-38d43b9d-e0ed-f6b1-2ac1-86eaa1d24bff",
-      "RequestMethod": "GET",
-      "RequestHeaders": {
-        "Authorization": "Sanitized",
-        "If-Match": "\u00220x8D7C148D37CA609\u0022",
-        "traceparent": "00-33e01645b833d541a6a33f1f80a35c48-a983538bc91a4a41-00",
-        "User-Agent": [
-          "azsdk-net-Storage.Blobs/12.4.0-dev.20200305.1",
-          "(.NET Core 4.6.28325.01; Microsoft Windows 10.0.18363 )"
-        ],
-        "x-ms-client-request-id": "b92f9067-3bae-765b-2fb1-de5f73f05597",
-        "x-ms-date": "Thu, 05 Mar 2020 21:04:42 GMT",
-        "x-ms-range": "bytes=0-",
-        "x-ms-return-client-request-id": "true",
-        "x-ms-version": "2019-10-10"
-=======
+      },
+      "ResponseBody": []
+    },
+    {
       "RequestUri": "https://seanmcccanary.blob.core.windows.net/test-container-6296042c-4fb1-f8ef-f711-aad335dc0188/test-blob-fbc072c4-31d6-3e34-c314-5950ef4b67eb",
       "RequestMethod": "GET",
       "RequestHeaders": {
@@ -1021,7 +549,6 @@
         "x-ms-date": "Sat, 04 Apr 2020 01:34:40 GMT",
         "x-ms-return-client-request-id": "true",
         "x-ms-version": "2019-12-12"
->>>>>>> 32e373e2
       },
       "RequestBody": null,
       "StatusCode": 200,
@@ -1030,29 +557,14 @@
         "Content-Length": "1024",
         "Content-MD5": "2YbZRI0iIXIH077INQJ4MQ==",
         "Content-Type": "application/octet-stream",
-<<<<<<< HEAD
-        "Date": "Thu, 05 Mar 2020 21:04:42 GMT",
-        "ETag": "\u00220x8D7C148D37CA609\u0022",
-        "Last-Modified": "Thu, 05 Mar 2020 21:04:42 GMT",
-=======
         "Date": "Sat, 04 Apr 2020 01:34:40 GMT",
         "ETag": "\u00220x8D7D8385848C150\u0022",
         "Last-Modified": "Sat, 04 Apr 2020 01:34:40 GMT",
->>>>>>> 32e373e2
-        "Server": [
-          "Windows-Azure-Blob/1.0",
-          "Microsoft-HTTPAPI/2.0"
-        ],
-        "x-ms-blob-type": "BlockBlob",
-<<<<<<< HEAD
-        "x-ms-client-request-id": "b92f9067-3bae-765b-2fb1-de5f73f05597",
-        "x-ms-creation-time": "Thu, 05 Mar 2020 21:04:42 GMT",
-        "x-ms-lease-state": "available",
-        "x-ms-lease-status": "unlocked",
-        "x-ms-request-id": "1dfe48ff-501e-000b-6231-f36950000000",
-        "x-ms-server-encrypted": "true",
-        "x-ms-version": "2019-10-10"
-=======
+        "Server": [
+          "Windows-Azure-Blob/1.0",
+          "Microsoft-HTTPAPI/2.0"
+        ],
+        "x-ms-blob-type": "BlockBlob",
         "x-ms-client-request-id": "e070c1f9-b7ff-86dc-831f-96407ddccaca",
         "x-ms-creation-time": "Sat, 04 Apr 2020 01:34:40 GMT",
         "x-ms-lease-state": "available",
@@ -1060,26 +572,10 @@
         "x-ms-request-id": "5ace0e9d-601e-0000-3c21-0a4da0000000",
         "x-ms-server-encrypted": "true",
         "x-ms-version": "2019-12-12"
->>>>>>> 32e373e2
       },
       "ResponseBody": "NTkYc4n/X7vWKDtMZY/Rmunc\u002B8n8a0CDDqfmWar/Ocdz6CrtRLRE2A0kvyDQe2Y8aStFWWQoBcr5lWXhGQUR1\u002B502X1l5FY0mCK72KsgspJBqvB\u002BueBiSuNg869PYr8HEugxXKHp14TVEMBCbCwe2OLSoG4Vkx0OEo6aBPGm5TVitMbC71bxV9NsqKgfH922QRvMfMJR8n7KIkkSTtKSLiuK4LhmW\u002BmM4Uiaqep07/Kx48PW2mlzEMJH\u002BM0M3ggB2Xl9lT8kUOYxQJp5tkmTVTNXYWsPvFTBFtD2HmMcfwM/mc9x91qzjJPdpJrO\u002Bll4s6KatXyd8hwlu35vLjGCFcCXOR15Il7Zo9TXMhi68xx2fWvAgcqHoaazSzvbRF5iWo7ZNsA7/5BDwRKnxsAEa8hi\u002BLDFwZP2EJd2xdYj/V52dNeJ4LxbOn3afcC339vmr\u002BByeUytnZj74yYoxTm5IMOzMFLoeooLBr0y6kTSPjC8jxb2sIQSyNc\u002Bjv2WM3VEIFz9BK6J/TRVZ3OOe7JUKKT1bDUjw28/oGh6quyNddJI7srn1TmCM5HhoEkRhE0k6mVYoMdAIF3tvWRGDlNIyPGgRYzobFJqczijQSIlLhsbVcCGNNULCM1s\u002BhfUOyQ\u002BmdhYcD/APH0S7iyOnN86x49JK7iTwZMblDy/e3I7ljgTZadKzb3bWhlCc0apfWvuMjKIihBsqthEPNwDAcEK11jzejc37/rRbtCfUE1NchfQ0EhAsgsnp7rPBpHh2FlXOJvutQI0t0M4thxAzVmK9snEMjB4ySVNzNJ8Z\u002Blo8JV2RxixX70UnBgFB/zu59phRQ/HHKYo3m52oekvt1BZz8aGyYVA2JcMsJYYc8IpXuT4GyHZodTvTWipO77T5OTHqzg1Zx1UIG13umwQEGusTUIEN5wufy7ylnwcl53ZOMuxUMeJ8/bGo/q0Yudn3zz8/e17z61HmSsKQ9ChOInQnoGgXsCjIlpLPpSheh1Girc/IJqvXWkdabebf68lJGtx48Nlx4F8WdqTL5EZph4Ow7kZYhfvIEAXgvQIB6OqJhkoMJdZ4cM1wsa/HC3YBMOZjbz1C8JTgsKDTUSMc1E36Al38HaHtOL25J9RLwQSP34xb3rmtRpW1a3U1pN\u002BqU91iDQjYBRNEtnZ/ycjAlK9cA7GWgTXUDPvIRvIst1PdzpQ26fQ7t5q5F2gDLXyM9NaFmaEuE5KnjcBND/4hF/7iofs0iar7YEvW3amNkN9/e5IbZt3yr7sBTxvz7qfcV/9pYEtBWCsrynkVFzXpGfzgzZRsBfDg8DIAM3qOx3HkOoXqJHCT/iNm75yk3VhFWHUfEuDTsBHOiHBZQSTwnMLHQ=="
     },
     {
-<<<<<<< HEAD
-      "RequestUri": "https://seanstagetest.blob.core.windows.net/test-container-60470ced-2e4f-df25-5778-3a92c650d36a?restype=container",
-      "RequestMethod": "DELETE",
-      "RequestHeaders": {
-        "Authorization": "Sanitized",
-        "traceparent": "00-7345180a4cd6c549afe9bc5677bd4466-5bb912ec41578c4a-00",
-        "User-Agent": [
-          "azsdk-net-Storage.Blobs/12.4.0-dev.20200305.1",
-          "(.NET Core 4.6.28325.01; Microsoft Windows 10.0.18363 )"
-        ],
-        "x-ms-client-request-id": "89914be9-a059-d742-7b7a-a547225052de",
-        "x-ms-date": "Thu, 05 Mar 2020 21:04:42 GMT",
-        "x-ms-return-client-request-id": "true",
-        "x-ms-version": "2019-10-10"
-=======
       "RequestUri": "https://seanmcccanary.blob.core.windows.net/test-container-6296042c-4fb1-f8ef-f711-aad335dc0188?restype=container",
       "RequestMethod": "DELETE",
       "RequestHeaders": {
@@ -1093,50 +589,23 @@
         "x-ms-date": "Sat, 04 Apr 2020 01:34:41 GMT",
         "x-ms-return-client-request-id": "true",
         "x-ms-version": "2019-12-12"
->>>>>>> 32e373e2
       },
       "RequestBody": null,
       "StatusCode": 202,
       "ResponseHeaders": {
         "Content-Length": "0",
-<<<<<<< HEAD
-        "Date": "Thu, 05 Mar 2020 21:04:42 GMT",
-=======
         "Date": "Sat, 04 Apr 2020 01:34:40 GMT",
->>>>>>> 32e373e2
-        "Server": [
-          "Windows-Azure-Blob/1.0",
-          "Microsoft-HTTPAPI/2.0"
-        ],
-<<<<<<< HEAD
-        "x-ms-client-request-id": "89914be9-a059-d742-7b7a-a547225052de",
-        "x-ms-request-id": "1dfe4901-501e-000b-6431-f36950000000",
-        "x-ms-version": "2019-10-10"
-=======
+        "Server": [
+          "Windows-Azure-Blob/1.0",
+          "Microsoft-HTTPAPI/2.0"
+        ],
         "x-ms-client-request-id": "f603ee59-000d-8685-af66-55b39655b0bf",
         "x-ms-request-id": "5ace0ea4-601e-0000-3f21-0a4da0000000",
         "x-ms-version": "2019-12-12"
->>>>>>> 32e373e2
-      },
-      "ResponseBody": []
-    },
-    {
-<<<<<<< HEAD
-      "RequestUri": "https://seanstagetest.blob.core.windows.net/test-container-062bb2fa-d4c1-dee7-08cc-756c2296dd3a?restype=container",
-      "RequestMethod": "PUT",
-      "RequestHeaders": {
-        "Authorization": "Sanitized",
-        "traceparent": "00-4e8677fc555f09468165faa408fe8a6b-fe5fe8896cf4bd4c-00",
-        "User-Agent": [
-          "azsdk-net-Storage.Blobs/12.4.0-dev.20200305.1",
-          "(.NET Core 4.6.28325.01; Microsoft Windows 10.0.18363 )"
-        ],
-        "x-ms-blob-public-access": "container",
-        "x-ms-client-request-id": "e6ca3aef-4ec9-1458-63b3-818d2ad6b5e4",
-        "x-ms-date": "Thu, 05 Mar 2020 21:04:42 GMT",
-        "x-ms-return-client-request-id": "true",
-        "x-ms-version": "2019-10-10"
-=======
+      },
+      "ResponseBody": []
+    },
+    {
       "RequestUri": "https://seanmcccanary.blob.core.windows.net/test-container-cf54dc65-7570-886f-ca62-6745d971b551?restype=container",
       "RequestMethod": "PUT",
       "RequestHeaders": {
@@ -1151,59 +620,30 @@
         "x-ms-date": "Sat, 04 Apr 2020 01:34:41 GMT",
         "x-ms-return-client-request-id": "true",
         "x-ms-version": "2019-12-12"
->>>>>>> 32e373e2
-      },
-      "RequestBody": null,
-      "StatusCode": 201,
-      "ResponseHeaders": {
-        "Content-Length": "0",
-<<<<<<< HEAD
-        "Date": "Thu, 05 Mar 2020 21:04:42 GMT",
-        "ETag": "\u00220x8D7C148D3CE0FC0\u0022",
-        "Last-Modified": "Thu, 05 Mar 2020 21:04:43 GMT",
-=======
+      },
+      "RequestBody": null,
+      "StatusCode": 201,
+      "ResponseHeaders": {
+        "Content-Length": "0",
         "Date": "Sat, 04 Apr 2020 01:34:41 GMT",
         "ETag": "\u00220x8D7D83858A5C9D4\u0022",
         "Last-Modified": "Sat, 04 Apr 2020 01:34:41 GMT",
->>>>>>> 32e373e2
-        "Server": [
-          "Windows-Azure-Blob/1.0",
-          "Microsoft-HTTPAPI/2.0"
-        ],
-<<<<<<< HEAD
-        "x-ms-client-request-id": "e6ca3aef-4ec9-1458-63b3-818d2ad6b5e4",
-        "x-ms-request-id": "c0f34321-a01e-0020-4231-f3e99c000000",
-        "x-ms-version": "2019-10-10"
-=======
+        "Server": [
+          "Windows-Azure-Blob/1.0",
+          "Microsoft-HTTPAPI/2.0"
+        ],
         "x-ms-client-request-id": "f3051e09-60dd-e30d-7f7b-2caa993fac3d",
         "x-ms-request-id": "f15fe30b-001e-005b-6e21-0a749b000000",
         "x-ms-version": "2019-12-12"
->>>>>>> 32e373e2
-      },
-      "ResponseBody": []
-    },
-    {
-<<<<<<< HEAD
-      "RequestUri": "https://seanstagetest.blob.core.windows.net/test-container-062bb2fa-d4c1-dee7-08cc-756c2296dd3a/test-blob-79dc3e87-2b3a-190d-f250-b5f17a9fdef3",
-=======
+      },
+      "ResponseBody": []
+    },
+    {
       "RequestUri": "https://seanmcccanary.blob.core.windows.net/test-container-cf54dc65-7570-886f-ca62-6745d971b551/test-blob-3b68096c-b6c5-530f-c9e4-e78e1dc84da8",
->>>>>>> 32e373e2
-      "RequestMethod": "PUT",
-      "RequestHeaders": {
-        "Authorization": "Sanitized",
-        "Content-Length": "1024",
-<<<<<<< HEAD
-        "traceparent": "00-b44dc9f874ad634a9378ae6b30d5d512-93b22036a6a56b4d-00",
-        "User-Agent": [
-          "azsdk-net-Storage.Blobs/12.4.0-dev.20200305.1",
-          "(.NET Core 4.6.28325.01; Microsoft Windows 10.0.18363 )"
-        ],
-        "x-ms-blob-type": "BlockBlob",
-        "x-ms-client-request-id": "7e3a212a-d63b-494b-9b2c-cb1465c3793b",
-        "x-ms-date": "Thu, 05 Mar 2020 21:04:43 GMT",
-        "x-ms-return-client-request-id": "true",
-        "x-ms-version": "2019-10-10"
-=======
+      "RequestMethod": "PUT",
+      "RequestHeaders": {
+        "Authorization": "Sanitized",
+        "Content-Length": "1024",
         "traceparent": "00-dd029ba53e26c64da4ea524bfb9de214-dbbf01e2aa8f2f44-00",
         "User-Agent": [
           "azsdk-net-Storage.Blobs/12.5.0-dev.20200403.1",
@@ -1214,65 +654,33 @@
         "x-ms-date": "Sat, 04 Apr 2020 01:34:41 GMT",
         "x-ms-return-client-request-id": "true",
         "x-ms-version": "2019-12-12"
->>>>>>> 32e373e2
       },
       "RequestBody": "sATCf24h55IgREvPf3dsh\u002BxEO7tswXOQCgMQXKcSdkPzuEYXgPez6DZy05kUPWQHD6S\u002BVATx0O\u002BRMnVrEYvrDs4I3McxVAb0kFOF\u002Be7ae8yfCEwCUyE/AudXhk6CSNarh8XKDGGc1rueycOwa9cAtreozAg\u002B6LqsyNnf2c64cUh82XEpD25qAjKRY4ldjpYQVs\u002BW2XvNbJ4KHUSHvfzs5Vh6M5Jl16dIPcrWrYQwTjlCzoL/IZjNr2zSHvIq4kQ1pH4x41sEq38oTpuw978Z2c4KRe567cPArYQlkri1HluFoQgG/2vePiMD19P8HLetuEUjH51Vure6cTXW3xjGcy9AKlW3E9piLAbKdhbww5DMeNlzkf69L\u002BZRTI02B18LPGOju/Fi9aVqwPOWi0Shyq2kCmY\u002BU\u002BExg/tuZsZMLCSnvzqyTAieaoI0CdELJqSisILfkf34zOiCcjj284/eHZTO7ssJ7n6lBp/kCkoPJVxWzLZEbJonr/JRL9nQqHbzVes8PDfZmcEEOotdFMKeck3boCfZmbD5pj/Zt7\u002Bk1F4p8LRe0\u002BgkfTP0QDIPypsvs7yM9AdPGrs6Q5b4/\u002BECX2UtNCMOP59ktyP05Fh\u002B6dykqQQCGOBW2db4I49SK31R8uHM4pZ3IXMdJz3kWzVivFm5VFbdAEaF1lpMFRsQEoulovF3sgdGLIeR5fGjcn6hlWc1mNcmdPKbRgs7KgtXDBWxPrhD6wpScyfOSxpV4mTbq4C023m0fy3/3Gv7CgF8Odjb8TTFXald4iWvWCjXRWSnX3\u002BLozGc/b\u002BLRA\u002BeV2gmUhJCefAvFk7WVvhTBCcFJ5YGU6qC8JWmP/R1Ohiavou9iQUVlcxzeEkwtUw5SfiXhR14mAO9o2J8mzn8utw2O5htlnsh75LKk9thUTtJbfb73bT7IiaH/\u002BWjmfmSdr1s\u002BnmzzLN8dZaLrgQoXFEmMy5DAN0nOxhy5ZaWflaYNxwe9FfBlaFDfmcecHQhXqOTfGbLTnbgRb9gQeYc5vdA8nboCmf6ZJ2MAIF1CcqkUIbzAgLvzOimPa\u002BXYVS6Jphw3n3\u002BOVQ7mRfIPk70ajv0vPBfKOT0UCWNQcy4YgNJ0dnpBSpNphcyuGnqJ42astNzo6RjW/6ze45XcPeHgjYUf211CmUQpxXYLXB7CimX84/5RL9e5XbbNYmc9TUgqjUy1qcgJKhtYvyOii2NOHBkv31njj53tZn2mtTbdLHfuIM6STSBd87ni\u002BLDz1pITf0ZNzW4uBz3uiAOKorTku5Kr9GqU\u002B8840iugAJbtOU/rU3Xwjx7JwBmQ44Uc0xDFPnzeCCInvkN3VTtCTcZmwY6zn09\u002B9CyzofRQw9hJ3D7ag==",
       "StatusCode": 201,
       "ResponseHeaders": {
         "Content-Length": "0",
-<<<<<<< HEAD
-        "Content-MD5": "usmB9xPLVjqoMMXfl/mVlw==",
-        "Date": "Thu, 05 Mar 2020 21:04:42 GMT",
-        "ETag": "\u00220x8D7C148D3DA5688\u0022",
-        "Last-Modified": "Thu, 05 Mar 2020 21:04:43 GMT",
-=======
         "Content-MD5": "q076FNyfeLvBnTUc1Z8mkg==",
         "Date": "Sat, 04 Apr 2020 01:34:41 GMT",
         "ETag": "\u00220x8D7D83858B3081F\u0022",
         "Last-Modified": "Sat, 04 Apr 2020 01:34:41 GMT",
->>>>>>> 32e373e2
-        "Server": [
-          "Windows-Azure-Blob/1.0",
-          "Microsoft-HTTPAPI/2.0"
-        ],
-<<<<<<< HEAD
-        "x-ms-client-request-id": "7e3a212a-d63b-494b-9b2c-cb1465c3793b",
-        "x-ms-content-crc64": "Hp85ikXnXXM=",
-        "x-ms-request-id": "c0f34325-a01e-0020-4431-f3e99c000000",
-        "x-ms-request-server-encrypted": "true",
-        "x-ms-version": "2019-10-10"
-=======
+        "Server": [
+          "Windows-Azure-Blob/1.0",
+          "Microsoft-HTTPAPI/2.0"
+        ],
         "x-ms-client-request-id": "10cb9ff1-ca33-1875-6de9-31ebca406a08",
         "x-ms-content-crc64": "TMaXL4fWscQ=",
         "x-ms-request-id": "f15fe316-001e-005b-7721-0a749b000000",
         "x-ms-request-server-encrypted": "true",
         "x-ms-version": "2019-12-12"
->>>>>>> 32e373e2
-      },
-      "ResponseBody": []
-    },
-    {
-<<<<<<< HEAD
-      "RequestUri": "https://seanstagetest.blob.core.windows.net/test-container-062bb2fa-d4c1-dee7-08cc-756c2296dd3a/test-blob-79dc3e87-2b3a-190d-f250-b5f17a9fdef3",
-=======
+      },
+      "ResponseBody": []
+    },
+    {
       "RequestUri": "https://seanmcccanary.blob.core.windows.net/test-container-cf54dc65-7570-886f-ca62-6745d971b551/test-blob-3b68096c-b6c5-530f-c9e4-e78e1dc84da8",
->>>>>>> 32e373e2
       "RequestMethod": "GET",
       "RequestHeaders": {
         "Authorization": "Sanitized",
         "If-None-Match": "\u0022garbage\u0022",
-<<<<<<< HEAD
-        "traceparent": "00-38566bf16ca27646882907f432b64e81-a03822a3679e9041-00",
-        "User-Agent": [
-          "azsdk-net-Storage.Blobs/12.4.0-dev.20200305.1",
-          "(.NET Core 4.6.28325.01; Microsoft Windows 10.0.18363 )"
-        ],
-        "x-ms-client-request-id": "59c63af8-6064-10b8-63c1-a7ba08abe92d",
-        "x-ms-date": "Thu, 05 Mar 2020 21:04:43 GMT",
-        "x-ms-range": "bytes=0-",
-        "x-ms-return-client-request-id": "true",
-        "x-ms-version": "2019-10-10"
-=======
         "traceparent": "00-4255435241871d44ad79bb18ef38f1b2-f4ad85996f8e4341-00",
         "User-Agent": [
           "azsdk-net-Storage.Blobs/12.5.0-dev.20200403.1",
@@ -1282,7 +690,6 @@
         "x-ms-date": "Sat, 04 Apr 2020 01:34:41 GMT",
         "x-ms-return-client-request-id": "true",
         "x-ms-version": "2019-12-12"
->>>>>>> 32e373e2
       },
       "RequestBody": null,
       "StatusCode": 200,
@@ -1291,29 +698,14 @@
         "Content-Length": "1024",
         "Content-MD5": "q076FNyfeLvBnTUc1Z8mkg==",
         "Content-Type": "application/octet-stream",
-<<<<<<< HEAD
-        "Date": "Thu, 05 Mar 2020 21:04:43 GMT",
-        "ETag": "\u00220x8D7C148D3DA5688\u0022",
-        "Last-Modified": "Thu, 05 Mar 2020 21:04:43 GMT",
-=======
         "Date": "Sat, 04 Apr 2020 01:34:41 GMT",
         "ETag": "\u00220x8D7D83858B3081F\u0022",
         "Last-Modified": "Sat, 04 Apr 2020 01:34:41 GMT",
->>>>>>> 32e373e2
-        "Server": [
-          "Windows-Azure-Blob/1.0",
-          "Microsoft-HTTPAPI/2.0"
-        ],
-        "x-ms-blob-type": "BlockBlob",
-<<<<<<< HEAD
-        "x-ms-client-request-id": "59c63af8-6064-10b8-63c1-a7ba08abe92d",
-        "x-ms-creation-time": "Thu, 05 Mar 2020 21:04:43 GMT",
-        "x-ms-lease-state": "available",
-        "x-ms-lease-status": "unlocked",
-        "x-ms-request-id": "c0f34326-a01e-0020-4531-f3e99c000000",
-        "x-ms-server-encrypted": "true",
-        "x-ms-version": "2019-10-10"
-=======
+        "Server": [
+          "Windows-Azure-Blob/1.0",
+          "Microsoft-HTTPAPI/2.0"
+        ],
+        "x-ms-blob-type": "BlockBlob",
         "x-ms-client-request-id": "7e9c042f-3dfd-bd75-648b-621ce63d7769",
         "x-ms-creation-time": "Sat, 04 Apr 2020 01:34:41 GMT",
         "x-ms-lease-state": "available",
@@ -1321,26 +713,10 @@
         "x-ms-request-id": "f15fe31c-001e-005b-7d21-0a749b000000",
         "x-ms-server-encrypted": "true",
         "x-ms-version": "2019-12-12"
->>>>>>> 32e373e2
       },
       "ResponseBody": "sATCf24h55IgREvPf3dsh\u002BxEO7tswXOQCgMQXKcSdkPzuEYXgPez6DZy05kUPWQHD6S\u002BVATx0O\u002BRMnVrEYvrDs4I3McxVAb0kFOF\u002Be7ae8yfCEwCUyE/AudXhk6CSNarh8XKDGGc1rueycOwa9cAtreozAg\u002B6LqsyNnf2c64cUh82XEpD25qAjKRY4ldjpYQVs\u002BW2XvNbJ4KHUSHvfzs5Vh6M5Jl16dIPcrWrYQwTjlCzoL/IZjNr2zSHvIq4kQ1pH4x41sEq38oTpuw978Z2c4KRe567cPArYQlkri1HluFoQgG/2vePiMD19P8HLetuEUjH51Vure6cTXW3xjGcy9AKlW3E9piLAbKdhbww5DMeNlzkf69L\u002BZRTI02B18LPGOju/Fi9aVqwPOWi0Shyq2kCmY\u002BU\u002BExg/tuZsZMLCSnvzqyTAieaoI0CdELJqSisILfkf34zOiCcjj284/eHZTO7ssJ7n6lBp/kCkoPJVxWzLZEbJonr/JRL9nQqHbzVes8PDfZmcEEOotdFMKeck3boCfZmbD5pj/Zt7\u002Bk1F4p8LRe0\u002BgkfTP0QDIPypsvs7yM9AdPGrs6Q5b4/\u002BECX2UtNCMOP59ktyP05Fh\u002B6dykqQQCGOBW2db4I49SK31R8uHM4pZ3IXMdJz3kWzVivFm5VFbdAEaF1lpMFRsQEoulovF3sgdGLIeR5fGjcn6hlWc1mNcmdPKbRgs7KgtXDBWxPrhD6wpScyfOSxpV4mTbq4C023m0fy3/3Gv7CgF8Odjb8TTFXald4iWvWCjXRWSnX3\u002BLozGc/b\u002BLRA\u002BeV2gmUhJCefAvFk7WVvhTBCcFJ5YGU6qC8JWmP/R1Ohiavou9iQUVlcxzeEkwtUw5SfiXhR14mAO9o2J8mzn8utw2O5htlnsh75LKk9thUTtJbfb73bT7IiaH/\u002BWjmfmSdr1s\u002BnmzzLN8dZaLrgQoXFEmMy5DAN0nOxhy5ZaWflaYNxwe9FfBlaFDfmcecHQhXqOTfGbLTnbgRb9gQeYc5vdA8nboCmf6ZJ2MAIF1CcqkUIbzAgLvzOimPa\u002BXYVS6Jphw3n3\u002BOVQ7mRfIPk70ajv0vPBfKOT0UCWNQcy4YgNJ0dnpBSpNphcyuGnqJ42astNzo6RjW/6ze45XcPeHgjYUf211CmUQpxXYLXB7CimX84/5RL9e5XbbNYmc9TUgqjUy1qcgJKhtYvyOii2NOHBkv31njj53tZn2mtTbdLHfuIM6STSBd87ni\u002BLDz1pITf0ZNzW4uBz3uiAOKorTku5Kr9GqU\u002B8840iugAJbtOU/rU3Xwjx7JwBmQ44Uc0xDFPnzeCCInvkN3VTtCTcZmwY6zn09\u002B9CyzofRQw9hJ3D7ag=="
     },
     {
-<<<<<<< HEAD
-      "RequestUri": "https://seanstagetest.blob.core.windows.net/test-container-062bb2fa-d4c1-dee7-08cc-756c2296dd3a?restype=container",
-      "RequestMethod": "DELETE",
-      "RequestHeaders": {
-        "Authorization": "Sanitized",
-        "traceparent": "00-10f7881120b71b438616d32d88a6f0fc-884fd9bb45254242-00",
-        "User-Agent": [
-          "azsdk-net-Storage.Blobs/12.4.0-dev.20200305.1",
-          "(.NET Core 4.6.28325.01; Microsoft Windows 10.0.18363 )"
-        ],
-        "x-ms-client-request-id": "2a1b8ead-1ffc-3ad7-cf8b-a8302a6dabd1",
-        "x-ms-date": "Thu, 05 Mar 2020 21:04:43 GMT",
-        "x-ms-return-client-request-id": "true",
-        "x-ms-version": "2019-10-10"
-=======
       "RequestUri": "https://seanmcccanary.blob.core.windows.net/test-container-cf54dc65-7570-886f-ca62-6745d971b551?restype=container",
       "RequestMethod": "DELETE",
       "RequestHeaders": {
@@ -1354,43 +730,26 @@
         "x-ms-date": "Sat, 04 Apr 2020 01:34:42 GMT",
         "x-ms-return-client-request-id": "true",
         "x-ms-version": "2019-12-12"
->>>>>>> 32e373e2
       },
       "RequestBody": null,
       "StatusCode": 202,
       "ResponseHeaders": {
         "Content-Length": "0",
-<<<<<<< HEAD
-        "Date": "Thu, 05 Mar 2020 21:04:43 GMT",
-=======
         "Date": "Sat, 04 Apr 2020 01:34:41 GMT",
->>>>>>> 32e373e2
-        "Server": [
-          "Windows-Azure-Blob/1.0",
-          "Microsoft-HTTPAPI/2.0"
-        ],
-<<<<<<< HEAD
-        "x-ms-client-request-id": "2a1b8ead-1ffc-3ad7-cf8b-a8302a6dabd1",
-        "x-ms-request-id": "c0f34329-a01e-0020-4831-f3e99c000000",
-        "x-ms-version": "2019-10-10"
-=======
+        "Server": [
+          "Windows-Azure-Blob/1.0",
+          "Microsoft-HTTPAPI/2.0"
+        ],
         "x-ms-client-request-id": "c6bb1480-eba4-b80b-f21c-e940c9476da3",
         "x-ms-request-id": "f15fe35e-001e-005b-3721-0a749b000000",
         "x-ms-version": "2019-12-12"
->>>>>>> 32e373e2
       },
       "ResponseBody": []
     }
   ],
   "Variables": {
-<<<<<<< HEAD
-    "DateTimeOffsetNow": "2020-03-05T13:04:40.6388029-08:00",
-    "RandomSeed": "286822340",
-    "Storage_TestConfigDefault": "ProductionTenant\nseanstagetest\nU2FuaXRpemVk\nhttps://seanstagetest.blob.core.windows.net\nhttp://seanstagetest.file.core.windows.net\nhttp://seanstagetest.queue.core.windows.net\nhttp://seanstagetest.table.core.windows.net\n\n\n\n\nhttp://seanstagetest-secondary.blob.core.windows.net\nhttp://seanstagetest-secondary.file.core.windows.net\nhttp://seanstagetest-secondary.queue.core.windows.net\nhttp://seanstagetest-secondary.table.core.windows.net\n\nSanitized\n\n\nCloud\nBlobEndpoint=https://seanstagetest.blob.core.windows.net/;QueueEndpoint=http://seanstagetest.queue.core.windows.net/;FileEndpoint=http://seanstagetest.file.core.windows.net/;BlobSecondaryEndpoint=http://seanstagetest-secondary.blob.core.windows.net/;QueueSecondaryEndpoint=http://seanstagetest-secondary.queue.core.windows.net/;FileSecondaryEndpoint=http://seanstagetest-secondary.file.core.windows.net/;AccountName=seanstagetest;AccountKey=Sanitized\nseanscope1"
-=======
     "DateTimeOffsetNow": "2020-04-03T18:34:38.6987965-07:00",
     "RandomSeed": "2112913994",
     "Storage_TestConfigDefault": "ProductionTenant\nseanmcccanary\nU2FuaXRpemVk\nhttps://seanmcccanary.blob.core.windows.net\nhttps://seanmcccanary.file.core.windows.net\nhttps://seanmcccanary.queue.core.windows.net\nhttps://seanmcccanary.table.core.windows.net\n\n\n\n\nhttps://seanmcccanary-secondary.blob.core.windows.net\nhttps://seanmcccanary-secondary.file.core.windows.net\nhttps://seanmcccanary-secondary.queue.core.windows.net\nhttps://seanmcccanary-secondary.table.core.windows.net\n\nSanitized\n\n\nCloud\nBlobEndpoint=https://seanmcccanary.blob.core.windows.net/;QueueEndpoint=https://seanmcccanary.queue.core.windows.net/;FileEndpoint=https://seanmcccanary.file.core.windows.net/;BlobSecondaryEndpoint=https://seanmcccanary-secondary.blob.core.windows.net/;QueueSecondaryEndpoint=https://seanmcccanary-secondary.queue.core.windows.net/;FileSecondaryEndpoint=https://seanmcccanary-secondary.file.core.windows.net/;AccountName=seanmcccanary;AccountKey=Sanitized\nseanscope1"
->>>>>>> 32e373e2
   }
 }