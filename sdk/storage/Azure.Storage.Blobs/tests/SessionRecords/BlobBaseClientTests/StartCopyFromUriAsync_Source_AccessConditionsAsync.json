{
  "Entries": [
    {
      "RequestUri": "https://seanmcccanary.blob.core.windows.net/test-container-2a22acfb-f4a1-c8f6-e978-0d451b852ddd?restype=container",
      "RequestMethod": "PUT",
      "RequestHeaders": {
        "Authorization": "Sanitized",
        "traceparent": "00-ff3179a9e10630448cd335e02eb66a0a-6aa8ffe97b530a40-00",
        "User-Agent": [
          "azsdk-net-Storage.Blobs/12.5.0-dev.20200402.1",
          "(.NET Core 4.6.28325.01; Microsoft Windows 10.0.18362 )"
        ],
        "x-ms-blob-public-access": "container",
        "x-ms-client-request-id": "57971c58-db15-0a5f-9863-83801942f0d5",
        "x-ms-date": "Thu, 02 Apr 2020 23:46:04 GMT",
        "x-ms-return-client-request-id": "true",
        "x-ms-version": "2019-12-12"
      },
      "RequestBody": null,
      "StatusCode": 201,
      "ResponseHeaders": {
        "Content-Length": "0",
        "Date": "Thu, 02 Apr 2020 23:46:03 GMT",
        "ETag": "\u00220x8D7D7600185C28C\u0022",
        "Last-Modified": "Thu, 02 Apr 2020 23:46:03 GMT",
        "Server": [
          "Windows-Azure-Blob/1.0",
          "Microsoft-HTTPAPI/2.0"
        ],
        "x-ms-client-request-id": "57971c58-db15-0a5f-9863-83801942f0d5",
<<<<<<< HEAD
        "x-ms-request-id": "9164bde1-501e-0024-1731-f3649b000000",
=======
        "x-ms-request-id": "4965fb95-d01e-0093-2c48-0996aa000000",
>>>>>>> 8d420312
        "x-ms-version": "2019-12-12"
      },
      "ResponseBody": []
    },
    {
      "RequestUri": "https://seanmcccanary.blob.core.windows.net/test-container-2a22acfb-f4a1-c8f6-e978-0d451b852ddd/test-blob-ee4f8034-91c2-14aa-bdb9-107aec2c3f40",
      "RequestMethod": "PUT",
      "RequestHeaders": {
        "Authorization": "Sanitized",
        "Content-Length": "1024",
        "traceparent": "00-ecf3117f5dd8e546aede0c50a25b4d1b-d21525f1ce536b43-00",
        "User-Agent": [
          "azsdk-net-Storage.Blobs/12.5.0-dev.20200402.1",
          "(.NET Core 4.6.28325.01; Microsoft Windows 10.0.18362 )"
        ],
        "x-ms-blob-type": "BlockBlob",
        "x-ms-client-request-id": "dd835e2a-e661-15f1-af13-f62e0340cfaa",
        "x-ms-date": "Thu, 02 Apr 2020 23:46:04 GMT",
        "x-ms-return-client-request-id": "true",
        "x-ms-version": "2019-12-12"
      },
      "RequestBody": "BbLt/\u002B7VxymwyQoaZG1P1zYylQhZhJjHcYOZXMrlHmwkQ3tmVfHmXrglPfmGj69QaTlDuZc35oEZJY1rO2pfyque9iHy6IJFTDZPNEafQOHTSfKQomTU7Fz5TS9jeyJNxnNO6JiOXYG3/W1g57E7euWrl/J4zidGyQrE\u002BZtS4tATAm7SUVhJROtx2aX2dAWrvdNJt\u002BMw1fdLBx6OymTlZBucTOVDaCiMYlMGBvWCT1UEGTvICCrs4ix2h0k5unqHi3SJWicgZ1WqvVWQKs4CyLfJirApHVvwr2m4zeHfUqjYf3qA\u002BfUt47HmHUvVXLhedL6RcC/JXW4Ymaq9aJpzy2qsuKtTgc/CnKb/Q/8QG1OxWlgiTeJ4DiEMZ2BLb3sXclLhKKQMCvLvz9SJyhpuCH1WDA1BUX6HNKmKRxlvdiwr6NGtLvKvpE9mM30O70QGnV/i9WNt1SDUWfT6gsPYf1mnXuJJwdmKpme92h4AeUVkg6m6jYHJvRKw2NX\u002BtCKMjrMjZpFivduFV077sPoB0\u002BCulf4ZHfLY3qDQmekEi/FEMUxr3BK0AsbONTUyzQ0XrgX1UB8kcnDAS4fwkiTygctct36tlvbN\u002BpM4S\u002Bi9pRGTuOrkDzvSIL7cqpGKw3Ci27Rp1RaOaRgOJ1WM6yeHA6Z2XNk5DnGQipbA0exlQjYilm80U8/6BU7S1eflRjWWVKbqFGeWaM1C2UuAzZgrqOUfaVW3U6/WfFaKZziKqkNhKXxFei7Oiy2h8nqDeji2pi0Cxtzf3wH2E5cRDACVty4HHqMb5i22UN0nFWE1UwEe08AKiONngUp7TmeWvX8tDDpMe1uUm7//S3b\u002BuMmgwcCW8jg/iy9KoJ1Yn5jGIJJe\u002Bgkm6deliTgBCzxtaMmB24ym/8tH7YEKAdq\u002BO/snOSrkoL2/edjo8Gj/Pn/y3TjT18QLHyDGFgyIHOf85k082dISiMcLwmGzvQ9iR64BFyOi62Q3GxkKHYmxNlzx7Aoaw2St4FRxyBRiWGERZM5ehwTDWvvpBb64B2s9WosEwtEER4RKUzbOMSNP1MO3\u002Bbi6U69YLZEPMb6m9dnpM22JXpWQDBxKFDPN9CnXmTD7AQ6ygwfcrJU/9RXFo15d5f61xnYuJ\u002BybcD97ijhoN5iNq/PKN7BmrbH/URcHhHDVcA8rItK6zNoiFhLIYCJc1r58OPhqk65NTxnELtbVlOvOphopPRTG0t4ZqCCdnkyPonpYikx4atxh3dO49p4ETYEn\u002BboIM5iptmUZUeuNsLDNNYtbfAqfVjs9x2BBDdw/FVqfdaSRh2/hr9PmXhnx1Cwi68ETqNB3iKJ/ymw4Z6mI2juQ7TsMO60ces02uPgiSw==",
      "StatusCode": 201,
      "ResponseHeaders": {
        "Content-Length": "0",
        "Content-MD5": "dihEFR7dg4Udoml7iv5\u002BJw==",
        "Date": "Thu, 02 Apr 2020 23:46:03 GMT",
        "ETag": "\u00220x8D7D7600193B31A\u0022",
        "Last-Modified": "Thu, 02 Apr 2020 23:46:03 GMT",
        "Server": [
          "Windows-Azure-Blob/1.0",
          "Microsoft-HTTPAPI/2.0"
        ],
        "x-ms-client-request-id": "dd835e2a-e661-15f1-af13-f62e0340cfaa",
        "x-ms-content-crc64": "/ir6l9ZdvUg=",
        "x-ms-request-id": "4965fba3-d01e-0093-3548-0996aa000000",
        "x-ms-request-server-encrypted": "true",
        "x-ms-version": "2019-12-12"
      },
      "ResponseBody": []
    },
    {
      "RequestUri": "https://seanmcccanary.blob.core.windows.net/test-container-2a22acfb-f4a1-c8f6-e978-0d451b852ddd/test-blob-04787e5d-8747-ad6d-ce06-c64d0a29f119",
      "RequestMethod": "PUT",
      "RequestHeaders": {
        "Authorization": "Sanitized",
        "traceparent": "00-1c7df7976b2bd746a165593d6a3b2d1a-580dfe83f156824f-00",
        "User-Agent": [
          "azsdk-net-Storage.Blobs/12.5.0-dev.20200402.1",
          "(.NET Core 4.6.28325.01; Microsoft Windows 10.0.18362 )"
        ],
        "x-ms-client-request-id": "3db5571d-a48a-a3ff-f1d6-0f5b20a30b86",
        "x-ms-copy-source": "https://seanmcccanary.blob.core.windows.net/test-container-2a22acfb-f4a1-c8f6-e978-0d451b852ddd/test-blob-ee4f8034-91c2-14aa-bdb9-107aec2c3f40",
        "x-ms-date": "Thu, 02 Apr 2020 23:46:04 GMT",
        "x-ms-return-client-request-id": "true",
        "x-ms-version": "2019-12-12"
      },
      "RequestBody": null,
      "StatusCode": 202,
      "ResponseHeaders": {
        "Content-Length": "0",
        "Date": "Thu, 02 Apr 2020 23:46:04 GMT",
        "ETag": "\u00220x8D7D76001A14A20\u0022",
        "Last-Modified": "Thu, 02 Apr 2020 23:46:04 GMT",
        "Server": [
          "Windows-Azure-Blob/1.0",
          "Microsoft-HTTPAPI/2.0"
        ],
        "x-ms-client-request-id": "3db5571d-a48a-a3ff-f1d6-0f5b20a30b86",
        "x-ms-copy-id": "2afb3df7-33ed-46f9-b50c-43a7bc074280",
        "x-ms-copy-status": "success",
<<<<<<< HEAD
        "x-ms-request-id": "9164bdef-501e-0024-2031-f3649b000000",
=======
        "x-ms-request-id": "4965fbaa-d01e-0093-3c48-0996aa000000",
>>>>>>> 8d420312
        "x-ms-version": "2019-12-12"
      },
      "ResponseBody": []
    },
    {
      "RequestUri": "https://seanmcccanary.blob.core.windows.net/test-container-2a22acfb-f4a1-c8f6-e978-0d451b852ddd?restype=container",
      "RequestMethod": "DELETE",
      "RequestHeaders": {
        "Authorization": "Sanitized",
        "traceparent": "00-db032d62127b1e4caa9af4aae832e9de-37501ac37413054a-00",
        "User-Agent": [
          "azsdk-net-Storage.Blobs/12.5.0-dev.20200402.1",
          "(.NET Core 4.6.28325.01; Microsoft Windows 10.0.18362 )"
        ],
        "x-ms-client-request-id": "b230df7f-b373-2c8f-8669-689e358fec9f",
        "x-ms-date": "Thu, 02 Apr 2020 23:46:04 GMT",
        "x-ms-return-client-request-id": "true",
        "x-ms-version": "2019-12-12"
      },
      "RequestBody": null,
      "StatusCode": 202,
      "ResponseHeaders": {
        "Content-Length": "0",
        "Date": "Thu, 02 Apr 2020 23:46:04 GMT",
        "Server": [
          "Windows-Azure-Blob/1.0",
          "Microsoft-HTTPAPI/2.0"
        ],
        "x-ms-client-request-id": "b230df7f-b373-2c8f-8669-689e358fec9f",
<<<<<<< HEAD
        "x-ms-request-id": "9164bdf1-501e-0024-2231-f3649b000000",
=======
        "x-ms-request-id": "4965fbb1-d01e-0093-4148-0996aa000000",
>>>>>>> 8d420312
        "x-ms-version": "2019-12-12"
      },
      "ResponseBody": []
    },
    {
      "RequestUri": "https://seanmcccanary.blob.core.windows.net/test-container-58e6ebfe-08e1-a7b2-219c-a91ee3c18d8c?restype=container",
      "RequestMethod": "PUT",
      "RequestHeaders": {
        "Authorization": "Sanitized",
        "traceparent": "00-bd440dfabe2aca4586f568c79fd9e973-f9fc5d337a8df64c-00",
        "User-Agent": [
          "azsdk-net-Storage.Blobs/12.5.0-dev.20200402.1",
          "(.NET Core 4.6.28325.01; Microsoft Windows 10.0.18362 )"
        ],
        "x-ms-blob-public-access": "container",
        "x-ms-client-request-id": "293f227e-1f7e-76ae-2c88-90d70a7049c4",
        "x-ms-date": "Thu, 02 Apr 2020 23:46:05 GMT",
        "x-ms-return-client-request-id": "true",
        "x-ms-version": "2019-12-12"
      },
      "RequestBody": null,
      "StatusCode": 201,
      "ResponseHeaders": {
        "Content-Length": "0",
        "Date": "Thu, 02 Apr 2020 23:46:04 GMT",
        "ETag": "\u00220x8D7D76001E25924\u0022",
        "Last-Modified": "Thu, 02 Apr 2020 23:46:04 GMT",
        "Server": [
          "Windows-Azure-Blob/1.0",
          "Microsoft-HTTPAPI/2.0"
        ],
        "x-ms-client-request-id": "293f227e-1f7e-76ae-2c88-90d70a7049c4",
<<<<<<< HEAD
        "x-ms-request-id": "f7bac8bf-001e-0029-0f31-f3ac4f000000",
=======
        "x-ms-request-id": "158079c4-001e-0029-5448-0973d4000000",
>>>>>>> 8d420312
        "x-ms-version": "2019-12-12"
      },
      "ResponseBody": []
    },
    {
      "RequestUri": "https://seanmcccanary.blob.core.windows.net/test-container-58e6ebfe-08e1-a7b2-219c-a91ee3c18d8c/test-blob-b63fdcdb-abb3-a52b-d877-09b011e79a8a",
      "RequestMethod": "PUT",
      "RequestHeaders": {
        "Authorization": "Sanitized",
        "Content-Length": "1024",
        "traceparent": "00-1eb4f483f06e00448d6cae1bf602ed96-6758c43375841849-00",
        "User-Agent": [
          "azsdk-net-Storage.Blobs/12.5.0-dev.20200402.1",
          "(.NET Core 4.6.28325.01; Microsoft Windows 10.0.18362 )"
        ],
        "x-ms-blob-type": "BlockBlob",
        "x-ms-client-request-id": "91ab5101-a962-5a3e-9392-95b32aa10819",
        "x-ms-date": "Thu, 02 Apr 2020 23:46:05 GMT",
        "x-ms-return-client-request-id": "true",
        "x-ms-version": "2019-12-12"
      },
      "RequestBody": "uaOfwYFkDT/QZBTqxzxj3ucy7zBYLVHS9ppRBxX9ZUTuBh1m0IdDd84A5k6WQd2cEyvJ3vdpMotSzcvnEgYp0v/Q/MEe/Q1f73hhV0cCO7S8tfPqNIZMhNOSFAO8W2TI1hNPxkQcfhYdae9/CNpET5EWK10SPp14g3jti\u002BgJopMTmIEzs3VwnzbdzMuXzXz5TcVypjAHtpd21kPMLvItE8Zca29ZEJsbposmNHHS4bb89D4jl/xiDOLpvd0yo3FEsLgEO2EMnzwpVgCl4YElo/WM0Dm0CXzK\u002BV\u002BMb1O\u002B6QIa4YS4zqVV71QB\u002BkH8vSthwxnnpdM3kKY8OUEBfy/oa2z9i//8bNVPN\u002BDksg87zjw0K6w61kQu41HefJRjVG8kGI7U/jErZFZDl27yUt6WAWsFzFSDrpQoz6iuHvBB7ONxwJmAZtAKCcdV9z7VO5BzR3opXocboWr5qy6JfUZlAquLgZJEFZqa\u002BsONLbdWUpMXOtd1F41bVh4vh7uhgIuB8PSSSrr\u002BLzHgjmPEjXOzo1mbckJv7\u002BoeMCpzFI7f\u002BXo3DD3CwwjZGAullYgql8iqfORhBg5IEgAJdBqPixqiAZXpjIE28N9Qwlo2yVpi85hiyJeqffJs7vk9uE/uSY3xA5TzQQtGdIwEEUS0Ekilp4CBLcKC\u002BIOifZ2H\u002BTeQYXjMRcbGb7KNG1QLpmuuuNyxlxHObBzLbgoQUMNtvntUc6/L58yC3zjN9BFudlIX9MTA1mEmwvRcAde7tR7uH13YtzK849AQLrjYAHgLXfe4\u002BFz/recaLbG6b\u002Bb1xykZ39Szlb8gWxD0sKioTsF8UKTfArzC73F1vomAAXTqG2eOviGkV8c4mJ1LCv0/cd/vPh5CFcRsVu9iPtc1n1qcCpVBGY\u002Bg1/ncp2ofd\u002BR0Nk2qkMJWpwWiImcxQRjwAvhDrwBo/ldQT2YkZW1ZTd8K7giKig\u002BXRWKPnvcnbpbg7KRx28fkDDj1WkFcMkKXSdSIJ1IQZXforGme2F9fKODQQ3nI53IXJuLPlDDOOhMg91Ujn0dDz4YtiS9eRjPYlTFgjO7IzmFicAFwQdFHGnFVfeAKPImYjHPym15CueCu9/7\u002Bba4lVynzwS9G0o615m69CMhSzVmoyP961jMCH7YhwUnSSKzCMCa3FntZUrnkPLXwhLEXXCmlVqWvqoD18aF5JBFF453B\u002B9ehmrbeTnVGlpl9EZsECWUfLPIHE4alwSTZ4C2on1kXLonadsFyxwcwaRTmeN8GdBurJbaruuhR\u002B9iRBG5HnfZAZeMRKpOjrWXq16lxv0lF02sS/HmibHSgiHrp4MKY6MsdphL89EqICHhRwOI\u002B3zyOTDACNaB8nvlucQ==",
      "StatusCode": 201,
      "ResponseHeaders": {
        "Content-Length": "0",
        "Content-MD5": "KkMyaBBiQOMdr404ensCxg==",
        "Date": "Thu, 02 Apr 2020 23:46:04 GMT",
        "ETag": "\u00220x8D7D76001F014A6\u0022",
        "Last-Modified": "Thu, 02 Apr 2020 23:46:04 GMT",
        "Server": [
          "Windows-Azure-Blob/1.0",
          "Microsoft-HTTPAPI/2.0"
        ],
        "x-ms-client-request-id": "91ab5101-a962-5a3e-9392-95b32aa10819",
        "x-ms-content-crc64": "Omb/ASKhviQ=",
        "x-ms-request-id": "158079d1-001e-0029-5d48-0973d4000000",
        "x-ms-request-server-encrypted": "true",
        "x-ms-version": "2019-12-12"
      },
      "ResponseBody": []
    },
    {
      "RequestUri": "https://seanmcccanary.blob.core.windows.net/test-container-58e6ebfe-08e1-a7b2-219c-a91ee3c18d8c/test-blob-6fa9838d-ab4e-6eae-f360-8c23570351e2",
      "RequestMethod": "PUT",
      "RequestHeaders": {
        "Authorization": "Sanitized",
        "traceparent": "00-7721cf26ef25364fa2dd896197c7b2f3-463babb57a3f5545-00",
        "User-Agent": [
          "azsdk-net-Storage.Blobs/12.5.0-dev.20200402.1",
          "(.NET Core 4.6.28325.01; Microsoft Windows 10.0.18362 )"
        ],
        "x-ms-client-request-id": "5bbb1d10-1a77-55a5-a23d-9d021d1a0290",
        "x-ms-copy-source": "https://seanmcccanary.blob.core.windows.net/test-container-58e6ebfe-08e1-a7b2-219c-a91ee3c18d8c/test-blob-b63fdcdb-abb3-a52b-d877-09b011e79a8a",
        "x-ms-date": "Thu, 02 Apr 2020 23:46:05 GMT",
        "x-ms-return-client-request-id": "true",
<<<<<<< HEAD
        "x-ms-source-if-modified-since": "Wed, 04 Mar 2020 21:06:08 GMT",
=======
        "x-ms-source-if-modified-since": "Wed, 01 Apr 2020 23:46:04 GMT",
>>>>>>> 8d420312
        "x-ms-version": "2019-12-12"
      },
      "RequestBody": null,
      "StatusCode": 202,
      "ResponseHeaders": {
        "Content-Length": "0",
        "Date": "Thu, 02 Apr 2020 23:46:04 GMT",
        "ETag": "\u00220x8D7D76001FDD2C2\u0022",
        "Last-Modified": "Thu, 02 Apr 2020 23:46:04 GMT",
        "Server": [
          "Windows-Azure-Blob/1.0",
          "Microsoft-HTTPAPI/2.0"
        ],
        "x-ms-client-request-id": "5bbb1d10-1a77-55a5-a23d-9d021d1a0290",
        "x-ms-copy-id": "696d1843-7182-4993-89e5-46a63dd19758",
        "x-ms-copy-status": "success",
<<<<<<< HEAD
        "x-ms-request-id": "f7bac8d3-001e-0029-2131-f3ac4f000000",
=======
        "x-ms-request-id": "158079d6-001e-0029-6248-0973d4000000",
>>>>>>> 8d420312
        "x-ms-version": "2019-12-12"
      },
      "ResponseBody": []
    },
    {
      "RequestUri": "https://seanmcccanary.blob.core.windows.net/test-container-58e6ebfe-08e1-a7b2-219c-a91ee3c18d8c?restype=container",
      "RequestMethod": "DELETE",
      "RequestHeaders": {
        "Authorization": "Sanitized",
        "traceparent": "00-d8b3acf137bb91429ec39763421b71e8-429695aad4427045-00",
        "User-Agent": [
          "azsdk-net-Storage.Blobs/12.5.0-dev.20200402.1",
          "(.NET Core 4.6.28325.01; Microsoft Windows 10.0.18362 )"
        ],
        "x-ms-client-request-id": "3913d9ac-f548-906a-0624-aa0f3f0cdabf",
        "x-ms-date": "Thu, 02 Apr 2020 23:46:05 GMT",
        "x-ms-return-client-request-id": "true",
        "x-ms-version": "2019-12-12"
      },
      "RequestBody": null,
      "StatusCode": 202,
      "ResponseHeaders": {
        "Content-Length": "0",
        "Date": "Thu, 02 Apr 2020 23:46:04 GMT",
        "Server": [
          "Windows-Azure-Blob/1.0",
          "Microsoft-HTTPAPI/2.0"
        ],
        "x-ms-client-request-id": "3913d9ac-f548-906a-0624-aa0f3f0cdabf",
<<<<<<< HEAD
        "x-ms-request-id": "f7bac8dd-001e-0029-2b31-f3ac4f000000",
=======
        "x-ms-request-id": "158079da-001e-0029-6548-0973d4000000",
>>>>>>> 8d420312
        "x-ms-version": "2019-12-12"
      },
      "ResponseBody": []
    },
    {
      "RequestUri": "https://seanmcccanary.blob.core.windows.net/test-container-08cfa85d-3533-558b-510b-e6c584b7e203?restype=container",
      "RequestMethod": "PUT",
      "RequestHeaders": {
        "Authorization": "Sanitized",
        "traceparent": "00-d8fa1b9431f60a45aee25ea33b5233af-71a873748d25e04a-00",
        "User-Agent": [
          "azsdk-net-Storage.Blobs/12.5.0-dev.20200402.1",
          "(.NET Core 4.6.28325.01; Microsoft Windows 10.0.18362 )"
        ],
        "x-ms-blob-public-access": "container",
        "x-ms-client-request-id": "ca91d5d6-a8ce-7784-4dbd-e83c0ea50b4f",
        "x-ms-date": "Thu, 02 Apr 2020 23:46:05 GMT",
        "x-ms-return-client-request-id": "true",
        "x-ms-version": "2019-12-12"
      },
      "RequestBody": null,
      "StatusCode": 201,
      "ResponseHeaders": {
        "Content-Length": "0",
        "Date": "Thu, 02 Apr 2020 23:46:04 GMT",
        "ETag": "\u00220x8D7D760023B39EF\u0022",
        "Last-Modified": "Thu, 02 Apr 2020 23:46:05 GMT",
        "Server": [
          "Windows-Azure-Blob/1.0",
          "Microsoft-HTTPAPI/2.0"
        ],
        "x-ms-client-request-id": "ca91d5d6-a8ce-7784-4dbd-e83c0ea50b4f",
<<<<<<< HEAD
        "x-ms-request-id": "a5278d2c-401e-0007-7231-f3fe58000000",
=======
        "x-ms-request-id": "52de438e-201e-0073-6f48-091533000000",
>>>>>>> 8d420312
        "x-ms-version": "2019-12-12"
      },
      "ResponseBody": []
    },
    {
      "RequestUri": "https://seanmcccanary.blob.core.windows.net/test-container-08cfa85d-3533-558b-510b-e6c584b7e203/test-blob-5a83a642-97b6-94b8-6085-c0bbbd8a4495",
      "RequestMethod": "PUT",
      "RequestHeaders": {
        "Authorization": "Sanitized",
        "Content-Length": "1024",
        "traceparent": "00-79fc91bf47193c43aa9910c5f330f7e8-9a84bffa14434847-00",
        "User-Agent": [
          "azsdk-net-Storage.Blobs/12.5.0-dev.20200402.1",
          "(.NET Core 4.6.28325.01; Microsoft Windows 10.0.18362 )"
        ],
        "x-ms-blob-type": "BlockBlob",
        "x-ms-client-request-id": "7e62d49b-1f70-917a-dc41-30d06afe3e72",
        "x-ms-date": "Thu, 02 Apr 2020 23:46:05 GMT",
        "x-ms-return-client-request-id": "true",
        "x-ms-version": "2019-12-12"
      },
      "RequestBody": "m33uryUXNeNg3vVJ4Ao7o2sov2k5FbI/Hf1qSejJucN4UqGQtlwpKnGg\u002BtihbrNVSRxQlcvbXIbLrpEorez6lyQy0Y1pqu0O/pT4mBvanq9JFP/MeCT4nfYbxQfLAH2FpWOzb50l7J4vQZY248Nq8BDi3pjsLh7/OTOXTuXlQ/0WcvO4Ji4RJChgnDeNwbozsNT36CLkmHdEtDVpjp65Sv2YH3DPssrh0LpwjJHmcXh5Y50Q7lrbMtp8c3L5qJWJplI69aFKY/0KFRhncwzlXkK98CoAqVuivO2WUz9X6Cgk5uU\u002BrHzWLv\u002BgBtlCc77NlhQwO7dqif33lzi0sxC9sizwQo0np7HF58EqYKOCYEkvyLwqJ6xwul3oRxVEInrv4lOsUjExpu9ialT1PyladDbvhetTk4t/f4gwPl\u002BcgcVGO31P1g0X/SLNyL1YenozjtLeVJ2Pm0/ILNOoAWePxeiPrgSrCp4o14fJhsvNJwQO/LCNviwot58uh6k6b/y6PQLUyct1h4Q0tX0VxhWE\u002BgXOmQS2Age8Z/dkfYL17meKDknJ\u002BV04mHUsWAmuEvCKqo2jbNb3BDv6GGLUEAoBPscWi7fMuwGolgCPian\u002BDVQG2tP0UoGRkgoNzuH7ZIhrKxlCmIc4vu\u002BM\u002B9bVaHqR/AsNzTY2DOxFhfitvuwfrDF4JF6PvHTNzRzkaFaruyqQfNLW7pZRNB4s/BOOiwACbE\u002BkXUMbAUCWP/8aUqSWmcrOHUEaSb2bJ/BAYr9hP0Ib4fwHB13mdHqRP6\u002BWNuF6lmNJwG2\u002B5yKRCTZT256ANf\u002B9/nGnjpJs56nHiAoNBPAPxctcF37UXfnZdv4nk5jbEQqv2Thw0gjQ3NnE9l8XgwRGRBXTJB2A6KB3zheURFMR63cAXiu3nvPDizqlEGeawfL54U\u002BCCOzsLvCX\u002BATwPJeFswvnFyXYjqUiEJji2tg53QwlmmMEjuOKEy87IKbv0k6iIFxcsqrNIFOqYPhTClMXXhv4y6I0gCQnXAT1nW3\u002BMj5KP7p83SpiWHkQWS7qNwnbJMKK9wasbp83NFWl14Plqy26CcqZm4DxlnMoIyf2PSX6Gnmrczs3ndEaRKnUvID2K64AMC0/QohBmWGThEt4Qfcwq70JOTfxgmz5flbXHNnyMvd49Qz4u9fwatrapBmFoQOypBDD7PJ2D63BRcMyanyHoFFT/0vqOO/lGM9dF95Sc91TJXjILkUFAuZfNnUUvv9dUwPHMqK3x2sh3tMiGfjOb9Lm30QDvnEMTf1liwF60VrP/8PbikE6m10Mp1Bx4\u002BnukMejLt\u002B7WZSRu\u002BSkUjxqpw15Uxk08\u002BSRq0Pn9xYhm2oTdvs61qJ7FKYuSQ==",
      "StatusCode": 201,
      "ResponseHeaders": {
        "Content-Length": "0",
        "Content-MD5": "M6PvuIHhwM3/Bpx3gQCS1w==",
        "Date": "Thu, 02 Apr 2020 23:46:04 GMT",
        "ETag": "\u00220x8D7D76002487DD1\u0022",
        "Last-Modified": "Thu, 02 Apr 2020 23:46:05 GMT",
        "Server": [
          "Windows-Azure-Blob/1.0",
          "Microsoft-HTTPAPI/2.0"
        ],
        "x-ms-client-request-id": "7e62d49b-1f70-917a-dc41-30d06afe3e72",
        "x-ms-content-crc64": "MU/HJy88VwI=",
        "x-ms-request-id": "52de4396-201e-0073-7348-091533000000",
        "x-ms-request-server-encrypted": "true",
        "x-ms-version": "2019-12-12"
      },
      "ResponseBody": []
    },
    {
      "RequestUri": "https://seanmcccanary.blob.core.windows.net/test-container-08cfa85d-3533-558b-510b-e6c584b7e203/test-blob-3414aa05-fb15-54c5-16dd-a3da43bc5e56",
      "RequestMethod": "PUT",
      "RequestHeaders": {
        "Authorization": "Sanitized",
        "traceparent": "00-0377165e8bbbf6408c4a22e6cb324065-7c35429480efb246-00",
        "User-Agent": [
          "azsdk-net-Storage.Blobs/12.5.0-dev.20200402.1",
          "(.NET Core 4.6.28325.01; Microsoft Windows 10.0.18362 )"
        ],
        "x-ms-client-request-id": "f1b45d51-ddce-a06d-0e0d-68927ca04d1f",
        "x-ms-copy-source": "https://seanmcccanary.blob.core.windows.net/test-container-08cfa85d-3533-558b-510b-e6c584b7e203/test-blob-5a83a642-97b6-94b8-6085-c0bbbd8a4495",
        "x-ms-date": "Thu, 02 Apr 2020 23:46:06 GMT",
        "x-ms-return-client-request-id": "true",
<<<<<<< HEAD
        "x-ms-source-if-unmodified-since": "Fri, 06 Mar 2020 21:06:08 GMT",
=======
        "x-ms-source-if-unmodified-since": "Fri, 03 Apr 2020 23:46:04 GMT",
>>>>>>> 8d420312
        "x-ms-version": "2019-12-12"
      },
      "RequestBody": null,
      "StatusCode": 202,
      "ResponseHeaders": {
        "Content-Length": "0",
        "Date": "Thu, 02 Apr 2020 23:46:04 GMT",
        "ETag": "\u00220x8D7D7600255C6A8\u0022",
        "Last-Modified": "Thu, 02 Apr 2020 23:46:05 GMT",
        "Server": [
          "Windows-Azure-Blob/1.0",
          "Microsoft-HTTPAPI/2.0"
        ],
        "x-ms-client-request-id": "f1b45d51-ddce-a06d-0e0d-68927ca04d1f",
        "x-ms-copy-id": "c902d77c-1df0-41af-b11e-4932e00491b4",
        "x-ms-copy-status": "success",
<<<<<<< HEAD
        "x-ms-request-id": "a5278d34-401e-0007-7831-f3fe58000000",
=======
        "x-ms-request-id": "52de439d-201e-0073-7848-091533000000",
>>>>>>> 8d420312
        "x-ms-version": "2019-12-12"
      },
      "ResponseBody": []
    },
    {
      "RequestUri": "https://seanmcccanary.blob.core.windows.net/test-container-08cfa85d-3533-558b-510b-e6c584b7e203?restype=container",
      "RequestMethod": "DELETE",
      "RequestHeaders": {
        "Authorization": "Sanitized",
        "traceparent": "00-0d47d337f237684c875e535ca96e96d4-8207588fe27c0547-00",
        "User-Agent": [
          "azsdk-net-Storage.Blobs/12.5.0-dev.20200402.1",
          "(.NET Core 4.6.28325.01; Microsoft Windows 10.0.18362 )"
        ],
        "x-ms-client-request-id": "e688a904-6d08-e787-b23f-323548463241",
        "x-ms-date": "Thu, 02 Apr 2020 23:46:06 GMT",
        "x-ms-return-client-request-id": "true",
        "x-ms-version": "2019-12-12"
      },
      "RequestBody": null,
      "StatusCode": 202,
      "ResponseHeaders": {
        "Content-Length": "0",
        "Date": "Thu, 02 Apr 2020 23:46:04 GMT",
        "Server": [
          "Windows-Azure-Blob/1.0",
          "Microsoft-HTTPAPI/2.0"
        ],
        "x-ms-client-request-id": "e688a904-6d08-e787-b23f-323548463241",
<<<<<<< HEAD
        "x-ms-request-id": "a5278d39-401e-0007-7c31-f3fe58000000",
=======
        "x-ms-request-id": "52de43a1-201e-0073-7a48-091533000000",
>>>>>>> 8d420312
        "x-ms-version": "2019-12-12"
      },
      "ResponseBody": []
    },
    {
      "RequestUri": "https://seanmcccanary.blob.core.windows.net/test-container-98fe4cb7-8e24-53db-2d5f-206a8a5c1128?restype=container",
      "RequestMethod": "PUT",
      "RequestHeaders": {
        "Authorization": "Sanitized",
        "traceparent": "00-adff2e27800f2b45b1dd9ab19706d2b0-e60d612f64edf341-00",
        "User-Agent": [
          "azsdk-net-Storage.Blobs/12.5.0-dev.20200402.1",
          "(.NET Core 4.6.28325.01; Microsoft Windows 10.0.18362 )"
        ],
        "x-ms-blob-public-access": "container",
        "x-ms-client-request-id": "41591131-49e7-76c2-cd35-b8a94c1d5d56",
        "x-ms-date": "Thu, 02 Apr 2020 23:46:06 GMT",
        "x-ms-return-client-request-id": "true",
        "x-ms-version": "2019-12-12"
      },
      "RequestBody": null,
      "StatusCode": 201,
      "ResponseHeaders": {
        "Content-Length": "0",
        "Date": "Thu, 02 Apr 2020 23:46:05 GMT",
        "ETag": "\u00220x8D7D7600296C0F0\u0022",
        "Last-Modified": "Thu, 02 Apr 2020 23:46:05 GMT",
        "Server": [
          "Windows-Azure-Blob/1.0",
          "Microsoft-HTTPAPI/2.0"
        ],
        "x-ms-client-request-id": "41591131-49e7-76c2-cd35-b8a94c1d5d56",
<<<<<<< HEAD
        "x-ms-request-id": "f7bac93a-001e-0029-7d31-f3ac4f000000",
=======
        "x-ms-request-id": "9a4fb4ae-e01e-001e-2848-09a178000000",
>>>>>>> 8d420312
        "x-ms-version": "2019-12-12"
      },
      "ResponseBody": []
    },
    {
      "RequestUri": "https://seanmcccanary.blob.core.windows.net/test-container-98fe4cb7-8e24-53db-2d5f-206a8a5c1128/test-blob-c60a092d-5fb8-5029-3688-47fff7fb8734",
      "RequestMethod": "PUT",
      "RequestHeaders": {
        "Authorization": "Sanitized",
        "Content-Length": "1024",
        "traceparent": "00-cef444cbf73f3747a8dfd73d74ee622e-322c5271b664004a-00",
        "User-Agent": [
          "azsdk-net-Storage.Blobs/12.5.0-dev.20200402.1",
          "(.NET Core 4.6.28325.01; Microsoft Windows 10.0.18362 )"
        ],
        "x-ms-blob-type": "BlockBlob",
        "x-ms-client-request-id": "f286e42f-bf13-c8b3-e875-ec389e189e40",
        "x-ms-date": "Thu, 02 Apr 2020 23:46:06 GMT",
        "x-ms-return-client-request-id": "true",
        "x-ms-version": "2019-12-12"
      },
      "RequestBody": "UpU4eALPQeG/FwXirm0oM8ZBssPuRdLS6AkLXgLCf9KuhFa35eVTXccoB6FZRqHIYBM5tUnERQ3DZo/5w\u002BPe/ZgzNCoXcE7h7lT7xj4weKFnQ/3vicmI6j5I9H9VWZrkSQoJJhJ3sO/FV8f1yH/Pku3ukYDl73TOqkrrznzPjJS6FnwzJ1KP8JMOKjECkyG/eWKSZ8gZ/1qWOnzHi\u002BFz9cszO7IDm2qaXqDs18VCzBYoLFQaPCXLoBcine3Wx2WxmjRmzlhvvN739wgnLCiUU21lnl6MWbmlZ5qa4P19xJY7OzyR3P29uXB2IkUcpHPvjUp/cCgHJUF7wGe91NvhejNx7PHrA3Zvp\u002BXuFjZziMMnq1Oz/VNtNBb7FRuW/\u002BSVlKgSqreBA4rTD8lDGA4KBzejlimILnzfBLjb8O1a2KcAWIGOYd0MpafJ3\u002B2KKhsH8A7k82m7DGYrMqb/phOceDchQsCNfKZZl/CBvk6PVdmd1P/fduU\u002BRUsaYi43DP\u002BULGe2aOdbeXNoilt4OU0XnNzMYtETvQFR4/10chl3Iorx7ZLn2O3yQVqMduuJxQv9AsZSaqotgG5lZITq5wda8WjRh0y7MMPv2iB3h0YWyB3xdm9SJLfgw2wjgnNoB1pTMYWDuD6\u002BQtIDY5CJtvknT5xn\u002BXGXB8yw8MTgl65PhtPFJFXBkg/fMjOdT8EnVg1z\u002BzPXAQ3pvCq40sd63qoktNy8w5KjZryMh8Y9\u002BbgKiZq2bZt6eIXF3GgrCL9IZVSIeZvkapJ6z5V2SnlHrMJxrUktw3EOqTtX9\u002Bcqd139RCJytIAdJR4HPJ0GBC0LfjClulp1G6Hies9fjXOrUFc4eQZW1fdCVIcrJYfTCKUNS3i3hL0ChyiBjzqwvpiqXOtFzosntak4YmbSSfYaD3EqUUH688yaNfHd1UW8kpXvgcicjjoZ5pbPfiFXMD0yZoDIhW1Wr2geq5maSt9je9DQ48gtfoA3EGurK3WqQgWzqm7F8w0omdFffeKhf5u3awJRhkx0Bej/kXQBqoTzdGiT56BwnofDp0n3zQCelpHP9L9yWby4PqSGxmKYJu5Nawl6DZj6Rs16jt4DfTfoYPrjMrbEgBqs26j76tglKoFbqmH3JIn41K7y\u002BMvdtcBtnmVntfQ3ievuzTHv/1v1VWNdp9PW8Dxx6l0I0ohPzibojkxzvXSMIyB2CFZXCNVS/KNnfw3tl60o9suWL7Zinv8LB3AOgpfv0IOyX\u002BfmGuGItdXl6E8Y\u002BvefSsep9vRqFGpXTABkQ3oLd6\u002BKOjfFQdvpDnnhfLWw8w15bzfQRtqOSEt9j87gI3Jb2XGfjcC/2Qjrv\u002Bd7iJe0p1jz69NCOzHU\u002Bw==",
      "StatusCode": 201,
      "ResponseHeaders": {
        "Content-Length": "0",
        "Content-MD5": "vcH10h4VnBYr2LXqasImTQ==",
        "Date": "Thu, 02 Apr 2020 23:46:05 GMT",
        "ETag": "\u00220x8D7D76002A4B841\u0022",
        "Last-Modified": "Thu, 02 Apr 2020 23:46:05 GMT",
        "Server": [
          "Windows-Azure-Blob/1.0",
          "Microsoft-HTTPAPI/2.0"
        ],
        "x-ms-client-request-id": "f286e42f-bf13-c8b3-e875-ec389e189e40",
        "x-ms-content-crc64": "AMMxn9a6LHE=",
        "x-ms-request-id": "9a4fb4c2-e01e-001e-3948-09a178000000",
        "x-ms-request-server-encrypted": "true",
        "x-ms-version": "2019-12-12"
      },
      "ResponseBody": []
    },
    {
      "RequestUri": "https://seanmcccanary.blob.core.windows.net/test-container-98fe4cb7-8e24-53db-2d5f-206a8a5c1128/test-blob-c60a092d-5fb8-5029-3688-47fff7fb8734",
      "RequestMethod": "HEAD",
      "RequestHeaders": {
        "Authorization": "Sanitized",
        "traceparent": "00-ea4338162315a7438c422586b1435ac0-fd440221fbffb245-00",
        "User-Agent": [
          "azsdk-net-Storage.Blobs/12.5.0-dev.20200402.1",
          "(.NET Core 4.6.28325.01; Microsoft Windows 10.0.18362 )"
        ],
        "x-ms-client-request-id": "56133d31-e1aa-32e8-387f-ca981cb2696d",
        "x-ms-date": "Thu, 02 Apr 2020 23:46:06 GMT",
        "x-ms-return-client-request-id": "true",
        "x-ms-version": "2019-12-12"
      },
      "RequestBody": null,
      "StatusCode": 200,
      "ResponseHeaders": {
        "Accept-Ranges": "bytes",
        "Content-Length": "1024",
        "Content-MD5": "vcH10h4VnBYr2LXqasImTQ==",
        "Content-Type": "application/octet-stream",
        "Date": "Thu, 02 Apr 2020 23:46:05 GMT",
        "ETag": "\u00220x8D7D76002A4B841\u0022",
        "Last-Modified": "Thu, 02 Apr 2020 23:46:05 GMT",
        "Server": [
          "Windows-Azure-Blob/1.0",
          "Microsoft-HTTPAPI/2.0"
        ],
        "x-ms-access-tier": "Hot",
        "x-ms-access-tier-inferred": "true",
        "x-ms-blob-type": "BlockBlob",
        "x-ms-client-request-id": "56133d31-e1aa-32e8-387f-ca981cb2696d",
        "x-ms-creation-time": "Thu, 02 Apr 2020 23:46:05 GMT",
        "x-ms-lease-state": "available",
        "x-ms-lease-status": "unlocked",
        "x-ms-request-id": "9a4fb4ca-e01e-001e-4148-09a178000000",
        "x-ms-server-encrypted": "true",
        "x-ms-version": "2019-12-12"
      },
      "ResponseBody": []
    },
    {
      "RequestUri": "https://seanmcccanary.blob.core.windows.net/test-container-98fe4cb7-8e24-53db-2d5f-206a8a5c1128/test-blob-d3440404-e67f-d805-06d0-f59fbcbf5851",
      "RequestMethod": "PUT",
      "RequestHeaders": {
        "Authorization": "Sanitized",
        "traceparent": "00-6a1175eebc24c74c9b68a01d55653633-02225aa47b879f47-00",
        "User-Agent": [
          "azsdk-net-Storage.Blobs/12.5.0-dev.20200402.1",
          "(.NET Core 4.6.28325.01; Microsoft Windows 10.0.18362 )"
        ],
        "x-ms-client-request-id": "6cef950a-2052-4a27-383a-4fdaeb497579",
        "x-ms-copy-source": "https://seanmcccanary.blob.core.windows.net/test-container-98fe4cb7-8e24-53db-2d5f-206a8a5c1128/test-blob-c60a092d-5fb8-5029-3688-47fff7fb8734",
        "x-ms-date": "Thu, 02 Apr 2020 23:46:06 GMT",
        "x-ms-return-client-request-id": "true",
<<<<<<< HEAD
        "x-ms-source-if-match": "\u00220x8D7C14907A62934\u0022",
=======
        "x-ms-source-if-match": "\u00220x8D7D76002A4B841\u0022",
>>>>>>> 8d420312
        "x-ms-version": "2019-12-12"
      },
      "RequestBody": null,
      "StatusCode": 202,
      "ResponseHeaders": {
        "Content-Length": "0",
        "Date": "Thu, 02 Apr 2020 23:46:05 GMT",
        "ETag": "\u00220x8D7D76002BF22D9\u0022",
        "Last-Modified": "Thu, 02 Apr 2020 23:46:05 GMT",
        "Server": [
          "Windows-Azure-Blob/1.0",
          "Microsoft-HTTPAPI/2.0"
        ],
        "x-ms-client-request-id": "6cef950a-2052-4a27-383a-4fdaeb497579",
        "x-ms-copy-id": "e63dfbe3-08af-4cea-bae8-267a8d842735",
        "x-ms-copy-status": "success",
<<<<<<< HEAD
        "x-ms-request-id": "f7bac95d-001e-0029-1f31-f3ac4f000000",
=======
        "x-ms-request-id": "9a4fb4dc-e01e-001e-5248-09a178000000",
>>>>>>> 8d420312
        "x-ms-version": "2019-12-12"
      },
      "ResponseBody": []
    },
    {
      "RequestUri": "https://seanmcccanary.blob.core.windows.net/test-container-98fe4cb7-8e24-53db-2d5f-206a8a5c1128?restype=container",
      "RequestMethod": "DELETE",
      "RequestHeaders": {
        "Authorization": "Sanitized",
        "traceparent": "00-02d4dff0a250b9429c6ac14666111f74-b3c605626fa12f4f-00",
        "User-Agent": [
          "azsdk-net-Storage.Blobs/12.5.0-dev.20200402.1",
          "(.NET Core 4.6.28325.01; Microsoft Windows 10.0.18362 )"
        ],
        "x-ms-client-request-id": "2794ab35-eccf-61fe-1dbc-27caf7bbfe60",
        "x-ms-date": "Thu, 02 Apr 2020 23:46:06 GMT",
        "x-ms-return-client-request-id": "true",
        "x-ms-version": "2019-12-12"
      },
      "RequestBody": null,
      "StatusCode": 202,
      "ResponseHeaders": {
        "Content-Length": "0",
        "Date": "Thu, 02 Apr 2020 23:46:05 GMT",
        "Server": [
          "Windows-Azure-Blob/1.0",
          "Microsoft-HTTPAPI/2.0"
        ],
        "x-ms-client-request-id": "2794ab35-eccf-61fe-1dbc-27caf7bbfe60",
<<<<<<< HEAD
        "x-ms-request-id": "f7bac968-001e-0029-2a31-f3ac4f000000",
=======
        "x-ms-request-id": "9a4fb4e8-e01e-001e-5e48-09a178000000",
>>>>>>> 8d420312
        "x-ms-version": "2019-12-12"
      },
      "ResponseBody": []
    },
    {
      "RequestUri": "https://seanmcccanary.blob.core.windows.net/test-container-12e92025-c32e-019f-2d33-fdf7f543fe45?restype=container",
      "RequestMethod": "PUT",
      "RequestHeaders": {
        "Authorization": "Sanitized",
        "traceparent": "00-56b9a621c10c5e4a833bb02fbf198f49-29bd921ee19f2342-00",
        "User-Agent": [
          "azsdk-net-Storage.Blobs/12.5.0-dev.20200402.1",
          "(.NET Core 4.6.28325.01; Microsoft Windows 10.0.18362 )"
        ],
        "x-ms-blob-public-access": "container",
        "x-ms-client-request-id": "2bbec95c-3a0a-7193-0b92-fa9cee076bda",
        "x-ms-date": "Thu, 02 Apr 2020 23:46:06 GMT",
        "x-ms-return-client-request-id": "true",
        "x-ms-version": "2019-12-12"
      },
      "RequestBody": null,
      "StatusCode": 201,
      "ResponseHeaders": {
        "Content-Length": "0",
        "Date": "Thu, 02 Apr 2020 23:46:05 GMT",
        "ETag": "\u00220x8D7D76002FFF6CE\u0022",
        "Last-Modified": "Thu, 02 Apr 2020 23:46:06 GMT",
        "Server": [
          "Windows-Azure-Blob/1.0",
          "Microsoft-HTTPAPI/2.0"
        ],
        "x-ms-client-request-id": "2bbec95c-3a0a-7193-0b92-fa9cee076bda",
<<<<<<< HEAD
        "x-ms-request-id": "4a112409-c01e-0026-0c31-f3da23000000",
=======
        "x-ms-request-id": "eff7a053-e01e-007c-7c48-09635f000000",
>>>>>>> 8d420312
        "x-ms-version": "2019-12-12"
      },
      "ResponseBody": []
    },
    {
      "RequestUri": "https://seanmcccanary.blob.core.windows.net/test-container-12e92025-c32e-019f-2d33-fdf7f543fe45/test-blob-69dde2be-bd17-d7ac-76ae-98780bb1208f",
      "RequestMethod": "PUT",
      "RequestHeaders": {
        "Authorization": "Sanitized",
        "Content-Length": "1024",
        "traceparent": "00-837ea81f22dce247aea9b6eb34f3c853-cf5e2dbd2c82fb47-00",
        "User-Agent": [
          "azsdk-net-Storage.Blobs/12.5.0-dev.20200402.1",
          "(.NET Core 4.6.28325.01; Microsoft Windows 10.0.18362 )"
        ],
        "x-ms-blob-type": "BlockBlob",
        "x-ms-client-request-id": "4058c172-9366-d9a4-9094-d9a111a97ea4",
        "x-ms-date": "Thu, 02 Apr 2020 23:46:07 GMT",
        "x-ms-return-client-request-id": "true",
        "x-ms-version": "2019-12-12"
      },
      "RequestBody": "bkqaK4XSO7L6MjUhVA1Nc0neMP7AWpueHee0W6IaZllyai6kbD9U66cqb\u002BSIioNpYSUvLIEhzhOu/A6dHd8Q38vbrunfqAYJiURXluu3FpJkS/p96znYUZsa9XAxt87IGY8YrdyZirgeJaM9yTgo9uV7OdLkk/SSAl1NxLOW2NJ1j31bn2i2ysBCXsWWm4dj8f6Ktn385Iabhqp\u002BTMUEh03Qxzq7zVd8xG8RoTQu\u002B2fW6dO0CyFVeav2wBi\u002BOH36Ptd3xtNMqCSmDfIN6kJRbIpDqGLyT3sre06PxAw/vozxFmNdtzWTiUGuDv4vR45opVSNepAbCO5bTEqFveQXZ05lHNPf9LVVrx4hQ0F9/DS/Jh64sUP81g51AmrqDstcl6avySq7ibCeOMtx\u002BcSs3U8WxpbFXrYKaUbEavJKaqFTxaybzjIJA51uGnh4itxJyCQb1Ec1ljjwpF/k9h6\u002BVM4pHjQYEQ8dDML4V0Q9kt9pe6HNL5VZHS50qinSJQx/r8WqTmynMbcV/ciEPD/zsxKAent98CU40AAGpGbmSue1ead/kkNywknpuDHN1eHvgPcWUauRAb6gcn5soY1RLrLhzsKXdCDODrgxkzjzavofFiNuz/g7JHjp3x/EBSC8mIl\u002B7AYeWAzWR0PzX22GrAeDTYpp4l\u002B6papKrpUBCgiXdfuudX70AL4XmIe1SMQKYjIYQLiVUrUpxEdb06l31T06W\u002Bpx2DaJj0zLUkrYBFzlQEti6clQASNGhLE3mC0VoMNJeu3amIn8jrFsyf9rUb/qdpNdFOx06lnGK1OFUvYftrKHj4pvCqfCZloX5Dcj2zPxTCKZt4vW1JCTFG02djy7TRNM5ME1e2vrm66RXQYho1AgkwXThf8nsLr52/Y6i\u002B8dW5Yk1/ZxvNG3rhvcRHeKcnAdFuI36MgTJDMHO6B0sQ\u002B/dAFv/MtZrtczHNbkSmtDb2iFHHUM5nPOELLDaoAxQvwLHdB1GnWlxGcLA8vxL9rIxMw375Saso2OoOwZlkRXAtra2CyazVTz4FgOAeKn3eHX\u002BqWz\u002BVJncWtD5nqJiy0jswDxFletLfZ3RA48jLGq58ILQZueowmHc2fBV\u002BfaaVQq607itceJKs2vPLVEK\u002BW5mP\u002B3fkqShA/3aqPw69YPndq5EaFjyDH7gRfO7mdTQ0eBB77oIusKmGY\u002B6kskmT72oJ/aihpEVs/NvP0yxJWnoydbbuQXJnrvr3k6JN3m1ufZ107IebgtPbDvGmbt2NPQlkYjyCtZ33kk69uhCTLy5uUVWe1H3ypuLTAzKAsUAdalao2Www68f/fUo47djDN\u002B/DSA2H7miLcctZv6JrdtEOkE\u002B5\u002BkWyPXWdr1cw==",
      "StatusCode": 201,
      "ResponseHeaders": {
        "Content-Length": "0",
        "Content-MD5": "VxW6SDjDYlETc\u002Bvt1iY/tg==",
        "Date": "Thu, 02 Apr 2020 23:46:05 GMT",
        "ETag": "\u00220x8D7D760030E146E\u0022",
        "Last-Modified": "Thu, 02 Apr 2020 23:46:06 GMT",
        "Server": [
          "Windows-Azure-Blob/1.0",
          "Microsoft-HTTPAPI/2.0"
        ],
        "x-ms-client-request-id": "4058c172-9366-d9a4-9094-d9a111a97ea4",
        "x-ms-content-crc64": "l68BqNNONZU=",
        "x-ms-request-id": "eff7a05f-e01e-007c-0648-09635f000000",
        "x-ms-request-server-encrypted": "true",
        "x-ms-version": "2019-12-12"
      },
      "ResponseBody": []
    },
    {
      "RequestUri": "https://seanmcccanary.blob.core.windows.net/test-container-12e92025-c32e-019f-2d33-fdf7f543fe45/test-blob-7f7a15f0-f923-71fd-8b96-7cbfab3cbdce",
      "RequestMethod": "PUT",
      "RequestHeaders": {
        "Authorization": "Sanitized",
        "traceparent": "00-2c9338298f59904494b089df55c4a803-4ce3b5b82999b94f-00",
        "User-Agent": [
          "azsdk-net-Storage.Blobs/12.5.0-dev.20200402.1",
          "(.NET Core 4.6.28325.01; Microsoft Windows 10.0.18362 )"
        ],
        "x-ms-client-request-id": "ccceb4aa-fa5b-79ea-c3e7-b5cf16e52d54",
        "x-ms-copy-source": "https://seanmcccanary.blob.core.windows.net/test-container-12e92025-c32e-019f-2d33-fdf7f543fe45/test-blob-69dde2be-bd17-d7ac-76ae-98780bb1208f",
        "x-ms-date": "Thu, 02 Apr 2020 23:46:07 GMT",
        "x-ms-return-client-request-id": "true",
        "x-ms-source-if-none-match": "\u0022garbage\u0022",
        "x-ms-version": "2019-12-12"
      },
      "RequestBody": null,
      "StatusCode": 202,
      "ResponseHeaders": {
        "Content-Length": "0",
        "Date": "Thu, 02 Apr 2020 23:46:05 GMT",
        "ETag": "\u00220x8D7D760031BD28F\u0022",
        "Last-Modified": "Thu, 02 Apr 2020 23:46:06 GMT",
        "Server": [
          "Windows-Azure-Blob/1.0",
          "Microsoft-HTTPAPI/2.0"
        ],
        "x-ms-client-request-id": "ccceb4aa-fa5b-79ea-c3e7-b5cf16e52d54",
        "x-ms-copy-id": "7dbdd396-0245-4521-a059-e819838bb3bd",
        "x-ms-copy-status": "success",
<<<<<<< HEAD
        "x-ms-request-id": "4a112419-c01e-0026-1a31-f3da23000000",
=======
        "x-ms-request-id": "eff7a063-e01e-007c-0a48-09635f000000",
>>>>>>> 8d420312
        "x-ms-version": "2019-12-12"
      },
      "ResponseBody": []
    },
    {
      "RequestUri": "https://seanmcccanary.blob.core.windows.net/test-container-12e92025-c32e-019f-2d33-fdf7f543fe45?restype=container",
      "RequestMethod": "DELETE",
      "RequestHeaders": {
        "Authorization": "Sanitized",
        "traceparent": "00-20ae74aaba4b00458dacf25a205f48f6-0ad43898b1b10547-00",
        "User-Agent": [
          "azsdk-net-Storage.Blobs/12.5.0-dev.20200402.1",
          "(.NET Core 4.6.28325.01; Microsoft Windows 10.0.18362 )"
        ],
        "x-ms-client-request-id": "f71491d1-f06d-e672-2beb-d39aff3d9212",
        "x-ms-date": "Thu, 02 Apr 2020 23:46:07 GMT",
        "x-ms-return-client-request-id": "true",
        "x-ms-version": "2019-12-12"
      },
      "RequestBody": null,
      "StatusCode": 202,
      "ResponseHeaders": {
        "Content-Length": "0",
        "Date": "Thu, 02 Apr 2020 23:46:05 GMT",
        "Server": [
          "Windows-Azure-Blob/1.0",
          "Microsoft-HTTPAPI/2.0"
        ],
        "x-ms-client-request-id": "f71491d1-f06d-e672-2beb-d39aff3d9212",
<<<<<<< HEAD
        "x-ms-request-id": "4a112424-c01e-0026-2531-f3da23000000",
=======
        "x-ms-request-id": "eff7a06d-e01e-007c-1248-09635f000000",
>>>>>>> 8d420312
        "x-ms-version": "2019-12-12"
      },
      "ResponseBody": []
    }
  ],
  "Variables": {
    "DateTimeOffsetNow": "2020-04-02T16:46:04.4525305-07:00",
    "RandomSeed": "791223929",
    "Storage_TestConfigDefault": "ProductionTenant\nseanmcccanary\nU2FuaXRpemVk\nhttps://seanmcccanary.blob.core.windows.net\nhttps://seanmcccanary.file.core.windows.net\nhttps://seanmcccanary.queue.core.windows.net\nhttps://seanmcccanary.table.core.windows.net\n\n\n\n\nhttps://seanmcccanary-secondary.blob.core.windows.net\nhttps://seanmcccanary-secondary.file.core.windows.net\nhttps://seanmcccanary-secondary.queue.core.windows.net\nhttps://seanmcccanary-secondary.table.core.windows.net\n\nSanitized\n\n\nCloud\nBlobEndpoint=https://seanmcccanary.blob.core.windows.net/;QueueEndpoint=https://seanmcccanary.queue.core.windows.net/;FileEndpoint=https://seanmcccanary.file.core.windows.net/;BlobSecondaryEndpoint=https://seanmcccanary-secondary.blob.core.windows.net/;QueueSecondaryEndpoint=https://seanmcccanary-secondary.queue.core.windows.net/;FileSecondaryEndpoint=https://seanmcccanary-secondary.file.core.windows.net/;AccountName=seanmcccanary;AccountKey=Sanitized\nseanscope1"
  }
}<|MERGE_RESOLUTION|>--- conflicted
+++ resolved
@@ -28,11 +28,7 @@
           "Microsoft-HTTPAPI/2.0"
         ],
         "x-ms-client-request-id": "57971c58-db15-0a5f-9863-83801942f0d5",
-<<<<<<< HEAD
-        "x-ms-request-id": "9164bde1-501e-0024-1731-f3649b000000",
-=======
         "x-ms-request-id": "4965fb95-d01e-0093-2c48-0996aa000000",
->>>>>>> 8d420312
         "x-ms-version": "2019-12-12"
       },
       "ResponseBody": []
@@ -104,11 +100,7 @@
         "x-ms-client-request-id": "3db5571d-a48a-a3ff-f1d6-0f5b20a30b86",
         "x-ms-copy-id": "2afb3df7-33ed-46f9-b50c-43a7bc074280",
         "x-ms-copy-status": "success",
-<<<<<<< HEAD
-        "x-ms-request-id": "9164bdef-501e-0024-2031-f3649b000000",
-=======
         "x-ms-request-id": "4965fbaa-d01e-0093-3c48-0996aa000000",
->>>>>>> 8d420312
         "x-ms-version": "2019-12-12"
       },
       "ResponseBody": []
@@ -138,11 +130,7 @@
           "Microsoft-HTTPAPI/2.0"
         ],
         "x-ms-client-request-id": "b230df7f-b373-2c8f-8669-689e358fec9f",
-<<<<<<< HEAD
-        "x-ms-request-id": "9164bdf1-501e-0024-2231-f3649b000000",
-=======
         "x-ms-request-id": "4965fbb1-d01e-0093-4148-0996aa000000",
->>>>>>> 8d420312
         "x-ms-version": "2019-12-12"
       },
       "ResponseBody": []
@@ -175,11 +163,7 @@
           "Microsoft-HTTPAPI/2.0"
         ],
         "x-ms-client-request-id": "293f227e-1f7e-76ae-2c88-90d70a7049c4",
-<<<<<<< HEAD
-        "x-ms-request-id": "f7bac8bf-001e-0029-0f31-f3ac4f000000",
-=======
         "x-ms-request-id": "158079c4-001e-0029-5448-0973d4000000",
->>>>>>> 8d420312
         "x-ms-version": "2019-12-12"
       },
       "ResponseBody": []
@@ -235,11 +219,7 @@
         "x-ms-copy-source": "https://seanmcccanary.blob.core.windows.net/test-container-58e6ebfe-08e1-a7b2-219c-a91ee3c18d8c/test-blob-b63fdcdb-abb3-a52b-d877-09b011e79a8a",
         "x-ms-date": "Thu, 02 Apr 2020 23:46:05 GMT",
         "x-ms-return-client-request-id": "true",
-<<<<<<< HEAD
-        "x-ms-source-if-modified-since": "Wed, 04 Mar 2020 21:06:08 GMT",
-=======
         "x-ms-source-if-modified-since": "Wed, 01 Apr 2020 23:46:04 GMT",
->>>>>>> 8d420312
         "x-ms-version": "2019-12-12"
       },
       "RequestBody": null,
@@ -256,11 +236,7 @@
         "x-ms-client-request-id": "5bbb1d10-1a77-55a5-a23d-9d021d1a0290",
         "x-ms-copy-id": "696d1843-7182-4993-89e5-46a63dd19758",
         "x-ms-copy-status": "success",
-<<<<<<< HEAD
-        "x-ms-request-id": "f7bac8d3-001e-0029-2131-f3ac4f000000",
-=======
         "x-ms-request-id": "158079d6-001e-0029-6248-0973d4000000",
->>>>>>> 8d420312
         "x-ms-version": "2019-12-12"
       },
       "ResponseBody": []
@@ -290,11 +266,7 @@
           "Microsoft-HTTPAPI/2.0"
         ],
         "x-ms-client-request-id": "3913d9ac-f548-906a-0624-aa0f3f0cdabf",
-<<<<<<< HEAD
-        "x-ms-request-id": "f7bac8dd-001e-0029-2b31-f3ac4f000000",
-=======
         "x-ms-request-id": "158079da-001e-0029-6548-0973d4000000",
->>>>>>> 8d420312
         "x-ms-version": "2019-12-12"
       },
       "ResponseBody": []
@@ -327,11 +299,7 @@
           "Microsoft-HTTPAPI/2.0"
         ],
         "x-ms-client-request-id": "ca91d5d6-a8ce-7784-4dbd-e83c0ea50b4f",
-<<<<<<< HEAD
-        "x-ms-request-id": "a5278d2c-401e-0007-7231-f3fe58000000",
-=======
         "x-ms-request-id": "52de438e-201e-0073-6f48-091533000000",
->>>>>>> 8d420312
         "x-ms-version": "2019-12-12"
       },
       "ResponseBody": []
@@ -387,11 +355,7 @@
         "x-ms-copy-source": "https://seanmcccanary.blob.core.windows.net/test-container-08cfa85d-3533-558b-510b-e6c584b7e203/test-blob-5a83a642-97b6-94b8-6085-c0bbbd8a4495",
         "x-ms-date": "Thu, 02 Apr 2020 23:46:06 GMT",
         "x-ms-return-client-request-id": "true",
-<<<<<<< HEAD
-        "x-ms-source-if-unmodified-since": "Fri, 06 Mar 2020 21:06:08 GMT",
-=======
         "x-ms-source-if-unmodified-since": "Fri, 03 Apr 2020 23:46:04 GMT",
->>>>>>> 8d420312
         "x-ms-version": "2019-12-12"
       },
       "RequestBody": null,
@@ -408,11 +372,7 @@
         "x-ms-client-request-id": "f1b45d51-ddce-a06d-0e0d-68927ca04d1f",
         "x-ms-copy-id": "c902d77c-1df0-41af-b11e-4932e00491b4",
         "x-ms-copy-status": "success",
-<<<<<<< HEAD
-        "x-ms-request-id": "a5278d34-401e-0007-7831-f3fe58000000",
-=======
         "x-ms-request-id": "52de439d-201e-0073-7848-091533000000",
->>>>>>> 8d420312
         "x-ms-version": "2019-12-12"
       },
       "ResponseBody": []
@@ -442,11 +402,7 @@
           "Microsoft-HTTPAPI/2.0"
         ],
         "x-ms-client-request-id": "e688a904-6d08-e787-b23f-323548463241",
-<<<<<<< HEAD
-        "x-ms-request-id": "a5278d39-401e-0007-7c31-f3fe58000000",
-=======
         "x-ms-request-id": "52de43a1-201e-0073-7a48-091533000000",
->>>>>>> 8d420312
         "x-ms-version": "2019-12-12"
       },
       "ResponseBody": []
@@ -479,11 +435,7 @@
           "Microsoft-HTTPAPI/2.0"
         ],
         "x-ms-client-request-id": "41591131-49e7-76c2-cd35-b8a94c1d5d56",
-<<<<<<< HEAD
-        "x-ms-request-id": "f7bac93a-001e-0029-7d31-f3ac4f000000",
-=======
         "x-ms-request-id": "9a4fb4ae-e01e-001e-2848-09a178000000",
->>>>>>> 8d420312
         "x-ms-version": "2019-12-12"
       },
       "ResponseBody": []
@@ -581,11 +533,7 @@
         "x-ms-copy-source": "https://seanmcccanary.blob.core.windows.net/test-container-98fe4cb7-8e24-53db-2d5f-206a8a5c1128/test-blob-c60a092d-5fb8-5029-3688-47fff7fb8734",
         "x-ms-date": "Thu, 02 Apr 2020 23:46:06 GMT",
         "x-ms-return-client-request-id": "true",
-<<<<<<< HEAD
-        "x-ms-source-if-match": "\u00220x8D7C14907A62934\u0022",
-=======
         "x-ms-source-if-match": "\u00220x8D7D76002A4B841\u0022",
->>>>>>> 8d420312
         "x-ms-version": "2019-12-12"
       },
       "RequestBody": null,
@@ -602,11 +550,7 @@
         "x-ms-client-request-id": "6cef950a-2052-4a27-383a-4fdaeb497579",
         "x-ms-copy-id": "e63dfbe3-08af-4cea-bae8-267a8d842735",
         "x-ms-copy-status": "success",
-<<<<<<< HEAD
-        "x-ms-request-id": "f7bac95d-001e-0029-1f31-f3ac4f000000",
-=======
         "x-ms-request-id": "9a4fb4dc-e01e-001e-5248-09a178000000",
->>>>>>> 8d420312
         "x-ms-version": "2019-12-12"
       },
       "ResponseBody": []
@@ -636,11 +580,7 @@
           "Microsoft-HTTPAPI/2.0"
         ],
         "x-ms-client-request-id": "2794ab35-eccf-61fe-1dbc-27caf7bbfe60",
-<<<<<<< HEAD
-        "x-ms-request-id": "f7bac968-001e-0029-2a31-f3ac4f000000",
-=======
         "x-ms-request-id": "9a4fb4e8-e01e-001e-5e48-09a178000000",
->>>>>>> 8d420312
         "x-ms-version": "2019-12-12"
       },
       "ResponseBody": []
@@ -673,11 +613,7 @@
           "Microsoft-HTTPAPI/2.0"
         ],
         "x-ms-client-request-id": "2bbec95c-3a0a-7193-0b92-fa9cee076bda",
-<<<<<<< HEAD
-        "x-ms-request-id": "4a112409-c01e-0026-0c31-f3da23000000",
-=======
         "x-ms-request-id": "eff7a053-e01e-007c-7c48-09635f000000",
->>>>>>> 8d420312
         "x-ms-version": "2019-12-12"
       },
       "ResponseBody": []
@@ -750,11 +686,7 @@
         "x-ms-client-request-id": "ccceb4aa-fa5b-79ea-c3e7-b5cf16e52d54",
         "x-ms-copy-id": "7dbdd396-0245-4521-a059-e819838bb3bd",
         "x-ms-copy-status": "success",
-<<<<<<< HEAD
-        "x-ms-request-id": "4a112419-c01e-0026-1a31-f3da23000000",
-=======
         "x-ms-request-id": "eff7a063-e01e-007c-0a48-09635f000000",
->>>>>>> 8d420312
         "x-ms-version": "2019-12-12"
       },
       "ResponseBody": []
@@ -784,11 +716,7 @@
           "Microsoft-HTTPAPI/2.0"
         ],
         "x-ms-client-request-id": "f71491d1-f06d-e672-2beb-d39aff3d9212",
-<<<<<<< HEAD
-        "x-ms-request-id": "4a112424-c01e-0026-2531-f3da23000000",
-=======
         "x-ms-request-id": "eff7a06d-e01e-007c-1248-09635f000000",
->>>>>>> 8d420312
         "x-ms-version": "2019-12-12"
       },
       "ResponseBody": []
