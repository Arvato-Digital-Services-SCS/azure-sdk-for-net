{
  "Entries": [
    {
      "RequestUri": "https://seanmcccanary.blob.core.windows.net/test-container-bf1e7ae6-c570-1e2d-8d76-fcb68f26b04d?restype=container",
      "RequestMethod": "PUT",
      "RequestHeaders": {
        "Authorization": "Sanitized",
        "traceparent": "00-83dab4e307ef754c8d251f0fbc06df8f-07902e57693b4e40-00",
        "User-Agent": [
          "azsdk-net-Storage.Blobs/12.5.0-dev.20200402.1",
          "(.NET Core 4.6.28325.01; Microsoft Windows 10.0.18362 )"
        ],
        "x-ms-blob-public-access": "container",
        "x-ms-client-request-id": "73dcc240-ec43-edf8-00f2-49c8a8e72cf8",
        "x-ms-date": "Thu, 02 Apr 2020 23:42:40 GMT",
        "x-ms-return-client-request-id": "true",
        "x-ms-version": "2019-12-12"
      },
      "RequestBody": null,
      "StatusCode": 201,
      "ResponseHeaders": {
        "Content-Length": "0",
        "Date": "Thu, 02 Apr 2020 23:42:39 GMT",
        "ETag": "\u00220x8D7D75F88191985\u0022",
        "Last-Modified": "Thu, 02 Apr 2020 23:42:40 GMT",
        "Server": [
          "Windows-Azure-Blob/1.0",
          "Microsoft-HTTPAPI/2.0"
        ],
        "x-ms-client-request-id": "73dcc240-ec43-edf8-00f2-49c8a8e72cf8",
<<<<<<< HEAD
        "x-ms-request-id": "6af9c804-f01e-0012-4a30-f3e9eb000000",
=======
        "x-ms-request-id": "aaa16d26-201e-002e-4048-091fb7000000",
>>>>>>> 8d420312
        "x-ms-version": "2019-12-12"
      },
      "ResponseBody": []
    },
    {
      "RequestUri": "https://seanmcccanary.blob.core.windows.net/test-container-bf1e7ae6-c570-1e2d-8d76-fcb68f26b04d/test-blob-830c4955-e095-3d97-9139-ffcfc670cf51",
      "RequestMethod": "PUT",
      "RequestHeaders": {
        "Authorization": "Sanitized",
        "Content-Length": "1024",
        "traceparent": "00-6d78281be5353c4bb0cea16e01a0b110-e48c518ff225dd49-00",
        "User-Agent": [
          "azsdk-net-Storage.Blobs/12.5.0-dev.20200402.1",
          "(.NET Core 4.6.28325.01; Microsoft Windows 10.0.18362 )"
        ],
        "x-ms-blob-type": "BlockBlob",
        "x-ms-client-request-id": "3ff0134e-390e-20db-1011-4d26f4462b2e",
        "x-ms-date": "Thu, 02 Apr 2020 23:42:41 GMT",
        "x-ms-return-client-request-id": "true",
        "x-ms-version": "2019-12-12"
      },
      "RequestBody": "07Z2zEo8Ch115D/BXyA82HQFaAUvILBgKp/iCu0pJpAj\u002BPXycV\u002BuGT/uDbCg1t1w/CdbwQjJIbIFFaKqWv8wTL6vnmcqSmcUVk/GQBIAwFTCcQ3GzmSIWdZD7Fu9A74/vsHy8Th1RrK/Rmq5A\u002BGfBVVN6Onyan1ZJkSR510LV1KQhoJRDc4cTCpaBof6z1X0o\u002BcGbxrVTVNDmcrz415VtO8XKH1fTveGMZy\u002Bl2P2XlfunUR1BOc3ujkuDXQDKGnMBFKX4qbYlVTwfz1\u002BF7XvTTpyBUYa4K8I325EMUGCgwky8pMRXnuxFQjvhYWpuaODPr86kCMisSSijwM3lGMSbfwzSyUi3u6\u002Bwe8\u002BKloqXibLwPOBSPLmD0Bubs94eYGk3ReIdm19YWDRe8805IbJeDHcbNRwkCUJTTvktG8fRUdtmk1Doei5TV\u002BTsM0jsiu6pPWenA2tM0zyfygxmKzwsjWHxko4htdIIx503eBY5poQKg95gak6wGYBUSK/h7Wyov6Xm\u002BzggR4eVXjuOFVrmZiNIG2ddzCLTQXkNzS1iZtpwTviwEuuMKnxWywxS4gQlbeJMWdHFSvNC03m/EnpaMvchXYaidlN3/DDrBsEWgF906J9K1c0IawPFbX9xzNgB/NgVcYR9QvePFJ2g2gPyLFLaSimazxzp2PKCnQkTxe8Y6QoowU7bN2Wn\u002B8Fvp1D/0wDsV0LuZu27K1jRuuXue06uSDE5ySsEP1LEMxNbunFhgonIJ25sakJcrdX1yXy/uUBygR8fxgnV6Fgv6nPaH3Enr/gb5lQgQh3unVtVDjXWBHmS6TkSAfyAMn7WPEAOgk5kjllEo9MsUn8BcSjuQJoiGeX6BzZ4FW47m/PVCgWd4BrNML/cUaCmppb50JDTkbHktCKaFLsX7LjrSMffF0g5Y5DN4VAaRcgFE2CffgTdJ8oCMFYjA4uf9QPG8MiYh48OgK0/xbBhyi4aVQEaeK60DmE93SbyFmAFbiwME5T/rEvRUP2XnWIZoGYnyK5KhXyVUqKnmuqoXKoNOpeEFbaZWui1SSfxHLE\u002B5DyAyk2xuqjvtsEyF9GhKTRTSqKKlUqvjm3F1TwU5DYxqLat55Icm3/u1J61ZwLW1B/zXZHOdE6yETvfq6WsmtKLAK8bM0GiNq9i24Dr\u002Bidq7wEcYUakI3Rn\u002B9ZWfO\u002BaQnnMKmaT\u002B6CeUWciq5iNxhbUdPykkHlMJt1683erS7n/iFlHH8/AlzNgfc/fQbebmfX/QcgzNbHAf8OJWMhpMwWtIyM/RqYHE92JRFJpbKUln1lB68nxzFLnRuAMN35rNwrKcl6UnBMPuC4qafFfltMeo/lu50c7\u002B1aQV//GOxyfXk0Hg==",
      "StatusCode": 201,
      "ResponseHeaders": {
        "Content-Length": "0",
        "Content-MD5": "ebotMBrxieyNxpOls77eTQ==",
        "Date": "Thu, 02 Apr 2020 23:42:39 GMT",
        "ETag": "\u00220x8D7D75F88265277\u0022",
        "Last-Modified": "Thu, 02 Apr 2020 23:42:40 GMT",
        "Server": [
          "Windows-Azure-Blob/1.0",
          "Microsoft-HTTPAPI/2.0"
        ],
        "x-ms-client-request-id": "3ff0134e-390e-20db-1011-4d26f4462b2e",
        "x-ms-content-crc64": "z\u002Bye8MiHMrE=",
        "x-ms-request-id": "aaa16d34-201e-002e-4b48-091fb7000000",
        "x-ms-request-server-encrypted": "true",
        "x-ms-version": "2019-12-12"
      },
      "ResponseBody": []
    },
    {
      "RequestUri": "https://seanmcccanary.blob.core.windows.net/test-container-bf1e7ae6-c570-1e2d-8d76-fcb68f26b04d/test-blob-830c4955-e095-3d97-9139-ffcfc670cf51?comp=lease",
      "RequestMethod": "PUT",
      "RequestHeaders": {
        "Authorization": "Sanitized",
        "traceparent": "00-cbe81c33e33d9348bf2b39b300e54db5-8ff174a029f1dc40-00",
        "User-Agent": [
          "azsdk-net-Storage.Blobs/12.5.0-dev.20200402.1",
          "(.NET Core 4.6.28325.01; Microsoft Windows 10.0.18362 )"
        ],
        "x-ms-client-request-id": "bff45cf1-d0e0-0355-3a4d-69c0b80b5054",
        "x-ms-date": "Thu, 02 Apr 2020 23:42:41 GMT",
        "x-ms-lease-action": "acquire",
        "x-ms-lease-duration": "15",
        "x-ms-proposed-lease-id": "63de5f91-4a60-a2d9-d54e-80d0cfbc4040",
        "x-ms-return-client-request-id": "true",
        "x-ms-version": "2019-12-12"
      },
      "RequestBody": null,
      "StatusCode": 201,
      "ResponseHeaders": {
        "Content-Length": "0",
        "Date": "Thu, 02 Apr 2020 23:42:40 GMT",
        "ETag": "\u00220x8D7D75F88265277\u0022",
        "Last-Modified": "Thu, 02 Apr 2020 23:42:40 GMT",
        "Server": [
          "Windows-Azure-Blob/1.0",
          "Microsoft-HTTPAPI/2.0"
        ],
        "x-ms-client-request-id": "bff45cf1-d0e0-0355-3a4d-69c0b80b5054",
        "x-ms-lease-id": "63de5f91-4a60-a2d9-d54e-80d0cfbc4040",
<<<<<<< HEAD
        "x-ms-request-id": "6af9c80a-f01e-0012-4e30-f3e9eb000000",
=======
        "x-ms-request-id": "aaa16d39-201e-002e-4e48-091fb7000000",
>>>>>>> 8d420312
        "x-ms-version": "2019-12-12"
      },
      "ResponseBody": []
    },
    {
      "RequestUri": "https://seanmcccanary.blob.core.windows.net/test-container-bf1e7ae6-c570-1e2d-8d76-fcb68f26b04d/test-blob-830c4955-e095-3d97-9139-ffcfc670cf51?comp=lease",
      "RequestMethod": "PUT",
      "RequestHeaders": {
        "Authorization": "Sanitized",
        "traceparent": "00-2a69279e370b2547ae66328959dea1ee-77f7fe6add8da140-00",
        "User-Agent": [
          "azsdk-net-Storage.Blobs/12.5.0-dev.20200402.1",
          "(.NET Core 4.6.28325.01; Microsoft Windows 10.0.18362 )"
        ],
        "x-ms-client-request-id": "73de5873-80c7-145f-e020-303a8b508a02",
        "x-ms-date": "Thu, 02 Apr 2020 23:42:41 GMT",
        "x-ms-lease-action": "release",
        "x-ms-lease-id": "63de5f91-4a60-a2d9-d54e-80d0cfbc4040",
        "x-ms-return-client-request-id": "true",
        "x-ms-version": "2019-12-12"
      },
      "RequestBody": null,
      "StatusCode": 200,
      "ResponseHeaders": {
        "Content-Length": "0",
        "Date": "Thu, 02 Apr 2020 23:42:40 GMT",
        "ETag": "\u00220x8D7D75F88265277\u0022",
        "Last-Modified": "Thu, 02 Apr 2020 23:42:40 GMT",
        "Server": [
          "Windows-Azure-Blob/1.0",
          "Microsoft-HTTPAPI/2.0"
        ],
        "x-ms-client-request-id": "73de5873-80c7-145f-e020-303a8b508a02",
<<<<<<< HEAD
        "x-ms-request-id": "6af9c80f-f01e-0012-5230-f3e9eb000000",
=======
        "x-ms-request-id": "aaa16d3f-201e-002e-5348-091fb7000000",
>>>>>>> 8d420312
        "x-ms-version": "2019-12-12"
      },
      "ResponseBody": []
    },
    {
      "RequestUri": "https://seanmcccanary.blob.core.windows.net/test-container-bf1e7ae6-c570-1e2d-8d76-fcb68f26b04d?restype=container",
      "RequestMethod": "DELETE",
      "RequestHeaders": {
        "Authorization": "Sanitized",
        "traceparent": "00-a3e7cdaa07b55c4c8283e17ca378cbc8-6bb9e40914ce2145-00",
        "User-Agent": [
          "azsdk-net-Storage.Blobs/12.5.0-dev.20200402.1",
          "(.NET Core 4.6.28325.01; Microsoft Windows 10.0.18362 )"
        ],
        "x-ms-client-request-id": "604c3577-dc2d-508c-ac2d-de02906b0ffe",
        "x-ms-date": "Thu, 02 Apr 2020 23:42:41 GMT",
        "x-ms-return-client-request-id": "true",
        "x-ms-version": "2019-12-12"
      },
      "RequestBody": null,
      "StatusCode": 202,
      "ResponseHeaders": {
        "Content-Length": "0",
        "Date": "Thu, 02 Apr 2020 23:42:40 GMT",
        "Server": [
          "Windows-Azure-Blob/1.0",
          "Microsoft-HTTPAPI/2.0"
        ],
        "x-ms-client-request-id": "604c3577-dc2d-508c-ac2d-de02906b0ffe",
<<<<<<< HEAD
        "x-ms-request-id": "6af9c814-f01e-0012-5730-f3e9eb000000",
=======
        "x-ms-request-id": "aaa16d4a-201e-002e-5c48-091fb7000000",
>>>>>>> 8d420312
        "x-ms-version": "2019-12-12"
      },
      "ResponseBody": []
    }
  ],
  "Variables": {
    "RandomSeed": "726845075",
    "Storage_TestConfigDefault": "ProductionTenant\nseanmcccanary\nU2FuaXRpemVk\nhttps://seanmcccanary.blob.core.windows.net\nhttps://seanmcccanary.file.core.windows.net\nhttps://seanmcccanary.queue.core.windows.net\nhttps://seanmcccanary.table.core.windows.net\n\n\n\n\nhttps://seanmcccanary-secondary.blob.core.windows.net\nhttps://seanmcccanary-secondary.file.core.windows.net\nhttps://seanmcccanary-secondary.queue.core.windows.net\nhttps://seanmcccanary-secondary.table.core.windows.net\n\nSanitized\n\n\nCloud\nBlobEndpoint=https://seanmcccanary.blob.core.windows.net/;QueueEndpoint=https://seanmcccanary.queue.core.windows.net/;FileEndpoint=https://seanmcccanary.file.core.windows.net/;BlobSecondaryEndpoint=https://seanmcccanary-secondary.blob.core.windows.net/;QueueSecondaryEndpoint=https://seanmcccanary-secondary.queue.core.windows.net/;FileSecondaryEndpoint=https://seanmcccanary-secondary.file.core.windows.net/;AccountName=seanmcccanary;AccountKey=Sanitized\nseanscope1"
  }
}<|MERGE_RESOLUTION|>--- conflicted
+++ resolved
@@ -28,11 +28,7 @@
           "Microsoft-HTTPAPI/2.0"
         ],
         "x-ms-client-request-id": "73dcc240-ec43-edf8-00f2-49c8a8e72cf8",
-<<<<<<< HEAD
-        "x-ms-request-id": "6af9c804-f01e-0012-4a30-f3e9eb000000",
-=======
         "x-ms-request-id": "aaa16d26-201e-002e-4048-091fb7000000",
->>>>>>> 8d420312
         "x-ms-version": "2019-12-12"
       },
       "ResponseBody": []
@@ -105,11 +101,7 @@
         ],
         "x-ms-client-request-id": "bff45cf1-d0e0-0355-3a4d-69c0b80b5054",
         "x-ms-lease-id": "63de5f91-4a60-a2d9-d54e-80d0cfbc4040",
-<<<<<<< HEAD
-        "x-ms-request-id": "6af9c80a-f01e-0012-4e30-f3e9eb000000",
-=======
         "x-ms-request-id": "aaa16d39-201e-002e-4e48-091fb7000000",
->>>>>>> 8d420312
         "x-ms-version": "2019-12-12"
       },
       "ResponseBody": []
@@ -143,11 +135,7 @@
           "Microsoft-HTTPAPI/2.0"
         ],
         "x-ms-client-request-id": "73de5873-80c7-145f-e020-303a8b508a02",
-<<<<<<< HEAD
-        "x-ms-request-id": "6af9c80f-f01e-0012-5230-f3e9eb000000",
-=======
         "x-ms-request-id": "aaa16d3f-201e-002e-5348-091fb7000000",
->>>>>>> 8d420312
         "x-ms-version": "2019-12-12"
       },
       "ResponseBody": []
@@ -177,11 +165,7 @@
           "Microsoft-HTTPAPI/2.0"
         ],
         "x-ms-client-request-id": "604c3577-dc2d-508c-ac2d-de02906b0ffe",
-<<<<<<< HEAD
-        "x-ms-request-id": "6af9c814-f01e-0012-5730-f3e9eb000000",
-=======
         "x-ms-request-id": "aaa16d4a-201e-002e-5c48-091fb7000000",
->>>>>>> 8d420312
         "x-ms-version": "2019-12-12"
       },
       "ResponseBody": []
