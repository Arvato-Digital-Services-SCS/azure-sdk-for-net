{
  "Entries": [
    {
<<<<<<< HEAD
      "RequestUri": "https://seanstagetest.blob.core.windows.net/test-container-83f3e602-7de3-9304-9e0d-c218fc8da91b?restype=container",
      "RequestMethod": "PUT",
      "RequestHeaders": {
        "Authorization": "Sanitized",
        "traceparent": "00-ee47357dbcf5e94091eba276f0b447d8-b43f3c7f723ee948-00",
        "User-Agent": [
          "azsdk-net-Storage.Blobs/12.4.0-dev.20200305.1",
          "(.NET Core 4.6.28325.01; Microsoft Windows 10.0.18363 )"
        ],
        "x-ms-blob-public-access": "container",
        "x-ms-client-request-id": "afd1fc08-0828-f662-d93d-7739284e9682",
        "x-ms-date": "Thu, 05 Mar 2020 20:56:00 GMT",
        "x-ms-return-client-request-id": "true",
        "x-ms-version": "2019-10-10"
=======
      "RequestUri": "https://seanmcccanary.blob.core.windows.net/test-container-83f3e602-7de3-9304-9e0d-c218fc8da91b?restype=container",
      "RequestMethod": "PUT",
      "RequestHeaders": {
        "Authorization": "Sanitized",
        "traceparent": "00-9486b15d7671b048ba448f192ec7febd-8fa1a801a1c0cd4c-00",
        "User-Agent": [
          "azsdk-net-Storage.Blobs/12.5.0-dev.20200402.1",
          "(.NET Core 4.6.28325.01; Microsoft Windows 10.0.18362 )"
        ],
        "x-ms-blob-public-access": "container",
        "x-ms-client-request-id": "afd1fc08-0828-f662-d93d-7739284e9682",
        "x-ms-date": "Thu, 02 Apr 2020 23:42:22 GMT",
        "x-ms-return-client-request-id": "true",
        "x-ms-version": "2019-12-12"
>>>>>>> 32e373e2
      },
      "RequestBody": null,
      "StatusCode": 201,
      "ResponseHeaders": {
        "Content-Length": "0",
<<<<<<< HEAD
        "Date": "Thu, 05 Mar 2020 20:56:00 GMT",
        "ETag": "\u00220x8D7C1479C890124\u0022",
        "Last-Modified": "Thu, 05 Mar 2020 20:56:00 GMT",
=======
        "Date": "Thu, 02 Apr 2020 23:42:20 GMT",
        "ETag": "\u00220x8D7D75F7CF78BD6\u0022",
        "Last-Modified": "Thu, 02 Apr 2020 23:42:21 GMT",
>>>>>>> 32e373e2
        "Server": [
          "Windows-Azure-Blob/1.0",
          "Microsoft-HTTPAPI/2.0"
        ],
        "x-ms-client-request-id": "afd1fc08-0828-f662-d93d-7739284e9682",
<<<<<<< HEAD
        "x-ms-request-id": "1dfe12ba-501e-000b-5730-f36950000000",
        "x-ms-version": "2019-10-10"
=======
        "x-ms-request-id": "bca93c36-501e-001b-0548-0973a3000000",
        "x-ms-version": "2019-12-12"
>>>>>>> 32e373e2
      },
      "ResponseBody": []
    },
    {
<<<<<<< HEAD
      "RequestUri": "https://seanstagetest.blob.core.windows.net/test-container-83f3e602-7de3-9304-9e0d-c218fc8da91b/test-blob-3db9ba96-5160-8c22-386f-56c8375e1f25",
      "RequestMethod": "HEAD",
      "RequestHeaders": {
        "Authorization": "Sanitized",
        "traceparent": "00-e0ca4e3e91c3f9498f57b2e61e935c04-b44a36be56fdf54a-00",
        "User-Agent": [
          "azsdk-net-Storage.Blobs/12.4.0-dev.20200305.1",
          "(.NET Core 4.6.28325.01; Microsoft Windows 10.0.18363 )"
        ],
        "x-ms-client-request-id": "b90fc384-96bf-b771-da45-76b8b29abe7b",
        "x-ms-date": "Thu, 05 Mar 2020 20:56:01 GMT",
        "x-ms-return-client-request-id": "true",
        "x-ms-version": "2019-10-10"
=======
      "RequestUri": "https://seanmcccanary.blob.core.windows.net/test-container-83f3e602-7de3-9304-9e0d-c218fc8da91b/test-blob-3db9ba96-5160-8c22-386f-56c8375e1f25",
      "RequestMethod": "HEAD",
      "RequestHeaders": {
        "Authorization": "Sanitized",
        "traceparent": "00-2fd4e65f13f0484885726a2c1b161f75-653338b1e3d59440-00",
        "User-Agent": [
          "azsdk-net-Storage.Blobs/12.5.0-dev.20200402.1",
          "(.NET Core 4.6.28325.01; Microsoft Windows 10.0.18362 )"
        ],
        "x-ms-client-request-id": "b90fc384-96bf-b771-da45-76b8b29abe7b",
        "x-ms-date": "Thu, 02 Apr 2020 23:42:22 GMT",
        "x-ms-return-client-request-id": "true",
        "x-ms-version": "2019-12-12"
>>>>>>> 32e373e2
      },
      "RequestBody": null,
      "StatusCode": 404,
      "ResponseHeaders": {
<<<<<<< HEAD
        "Date": "Thu, 05 Mar 2020 20:56:00 GMT",
=======
        "Date": "Thu, 02 Apr 2020 23:42:20 GMT",
>>>>>>> 32e373e2
        "Server": [
          "Windows-Azure-Blob/1.0",
          "Microsoft-HTTPAPI/2.0"
        ],
        "Transfer-Encoding": "chunked",
        "x-ms-client-request-id": "b90fc384-96bf-b771-da45-76b8b29abe7b",
        "x-ms-error-code": "BlobNotFound",
<<<<<<< HEAD
        "x-ms-request-id": "1dfe12c0-501e-000b-5b30-f36950000000",
        "x-ms-version": "2019-10-10"
=======
        "x-ms-request-id": "bca93c3e-501e-001b-0a48-0973a3000000",
        "x-ms-version": "2019-12-12"
>>>>>>> 32e373e2
      },
      "ResponseBody": []
    },
    {
<<<<<<< HEAD
      "RequestUri": "https://seanstagetest.blob.core.windows.net/test-container-83f3e602-7de3-9304-9e0d-c218fc8da91b?restype=container",
      "RequestMethod": "DELETE",
      "RequestHeaders": {
        "Authorization": "Sanitized",
        "traceparent": "00-472ead0b5a5aa84db1f60fe7258e4af8-bea916a11542ab48-00",
        "User-Agent": [
          "azsdk-net-Storage.Blobs/12.4.0-dev.20200305.1",
          "(.NET Core 4.6.28325.01; Microsoft Windows 10.0.18363 )"
        ],
        "x-ms-client-request-id": "74437714-654e-a365-7f58-2676823af04b",
        "x-ms-date": "Thu, 05 Mar 2020 20:56:01 GMT",
        "x-ms-return-client-request-id": "true",
        "x-ms-version": "2019-10-10"
=======
      "RequestUri": "https://seanmcccanary.blob.core.windows.net/test-container-83f3e602-7de3-9304-9e0d-c218fc8da91b?restype=container",
      "RequestMethod": "DELETE",
      "RequestHeaders": {
        "Authorization": "Sanitized",
        "traceparent": "00-d76882bd8a50a34d838d53920a4ba388-fc49b7d8be3c5047-00",
        "User-Agent": [
          "azsdk-net-Storage.Blobs/12.5.0-dev.20200402.1",
          "(.NET Core 4.6.28325.01; Microsoft Windows 10.0.18362 )"
        ],
        "x-ms-client-request-id": "74437714-654e-a365-7f58-2676823af04b",
        "x-ms-date": "Thu, 02 Apr 2020 23:42:22 GMT",
        "x-ms-return-client-request-id": "true",
        "x-ms-version": "2019-12-12"
>>>>>>> 32e373e2
      },
      "RequestBody": null,
      "StatusCode": 202,
      "ResponseHeaders": {
        "Content-Length": "0",
<<<<<<< HEAD
        "Date": "Thu, 05 Mar 2020 20:56:00 GMT",
=======
        "Date": "Thu, 02 Apr 2020 23:42:21 GMT",
>>>>>>> 32e373e2
        "Server": [
          "Windows-Azure-Blob/1.0",
          "Microsoft-HTTPAPI/2.0"
        ],
        "x-ms-client-request-id": "74437714-654e-a365-7f58-2676823af04b",
<<<<<<< HEAD
        "x-ms-request-id": "1dfe12c5-501e-000b-6030-f36950000000",
        "x-ms-version": "2019-10-10"
=======
        "x-ms-request-id": "bca93c44-501e-001b-1048-0973a3000000",
        "x-ms-version": "2019-12-12"
>>>>>>> 32e373e2
      },
      "ResponseBody": []
    }
  ],
  "Variables": {
    "RandomSeed": "1420259909",
<<<<<<< HEAD
    "Storage_TestConfigDefault": "ProductionTenant\nseanstagetest\nU2FuaXRpemVk\nhttps://seanstagetest.blob.core.windows.net\nhttp://seanstagetest.file.core.windows.net\nhttp://seanstagetest.queue.core.windows.net\nhttp://seanstagetest.table.core.windows.net\n\n\n\n\nhttp://seanstagetest-secondary.blob.core.windows.net\nhttp://seanstagetest-secondary.file.core.windows.net\nhttp://seanstagetest-secondary.queue.core.windows.net\nhttp://seanstagetest-secondary.table.core.windows.net\n\nSanitized\n\n\nCloud\nBlobEndpoint=https://seanstagetest.blob.core.windows.net/;QueueEndpoint=http://seanstagetest.queue.core.windows.net/;FileEndpoint=http://seanstagetest.file.core.windows.net/;BlobSecondaryEndpoint=http://seanstagetest-secondary.blob.core.windows.net/;QueueSecondaryEndpoint=http://seanstagetest-secondary.queue.core.windows.net/;FileSecondaryEndpoint=http://seanstagetest-secondary.file.core.windows.net/;AccountName=seanstagetest;AccountKey=Sanitized\nseanscope1"
=======
    "Storage_TestConfigDefault": "ProductionTenant\nseanmcccanary\nU2FuaXRpemVk\nhttps://seanmcccanary.blob.core.windows.net\nhttps://seanmcccanary.file.core.windows.net\nhttps://seanmcccanary.queue.core.windows.net\nhttps://seanmcccanary.table.core.windows.net\n\n\n\n\nhttps://seanmcccanary-secondary.blob.core.windows.net\nhttps://seanmcccanary-secondary.file.core.windows.net\nhttps://seanmcccanary-secondary.queue.core.windows.net\nhttps://seanmcccanary-secondary.table.core.windows.net\n\nSanitized\n\n\nCloud\nBlobEndpoint=https://seanmcccanary.blob.core.windows.net/;QueueEndpoint=https://seanmcccanary.queue.core.windows.net/;FileEndpoint=https://seanmcccanary.file.core.windows.net/;BlobSecondaryEndpoint=https://seanmcccanary-secondary.blob.core.windows.net/;QueueSecondaryEndpoint=https://seanmcccanary-secondary.queue.core.windows.net/;FileSecondaryEndpoint=https://seanmcccanary-secondary.file.core.windows.net/;AccountName=seanmcccanary;AccountKey=Sanitized\nseanscope1"
>>>>>>> 32e373e2
  }
}<|MERGE_RESOLUTION|>--- conflicted
+++ resolved
@@ -1,22 +1,6 @@
 {
   "Entries": [
     {
-<<<<<<< HEAD
-      "RequestUri": "https://seanstagetest.blob.core.windows.net/test-container-83f3e602-7de3-9304-9e0d-c218fc8da91b?restype=container",
-      "RequestMethod": "PUT",
-      "RequestHeaders": {
-        "Authorization": "Sanitized",
-        "traceparent": "00-ee47357dbcf5e94091eba276f0b447d8-b43f3c7f723ee948-00",
-        "User-Agent": [
-          "azsdk-net-Storage.Blobs/12.4.0-dev.20200305.1",
-          "(.NET Core 4.6.28325.01; Microsoft Windows 10.0.18363 )"
-        ],
-        "x-ms-blob-public-access": "container",
-        "x-ms-client-request-id": "afd1fc08-0828-f662-d93d-7739284e9682",
-        "x-ms-date": "Thu, 05 Mar 2020 20:56:00 GMT",
-        "x-ms-return-client-request-id": "true",
-        "x-ms-version": "2019-10-10"
-=======
       "RequestUri": "https://seanmcccanary.blob.core.windows.net/test-container-83f3e602-7de3-9304-9e0d-c218fc8da91b?restype=container",
       "RequestMethod": "PUT",
       "RequestHeaders": {
@@ -31,52 +15,25 @@
         "x-ms-date": "Thu, 02 Apr 2020 23:42:22 GMT",
         "x-ms-return-client-request-id": "true",
         "x-ms-version": "2019-12-12"
->>>>>>> 32e373e2
       },
       "RequestBody": null,
       "StatusCode": 201,
       "ResponseHeaders": {
         "Content-Length": "0",
-<<<<<<< HEAD
-        "Date": "Thu, 05 Mar 2020 20:56:00 GMT",
-        "ETag": "\u00220x8D7C1479C890124\u0022",
-        "Last-Modified": "Thu, 05 Mar 2020 20:56:00 GMT",
-=======
         "Date": "Thu, 02 Apr 2020 23:42:20 GMT",
         "ETag": "\u00220x8D7D75F7CF78BD6\u0022",
         "Last-Modified": "Thu, 02 Apr 2020 23:42:21 GMT",
->>>>>>> 32e373e2
         "Server": [
           "Windows-Azure-Blob/1.0",
           "Microsoft-HTTPAPI/2.0"
         ],
         "x-ms-client-request-id": "afd1fc08-0828-f662-d93d-7739284e9682",
-<<<<<<< HEAD
-        "x-ms-request-id": "1dfe12ba-501e-000b-5730-f36950000000",
-        "x-ms-version": "2019-10-10"
-=======
         "x-ms-request-id": "bca93c36-501e-001b-0548-0973a3000000",
         "x-ms-version": "2019-12-12"
->>>>>>> 32e373e2
       },
       "ResponseBody": []
     },
     {
-<<<<<<< HEAD
-      "RequestUri": "https://seanstagetest.blob.core.windows.net/test-container-83f3e602-7de3-9304-9e0d-c218fc8da91b/test-blob-3db9ba96-5160-8c22-386f-56c8375e1f25",
-      "RequestMethod": "HEAD",
-      "RequestHeaders": {
-        "Authorization": "Sanitized",
-        "traceparent": "00-e0ca4e3e91c3f9498f57b2e61e935c04-b44a36be56fdf54a-00",
-        "User-Agent": [
-          "azsdk-net-Storage.Blobs/12.4.0-dev.20200305.1",
-          "(.NET Core 4.6.28325.01; Microsoft Windows 10.0.18363 )"
-        ],
-        "x-ms-client-request-id": "b90fc384-96bf-b771-da45-76b8b29abe7b",
-        "x-ms-date": "Thu, 05 Mar 2020 20:56:01 GMT",
-        "x-ms-return-client-request-id": "true",
-        "x-ms-version": "2019-10-10"
-=======
       "RequestUri": "https://seanmcccanary.blob.core.windows.net/test-container-83f3e602-7de3-9304-9e0d-c218fc8da91b/test-blob-3db9ba96-5160-8c22-386f-56c8375e1f25",
       "RequestMethod": "HEAD",
       "RequestHeaders": {
@@ -90,16 +47,11 @@
         "x-ms-date": "Thu, 02 Apr 2020 23:42:22 GMT",
         "x-ms-return-client-request-id": "true",
         "x-ms-version": "2019-12-12"
->>>>>>> 32e373e2
       },
       "RequestBody": null,
       "StatusCode": 404,
       "ResponseHeaders": {
-<<<<<<< HEAD
-        "Date": "Thu, 05 Mar 2020 20:56:00 GMT",
-=======
         "Date": "Thu, 02 Apr 2020 23:42:20 GMT",
->>>>>>> 32e373e2
         "Server": [
           "Windows-Azure-Blob/1.0",
           "Microsoft-HTTPAPI/2.0"
@@ -107,32 +59,12 @@
         "Transfer-Encoding": "chunked",
         "x-ms-client-request-id": "b90fc384-96bf-b771-da45-76b8b29abe7b",
         "x-ms-error-code": "BlobNotFound",
-<<<<<<< HEAD
-        "x-ms-request-id": "1dfe12c0-501e-000b-5b30-f36950000000",
-        "x-ms-version": "2019-10-10"
-=======
         "x-ms-request-id": "bca93c3e-501e-001b-0a48-0973a3000000",
         "x-ms-version": "2019-12-12"
->>>>>>> 32e373e2
       },
       "ResponseBody": []
     },
     {
-<<<<<<< HEAD
-      "RequestUri": "https://seanstagetest.blob.core.windows.net/test-container-83f3e602-7de3-9304-9e0d-c218fc8da91b?restype=container",
-      "RequestMethod": "DELETE",
-      "RequestHeaders": {
-        "Authorization": "Sanitized",
-        "traceparent": "00-472ead0b5a5aa84db1f60fe7258e4af8-bea916a11542ab48-00",
-        "User-Agent": [
-          "azsdk-net-Storage.Blobs/12.4.0-dev.20200305.1",
-          "(.NET Core 4.6.28325.01; Microsoft Windows 10.0.18363 )"
-        ],
-        "x-ms-client-request-id": "74437714-654e-a365-7f58-2676823af04b",
-        "x-ms-date": "Thu, 05 Mar 2020 20:56:01 GMT",
-        "x-ms-return-client-request-id": "true",
-        "x-ms-version": "2019-10-10"
-=======
       "RequestUri": "https://seanmcccanary.blob.core.windows.net/test-container-83f3e602-7de3-9304-9e0d-c218fc8da91b?restype=container",
       "RequestMethod": "DELETE",
       "RequestHeaders": {
@@ -146,39 +78,25 @@
         "x-ms-date": "Thu, 02 Apr 2020 23:42:22 GMT",
         "x-ms-return-client-request-id": "true",
         "x-ms-version": "2019-12-12"
->>>>>>> 32e373e2
       },
       "RequestBody": null,
       "StatusCode": 202,
       "ResponseHeaders": {
         "Content-Length": "0",
-<<<<<<< HEAD
-        "Date": "Thu, 05 Mar 2020 20:56:00 GMT",
-=======
         "Date": "Thu, 02 Apr 2020 23:42:21 GMT",
->>>>>>> 32e373e2
         "Server": [
           "Windows-Azure-Blob/1.0",
           "Microsoft-HTTPAPI/2.0"
         ],
         "x-ms-client-request-id": "74437714-654e-a365-7f58-2676823af04b",
-<<<<<<< HEAD
-        "x-ms-request-id": "1dfe12c5-501e-000b-6030-f36950000000",
-        "x-ms-version": "2019-10-10"
-=======
         "x-ms-request-id": "bca93c44-501e-001b-1048-0973a3000000",
         "x-ms-version": "2019-12-12"
->>>>>>> 32e373e2
       },
       "ResponseBody": []
     }
   ],
   "Variables": {
     "RandomSeed": "1420259909",
-<<<<<<< HEAD
-    "Storage_TestConfigDefault": "ProductionTenant\nseanstagetest\nU2FuaXRpemVk\nhttps://seanstagetest.blob.core.windows.net\nhttp://seanstagetest.file.core.windows.net\nhttp://seanstagetest.queue.core.windows.net\nhttp://seanstagetest.table.core.windows.net\n\n\n\n\nhttp://seanstagetest-secondary.blob.core.windows.net\nhttp://seanstagetest-secondary.file.core.windows.net\nhttp://seanstagetest-secondary.queue.core.windows.net\nhttp://seanstagetest-secondary.table.core.windows.net\n\nSanitized\n\n\nCloud\nBlobEndpoint=https://seanstagetest.blob.core.windows.net/;QueueEndpoint=http://seanstagetest.queue.core.windows.net/;FileEndpoint=http://seanstagetest.file.core.windows.net/;BlobSecondaryEndpoint=http://seanstagetest-secondary.blob.core.windows.net/;QueueSecondaryEndpoint=http://seanstagetest-secondary.queue.core.windows.net/;FileSecondaryEndpoint=http://seanstagetest-secondary.file.core.windows.net/;AccountName=seanstagetest;AccountKey=Sanitized\nseanscope1"
-=======
     "Storage_TestConfigDefault": "ProductionTenant\nseanmcccanary\nU2FuaXRpemVk\nhttps://seanmcccanary.blob.core.windows.net\nhttps://seanmcccanary.file.core.windows.net\nhttps://seanmcccanary.queue.core.windows.net\nhttps://seanmcccanary.table.core.windows.net\n\n\n\n\nhttps://seanmcccanary-secondary.blob.core.windows.net\nhttps://seanmcccanary-secondary.file.core.windows.net\nhttps://seanmcccanary-secondary.queue.core.windows.net\nhttps://seanmcccanary-secondary.table.core.windows.net\n\nSanitized\n\n\nCloud\nBlobEndpoint=https://seanmcccanary.blob.core.windows.net/;QueueEndpoint=https://seanmcccanary.queue.core.windows.net/;FileEndpoint=https://seanmcccanary.file.core.windows.net/;BlobSecondaryEndpoint=https://seanmcccanary-secondary.blob.core.windows.net/;QueueSecondaryEndpoint=https://seanmcccanary-secondary.queue.core.windows.net/;FileSecondaryEndpoint=https://seanmcccanary-secondary.file.core.windows.net/;AccountName=seanmcccanary;AccountKey=Sanitized\nseanscope1"
->>>>>>> 32e373e2
   }
 }