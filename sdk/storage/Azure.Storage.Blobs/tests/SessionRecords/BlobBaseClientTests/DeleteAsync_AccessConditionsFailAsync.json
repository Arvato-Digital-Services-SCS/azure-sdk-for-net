--- conflicted
+++ resolved
@@ -1,22 +1,6 @@
 {
   "Entries": [
     {
-<<<<<<< HEAD
-      "RequestUri": "https://seanstagetest.blob.core.windows.net/test-container-70003e39-f238-4009-6db8-7628dc7affe5?restype=container",
-      "RequestMethod": "PUT",
-      "RequestHeaders": {
-        "Authorization": "Sanitized",
-        "traceparent": "00-30a37e96e3dd034883fbe1d13c9eb96f-8a48e261d2c96943-00",
-        "User-Agent": [
-          "azsdk-net-Storage.Blobs/12.4.0-dev.20200305.1",
-          "(.NET Core 4.6.28325.01; Microsoft Windows 10.0.18363 )"
-        ],
-        "x-ms-blob-public-access": "container",
-        "x-ms-client-request-id": "0bbedc5a-9268-5a56-b3c8-9a82dfda5456",
-        "x-ms-date": "Thu, 05 Mar 2020 21:04:34 GMT",
-        "x-ms-return-client-request-id": "true",
-        "x-ms-version": "2019-10-10"
-=======
       "RequestUri": "https://seanmcccanary.blob.core.windows.net/test-container-70003e39-f238-4009-6db8-7628dc7affe5?restype=container",
       "RequestMethod": "PUT",
       "RequestHeaders": {
@@ -31,58 +15,30 @@
         "x-ms-date": "Thu, 02 Apr 2020 23:44:35 GMT",
         "x-ms-return-client-request-id": "true",
         "x-ms-version": "2019-12-12"
->>>>>>> 32e373e2
-      },
-      "RequestBody": null,
-      "StatusCode": 201,
-      "ResponseHeaders": {
-        "Content-Length": "0",
-<<<<<<< HEAD
-        "Date": "Thu, 05 Mar 2020 21:04:33 GMT",
-        "ETag": "\u00220x8D7C148CE7D313B\u0022",
-        "Last-Modified": "Thu, 05 Mar 2020 21:04:34 GMT",
-=======
+      },
+      "RequestBody": null,
+      "StatusCode": 201,
+      "ResponseHeaders": {
+        "Content-Length": "0",
         "Date": "Thu, 02 Apr 2020 23:44:34 GMT",
         "ETag": "\u00220x8D7D75FCC99EC17\u0022",
         "Last-Modified": "Thu, 02 Apr 2020 23:44:35 GMT",
->>>>>>> 32e373e2
         "Server": [
           "Windows-Azure-Blob/1.0",
           "Microsoft-HTTPAPI/2.0"
         ],
         "x-ms-client-request-id": "0bbedc5a-9268-5a56-b3c8-9a82dfda5456",
-<<<<<<< HEAD
-        "x-ms-request-id": "5f19c036-901e-003b-4831-f3d79f000000",
-        "x-ms-version": "2019-10-10"
-=======
         "x-ms-request-id": "e2925faf-f01e-0084-7c48-093fa1000000",
         "x-ms-version": "2019-12-12"
->>>>>>> 32e373e2
-      },
-      "ResponseBody": []
-    },
-    {
-<<<<<<< HEAD
-      "RequestUri": "https://seanstagetest.blob.core.windows.net/test-container-70003e39-f238-4009-6db8-7628dc7affe5/test-blob-8ee4840c-70cb-04d8-c13d-5050a622af2e",
-=======
+      },
+      "ResponseBody": []
+    },
+    {
       "RequestUri": "https://seanmcccanary.blob.core.windows.net/test-container-70003e39-f238-4009-6db8-7628dc7affe5/test-blob-8ee4840c-70cb-04d8-c13d-5050a622af2e",
->>>>>>> 32e373e2
       "RequestMethod": "PUT",
       "RequestHeaders": {
         "Authorization": "Sanitized",
         "Content-Length": "1024",
-<<<<<<< HEAD
-        "traceparent": "00-51f26c988df0994c946c873722f4d3bd-cbdf1f1377f6da4f-00",
-        "User-Agent": [
-          "azsdk-net-Storage.Blobs/12.4.0-dev.20200305.1",
-          "(.NET Core 4.6.28325.01; Microsoft Windows 10.0.18363 )"
-        ],
-        "x-ms-blob-type": "BlockBlob",
-        "x-ms-client-request-id": "87e9c0bf-51cc-0d34-4aae-8c4d0636a2d5",
-        "x-ms-date": "Thu, 05 Mar 2020 21:04:34 GMT",
-        "x-ms-return-client-request-id": "true",
-        "x-ms-version": "2019-10-10"
-=======
         "traceparent": "00-d0c98fbdd1f8a74594bd08fec75794b0-9f4e799ef0eb5644-00",
         "User-Agent": [
           "azsdk-net-Storage.Blobs/12.5.0-dev.20200402.1",
@@ -93,57 +49,28 @@
         "x-ms-date": "Thu, 02 Apr 2020 23:44:36 GMT",
         "x-ms-return-client-request-id": "true",
         "x-ms-version": "2019-12-12"
->>>>>>> 32e373e2
       },
       "RequestBody": "lkHN/7v0fAqt\u002Bolhm/rjRZP12Q1alGnqBLpJKkEFtJEZa\u002BydDVSaGAfZ4NDnd2nHWgu9sEii0wHY4/sBq1LJp0X4Ry8NRjg\u002BWsEGgbOZAoxRgdA2SANId5fqxSlYmW20EDmK7i85uRPTflaHnFJOPuBusCmBk15BsNCXI4EO5cFTUXB5DhNdF8i8Y8qtwNtFnIZI6ulEMn3bSD5eopaSxJmUM0rh1DDMEZlhxS\u002BUk\u002B/1UYf6xfvXDx7znsXV/3QxKp4xGYyQY8dWfNhQ4m1NR7VOaFAPl/6dvCMs7jZq9xIkL5qRY3piZe6/pEkihyywpVcQhpYjIpOfk1xpY3SR64TGK7PTvOM67ANiT/K1ejT3fEjfWnF8AAwH8c8e\u002BQF5LrnEXFx53elz1pqSwdKg6hgncecssZATSiqmy8sUG/IB6CA58B7YfZ9fbITX6T85Zwa394caTXwosRIx0xEeXrunkNiyZ/r6TvRIzEUMPGDrbGTEXSNq55ukED8MpqqNQQ3IL1hmh/8MvKmT0YE3G3SxRmasWQGXPak9DVa67ahJuos3Qw0IheRkuKB61xUabPTKW19D4egLMfGvKHqpUc4ASRf2/9hnqMGCSKBhHWaTI6Fi8JJIBdmiLBIbWVxqu2bReY3\u002BJGwcY7KewZlHqRSLGwTYRmE8uEM9U9PFTE5kF4w6kKPYlP80RY3fqUNAW4L\u002Bjz1YkXQElMBKwNCZVhZkOaoMDBlwsoYEpADUXA7//fdQx7wRDIUXNfvijtMum\u002B52e2\u002BZM05ojd22U\u002B10MDexSsPYSI9aUy0k9dcdjiSy1QgRXuGeZcmp6DrfWrmXowXDMEQQVlJfGyhCdT53Sv64A33kYtFWEuT5L2BVe/hzjFHSWl3gon\u002B2skO4XPCLMp07JlY8s0AzbR1fFybyCp8vz\u002BjspPCg2GH9LrCOnbbzbvzDGVWiN9kRnu1AgIpYxKijiY0Ino2smk70PoSQpM9ma6kqLvBKjJcO2wYDYFfXpGoI6xQp689vFn8HrvlVgPkd2RXhLpW3Wfz1\u002BcKHqTn2HZkaiLm6PYDZuhhxQt6duVsM5YdC9XXUUJEYM/EN521FEJFfOvhAY5uUB3N9RhYeWD9nesOxtCcjRTcnogmOzNOqKzJMPn5izILrre0CVwp7\u002BduypW2qk1xqPPXAGMGSBjug0hrk0RrABK5BxgY5Ie0trKgu3CZlAJjV4gKJorPBWaeyYYXwlyjB8aG\u002BaM1VMRoIk2wYZCkVOtKBDu8XN2L7gGxfh8BoPRR/bOuEp5fKf7HngA5GqPV9nCaybog5qbk\u002Bwuhh9qpan1ZYmPc\u002BkJM7t44\u002BMLZTtdd24eqZtc6LRsMxRuSuaYgHjeG47g==",
       "StatusCode": 201,
       "ResponseHeaders": {
         "Content-Length": "0",
         "Content-MD5": "SV/22QjADsMCsXQKiM2Bjw==",
-<<<<<<< HEAD
-        "Date": "Thu, 05 Mar 2020 21:04:33 GMT",
-        "ETag": "\u00220x8D7C148CE8A53D0\u0022",
-        "Last-Modified": "Thu, 05 Mar 2020 21:04:34 GMT",
-=======
         "Date": "Thu, 02 Apr 2020 23:44:34 GMT",
         "ETag": "\u00220x8D7D75FCCA68A95\u0022",
         "Last-Modified": "Thu, 02 Apr 2020 23:44:35 GMT",
->>>>>>> 32e373e2
         "Server": [
           "Windows-Azure-Blob/1.0",
           "Microsoft-HTTPAPI/2.0"
         ],
         "x-ms-client-request-id": "87e9c0bf-51cc-0d34-4aae-8c4d0636a2d5",
         "x-ms-content-crc64": "FI06KjQhAP0=",
-<<<<<<< HEAD
-        "x-ms-request-id": "5f19c041-901e-003b-5131-f3d79f000000",
-        "x-ms-request-server-encrypted": "true",
-        "x-ms-version": "2019-10-10"
-=======
         "x-ms-request-id": "e2925fb3-f01e-0084-7e48-093fa1000000",
         "x-ms-request-server-encrypted": "true",
         "x-ms-version": "2019-12-12"
->>>>>>> 32e373e2
-      },
-      "ResponseBody": []
-    },
-    {
-<<<<<<< HEAD
-      "RequestUri": "https://seanstagetest.blob.core.windows.net/test-container-70003e39-f238-4009-6db8-7628dc7affe5/test-blob-8ee4840c-70cb-04d8-c13d-5050a622af2e",
-      "RequestMethod": "DELETE",
-      "RequestHeaders": {
-        "Authorization": "Sanitized",
-        "If-Modified-Since": "Fri, 06 Mar 2020 21:04:34 GMT",
-        "traceparent": "00-db479d01dee72a4dafe3597f11b85253-6a7bb30dc8b7414b-00",
-        "User-Agent": [
-          "azsdk-net-Storage.Blobs/12.4.0-dev.20200305.1",
-          "(.NET Core 4.6.28325.01; Microsoft Windows 10.0.18363 )"
-        ],
-        "x-ms-client-request-id": "cd47737f-31f7-bd22-ca31-c1e4ea69f3c4",
-        "x-ms-date": "Thu, 05 Mar 2020 21:04:34 GMT",
-        "x-ms-return-client-request-id": "true",
-        "x-ms-version": "2019-10-10"
-=======
+      },
+      "ResponseBody": []
+    },
+    {
       "RequestUri": "https://seanmcccanary.blob.core.windows.net/test-container-70003e39-f238-4009-6db8-7628dc7affe5/test-blob-8ee4840c-70cb-04d8-c13d-5050a622af2e",
       "RequestMethod": "DELETE",
       "RequestHeaders": {
@@ -158,49 +85,19 @@
         "x-ms-date": "Thu, 02 Apr 2020 23:44:36 GMT",
         "x-ms-return-client-request-id": "true",
         "x-ms-version": "2019-12-12"
->>>>>>> 32e373e2
       },
       "RequestBody": null,
       "StatusCode": 412,
       "ResponseHeaders": {
         "Content-Length": "252",
         "Content-Type": "application/xml",
-<<<<<<< HEAD
-        "Date": "Thu, 05 Mar 2020 21:04:33 GMT",
-=======
         "Date": "Thu, 02 Apr 2020 23:44:34 GMT",
->>>>>>> 32e373e2
         "Server": [
           "Windows-Azure-Blob/1.0",
           "Microsoft-HTTPAPI/2.0"
         ],
         "x-ms-client-request-id": "cd47737f-31f7-bd22-ca31-c1e4ea69f3c4",
         "x-ms-error-code": "ConditionNotMet",
-<<<<<<< HEAD
-        "x-ms-request-id": "5f19c04a-901e-003b-5a31-f3d79f000000",
-        "x-ms-version": "2019-10-10"
-      },
-      "ResponseBody": [
-        "\uFEFF\u003C?xml version=\u00221.0\u0022 encoding=\u0022utf-8\u0022?\u003E\u003CError\u003E\u003CCode\u003EConditionNotMet\u003C/Code\u003E\u003CMessage\u003EThe condition specified using HTTP conditional header(s) is not met.\n",
-        "RequestId:5f19c04a-901e-003b-5a31-f3d79f000000\n",
-        "Time:2020-03-05T21:04:34.4741232Z\u003C/Message\u003E\u003C/Error\u003E"
-      ]
-    },
-    {
-      "RequestUri": "https://seanstagetest.blob.core.windows.net/test-container-70003e39-f238-4009-6db8-7628dc7affe5?restype=container",
-      "RequestMethod": "DELETE",
-      "RequestHeaders": {
-        "Authorization": "Sanitized",
-        "traceparent": "00-0ed14b1bd44d4746a42809454220127e-72861f0ca2353a4c-00",
-        "User-Agent": [
-          "azsdk-net-Storage.Blobs/12.4.0-dev.20200305.1",
-          "(.NET Core 4.6.28325.01; Microsoft Windows 10.0.18363 )"
-        ],
-        "x-ms-client-request-id": "92cdf0d7-d5ee-6ade-a409-ae711d2254ad",
-        "x-ms-date": "Thu, 05 Mar 2020 21:04:34 GMT",
-        "x-ms-return-client-request-id": "true",
-        "x-ms-version": "2019-10-10"
-=======
         "x-ms-request-id": "e2925fba-f01e-0084-0348-093fa1000000",
         "x-ms-version": "2019-12-12"
       },
@@ -224,49 +121,23 @@
         "x-ms-date": "Thu, 02 Apr 2020 23:44:36 GMT",
         "x-ms-return-client-request-id": "true",
         "x-ms-version": "2019-12-12"
->>>>>>> 32e373e2
       },
       "RequestBody": null,
       "StatusCode": 202,
       "ResponseHeaders": {
         "Content-Length": "0",
-<<<<<<< HEAD
-        "Date": "Thu, 05 Mar 2020 21:04:33 GMT",
-=======
         "Date": "Thu, 02 Apr 2020 23:44:34 GMT",
->>>>>>> 32e373e2
         "Server": [
           "Windows-Azure-Blob/1.0",
           "Microsoft-HTTPAPI/2.0"
         ],
         "x-ms-client-request-id": "92cdf0d7-d5ee-6ade-a409-ae711d2254ad",
-<<<<<<< HEAD
-        "x-ms-request-id": "5f19c05b-901e-003b-6b31-f3d79f000000",
-        "x-ms-version": "2019-10-10"
-=======
         "x-ms-request-id": "e2925fc1-f01e-0084-0848-093fa1000000",
         "x-ms-version": "2019-12-12"
->>>>>>> 32e373e2
-      },
-      "ResponseBody": []
-    },
-    {
-<<<<<<< HEAD
-      "RequestUri": "https://seanstagetest.blob.core.windows.net/test-container-0073879e-910b-0d53-0167-134cc1e8b7e0?restype=container",
-      "RequestMethod": "PUT",
-      "RequestHeaders": {
-        "Authorization": "Sanitized",
-        "traceparent": "00-ae5d9155183a774fa18530664e8f87df-12a0d7c72892424f-00",
-        "User-Agent": [
-          "azsdk-net-Storage.Blobs/12.4.0-dev.20200305.1",
-          "(.NET Core 4.6.28325.01; Microsoft Windows 10.0.18363 )"
-        ],
-        "x-ms-blob-public-access": "container",
-        "x-ms-client-request-id": "7e9bc156-df76-45e3-9dbf-9187c292a8bc",
-        "x-ms-date": "Thu, 05 Mar 2020 21:04:34 GMT",
-        "x-ms-return-client-request-id": "true",
-        "x-ms-version": "2019-10-10"
-=======
+      },
+      "ResponseBody": []
+    },
+    {
       "RequestUri": "https://seanmcccanary.blob.core.windows.net/test-container-0073879e-910b-0d53-0167-134cc1e8b7e0?restype=container",
       "RequestMethod": "PUT",
       "RequestHeaders": {
@@ -281,58 +152,30 @@
         "x-ms-date": "Thu, 02 Apr 2020 23:44:36 GMT",
         "x-ms-return-client-request-id": "true",
         "x-ms-version": "2019-12-12"
->>>>>>> 32e373e2
-      },
-      "RequestBody": null,
-      "StatusCode": 201,
-      "ResponseHeaders": {
-        "Content-Length": "0",
-<<<<<<< HEAD
-        "Date": "Thu, 05 Mar 2020 21:04:35 GMT",
-        "ETag": "\u00220x8D7C148CF0C4DE8\u0022",
-        "Last-Modified": "Thu, 05 Mar 2020 21:04:35 GMT",
-=======
+      },
+      "RequestBody": null,
+      "StatusCode": 201,
+      "ResponseHeaders": {
+        "Content-Length": "0",
         "Date": "Thu, 02 Apr 2020 23:44:35 GMT",
         "ETag": "\u00220x8D7D75FCCEF6E73\u0022",
         "Last-Modified": "Thu, 02 Apr 2020 23:44:35 GMT",
->>>>>>> 32e373e2
         "Server": [
           "Windows-Azure-Blob/1.0",
           "Microsoft-HTTPAPI/2.0"
         ],
         "x-ms-client-request-id": "7e9bc156-df76-45e3-9dbf-9187c292a8bc",
-<<<<<<< HEAD
-        "x-ms-request-id": "66c46f28-601e-0000-7231-f3923b000000",
-        "x-ms-version": "2019-10-10"
-=======
         "x-ms-request-id": "612a4ff5-101e-000a-0848-09e917000000",
         "x-ms-version": "2019-12-12"
->>>>>>> 32e373e2
-      },
-      "ResponseBody": []
-    },
-    {
-<<<<<<< HEAD
-      "RequestUri": "https://seanstagetest.blob.core.windows.net/test-container-0073879e-910b-0d53-0167-134cc1e8b7e0/test-blob-4b1fce52-5a14-3c11-b272-b026ef134a00",
-=======
+      },
+      "ResponseBody": []
+    },
+    {
       "RequestUri": "https://seanmcccanary.blob.core.windows.net/test-container-0073879e-910b-0d53-0167-134cc1e8b7e0/test-blob-4b1fce52-5a14-3c11-b272-b026ef134a00",
->>>>>>> 32e373e2
       "RequestMethod": "PUT",
       "RequestHeaders": {
         "Authorization": "Sanitized",
         "Content-Length": "1024",
-<<<<<<< HEAD
-        "traceparent": "00-d177e847f60adb48b92d2b9d6db3480f-47ee8134980f3740-00",
-        "User-Agent": [
-          "azsdk-net-Storage.Blobs/12.4.0-dev.20200305.1",
-          "(.NET Core 4.6.28325.01; Microsoft Windows 10.0.18363 )"
-        ],
-        "x-ms-blob-type": "BlockBlob",
-        "x-ms-client-request-id": "b9fa7c5b-0775-7b74-ce98-6cd817f865f8",
-        "x-ms-date": "Thu, 05 Mar 2020 21:04:35 GMT",
-        "x-ms-return-client-request-id": "true",
-        "x-ms-version": "2019-10-10"
-=======
         "traceparent": "00-30517b2d63b9cf41bdbdb339ef986049-c6b4a10854535247-00",
         "User-Agent": [
           "azsdk-net-Storage.Blobs/12.5.0-dev.20200402.1",
@@ -343,57 +186,28 @@
         "x-ms-date": "Thu, 02 Apr 2020 23:44:36 GMT",
         "x-ms-return-client-request-id": "true",
         "x-ms-version": "2019-12-12"
->>>>>>> 32e373e2
       },
       "RequestBody": "pHz1/0w5aXLux1zc0E0\u002BvTzl7fXhdoL8sF7MAy69Vol1kONGnKlvGGSsXU39NWxkNPLpCiVUHi35\u002BE/ubWVEMHHSZj9q\u002BCCTddSQNRk1/nvyZ8871EtkIXK1TKNagav\u002BaC3bKs4s\u002BjvSVpVQw\u002BkUxPnT/AWWCFwlbkXNtKt8OPMpkszrWdSsxWyTaX62E12JoYiqhoWlaGDRtruIX0WPVR2hJzEcKGolJzaZA57eblroQxMj0rJugylsGqMYJGUnAxRgFesrbHgdhF9ODGXB80dhoBsxbIJqM6QHrw3HDALRcf\u002BKfVluvNabBU1TH3bEqydbt4RJ9ZeR9uJHI71qVnhcfZplNnXt8uNFlmY0FxMtQwTlbFV\u002Bh3xo\u002BYd3J5kZMK/V9qLbXnSybcWgBF8wXN7OGeC4hOoi3fUe/T3udspKK2W3XiBwUuSPM/6P3oIcOJyoqA25YavFsxmsvWE3w/f7Vtn5ef2\u002BXcf7KFHrk/9yAsSgRc28kcq68asGxJSDWHAHlIepIr\u002Be6kpGvTha2h8ZObqcln0pPsUPP4dRt5kyeNDg4/54yd8FAluCdtORXxeL7Yra5sLy3lbBmuI4TDKxE0VoefYhoXDal5Qhp8jyfd9vxsoPWJIO7gWoti/9zbUo0WKOKeYgaksa/04t0DeNzxwDyIZoobuzWYvxeepA3cnf\u002BdVlZFP5Tlt/9VhD4B3OGucS\u002BQQuwC\u002Bn2s9bL/Fg2SGETtdhJ2vJCnor6atib3ltI14DLuPFsDilvomDnR9qHhw2vpFGbPJ8Se\u002BKA9eDRGtW7QuSXKo\u002Bv52eu2nhRWxbwcqPK7HnJ7Zsh\u002BX0Oq1hIXoeLbAT18Fx\u002BP70p7GJmgODL0IM9Bi6bsVVJtXFSYXwPZnuwxi7R\u002BkJHjKy84AF4uzhcAprVS1hY77qvrDrq695A2kXmtbrx\u002BdYA9blB3tFT0Pp49l6hOhrjV9Z0Ik4HXKDOO8W7UgV9qgjE1FXe1tDpW5tAsfW/3\u002BBqw12kfdeH\u002BZjYs\u002BLLmH70\u002B0wV3GWFBEDFSsbyxqqrTlwlUE7nmWxxfNr8xmMuHYMci7apacN65f7cnvLQlTLubSWGpkfvzWHfpJ9KiD3d120DlnszweRY6qqPyvp5oKfoDpl9p3d7bL5UycVj8B2BPseFjT63umsBLfvdYAJnZcQ3ormkoC/1yGm8nzge9PpNDswy89NpMFQuPLm7Xcx8LWPBbE1j3F6Xj4TU\u002BxtzIjkBUFF2dLIwjnIltmO2eqpdQLHUHYis6TJtW2ROVHV4\u002BxpAec27Bfjx0N3bfmY7IRUat7ppXsSwlGceyNkNojo87LsJdcCcojr5IkyqkaqMcjoPM9y6z1xVj\u002BWmXDzfpC6jw==",
       "StatusCode": 201,
       "ResponseHeaders": {
         "Content-Length": "0",
         "Content-MD5": "2DEPOmOuxRt3\u002BUqnUGj2/Q==",
-<<<<<<< HEAD
-        "Date": "Thu, 05 Mar 2020 21:04:35 GMT",
-        "ETag": "\u00220x8D7C148CF19C299\u0022",
-        "Last-Modified": "Thu, 05 Mar 2020 21:04:35 GMT",
-=======
         "Date": "Thu, 02 Apr 2020 23:44:35 GMT",
         "ETag": "\u00220x8D7D75FCCFC5B37\u0022",
         "Last-Modified": "Thu, 02 Apr 2020 23:44:35 GMT",
->>>>>>> 32e373e2
         "Server": [
           "Windows-Azure-Blob/1.0",
           "Microsoft-HTTPAPI/2.0"
         ],
         "x-ms-client-request-id": "b9fa7c5b-0775-7b74-ce98-6cd817f865f8",
         "x-ms-content-crc64": "Hvcf5mYiL4Q=",
-<<<<<<< HEAD
-        "x-ms-request-id": "66c46f30-601e-0000-7931-f3923b000000",
-        "x-ms-request-server-encrypted": "true",
-        "x-ms-version": "2019-10-10"
-=======
         "x-ms-request-id": "612a4ffb-101e-000a-0c48-09e917000000",
         "x-ms-request-server-encrypted": "true",
         "x-ms-version": "2019-12-12"
->>>>>>> 32e373e2
-      },
-      "ResponseBody": []
-    },
-    {
-<<<<<<< HEAD
-      "RequestUri": "https://seanstagetest.blob.core.windows.net/test-container-0073879e-910b-0d53-0167-134cc1e8b7e0/test-blob-4b1fce52-5a14-3c11-b272-b026ef134a00",
-      "RequestMethod": "DELETE",
-      "RequestHeaders": {
-        "Authorization": "Sanitized",
-        "If-Unmodified-Since": "Wed, 04 Mar 2020 21:04:34 GMT",
-        "traceparent": "00-9771876df0ff9b46a9d2d385478bb490-d5d2c50fca618d43-00",
-        "User-Agent": [
-          "azsdk-net-Storage.Blobs/12.4.0-dev.20200305.1",
-          "(.NET Core 4.6.28325.01; Microsoft Windows 10.0.18363 )"
-        ],
-        "x-ms-client-request-id": "029726a7-0096-721a-d22f-f814e61f3e05",
-        "x-ms-date": "Thu, 05 Mar 2020 21:04:35 GMT",
-        "x-ms-return-client-request-id": "true",
-        "x-ms-version": "2019-10-10"
-=======
+      },
+      "ResponseBody": []
+    },
+    {
       "RequestUri": "https://seanmcccanary.blob.core.windows.net/test-container-0073879e-910b-0d53-0167-134cc1e8b7e0/test-blob-4b1fce52-5a14-3c11-b272-b026ef134a00",
       "RequestMethod": "DELETE",
       "RequestHeaders": {
@@ -408,49 +222,19 @@
         "x-ms-date": "Thu, 02 Apr 2020 23:44:36 GMT",
         "x-ms-return-client-request-id": "true",
         "x-ms-version": "2019-12-12"
->>>>>>> 32e373e2
       },
       "RequestBody": null,
       "StatusCode": 412,
       "ResponseHeaders": {
         "Content-Length": "252",
         "Content-Type": "application/xml",
-<<<<<<< HEAD
-        "Date": "Thu, 05 Mar 2020 21:04:35 GMT",
-=======
-        "Date": "Thu, 02 Apr 2020 23:44:35 GMT",
->>>>>>> 32e373e2
+        "Date": "Thu, 02 Apr 2020 23:44:35 GMT",
         "Server": [
           "Windows-Azure-Blob/1.0",
           "Microsoft-HTTPAPI/2.0"
         ],
         "x-ms-client-request-id": "029726a7-0096-721a-d22f-f814e61f3e05",
         "x-ms-error-code": "ConditionNotMet",
-<<<<<<< HEAD
-        "x-ms-request-id": "66c46f35-601e-0000-7e31-f3923b000000",
-        "x-ms-version": "2019-10-10"
-      },
-      "ResponseBody": [
-        "\uFEFF\u003C?xml version=\u00221.0\u0022 encoding=\u0022utf-8\u0022?\u003E\u003CError\u003E\u003CCode\u003EConditionNotMet\u003C/Code\u003E\u003CMessage\u003EThe condition specified using HTTP conditional header(s) is not met.\n",
-        "RequestId:66c46f35-601e-0000-7e31-f3923b000000\n",
-        "Time:2020-03-05T21:04:35.4340565Z\u003C/Message\u003E\u003C/Error\u003E"
-      ]
-    },
-    {
-      "RequestUri": "https://seanstagetest.blob.core.windows.net/test-container-0073879e-910b-0d53-0167-134cc1e8b7e0?restype=container",
-      "RequestMethod": "DELETE",
-      "RequestHeaders": {
-        "Authorization": "Sanitized",
-        "traceparent": "00-8abce2e9742e6340a41adc87ae60eef4-d8b101bd59e3884f-00",
-        "User-Agent": [
-          "azsdk-net-Storage.Blobs/12.4.0-dev.20200305.1",
-          "(.NET Core 4.6.28325.01; Microsoft Windows 10.0.18363 )"
-        ],
-        "x-ms-client-request-id": "f130e071-6360-7761-005a-9056092604b7",
-        "x-ms-date": "Thu, 05 Mar 2020 21:04:35 GMT",
-        "x-ms-return-client-request-id": "true",
-        "x-ms-version": "2019-10-10"
-=======
         "x-ms-request-id": "612a4ffc-101e-000a-0d48-09e917000000",
         "x-ms-version": "2019-12-12"
       },
@@ -474,49 +258,23 @@
         "x-ms-date": "Thu, 02 Apr 2020 23:44:36 GMT",
         "x-ms-return-client-request-id": "true",
         "x-ms-version": "2019-12-12"
->>>>>>> 32e373e2
       },
       "RequestBody": null,
       "StatusCode": 202,
       "ResponseHeaders": {
         "Content-Length": "0",
-<<<<<<< HEAD
-        "Date": "Thu, 05 Mar 2020 21:04:35 GMT",
-=======
-        "Date": "Thu, 02 Apr 2020 23:44:35 GMT",
->>>>>>> 32e373e2
+        "Date": "Thu, 02 Apr 2020 23:44:35 GMT",
         "Server": [
           "Windows-Azure-Blob/1.0",
           "Microsoft-HTTPAPI/2.0"
         ],
         "x-ms-client-request-id": "f130e071-6360-7761-005a-9056092604b7",
-<<<<<<< HEAD
-        "x-ms-request-id": "66c46f3f-601e-0000-0831-f3923b000000",
-        "x-ms-version": "2019-10-10"
-=======
         "x-ms-request-id": "612a5001-101e-000a-1248-09e917000000",
         "x-ms-version": "2019-12-12"
->>>>>>> 32e373e2
-      },
-      "ResponseBody": []
-    },
-    {
-<<<<<<< HEAD
-      "RequestUri": "https://seanstagetest.blob.core.windows.net/test-container-8420e8dd-290f-184d-613e-c1871ec059d9?restype=container",
-      "RequestMethod": "PUT",
-      "RequestHeaders": {
-        "Authorization": "Sanitized",
-        "traceparent": "00-f78b37c9a7c3fb42912705dbfbc8527a-d10877a9f965c34e-00",
-        "User-Agent": [
-          "azsdk-net-Storage.Blobs/12.4.0-dev.20200305.1",
-          "(.NET Core 4.6.28325.01; Microsoft Windows 10.0.18363 )"
-        ],
-        "x-ms-blob-public-access": "container",
-        "x-ms-client-request-id": "317b2a0a-78d8-4748-9318-8f21a1da583f",
-        "x-ms-date": "Thu, 05 Mar 2020 21:04:35 GMT",
-        "x-ms-return-client-request-id": "true",
-        "x-ms-version": "2019-10-10"
-=======
+      },
+      "ResponseBody": []
+    },
+    {
       "RequestUri": "https://seanmcccanary.blob.core.windows.net/test-container-8420e8dd-290f-184d-613e-c1871ec059d9?restype=container",
       "RequestMethod": "PUT",
       "RequestHeaders": {
@@ -531,58 +289,30 @@
         "x-ms-date": "Thu, 02 Apr 2020 23:44:36 GMT",
         "x-ms-return-client-request-id": "true",
         "x-ms-version": "2019-12-12"
->>>>>>> 32e373e2
-      },
-      "RequestBody": null,
-      "StatusCode": 201,
-      "ResponseHeaders": {
-        "Content-Length": "0",
-<<<<<<< HEAD
-        "Date": "Thu, 05 Mar 2020 21:04:35 GMT",
-        "ETag": "\u00220x8D7C148CF6E9E39\u0022",
-        "Last-Modified": "Thu, 05 Mar 2020 21:04:35 GMT",
-=======
+      },
+      "RequestBody": null,
+      "StatusCode": 201,
+      "ResponseHeaders": {
+        "Content-Length": "0",
         "Date": "Thu, 02 Apr 2020 23:44:35 GMT",
         "ETag": "\u00220x8D7D75FCD44E30C\u0022",
         "Last-Modified": "Thu, 02 Apr 2020 23:44:36 GMT",
->>>>>>> 32e373e2
         "Server": [
           "Windows-Azure-Blob/1.0",
           "Microsoft-HTTPAPI/2.0"
         ],
         "x-ms-client-request-id": "317b2a0a-78d8-4748-9318-8f21a1da583f",
-<<<<<<< HEAD
-        "x-ms-request-id": "19825b40-201e-0011-6d31-f3088f000000",
-        "x-ms-version": "2019-10-10"
-=======
         "x-ms-request-id": "c8e4145a-201e-003e-4148-09dadf000000",
         "x-ms-version": "2019-12-12"
->>>>>>> 32e373e2
-      },
-      "ResponseBody": []
-    },
-    {
-<<<<<<< HEAD
-      "RequestUri": "https://seanstagetest.blob.core.windows.net/test-container-8420e8dd-290f-184d-613e-c1871ec059d9/test-blob-6923b601-ff83-90c9-4228-ec1f2b691af3",
-=======
+      },
+      "ResponseBody": []
+    },
+    {
       "RequestUri": "https://seanmcccanary.blob.core.windows.net/test-container-8420e8dd-290f-184d-613e-c1871ec059d9/test-blob-6923b601-ff83-90c9-4228-ec1f2b691af3",
->>>>>>> 32e373e2
       "RequestMethod": "PUT",
       "RequestHeaders": {
         "Authorization": "Sanitized",
         "Content-Length": "1024",
-<<<<<<< HEAD
-        "traceparent": "00-8e9c2bc670760c4bbcaed00b9d9b6daf-42f92db2bf74da4f-00",
-        "User-Agent": [
-          "azsdk-net-Storage.Blobs/12.4.0-dev.20200305.1",
-          "(.NET Core 4.6.28325.01; Microsoft Windows 10.0.18363 )"
-        ],
-        "x-ms-blob-type": "BlockBlob",
-        "x-ms-client-request-id": "98a52b86-9359-07b2-284f-7606788f4962",
-        "x-ms-date": "Thu, 05 Mar 2020 21:04:35 GMT",
-        "x-ms-return-client-request-id": "true",
-        "x-ms-version": "2019-10-10"
-=======
         "traceparent": "00-57ef88c8ed48e04384037c6fb3d62e60-5a393369c482984f-00",
         "User-Agent": [
           "azsdk-net-Storage.Blobs/12.5.0-dev.20200402.1",
@@ -593,61 +323,33 @@
         "x-ms-date": "Thu, 02 Apr 2020 23:44:37 GMT",
         "x-ms-return-client-request-id": "true",
         "x-ms-version": "2019-12-12"
->>>>>>> 32e373e2
       },
       "RequestBody": "7qd89EUnAblWW3HWvYNWvpa\u002B4kdK5ZULYerusIwpHCn\u002BnDL5XWT62bVqEyiN8tK\u002B0S2IbYfSqAkRcZNaOFEsLT5I1yFRXGAyxAiS4NJtfW4YMN5eoK6iK/Mp6OvQn6BjPuXpRRuxbXXNVql\u002BQMg2pPQlQghyzY2QpqwtJ3R1YiRoLqLthDhTZsJpkUoFI\u002Bsr80P3q1yX8HBYWZ5uhEYAV/SEFhEmSSC70ttGCTtDioLAATMwfbbH0D0xlCqZ5OJ8aTlVgAzZBaojO9iAUec0Fc4broISz9o9vEbU9LT1Ie75yp8B7Ql25vyJDUHeRn9V/H9bfTVgaZlfGMPGBRD2LRrqh4ZHMyfFpceFiMKYX3bGfvc0mqS4mWAGotRGr\u002BDrk\u002BAn87/4DclXltht2uDXx7lN/4cYwZN1Me4mQZBTfvbmmvXicGu2znAu3APMSr6AL9oa\u002BK9Z0tFMscHR0sw4BBfhhkDr9VZOlzAX6uSPqeYvphK1OIZGjccjlb6p5fyj9djr6sR\u002BlDmEzGF\u002BQujsvAfaoSu6gsuRm/l4x1\u002BXpLE0c/UMpL8isRHYMWskx0vfNti2zkTQ6XIMWk7KBc3a7SevSs7y4BhIuPAa4lFfbNStmZCH4NZtY4qD/0pwV6tD/kREdHx87Fa/bhZTtgYgrO16HGw9UgxRQudEb\u002BDO12BF1uQNG/hXMaw5x3LAGa2DYlNc9Ts\u002BBqs38zKVN3128Za2Dt8iE5H1I\u002Bu/A4uakSk5wQyNceElBs841SjGwfkvw9bbCQrNYE/BZ9JPfwMgnWEIW3Zx6H\u002B1kQgQ6T1oL2HxkD\u002B0v4cebGC8ywoP1YfLGDjGvWaCvdtWJngCvXcSWThwXu7Ea93a6u8WtR11pbuARNEEonL7btNkXpkOG6/pqnLRnneYB61a7NJ3bAi94YC8gXmmDbfGdO8bYA1Ey88/LQurpAZE6DwjqrafhALKpnwYUpk1Q5y7CiqHfaegFSACNz/9Ej15d5k8gmMAJvDtULmQLHk1Cupu8JncvGqVg5SVnE3CzZQ/ntr/\u002BcA5uuM6mi3tD\u002BmnzSxVjiKjnbovp/7Oa4miKoMlUY2eNREpNTa1oiI9p3Or7s8gbT5ymwEf0FHBak9al3CpyL5cCJcbK1ns7vuY8f\u002BLI3y5gbxEs7WLf2W/Z8rmWwqxk961T\u002BY4BELlha0Ght9RNkfSoBa0ZRUJ0IkyXMSOBZPw514h1tSWgXx6Xy0IhfiFbTGDFLv0/S7Jq35cBqh\u002BVoAaFZ\u002BAMGByPB6ZOQXoAEqQrO\u002BSC/DX/OkvVypVOXvU/Ams7m9ZBDzQENecW8Mo4as0y1m560qPQhm1Udg2HQKjxD38OxLaN6eywvsYO6ElB3Z\u002BIA==",
       "StatusCode": 201,
       "ResponseHeaders": {
         "Content-Length": "0",
         "Content-MD5": "WNUhWhqP61KNZ/iayRRfPw==",
-<<<<<<< HEAD
-        "Date": "Thu, 05 Mar 2020 21:04:35 GMT",
-        "ETag": "\u00220x8D7C148CF7B4365\u0022",
-        "Last-Modified": "Thu, 05 Mar 2020 21:04:35 GMT",
-=======
         "Date": "Thu, 02 Apr 2020 23:44:35 GMT",
         "ETag": "\u00220x8D7D75FCD518F82\u0022",
         "Last-Modified": "Thu, 02 Apr 2020 23:44:36 GMT",
->>>>>>> 32e373e2
         "Server": [
           "Windows-Azure-Blob/1.0",
           "Microsoft-HTTPAPI/2.0"
         ],
         "x-ms-client-request-id": "98a52b86-9359-07b2-284f-7606788f4962",
         "x-ms-content-crc64": "dOFoDOmVuMk=",
-<<<<<<< HEAD
-        "x-ms-request-id": "19825b45-201e-0011-7031-f3088f000000",
-        "x-ms-request-server-encrypted": "true",
-        "x-ms-version": "2019-10-10"
-=======
         "x-ms-request-id": "c8e4147c-201e-003e-5148-09dadf000000",
         "x-ms-request-server-encrypted": "true",
         "x-ms-version": "2019-12-12"
->>>>>>> 32e373e2
-      },
-      "ResponseBody": []
-    },
-    {
-<<<<<<< HEAD
-      "RequestUri": "https://seanstagetest.blob.core.windows.net/test-container-8420e8dd-290f-184d-613e-c1871ec059d9/test-blob-6923b601-ff83-90c9-4228-ec1f2b691af3",
-=======
+      },
+      "ResponseBody": []
+    },
+    {
       "RequestUri": "https://seanmcccanary.blob.core.windows.net/test-container-8420e8dd-290f-184d-613e-c1871ec059d9/test-blob-6923b601-ff83-90c9-4228-ec1f2b691af3",
->>>>>>> 32e373e2
       "RequestMethod": "DELETE",
       "RequestHeaders": {
         "Authorization": "Sanitized",
         "If-Match": "\u0022garbage\u0022",
-<<<<<<< HEAD
-        "traceparent": "00-d7b9421282004f4f9757729b1b05a219-417786cc0f255243-00",
-        "User-Agent": [
-          "azsdk-net-Storage.Blobs/12.4.0-dev.20200305.1",
-          "(.NET Core 4.6.28325.01; Microsoft Windows 10.0.18363 )"
-        ],
-        "x-ms-client-request-id": "dc9f0b42-e5d1-d9c7-6f14-e86fa5a5dd13",
-        "x-ms-date": "Thu, 05 Mar 2020 21:04:36 GMT",
-        "x-ms-return-client-request-id": "true",
-        "x-ms-version": "2019-10-10"
-=======
         "traceparent": "00-0c3435de59038346965db9ba7289d8d5-8212f96219e06742-00",
         "User-Agent": [
           "azsdk-net-Storage.Blobs/12.5.0-dev.20200402.1",
@@ -657,49 +359,19 @@
         "x-ms-date": "Thu, 02 Apr 2020 23:44:37 GMT",
         "x-ms-return-client-request-id": "true",
         "x-ms-version": "2019-12-12"
->>>>>>> 32e373e2
       },
       "RequestBody": null,
       "StatusCode": 412,
       "ResponseHeaders": {
         "Content-Length": "252",
         "Content-Type": "application/xml",
-<<<<<<< HEAD
-        "Date": "Thu, 05 Mar 2020 21:04:35 GMT",
-=======
-        "Date": "Thu, 02 Apr 2020 23:44:35 GMT",
->>>>>>> 32e373e2
+        "Date": "Thu, 02 Apr 2020 23:44:35 GMT",
         "Server": [
           "Windows-Azure-Blob/1.0",
           "Microsoft-HTTPAPI/2.0"
         ],
         "x-ms-client-request-id": "dc9f0b42-e5d1-d9c7-6f14-e86fa5a5dd13",
         "x-ms-error-code": "ConditionNotMet",
-<<<<<<< HEAD
-        "x-ms-request-id": "19825b49-201e-0011-7431-f3088f000000",
-        "x-ms-version": "2019-10-10"
-      },
-      "ResponseBody": [
-        "\uFEFF\u003C?xml version=\u00221.0\u0022 encoding=\u0022utf-8\u0022?\u003E\u003CError\u003E\u003CCode\u003EConditionNotMet\u003C/Code\u003E\u003CMessage\u003EThe condition specified using HTTP conditional header(s) is not met.\n",
-        "RequestId:19825b49-201e-0011-7431-f3088f000000\n",
-        "Time:2020-03-05T21:04:36.0273885Z\u003C/Message\u003E\u003C/Error\u003E"
-      ]
-    },
-    {
-      "RequestUri": "https://seanstagetest.blob.core.windows.net/test-container-8420e8dd-290f-184d-613e-c1871ec059d9?restype=container",
-      "RequestMethod": "DELETE",
-      "RequestHeaders": {
-        "Authorization": "Sanitized",
-        "traceparent": "00-d7cced4231fcb343bbfae8d289c16041-525a0d11869c624b-00",
-        "User-Agent": [
-          "azsdk-net-Storage.Blobs/12.4.0-dev.20200305.1",
-          "(.NET Core 4.6.28325.01; Microsoft Windows 10.0.18363 )"
-        ],
-        "x-ms-client-request-id": "6dc43346-6df0-d191-34bb-119543cd79c1",
-        "x-ms-date": "Thu, 05 Mar 2020 21:04:36 GMT",
-        "x-ms-return-client-request-id": "true",
-        "x-ms-version": "2019-10-10"
-=======
         "x-ms-request-id": "c8e41489-201e-003e-5e48-09dadf000000",
         "x-ms-version": "2019-12-12"
       },
@@ -723,49 +395,23 @@
         "x-ms-date": "Thu, 02 Apr 2020 23:44:37 GMT",
         "x-ms-return-client-request-id": "true",
         "x-ms-version": "2019-12-12"
->>>>>>> 32e373e2
       },
       "RequestBody": null,
       "StatusCode": 202,
       "ResponseHeaders": {
         "Content-Length": "0",
-<<<<<<< HEAD
-        "Date": "Thu, 05 Mar 2020 21:04:35 GMT",
-=======
-        "Date": "Thu, 02 Apr 2020 23:44:35 GMT",
->>>>>>> 32e373e2
+        "Date": "Thu, 02 Apr 2020 23:44:35 GMT",
         "Server": [
           "Windows-Azure-Blob/1.0",
           "Microsoft-HTTPAPI/2.0"
         ],
         "x-ms-client-request-id": "6dc43346-6df0-d191-34bb-119543cd79c1",
-<<<<<<< HEAD
-        "x-ms-request-id": "19825b4e-201e-0011-7931-f3088f000000",
-        "x-ms-version": "2019-10-10"
-=======
         "x-ms-request-id": "c8e4149c-201e-003e-6f48-09dadf000000",
         "x-ms-version": "2019-12-12"
->>>>>>> 32e373e2
-      },
-      "ResponseBody": []
-    },
-    {
-<<<<<<< HEAD
-      "RequestUri": "https://seanstagetest.blob.core.windows.net/test-container-4d8981a7-1244-ca03-1e45-ee4bb3f3dab0?restype=container",
-      "RequestMethod": "PUT",
-      "RequestHeaders": {
-        "Authorization": "Sanitized",
-        "traceparent": "00-61161d56d4c36b43888d6c773a4d2cae-4ecdc057d0d97a46-00",
-        "User-Agent": [
-          "azsdk-net-Storage.Blobs/12.4.0-dev.20200305.1",
-          "(.NET Core 4.6.28325.01; Microsoft Windows 10.0.18363 )"
-        ],
-        "x-ms-blob-public-access": "container",
-        "x-ms-client-request-id": "7e2d710c-6b35-34bd-30fa-4eab7f461d41",
-        "x-ms-date": "Thu, 05 Mar 2020 21:04:36 GMT",
-        "x-ms-return-client-request-id": "true",
-        "x-ms-version": "2019-10-10"
-=======
+      },
+      "ResponseBody": []
+    },
+    {
       "RequestUri": "https://seanmcccanary.blob.core.windows.net/test-container-4d8981a7-1244-ca03-1e45-ee4bb3f3dab0?restype=container",
       "RequestMethod": "PUT",
       "RequestHeaders": {
@@ -780,58 +426,30 @@
         "x-ms-date": "Thu, 02 Apr 2020 23:44:37 GMT",
         "x-ms-return-client-request-id": "true",
         "x-ms-version": "2019-12-12"
->>>>>>> 32e373e2
-      },
-      "RequestBody": null,
-      "StatusCode": 201,
-      "ResponseHeaders": {
-        "Content-Length": "0",
-<<<<<<< HEAD
-        "Date": "Thu, 05 Mar 2020 21:04:36 GMT",
-        "ETag": "\u00220x8D7C148CFCA1616\u0022",
-        "Last-Modified": "Thu, 05 Mar 2020 21:04:36 GMT",
-=======
+      },
+      "RequestBody": null,
+      "StatusCode": 201,
+      "ResponseHeaders": {
+        "Content-Length": "0",
         "Date": "Thu, 02 Apr 2020 23:44:35 GMT",
         "ETag": "\u00220x8D7D75FCD9B2314\u0022",
         "Last-Modified": "Thu, 02 Apr 2020 23:44:36 GMT",
->>>>>>> 32e373e2
         "Server": [
           "Windows-Azure-Blob/1.0",
           "Microsoft-HTTPAPI/2.0"
         ],
         "x-ms-client-request-id": "7e2d710c-6b35-34bd-30fa-4eab7f461d41",
-<<<<<<< HEAD
-        "x-ms-request-id": "417ebd5e-601e-002f-0431-f39ff0000000",
-        "x-ms-version": "2019-10-10"
-=======
         "x-ms-request-id": "ef97c462-301e-000d-4f48-098574000000",
         "x-ms-version": "2019-12-12"
->>>>>>> 32e373e2
-      },
-      "ResponseBody": []
-    },
-    {
-<<<<<<< HEAD
-      "RequestUri": "https://seanstagetest.blob.core.windows.net/test-container-4d8981a7-1244-ca03-1e45-ee4bb3f3dab0/test-blob-5d3a60e0-07a4-36e0-5e8b-dd32517d64c7",
-=======
+      },
+      "ResponseBody": []
+    },
+    {
       "RequestUri": "https://seanmcccanary.blob.core.windows.net/test-container-4d8981a7-1244-ca03-1e45-ee4bb3f3dab0/test-blob-5d3a60e0-07a4-36e0-5e8b-dd32517d64c7",
->>>>>>> 32e373e2
       "RequestMethod": "PUT",
       "RequestHeaders": {
         "Authorization": "Sanitized",
         "Content-Length": "1024",
-<<<<<<< HEAD
-        "traceparent": "00-cc8197701f391345b2ed6900a7f0c679-848baa93baa68948-00",
-        "User-Agent": [
-          "azsdk-net-Storage.Blobs/12.4.0-dev.20200305.1",
-          "(.NET Core 4.6.28325.01; Microsoft Windows 10.0.18363 )"
-        ],
-        "x-ms-blob-type": "BlockBlob",
-        "x-ms-client-request-id": "64ccd77e-65b6-c163-a262-0c348d7ded12",
-        "x-ms-date": "Thu, 05 Mar 2020 21:04:36 GMT",
-        "x-ms-return-client-request-id": "true",
-        "x-ms-version": "2019-10-10"
-=======
         "traceparent": "00-8c2808d6654a0d46bc76a4c1ac8de10d-c13f15e86d4a2c44-00",
         "User-Agent": [
           "azsdk-net-Storage.Blobs/12.5.0-dev.20200402.1",
@@ -842,56 +460,28 @@
         "x-ms-date": "Thu, 02 Apr 2020 23:44:37 GMT",
         "x-ms-return-client-request-id": "true",
         "x-ms-version": "2019-12-12"
->>>>>>> 32e373e2
       },
       "RequestBody": "Ls4\u002BQsVce/Ap9ELmIXd9KfR/pAQcuXoFkPYfqY6K4rKVhnyxB9t7hOVKM7DF\u002BhXmDbM\u002B0tlfq3VTObHPPNFhnxGPUJr6zCIYAx8f0oXKP5bhOZvbTBDYNtsHXc0qrEgT6JSeNap67EGQJc65QNjviPkb7gI2hlIBthm/829U7lfXC\u002BrxLArrZ01aSiZCH/YDF9XUDr5F3WJBnX6Qu/jRPDd34jTu/lzvL4a12zwsvpcjvNyZgN\u002BZkS6Ir4\u002BMW6xUiA3vyj3BFBh55N43jwElFd7mbf4bN7xX3lAGZk7MYtTaYVIuPPRaYafDIJsAYQEsYpqxpe6tOFBRl\u002Bzsu67JrIEJXC6u99jqjAtXVxcgVnxP2QS0G73mLSgC3KUHbqb4\u002BnQZ9wXTfWrBxxniVeA5MUBwnOGqFZHEIi8GrBoy4h1lXl2jBl93fFyZ8lSkBNdHyKtll9HETuTiVdTWzNBQjuT7ffaDlirg\u002BCCFECI9IB5XvuNuzUpMoA95wLGLoa\u002BLSWRvqIbhxDKBhJ6wPz7CpTS1fg3t4cGZr9zmCtV4VVdx\u002Bca\u002BzXeXdfqw7Umsm2HRtxp91iKhnmii1fmq\u002BrpdCC9HP0Z3A9e8HQkTPPN47RN6FVO7\u002B341z1peG/h\u002B7XtAU\u002BUZZFwbWbNCwLgZjmJ1KufmL\u002BVnogywEm/rGeffPi\u002BO0ugNXom3X7ufeDvGG0H46fAQmL6V2bHYaVLsL0DLY4KIi7x5Z8xeL88pxynR6vYu8zD2zqZx\u002BPg3NPU3yi970xW5PZCFfoEksmnubBKIB39bvjwQ1ZTbF5LDQjLXJ2SfrvQUGKxlqHWu0hs9g4zmri122wvzav6A3Sb9wjtPTYsETr0ec\u002B7S9hbHYgN4npQG3JMEYUtZrEP1kzuGZ\u002BY5XoSPODTOyDs/o\u002BX1LAj7Bz6R9\u002BWoSuxAq6J5KOCzS44vjQN\u002B6GVfOBRYxb1mY387\u002Bov89HABkROYT42SVKBai1dXxp4EfB/ZMb/QT4Uu2UciPi1Ut1cdLvzw5ZjYzeN0/TllD53gNn1sI8KxMEGOaXZFbxZyBtQAOZiiFJeGAWTcXFJLyMqqQgiw55OUbP27YXwikl7MAvdlZdYFPiHm5iJe1dTuQqGrmywNwR5AbMya5rIbY24FD1pb5mP0pAPmygFxNZYozB/ad/YxvkDYJPkJalduy4OzWcZ6k1w\u002Bt/YoJ/cdzzY2cRqTQOt401AZgsFp6zmseP5\u002BvtzQrjjDnMD/CZdJu1XC0/k924uXO4V1YBGa1Mu8fK74nhBZZcLh0KMreMq4z8dsphhAbp1z5oNWWk0nKMj0QozoURxEaG02XArna8K7vZBKLi2zew0RhLeNAwp1uafbNzU\u002Bz36qJw==",
       "StatusCode": 201,
       "ResponseHeaders": {
         "Content-Length": "0",
         "Content-MD5": "yksMjKmTgIbZuFaXstSFDQ==",
-<<<<<<< HEAD
-        "Date": "Thu, 05 Mar 2020 21:04:36 GMT",
-        "ETag": "\u00220x8D7C148CFD7BAFF\u0022",
-        "Last-Modified": "Thu, 05 Mar 2020 21:04:36 GMT",
-=======
         "Date": "Thu, 02 Apr 2020 23:44:36 GMT",
         "ETag": "\u00220x8D7D75FCDA7AE58\u0022",
         "Last-Modified": "Thu, 02 Apr 2020 23:44:36 GMT",
->>>>>>> 32e373e2
         "Server": [
           "Windows-Azure-Blob/1.0",
           "Microsoft-HTTPAPI/2.0"
         ],
         "x-ms-client-request-id": "64ccd77e-65b6-c163-a262-0c348d7ded12",
         "x-ms-content-crc64": "WFrqAr65s8E=",
-<<<<<<< HEAD
-        "x-ms-request-id": "417ebd61-601e-002f-0531-f39ff0000000",
-        "x-ms-request-server-encrypted": "true",
-        "x-ms-version": "2019-10-10"
-=======
         "x-ms-request-id": "ef97c46f-301e-000d-5648-098574000000",
         "x-ms-request-server-encrypted": "true",
         "x-ms-version": "2019-12-12"
->>>>>>> 32e373e2
-      },
-      "ResponseBody": []
-    },
-    {
-<<<<<<< HEAD
-      "RequestUri": "https://seanstagetest.blob.core.windows.net/test-container-4d8981a7-1244-ca03-1e45-ee4bb3f3dab0/test-blob-5d3a60e0-07a4-36e0-5e8b-dd32517d64c7",
-      "RequestMethod": "HEAD",
-      "RequestHeaders": {
-        "Authorization": "Sanitized",
-        "traceparent": "00-5be109d1f255e54c9eab69df8ac75a82-38539653f7a5cb47-00",
-        "User-Agent": [
-          "azsdk-net-Storage.Blobs/12.4.0-dev.20200305.1",
-          "(.NET Core 4.6.28325.01; Microsoft Windows 10.0.18363 )"
-        ],
-        "x-ms-client-request-id": "f8bf6ef5-45b2-d771-4749-702f8046321e",
-        "x-ms-date": "Thu, 05 Mar 2020 21:04:36 GMT",
-        "x-ms-return-client-request-id": "true",
-        "x-ms-version": "2019-10-10"
-=======
+      },
+      "ResponseBody": []
+    },
+    {
       "RequestUri": "https://seanmcccanary.blob.core.windows.net/test-container-4d8981a7-1244-ca03-1e45-ee4bb3f3dab0/test-blob-5d3a60e0-07a4-36e0-5e8b-dd32517d64c7",
       "RequestMethod": "HEAD",
       "RequestHeaders": {
@@ -905,7 +495,6 @@
         "x-ms-date": "Thu, 02 Apr 2020 23:44:37 GMT",
         "x-ms-return-client-request-id": "true",
         "x-ms-version": "2019-12-12"
->>>>>>> 32e373e2
       },
       "RequestBody": null,
       "StatusCode": 200,
@@ -914,15 +503,9 @@
         "Content-Length": "1024",
         "Content-MD5": "yksMjKmTgIbZuFaXstSFDQ==",
         "Content-Type": "application/octet-stream",
-<<<<<<< HEAD
-        "Date": "Thu, 05 Mar 2020 21:04:36 GMT",
-        "ETag": "\u00220x8D7C148CFD7BAFF\u0022",
-        "Last-Modified": "Thu, 05 Mar 2020 21:04:36 GMT",
-=======
         "Date": "Thu, 02 Apr 2020 23:44:36 GMT",
         "ETag": "\u00220x8D7D75FCDA7AE58\u0022",
         "Last-Modified": "Thu, 02 Apr 2020 23:44:36 GMT",
->>>>>>> 32e373e2
         "Server": [
           "Windows-Azure-Blob/1.0",
           "Microsoft-HTTPAPI/2.0"
@@ -931,41 +514,16 @@
         "x-ms-access-tier-inferred": "true",
         "x-ms-blob-type": "BlockBlob",
         "x-ms-client-request-id": "f8bf6ef5-45b2-d771-4749-702f8046321e",
-<<<<<<< HEAD
-        "x-ms-creation-time": "Thu, 05 Mar 2020 21:04:36 GMT",
-        "x-ms-lease-state": "available",
-        "x-ms-lease-status": "unlocked",
-        "x-ms-request-id": "417ebd65-601e-002f-0931-f39ff0000000",
-        "x-ms-server-encrypted": "true",
-        "x-ms-version": "2019-10-10"
-=======
         "x-ms-creation-time": "Thu, 02 Apr 2020 23:44:36 GMT",
         "x-ms-lease-state": "available",
         "x-ms-lease-status": "unlocked",
         "x-ms-request-id": "ef97c472-301e-000d-5948-098574000000",
         "x-ms-server-encrypted": "true",
         "x-ms-version": "2019-12-12"
->>>>>>> 32e373e2
-      },
-      "ResponseBody": []
-    },
-    {
-<<<<<<< HEAD
-      "RequestUri": "https://seanstagetest.blob.core.windows.net/test-container-4d8981a7-1244-ca03-1e45-ee4bb3f3dab0/test-blob-5d3a60e0-07a4-36e0-5e8b-dd32517d64c7",
-      "RequestMethod": "DELETE",
-      "RequestHeaders": {
-        "Authorization": "Sanitized",
-        "If-None-Match": "\u00220x8D7C148CFD7BAFF\u0022",
-        "traceparent": "00-7034a8d7287b6d4d897b91d87ef208db-94ef749c77b4b142-00",
-        "User-Agent": [
-          "azsdk-net-Storage.Blobs/12.4.0-dev.20200305.1",
-          "(.NET Core 4.6.28325.01; Microsoft Windows 10.0.18363 )"
-        ],
-        "x-ms-client-request-id": "1f3fcbb5-f5bd-5a5f-9417-c0278a4f77f6",
-        "x-ms-date": "Thu, 05 Mar 2020 21:04:36 GMT",
-        "x-ms-return-client-request-id": "true",
-        "x-ms-version": "2019-10-10"
-=======
+      },
+      "ResponseBody": []
+    },
+    {
       "RequestUri": "https://seanmcccanary.blob.core.windows.net/test-container-4d8981a7-1244-ca03-1e45-ee4bb3f3dab0/test-blob-5d3a60e0-07a4-36e0-5e8b-dd32517d64c7",
       "RequestMethod": "DELETE",
       "RequestHeaders": {
@@ -980,49 +538,19 @@
         "x-ms-date": "Thu, 02 Apr 2020 23:44:37 GMT",
         "x-ms-return-client-request-id": "true",
         "x-ms-version": "2019-12-12"
->>>>>>> 32e373e2
       },
       "RequestBody": null,
       "StatusCode": 412,
       "ResponseHeaders": {
         "Content-Length": "252",
         "Content-Type": "application/xml",
-<<<<<<< HEAD
-        "Date": "Thu, 05 Mar 2020 21:04:36 GMT",
-=======
         "Date": "Thu, 02 Apr 2020 23:44:36 GMT",
->>>>>>> 32e373e2
         "Server": [
           "Windows-Azure-Blob/1.0",
           "Microsoft-HTTPAPI/2.0"
         ],
         "x-ms-client-request-id": "1f3fcbb5-f5bd-5a5f-9417-c0278a4f77f6",
         "x-ms-error-code": "ConditionNotMet",
-<<<<<<< HEAD
-        "x-ms-request-id": "417ebd67-601e-002f-0b31-f39ff0000000",
-        "x-ms-version": "2019-10-10"
-      },
-      "ResponseBody": [
-        "\uFEFF\u003C?xml version=\u00221.0\u0022 encoding=\u0022utf-8\u0022?\u003E\u003CError\u003E\u003CCode\u003EConditionNotMet\u003C/Code\u003E\u003CMessage\u003EThe condition specified using HTTP conditional header(s) is not met.\n",
-        "RequestId:417ebd67-601e-002f-0b31-f39ff0000000\n",
-        "Time:2020-03-05T21:04:36.6700335Z\u003C/Message\u003E\u003C/Error\u003E"
-      ]
-    },
-    {
-      "RequestUri": "https://seanstagetest.blob.core.windows.net/test-container-4d8981a7-1244-ca03-1e45-ee4bb3f3dab0?restype=container",
-      "RequestMethod": "DELETE",
-      "RequestHeaders": {
-        "Authorization": "Sanitized",
-        "traceparent": "00-cf11e366194ee24bb8a9dc47e05a4bfe-46fe486d0bf1d441-00",
-        "User-Agent": [
-          "azsdk-net-Storage.Blobs/12.4.0-dev.20200305.1",
-          "(.NET Core 4.6.28325.01; Microsoft Windows 10.0.18363 )"
-        ],
-        "x-ms-client-request-id": "b479ab40-1307-b961-4be3-5f93782ff809",
-        "x-ms-date": "Thu, 05 Mar 2020 21:04:36 GMT",
-        "x-ms-return-client-request-id": "true",
-        "x-ms-version": "2019-10-10"
-=======
         "x-ms-request-id": "ef97c475-301e-000d-5c48-098574000000",
         "x-ms-version": "2019-12-12"
       },
@@ -1046,49 +574,23 @@
         "x-ms-date": "Thu, 02 Apr 2020 23:44:37 GMT",
         "x-ms-return-client-request-id": "true",
         "x-ms-version": "2019-12-12"
->>>>>>> 32e373e2
       },
       "RequestBody": null,
       "StatusCode": 202,
       "ResponseHeaders": {
         "Content-Length": "0",
-<<<<<<< HEAD
-        "Date": "Thu, 05 Mar 2020 21:04:36 GMT",
-=======
         "Date": "Thu, 02 Apr 2020 23:44:36 GMT",
->>>>>>> 32e373e2
         "Server": [
           "Windows-Azure-Blob/1.0",
           "Microsoft-HTTPAPI/2.0"
         ],
         "x-ms-client-request-id": "b479ab40-1307-b961-4be3-5f93782ff809",
-<<<<<<< HEAD
-        "x-ms-request-id": "417ebd68-601e-002f-0c31-f39ff0000000",
-        "x-ms-version": "2019-10-10"
-=======
         "x-ms-request-id": "ef97c482-301e-000d-6548-098574000000",
         "x-ms-version": "2019-12-12"
->>>>>>> 32e373e2
-      },
-      "ResponseBody": []
-    },
-    {
-<<<<<<< HEAD
-      "RequestUri": "https://seanstagetest.blob.core.windows.net/test-container-b54d315c-fb37-fc26-3682-068156823c0c?restype=container",
-      "RequestMethod": "PUT",
-      "RequestHeaders": {
-        "Authorization": "Sanitized",
-        "traceparent": "00-e8f229416afd554bbaa7339ce8222931-90331491b481c840-00",
-        "User-Agent": [
-          "azsdk-net-Storage.Blobs/12.4.0-dev.20200305.1",
-          "(.NET Core 4.6.28325.01; Microsoft Windows 10.0.18363 )"
-        ],
-        "x-ms-blob-public-access": "container",
-        "x-ms-client-request-id": "eb809643-243a-451a-847d-7d840cdf63c8",
-        "x-ms-date": "Thu, 05 Mar 2020 21:04:36 GMT",
-        "x-ms-return-client-request-id": "true",
-        "x-ms-version": "2019-10-10"
-=======
+      },
+      "ResponseBody": []
+    },
+    {
       "RequestUri": "https://seanmcccanary.blob.core.windows.net/test-container-b54d315c-fb37-fc26-3682-068156823c0c?restype=container",
       "RequestMethod": "PUT",
       "RequestHeaders": {
@@ -1103,58 +605,30 @@
         "x-ms-date": "Thu, 02 Apr 2020 23:44:38 GMT",
         "x-ms-return-client-request-id": "true",
         "x-ms-version": "2019-12-12"
->>>>>>> 32e373e2
-      },
-      "RequestBody": null,
-      "StatusCode": 201,
-      "ResponseHeaders": {
-        "Content-Length": "0",
-<<<<<<< HEAD
-        "Date": "Thu, 05 Mar 2020 21:04:36 GMT",
-        "ETag": "\u00220x8D7C148D03236A1\u0022",
-        "Last-Modified": "Thu, 05 Mar 2020 21:04:37 GMT",
-=======
+      },
+      "RequestBody": null,
+      "StatusCode": 201,
+      "ResponseHeaders": {
+        "Content-Length": "0",
         "Date": "Thu, 02 Apr 2020 23:44:37 GMT",
         "ETag": "\u00220x8D7D75FCE0519DA\u0022",
         "Last-Modified": "Thu, 02 Apr 2020 23:44:37 GMT",
->>>>>>> 32e373e2
         "Server": [
           "Windows-Azure-Blob/1.0",
           "Microsoft-HTTPAPI/2.0"
         ],
         "x-ms-client-request-id": "eb809643-243a-451a-847d-7d840cdf63c8",
-<<<<<<< HEAD
-        "x-ms-request-id": "ffaa5c76-301e-0040-6331-f39503000000",
-        "x-ms-version": "2019-10-10"
-=======
         "x-ms-request-id": "4b89bdaf-a01e-0042-2248-09f420000000",
         "x-ms-version": "2019-12-12"
->>>>>>> 32e373e2
-      },
-      "ResponseBody": []
-    },
-    {
-<<<<<<< HEAD
-      "RequestUri": "https://seanstagetest.blob.core.windows.net/test-container-b54d315c-fb37-fc26-3682-068156823c0c/test-blob-095453a6-1948-9934-43c6-cd32396aa334",
-=======
+      },
+      "ResponseBody": []
+    },
+    {
       "RequestUri": "https://seanmcccanary.blob.core.windows.net/test-container-b54d315c-fb37-fc26-3682-068156823c0c/test-blob-095453a6-1948-9934-43c6-cd32396aa334",
->>>>>>> 32e373e2
       "RequestMethod": "PUT",
       "RequestHeaders": {
         "Authorization": "Sanitized",
         "Content-Length": "1024",
-<<<<<<< HEAD
-        "traceparent": "00-00a7961091cd7e4f91132fb998a0c438-dcaf55e944ad7843-00",
-        "User-Agent": [
-          "azsdk-net-Storage.Blobs/12.4.0-dev.20200305.1",
-          "(.NET Core 4.6.28325.01; Microsoft Windows 10.0.18363 )"
-        ],
-        "x-ms-blob-type": "BlockBlob",
-        "x-ms-client-request-id": "e76ff948-3761-39a5-0970-e0ac3b59130c",
-        "x-ms-date": "Thu, 05 Mar 2020 21:04:37 GMT",
-        "x-ms-return-client-request-id": "true",
-        "x-ms-version": "2019-10-10"
-=======
         "traceparent": "00-46a1d0218c05a8448dfb9bde3fb8f303-ca6bbe9969af9d4b-00",
         "User-Agent": [
           "azsdk-net-Storage.Blobs/12.5.0-dev.20200402.1",
@@ -1165,57 +639,28 @@
         "x-ms-date": "Thu, 02 Apr 2020 23:44:38 GMT",
         "x-ms-return-client-request-id": "true",
         "x-ms-version": "2019-12-12"
->>>>>>> 32e373e2
       },
       "RequestBody": "Ph09vwFQ0RpToFpYRWl7B6H5FAatOqAqYueodFboCxrZSUbuoqPGVoE6tqi\u002B21TZSsWQQFWdhgR9E10ap1zDa5VAfvsjjGX\u002BMr6EcoT4a4aTzymQWMvEO8NBcY5GrK4ldksSflxYtr5gkQ2XGROAhafWh9gyMxLKe0M44RrXuIYPX/w45e0pOhlrL8a9LSKvwevmbyTW8kI4SAIZINSjidmHh7oXR6C6rUy/xwNMDE0hiCAv8ElhOGy5AJzqEBpEx6bsNqVnmHpLLMLXFyo/6zy0\u002BJe0dJiQJk5NXkYDz5wyegBcYNaoufCm48OGiSFCehVgNheDkFINXA9WGjkzSF0lpZwp4otmDD6mDpHVCZwtCuMxopiFruquTgPGUZ62cpplYeOFGJeK\u002BinZ3YLAOFJzKQ9WAqXEoPaye5OHn7uf75v2b6e5p/JLp6huq9Fo7RawUyePYHD0oMHs050EAlpuOe3myciruoIdClv9VfQlSY591kyTEI4qAs7mzNRUR6RNAHLjgSNNBZilcVYV9krMx4kPhysN2yhfu8f6xO2tyMK2r1WBQchqL9Gz7p83FQuEGQVLRcB5QCVKhMVcU0Cr96iTXkf0S4XApFdaWeyJJ6a8dqvoYoMCPW8wN70CDtyQCPb2o7bEj85/iqFoHuY4wFwfn92VwpUlkSHXxBPHvZZ7yVH2k4Pv9\u002BfdaNfhmh6I\u002BHdg427\u002B\u002B0Vg0BKV7Mq6uM0K7FWVQi3ZL6f2uFq\u002BQ/cDTsucZtonfM4LlcJwWgscIrAK163I87ZJh7TGCEProowbkZ3/HVLy4nCHiqxqaNSc2pWqtGxKOlsVUt4mYXOLH/M2VchtHQReF/Q8QWkJ3x/fKS6tQe0g0VdC6ctzzIH8\u002B2q5NBILLr2QTJx4DfjxC3O/RjdF3d4FFYRxKzM56kpyQEb/UKoM0/txHPVQp8NeUN5Xs4VJth2Msx6OmgOJV2FSBs2y8rrIs3M81MHotG7AEtpU4TfEKIkocp2MfTj358WU/qH2rF4kj/8SDeJco/6wzocpNHUpjd1DiX8dPDY6ROz8VLXNyWZ8MFI4shumy8\u002Be3K\u002BwzrJPanDEsiLeB1LJ18j1YE5J4wQhrQMj8dvCnb2wfmCGiXY5rOlFCBZDnSn/btpSsGuBVfmqjyGuLHmVARVkLojyQk1SvLNkA9rt3g/aI4IBcOxSLilm2/pVioBvsAcA3m\u002BhDCyMAPS3HFEfvbAR1Aj3k5EpEv9fi2ZT/DEz9FPS7ACfOBZWdG/3mhLXRx5KQ7Z3eBx118twQoDFOQPDgyf9TNCwcpvyoR4hMnfth0RHCbl7vHw3XRU0L/aVkDtsNBbq2ftOmdEahdb9U6VUg7o8fS9JSA==",
       "StatusCode": 201,
       "ResponseHeaders": {
         "Content-Length": "0",
         "Content-MD5": "yOpRFoTE9cvimpzLkmZ/TQ==",
-<<<<<<< HEAD
-        "Date": "Thu, 05 Mar 2020 21:04:36 GMT",
-        "ETag": "\u00220x8D7C148D040B5A8\u0022",
-        "Last-Modified": "Thu, 05 Mar 2020 21:04:37 GMT",
-=======
         "Date": "Thu, 02 Apr 2020 23:44:37 GMT",
         "ETag": "\u00220x8D7D75FCE11CDF8\u0022",
         "Last-Modified": "Thu, 02 Apr 2020 23:44:37 GMT",
->>>>>>> 32e373e2
         "Server": [
           "Windows-Azure-Blob/1.0",
           "Microsoft-HTTPAPI/2.0"
         ],
         "x-ms-client-request-id": "e76ff948-3761-39a5-0970-e0ac3b59130c",
         "x-ms-content-crc64": "u2FZLGO3w60=",
-<<<<<<< HEAD
-        "x-ms-request-id": "ffaa5c79-301e-0040-6431-f39503000000",
-        "x-ms-request-server-encrypted": "true",
-        "x-ms-version": "2019-10-10"
-=======
         "x-ms-request-id": "4b89bdb3-a01e-0042-2448-09f420000000",
         "x-ms-request-server-encrypted": "true",
         "x-ms-version": "2019-12-12"
->>>>>>> 32e373e2
-      },
-      "ResponseBody": []
-    },
-    {
-<<<<<<< HEAD
-      "RequestUri": "https://seanstagetest.blob.core.windows.net/test-container-b54d315c-fb37-fc26-3682-068156823c0c/test-blob-095453a6-1948-9934-43c6-cd32396aa334",
-      "RequestMethod": "DELETE",
-      "RequestHeaders": {
-        "Authorization": "Sanitized",
-        "traceparent": "00-11970c44448cbe49aa953d8a8d6a75e8-bca4f5e6e7f69e49-00",
-        "User-Agent": [
-          "azsdk-net-Storage.Blobs/12.4.0-dev.20200305.1",
-          "(.NET Core 4.6.28325.01; Microsoft Windows 10.0.18363 )"
-        ],
-        "x-ms-client-request-id": "84f40c80-61bf-8fe6-058c-e54a9c966903",
-        "x-ms-date": "Thu, 05 Mar 2020 21:04:37 GMT",
-        "x-ms-lease-id": "0709bd4d-563b-3003-d10c-69819120ad01",
-        "x-ms-return-client-request-id": "true",
-        "x-ms-version": "2019-10-10"
-=======
+      },
+      "ResponseBody": []
+    },
+    {
       "RequestUri": "https://seanmcccanary.blob.core.windows.net/test-container-b54d315c-fb37-fc26-3682-068156823c0c/test-blob-095453a6-1948-9934-43c6-cd32396aa334",
       "RequestMethod": "DELETE",
       "RequestHeaders": {
@@ -1230,49 +675,19 @@
         "x-ms-lease-id": "0709bd4d-563b-3003-d10c-69819120ad01",
         "x-ms-return-client-request-id": "true",
         "x-ms-version": "2019-12-12"
->>>>>>> 32e373e2
       },
       "RequestBody": null,
       "StatusCode": 412,
       "ResponseHeaders": {
         "Content-Length": "241",
         "Content-Type": "application/xml",
-<<<<<<< HEAD
-        "Date": "Thu, 05 Mar 2020 21:04:36 GMT",
-=======
         "Date": "Thu, 02 Apr 2020 23:44:37 GMT",
->>>>>>> 32e373e2
         "Server": [
           "Windows-Azure-Blob/1.0",
           "Microsoft-HTTPAPI/2.0"
         ],
         "x-ms-client-request-id": "84f40c80-61bf-8fe6-058c-e54a9c966903",
         "x-ms-error-code": "LeaseNotPresentWithBlobOperation",
-<<<<<<< HEAD
-        "x-ms-request-id": "ffaa5c7a-301e-0040-6531-f39503000000",
-        "x-ms-version": "2019-10-10"
-      },
-      "ResponseBody": [
-        "\uFEFF\u003C?xml version=\u00221.0\u0022 encoding=\u0022utf-8\u0022?\u003E\u003CError\u003E\u003CCode\u003ELeaseNotPresentWithBlobOperation\u003C/Code\u003E\u003CMessage\u003EThere is currently no lease on the blob.\n",
-        "RequestId:ffaa5c7a-301e-0040-6531-f39503000000\n",
-        "Time:2020-03-05T21:04:37.3192345Z\u003C/Message\u003E\u003C/Error\u003E"
-      ]
-    },
-    {
-      "RequestUri": "https://seanstagetest.blob.core.windows.net/test-container-b54d315c-fb37-fc26-3682-068156823c0c?restype=container",
-      "RequestMethod": "DELETE",
-      "RequestHeaders": {
-        "Authorization": "Sanitized",
-        "traceparent": "00-b8cb50b4e7431040a827a54b76758f6c-5c674b2518fe7542-00",
-        "User-Agent": [
-          "azsdk-net-Storage.Blobs/12.4.0-dev.20200305.1",
-          "(.NET Core 4.6.28325.01; Microsoft Windows 10.0.18363 )"
-        ],
-        "x-ms-client-request-id": "2f2bedc8-8f64-c04c-05c0-3a86274980f7",
-        "x-ms-date": "Thu, 05 Mar 2020 21:04:37 GMT",
-        "x-ms-return-client-request-id": "true",
-        "x-ms-version": "2019-10-10"
-=======
         "x-ms-request-id": "4b89bdb7-a01e-0042-2748-09f420000000",
         "x-ms-version": "2019-12-12"
       },
@@ -1296,42 +711,26 @@
         "x-ms-date": "Thu, 02 Apr 2020 23:44:38 GMT",
         "x-ms-return-client-request-id": "true",
         "x-ms-version": "2019-12-12"
->>>>>>> 32e373e2
       },
       "RequestBody": null,
       "StatusCode": 202,
       "ResponseHeaders": {
         "Content-Length": "0",
-<<<<<<< HEAD
-        "Date": "Thu, 05 Mar 2020 21:04:36 GMT",
-=======
         "Date": "Thu, 02 Apr 2020 23:44:37 GMT",
->>>>>>> 32e373e2
         "Server": [
           "Windows-Azure-Blob/1.0",
           "Microsoft-HTTPAPI/2.0"
         ],
         "x-ms-client-request-id": "2f2bedc8-8f64-c04c-05c0-3a86274980f7",
-<<<<<<< HEAD
-        "x-ms-request-id": "ffaa5c7d-301e-0040-6731-f39503000000",
-        "x-ms-version": "2019-10-10"
-=======
         "x-ms-request-id": "4b89bdbb-a01e-0042-2b48-09f420000000",
         "x-ms-version": "2019-12-12"
->>>>>>> 32e373e2
       },
       "ResponseBody": []
     }
   ],
   "Variables": {
-<<<<<<< HEAD
-    "DateTimeOffsetNow": "2020-03-05T13:04:34.0568735-08:00",
-    "RandomSeed": "1775832201",
-    "Storage_TestConfigDefault": "ProductionTenant\nseanstagetest\nU2FuaXRpemVk\nhttps://seanstagetest.blob.core.windows.net\nhttp://seanstagetest.file.core.windows.net\nhttp://seanstagetest.queue.core.windows.net\nhttp://seanstagetest.table.core.windows.net\n\n\n\n\nhttp://seanstagetest-secondary.blob.core.windows.net\nhttp://seanstagetest-secondary.file.core.windows.net\nhttp://seanstagetest-secondary.queue.core.windows.net\nhttp://seanstagetest-secondary.table.core.windows.net\n\nSanitized\n\n\nCloud\nBlobEndpoint=https://seanstagetest.blob.core.windows.net/;QueueEndpoint=http://seanstagetest.queue.core.windows.net/;FileEndpoint=http://seanstagetest.file.core.windows.net/;BlobSecondaryEndpoint=http://seanstagetest-secondary.blob.core.windows.net/;QueueSecondaryEndpoint=http://seanstagetest-secondary.queue.core.windows.net/;FileSecondaryEndpoint=http://seanstagetest-secondary.file.core.windows.net/;AccountName=seanstagetest;AccountKey=Sanitized\nseanscope1"
-=======
     "DateTimeOffsetNow": "2020-04-02T16:44:35.6850925-07:00",
     "RandomSeed": "1775832201",
     "Storage_TestConfigDefault": "ProductionTenant\nseanmcccanary\nU2FuaXRpemVk\nhttps://seanmcccanary.blob.core.windows.net\nhttps://seanmcccanary.file.core.windows.net\nhttps://seanmcccanary.queue.core.windows.net\nhttps://seanmcccanary.table.core.windows.net\n\n\n\n\nhttps://seanmcccanary-secondary.blob.core.windows.net\nhttps://seanmcccanary-secondary.file.core.windows.net\nhttps://seanmcccanary-secondary.queue.core.windows.net\nhttps://seanmcccanary-secondary.table.core.windows.net\n\nSanitized\n\n\nCloud\nBlobEndpoint=https://seanmcccanary.blob.core.windows.net/;QueueEndpoint=https://seanmcccanary.queue.core.windows.net/;FileEndpoint=https://seanmcccanary.file.core.windows.net/;BlobSecondaryEndpoint=https://seanmcccanary-secondary.blob.core.windows.net/;QueueSecondaryEndpoint=https://seanmcccanary-secondary.queue.core.windows.net/;FileSecondaryEndpoint=https://seanmcccanary-secondary.file.core.windows.net/;AccountName=seanmcccanary;AccountKey=Sanitized\nseanscope1"
->>>>>>> 32e373e2
   }
 }