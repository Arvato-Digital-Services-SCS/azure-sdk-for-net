--- conflicted
+++ resolved
@@ -28,11 +28,7 @@
           "Microsoft-HTTPAPI/2.0"
         ],
         "x-ms-client-request-id": "7e0a912b-0f6c-ab9b-af7a-f672f98d9515",
-<<<<<<< HEAD
-        "x-ms-request-id": "fcb1dfe8-001e-0039-6730-f36927000000",
-=======
         "x-ms-request-id": "94213c99-701e-001c-1748-091fc0000000",
->>>>>>> 8d420312
         "x-ms-version": "2019-12-12"
       },
       "ResponseBody": []
@@ -106,11 +102,7 @@
         ],
         "x-ms-client-request-id": "30dae627-11b5-3f30-cec1-269d9017eacf",
         "x-ms-error-code": "ConditionNotMet",
-<<<<<<< HEAD
-        "x-ms-request-id": "fcb1dff3-001e-0039-7030-f36927000000",
-=======
         "x-ms-request-id": "94213c9e-701e-001c-1a48-091fc0000000",
->>>>>>> 8d420312
         "x-ms-version": "2019-12-12"
       },
       "ResponseBody": [
@@ -144,11 +136,7 @@
           "Microsoft-HTTPAPI/2.0"
         ],
         "x-ms-client-request-id": "717d396f-0084-dca1-49e8-27bffced0dd7",
-<<<<<<< HEAD
-        "x-ms-request-id": "fcb1dff8-001e-0039-7530-f36927000000",
-=======
         "x-ms-request-id": "94213ca6-701e-001c-1e48-091fc0000000",
->>>>>>> 8d420312
         "x-ms-version": "2019-12-12"
       },
       "ResponseBody": []
@@ -181,11 +169,7 @@
           "Microsoft-HTTPAPI/2.0"
         ],
         "x-ms-client-request-id": "efb0e751-cea8-72f7-f075-2976bf4b8a1c",
-<<<<<<< HEAD
-        "x-ms-request-id": "c74d4b61-a01e-000f-6d30-f3e457000000",
-=======
         "x-ms-request-id": "122d1800-601e-0072-0e48-094aef000000",
->>>>>>> 8d420312
         "x-ms-version": "2019-12-12"
       },
       "ResponseBody": []
@@ -259,11 +243,7 @@
         ],
         "x-ms-client-request-id": "1bdd5271-2644-ec08-8578-a278412b4435",
         "x-ms-error-code": "ConditionNotMet",
-<<<<<<< HEAD
-        "x-ms-request-id": "c74d4b74-a01e-000f-7c30-f3e457000000",
-=======
         "x-ms-request-id": "122d1809-601e-0072-1448-094aef000000",
->>>>>>> 8d420312
         "x-ms-version": "2019-12-12"
       },
       "ResponseBody": [
@@ -297,11 +277,7 @@
           "Microsoft-HTTPAPI/2.0"
         ],
         "x-ms-client-request-id": "439b7a66-e471-377c-1c5d-84fd08f8d374",
-<<<<<<< HEAD
-        "x-ms-request-id": "c74d4b7e-a01e-000f-0330-f3e457000000",
-=======
         "x-ms-request-id": "122d181b-601e-0072-2548-094aef000000",
->>>>>>> 8d420312
         "x-ms-version": "2019-12-12"
       },
       "ResponseBody": []
@@ -334,11 +310,7 @@
           "Microsoft-HTTPAPI/2.0"
         ],
         "x-ms-client-request-id": "1d7431a9-0552-b6f2-9109-54fb92b5b59b",
-<<<<<<< HEAD
-        "x-ms-request-id": "8de7fa3e-a01e-0042-1f30-f32bbb000000",
-=======
         "x-ms-request-id": "c091ce87-101e-0078-6848-09ee58000000",
->>>>>>> 8d420312
         "x-ms-version": "2019-12-12"
       },
       "ResponseBody": []
@@ -412,11 +384,7 @@
         ],
         "x-ms-client-request-id": "2db7fab1-ee2c-48d1-fa5b-dcf26e0ee000",
         "x-ms-error-code": "ConditionNotMet",
-<<<<<<< HEAD
-        "x-ms-request-id": "8de7fa44-a01e-0042-2330-f32bbb000000",
-=======
         "x-ms-request-id": "c091ce92-101e-0078-6f48-09ee58000000",
->>>>>>> 8d420312
         "x-ms-version": "2019-12-12"
       },
       "ResponseBody": [
@@ -450,11 +418,7 @@
           "Microsoft-HTTPAPI/2.0"
         ],
         "x-ms-client-request-id": "3eac36f3-7947-e27c-c8b5-ef53dc3e6005",
-<<<<<<< HEAD
-        "x-ms-request-id": "8de7fa48-a01e-0042-2730-f32bbb000000",
-=======
         "x-ms-request-id": "c091ce94-101e-0078-7148-09ee58000000",
->>>>>>> 8d420312
         "x-ms-version": "2019-12-12"
       },
       "ResponseBody": []
@@ -487,11 +451,7 @@
           "Microsoft-HTTPAPI/2.0"
         ],
         "x-ms-client-request-id": "ec312b2d-e7af-2d10-41b5-7fd4dade25f7",
-<<<<<<< HEAD
-        "x-ms-request-id": "0e68be1a-201e-003e-3930-f30544000000",
-=======
         "x-ms-request-id": "aaf2acbf-501e-0056-7b48-09bc4f000000",
->>>>>>> 8d420312
         "x-ms-version": "2019-12-12"
       },
       "ResponseBody": []
@@ -607,11 +567,7 @@
         ],
         "x-ms-client-request-id": "0a60d14a-b0fb-6cb8-6777-6a88023cc4d7",
         "x-ms-error-code": "ConditionNotMet",
-<<<<<<< HEAD
-        "x-ms-request-id": "0e68be24-201e-003e-4030-f30544000000",
-=======
         "x-ms-request-id": "aaf2acdb-501e-0056-0d48-09bc4f000000",
->>>>>>> 8d420312
         "x-ms-version": "2019-12-12"
       },
       "ResponseBody": [
@@ -645,11 +601,7 @@
           "Microsoft-HTTPAPI/2.0"
         ],
         "x-ms-client-request-id": "a2f2c4b2-ad54-a25e-8be6-69245f035f50",
-<<<<<<< HEAD
-        "x-ms-request-id": "0e68be28-201e-003e-4330-f30544000000",
-=======
         "x-ms-request-id": "aaf2ace0-501e-0056-1048-09bc4f000000",
->>>>>>> 8d420312
         "x-ms-version": "2019-12-12"
       },
       "ResponseBody": []
@@ -682,11 +634,7 @@
           "Microsoft-HTTPAPI/2.0"
         ],
         "x-ms-client-request-id": "c16e3c9e-c781-b4a6-e001-43fedc607ea9",
-<<<<<<< HEAD
-        "x-ms-request-id": "1dfe1936-501e-000b-3b30-f36950000000",
-=======
         "x-ms-request-id": "0c4ca56a-a01e-0020-4648-093607000000",
->>>>>>> 8d420312
         "x-ms-version": "2019-12-12"
       },
       "ResponseBody": []
@@ -760,11 +708,7 @@
         ],
         "x-ms-client-request-id": "86020086-c514-2e52-5632-518e363b2a98",
         "x-ms-error-code": "LeaseNotPresentWithBlobOperation",
-<<<<<<< HEAD
-        "x-ms-request-id": "1dfe193d-501e-000b-4030-f36950000000",
-=======
         "x-ms-request-id": "0c4ca574-a01e-0020-4d48-093607000000",
->>>>>>> 8d420312
         "x-ms-version": "2019-12-12"
       },
       "ResponseBody": [
@@ -798,11 +742,7 @@
           "Microsoft-HTTPAPI/2.0"
         ],
         "x-ms-client-request-id": "1402b302-1fbc-2d09-280e-77ae9b0dc74f",
-<<<<<<< HEAD
-        "x-ms-request-id": "1dfe1941-501e-000b-4430-f36950000000",
-=======
         "x-ms-request-id": "0c4ca575-a01e-0020-4e48-093607000000",
->>>>>>> 8d420312
         "x-ms-version": "2019-12-12"
       },
       "ResponseBody": []
