{
  "Entries": [
    {
<<<<<<< HEAD
      "RequestUri": "https://seanstagetest.blob.core.windows.net/test-container-1311c67a-8c39-283a-6ce2-fb9be514d9eb?restype=container",
      "RequestMethod": "PUT",
      "RequestHeaders": {
        "Authorization": "Sanitized",
        "traceparent": "00-7cd477cbf7246e4599a80a3683406635-70d331c209ede147-00",
        "User-Agent": [
          "azsdk-net-Storage.Blobs/12.4.0-dev.20200305.1",
          "(.NET Core 4.6.28325.01; Microsoft Windows 10.0.18363 )"
        ],
        "x-ms-blob-public-access": "container",
        "x-ms-client-request-id": "8bdd5c97-3b76-8264-88a6-ec708d23dfb2",
        "x-ms-date": "Thu, 05 Mar 2020 21:04:04 GMT",
        "x-ms-return-client-request-id": "true",
        "x-ms-version": "2019-10-10"
=======
      "RequestUri": "https://seanmcccanary.blob.core.windows.net/test-container-1311c67a-8c39-283a-6ce2-fb9be514d9eb?restype=container",
      "RequestMethod": "PUT",
      "RequestHeaders": {
        "Authorization": "Sanitized",
        "traceparent": "00-3191db0076319e458f29599e035026a5-eb8d6f9dce1ae840-00",
        "User-Agent": [
          "azsdk-net-Storage.Blobs/12.5.0-dev.20200402.1",
          "(.NET Core 4.6.28325.01; Microsoft Windows 10.0.18362 )"
        ],
        "x-ms-blob-public-access": "container",
        "x-ms-client-request-id": "8bdd5c97-3b76-8264-88a6-ec708d23dfb2",
        "x-ms-date": "Thu, 02 Apr 2020 23:44:06 GMT",
        "x-ms-return-client-request-id": "true",
        "x-ms-version": "2019-12-12"
>>>>>>> 32e373e2
      },
      "RequestBody": null,
      "StatusCode": 201,
      "ResponseHeaders": {
        "Content-Length": "0",
<<<<<<< HEAD
        "Date": "Thu, 05 Mar 2020 21:04:04 GMT",
        "ETag": "\u00220x8D7C148BC92DEC9\u0022",
        "Last-Modified": "Thu, 05 Mar 2020 21:04:04 GMT",
=======
        "Date": "Thu, 02 Apr 2020 23:44:05 GMT",
        "ETag": "\u00220x8D7D75FBAF4055B\u0022",
        "Last-Modified": "Thu, 02 Apr 2020 23:44:05 GMT",
>>>>>>> 32e373e2
        "Server": [
          "Windows-Azure-Blob/1.0",
          "Microsoft-HTTPAPI/2.0"
        ],
        "x-ms-client-request-id": "8bdd5c97-3b76-8264-88a6-ec708d23dfb2",
<<<<<<< HEAD
        "x-ms-request-id": "815dd361-d01e-002a-7c31-f34d2b000000",
        "x-ms-version": "2019-10-10"
=======
        "x-ms-request-id": "8921be16-201e-004c-4b48-09dd90000000",
        "x-ms-version": "2019-12-12"
>>>>>>> 32e373e2
      },
      "ResponseBody": []
    },
    {
<<<<<<< HEAD
      "RequestUri": "https://seanstagetest.blob.core.windows.net/test-container-1311c67a-8c39-283a-6ce2-fb9be514d9eb/test-blob-70eb8699-fd10-d9fa-3f5d-f33f583dc475",
=======
      "RequestUri": "https://seanmcccanary.blob.core.windows.net/test-container-1311c67a-8c39-283a-6ce2-fb9be514d9eb/test-blob-70eb8699-fd10-d9fa-3f5d-f33f583dc475",
>>>>>>> 32e373e2
      "RequestMethod": "PUT",
      "RequestHeaders": {
        "Authorization": "Sanitized",
        "Content-Length": "1024",
<<<<<<< HEAD
        "traceparent": "00-f95d93acb582f84c9bb67022d1949fae-1ebc8af5a1ada54e-00",
        "User-Agent": [
          "azsdk-net-Storage.Blobs/12.4.0-dev.20200305.1",
          "(.NET Core 4.6.28325.01; Microsoft Windows 10.0.18363 )"
        ],
        "x-ms-blob-type": "BlockBlob",
        "x-ms-client-request-id": "13a3a7dc-fff2-008f-58df-166cc9ba99a2",
        "x-ms-date": "Thu, 05 Mar 2020 21:04:04 GMT",
        "x-ms-return-client-request-id": "true",
        "x-ms-version": "2019-10-10"
=======
        "traceparent": "00-26e605af8f32384fa957eb92dbf6c7fc-9ad186a071e37341-00",
        "User-Agent": [
          "azsdk-net-Storage.Blobs/12.5.0-dev.20200402.1",
          "(.NET Core 4.6.28325.01; Microsoft Windows 10.0.18362 )"
        ],
        "x-ms-blob-type": "BlockBlob",
        "x-ms-client-request-id": "13a3a7dc-fff2-008f-58df-166cc9ba99a2",
        "x-ms-date": "Thu, 02 Apr 2020 23:44:06 GMT",
        "x-ms-return-client-request-id": "true",
        "x-ms-version": "2019-12-12"
>>>>>>> 32e373e2
      },
      "RequestBody": "uVIEiTZOdJPJywrNtBYn/BqBY90MuJiaYQRMGUclKkridrY6H1Z7ShJYpkTyLSUoNfcl19nmaQC5aScyAlpLpKHA6j1g7N3EBRjLsxJTqDPfI\u002BRQ/1Nw/A21gbUuSUi3DAKjMUPnx0kaYNHBGrXuZcHzUt52\u002B6RNUO0vqmsnlrzQFKcPsHbw91uaNZ\u002BCr\u002BJYxhvzOvZpQRFdVeFWtxze88oU8AYO3rVLA1qC28UFy6AK1\u002BRQM1vFZtKVslqUmj8\u002BvELUbb7cSuhlqDeb5mVMWIpBS\u002BA4jb9uT4ozeCxbtmkbRB6CMV7hLo376ookKX9sSVrPU05fBS6DZR00qNG7CfHNgKJHySYrXxxTPaM0SiUKxi/Si2Mauz7w/8tArYa7QOGZVqncJX8zpPQyC8iLThv4KeGi6H2Os8RkVspb6rKWl/zCm/N8LaGvn\u002Bdv5691ZLCvSIOkGVdjCqPkeM6117lCnHTMybIofPxA8kmVH8sU7vIZq6Iu8X6lXpFPl7XS\u002BscuLUs7qZv\u002Bh8yHZCYNzevX0IrcmywWE6r2Jmsh2ORHbveBZ/F/2URXGyTWp41Xl5Cld8cq9V\u002BbFxmgRYMv3K7nQPYvi2X5V/dFhYAIQGsdn4/ae2AdHHiY5lDY35PBJz517meXKAsqrB/Q5XDfk9atg6XzVWBNySN9lqUVIXhjg11BklIEhneDr89BTTYHuVN5KlvtzdHdJyRDGZFmFYqnbWETnQCEqfwucKaRDHzsdtxSnPccdbWLZGstwG3lHZpFmuDV9BxS9YBfv10rTBqoVqO0FHmTiverhzmVVumPSFMMTHKcF4HA/6Z2vbVYYBdQhWnKMQghsQ/oKW3jvZ6X0HYKHwCoDD4h8xTSHMxBUyYhRNF/xRdK65pis\u002B4U3UEI3\u002B0/TUEXqHkqqD3zTpRCptVGwXjMGAtevzRlRVhQDRbTyT3fAgXlCZxYVBzaVpwFIAwYzRzJO8bi4Y4NsmMg2psnIIVXY6TQYbfcdMTuhGmXXyVLNz/6CY12/SF32Fc5N3mAszUWrrxnSGxk7ccC81wkdVI91KJcLRf34GaDWIhfojxKbdEzgLBo4\u002B/SlRzGdAnEUmIF\u002B2LWJIUeH85W5O/jBEqKt4WL8fSh1fCziZf6MGtcvwUmWqfZc0lLFGHiEf//7pHSPLyDOGFuYyVyI5ruI\u002B5i\u002BiXqvamisEQ8QNyTv8PxtJoGKPSv2IakuPaBZ1CuXfByfxfaFTHnL4t4R/iF26RigW//6Pv6siGeRgWyIUjzjePrID\u002BsFp5pHvloN5CNHt1SH\u002Bbhr3T1eMz2O88rNA5DhLoVmbpktWrQlskBkXuQEScoYAFiEt5u9adytdvPPenrJbLWeIQi7Q==",
      "StatusCode": 201,
      "ResponseHeaders": {
        "Content-Length": "0",
        "Content-MD5": "GNgMP748gmmyuje9tFk9jg==",
<<<<<<< HEAD
        "Date": "Thu, 05 Mar 2020 21:04:04 GMT",
        "ETag": "\u00220x8D7C148BC9FDE2F\u0022",
        "Last-Modified": "Thu, 05 Mar 2020 21:04:04 GMT",
=======
        "Date": "Thu, 02 Apr 2020 23:44:05 GMT",
        "ETag": "\u00220x8D7D75FBB0268DE\u0022",
        "Last-Modified": "Thu, 02 Apr 2020 23:44:05 GMT",
>>>>>>> 32e373e2
        "Server": [
          "Windows-Azure-Blob/1.0",
          "Microsoft-HTTPAPI/2.0"
        ],
        "x-ms-client-request-id": "13a3a7dc-fff2-008f-58df-166cc9ba99a2",
        "x-ms-content-crc64": "LSVThHOe6Ww=",
<<<<<<< HEAD
        "x-ms-request-id": "815dd367-d01e-002a-8031-f34d2b000000",
        "x-ms-request-server-encrypted": "true",
        "x-ms-version": "2019-10-10"
=======
        "x-ms-request-id": "8921be20-201e-004c-5148-09dd90000000",
        "x-ms-request-server-encrypted": "true",
        "x-ms-version": "2019-12-12"
>>>>>>> 32e373e2
      },
      "ResponseBody": []
    },
    {
<<<<<<< HEAD
      "RequestUri": "https://seanstagetest.blob.core.windows.net/test-container-1311c67a-8c39-283a-6ce2-fb9be514d9eb/test-blob-70eb8699-fd10-d9fa-3f5d-f33f583dc475?comp=lease",
      "RequestMethod": "PUT",
      "RequestHeaders": {
        "Authorization": "Sanitized",
        "traceparent": "00-3b599c87f37c3b47aa787e1d0c593439-d1bba3a77a77924a-00",
        "User-Agent": [
          "azsdk-net-Storage.Blobs/12.4.0-dev.20200305.1",
          "(.NET Core 4.6.28325.01; Microsoft Windows 10.0.18363 )"
        ],
        "x-ms-client-request-id": "62fc0591-fb75-1771-e5a1-54d0afded81d",
        "x-ms-date": "Thu, 05 Mar 2020 21:04:04 GMT",
=======
      "RequestUri": "https://seanmcccanary.blob.core.windows.net/test-container-1311c67a-8c39-283a-6ce2-fb9be514d9eb/test-blob-70eb8699-fd10-d9fa-3f5d-f33f583dc475?comp=lease",
      "RequestMethod": "PUT",
      "RequestHeaders": {
        "Authorization": "Sanitized",
        "traceparent": "00-a039519fd73127408b43ca6520d5abec-0ccfd94925ad4f41-00",
        "User-Agent": [
          "azsdk-net-Storage.Blobs/12.5.0-dev.20200402.1",
          "(.NET Core 4.6.28325.01; Microsoft Windows 10.0.18362 )"
        ],
        "x-ms-client-request-id": "62fc0591-fb75-1771-e5a1-54d0afded81d",
        "x-ms-date": "Thu, 02 Apr 2020 23:44:06 GMT",
>>>>>>> 32e373e2
        "x-ms-lease-action": "acquire",
        "x-ms-lease-duration": "15",
        "x-ms-proposed-lease-id": "e5977206-c401-02c2-bf21-50b0273a15de",
        "x-ms-return-client-request-id": "true",
<<<<<<< HEAD
        "x-ms-version": "2019-10-10"
=======
        "x-ms-version": "2019-12-12"
>>>>>>> 32e373e2
      },
      "RequestBody": null,
      "StatusCode": 201,
      "ResponseHeaders": {
        "Content-Length": "0",
<<<<<<< HEAD
        "Date": "Thu, 05 Mar 2020 21:04:04 GMT",
        "ETag": "\u00220x8D7C148BC9FDE2F\u0022",
        "Last-Modified": "Thu, 05 Mar 2020 21:04:04 GMT",
=======
        "Date": "Thu, 02 Apr 2020 23:44:05 GMT",
        "ETag": "\u00220x8D7D75FBB0268DE\u0022",
        "Last-Modified": "Thu, 02 Apr 2020 23:44:05 GMT",
>>>>>>> 32e373e2
        "Server": [
          "Windows-Azure-Blob/1.0",
          "Microsoft-HTTPAPI/2.0"
        ],
        "x-ms-client-request-id": "62fc0591-fb75-1771-e5a1-54d0afded81d",
        "x-ms-lease-id": "e5977206-c401-02c2-bf21-50b0273a15de",
<<<<<<< HEAD
        "x-ms-request-id": "815dd36b-d01e-002a-0431-f34d2b000000",
        "x-ms-version": "2019-10-10"
=======
        "x-ms-request-id": "8921be23-201e-004c-5448-09dd90000000",
        "x-ms-version": "2019-12-12"
>>>>>>> 32e373e2
      },
      "ResponseBody": []
    },
    {
<<<<<<< HEAD
      "RequestUri": "https://seanstagetest.blob.core.windows.net/test-container-1311c67a-8c39-283a-6ce2-fb9be514d9eb/test-blob-70eb8699-fd10-d9fa-3f5d-f33f583dc475?comp=lease",
      "RequestMethod": "PUT",
      "RequestHeaders": {
        "Authorization": "Sanitized",
        "traceparent": "00-901f44fad4af274eb8a8339fdf3eb443-51e10472bee7b041-00",
        "User-Agent": [
          "azsdk-net-Storage.Blobs/12.4.0-dev.20200305.1",
          "(.NET Core 4.6.28325.01; Microsoft Windows 10.0.18363 )"
        ],
        "x-ms-client-request-id": "221ea599-b33d-4969-cee2-eb3fba2aba0d",
        "x-ms-date": "Thu, 05 Mar 2020 21:04:04 GMT",
        "x-ms-lease-action": "break",
        "x-ms-return-client-request-id": "true",
        "x-ms-version": "2019-10-10"
=======
      "RequestUri": "https://seanmcccanary.blob.core.windows.net/test-container-1311c67a-8c39-283a-6ce2-fb9be514d9eb/test-blob-70eb8699-fd10-d9fa-3f5d-f33f583dc475?comp=lease",
      "RequestMethod": "PUT",
      "RequestHeaders": {
        "Authorization": "Sanitized",
        "traceparent": "00-7931bf92a4d01b4da7a568f260699c61-454daf0988ba6940-00",
        "User-Agent": [
          "azsdk-net-Storage.Blobs/12.5.0-dev.20200402.1",
          "(.NET Core 4.6.28325.01; Microsoft Windows 10.0.18362 )"
        ],
        "x-ms-client-request-id": "221ea599-b33d-4969-cee2-eb3fba2aba0d",
        "x-ms-date": "Thu, 02 Apr 2020 23:44:06 GMT",
        "x-ms-lease-action": "break",
        "x-ms-return-client-request-id": "true",
        "x-ms-version": "2019-12-12"
>>>>>>> 32e373e2
      },
      "RequestBody": null,
      "StatusCode": 202,
      "ResponseHeaders": {
        "Content-Length": "0",
<<<<<<< HEAD
        "Date": "Thu, 05 Mar 2020 21:04:04 GMT",
        "ETag": "\u00220x8D7C148BC9FDE2F\u0022",
        "Last-Modified": "Thu, 05 Mar 2020 21:04:04 GMT",
=======
        "Date": "Thu, 02 Apr 2020 23:44:05 GMT",
        "ETag": "\u00220x8D7D75FBB0268DE\u0022",
        "Last-Modified": "Thu, 02 Apr 2020 23:44:05 GMT",
>>>>>>> 32e373e2
        "Server": [
          "Windows-Azure-Blob/1.0",
          "Microsoft-HTTPAPI/2.0"
        ],
        "x-ms-client-request-id": "221ea599-b33d-4969-cee2-eb3fba2aba0d",
        "x-ms-lease-time": "14",
<<<<<<< HEAD
        "x-ms-request-id": "815dd36f-d01e-002a-0831-f34d2b000000",
        "x-ms-version": "2019-10-10"
=======
        "x-ms-request-id": "8921be27-201e-004c-5748-09dd90000000",
        "x-ms-version": "2019-12-12"
>>>>>>> 32e373e2
      },
      "ResponseBody": []
    },
    {
<<<<<<< HEAD
      "RequestUri": "https://seanstagetest.blob.core.windows.net/test-container-1311c67a-8c39-283a-6ce2-fb9be514d9eb?restype=container",
      "RequestMethod": "DELETE",
      "RequestHeaders": {
        "Authorization": "Sanitized",
        "traceparent": "00-904fac4fa4e1e44dbe190b31ae78ff83-4daac62f453e6c4b-00",
        "User-Agent": [
          "azsdk-net-Storage.Blobs/12.4.0-dev.20200305.1",
          "(.NET Core 4.6.28325.01; Microsoft Windows 10.0.18363 )"
        ],
        "x-ms-client-request-id": "09370f7c-b6c0-16df-cede-b9dedd823e4c",
        "x-ms-date": "Thu, 05 Mar 2020 21:04:04 GMT",
        "x-ms-return-client-request-id": "true",
        "x-ms-version": "2019-10-10"
=======
      "RequestUri": "https://seanmcccanary.blob.core.windows.net/test-container-1311c67a-8c39-283a-6ce2-fb9be514d9eb?restype=container",
      "RequestMethod": "DELETE",
      "RequestHeaders": {
        "Authorization": "Sanitized",
        "traceparent": "00-9cce6fd70d71964aa2bcbcc9bf05a798-86e0b08bb0e17644-00",
        "User-Agent": [
          "azsdk-net-Storage.Blobs/12.5.0-dev.20200402.1",
          "(.NET Core 4.6.28325.01; Microsoft Windows 10.0.18362 )"
        ],
        "x-ms-client-request-id": "09370f7c-b6c0-16df-cede-b9dedd823e4c",
        "x-ms-date": "Thu, 02 Apr 2020 23:44:06 GMT",
        "x-ms-return-client-request-id": "true",
        "x-ms-version": "2019-12-12"
>>>>>>> 32e373e2
      },
      "RequestBody": null,
      "StatusCode": 202,
      "ResponseHeaders": {
        "Content-Length": "0",
<<<<<<< HEAD
        "Date": "Thu, 05 Mar 2020 21:04:04 GMT",
=======
        "Date": "Thu, 02 Apr 2020 23:44:05 GMT",
>>>>>>> 32e373e2
        "Server": [
          "Windows-Azure-Blob/1.0",
          "Microsoft-HTTPAPI/2.0"
        ],
        "x-ms-client-request-id": "09370f7c-b6c0-16df-cede-b9dedd823e4c",
<<<<<<< HEAD
        "x-ms-request-id": "815dd374-d01e-002a-0b31-f34d2b000000",
        "x-ms-version": "2019-10-10"
=======
        "x-ms-request-id": "8921be2c-201e-004c-5a48-09dd90000000",
        "x-ms-version": "2019-12-12"
>>>>>>> 32e373e2
      },
      "ResponseBody": []
    }
  ],
  "Variables": {
    "RandomSeed": "1143391953",
<<<<<<< HEAD
    "Storage_TestConfigDefault": "ProductionTenant\nseanstagetest\nU2FuaXRpemVk\nhttps://seanstagetest.blob.core.windows.net\nhttp://seanstagetest.file.core.windows.net\nhttp://seanstagetest.queue.core.windows.net\nhttp://seanstagetest.table.core.windows.net\n\n\n\n\nhttp://seanstagetest-secondary.blob.core.windows.net\nhttp://seanstagetest-secondary.file.core.windows.net\nhttp://seanstagetest-secondary.queue.core.windows.net\nhttp://seanstagetest-secondary.table.core.windows.net\n\nSanitized\n\n\nCloud\nBlobEndpoint=https://seanstagetest.blob.core.windows.net/;QueueEndpoint=http://seanstagetest.queue.core.windows.net/;FileEndpoint=http://seanstagetest.file.core.windows.net/;BlobSecondaryEndpoint=http://seanstagetest-secondary.blob.core.windows.net/;QueueSecondaryEndpoint=http://seanstagetest-secondary.queue.core.windows.net/;FileSecondaryEndpoint=http://seanstagetest-secondary.file.core.windows.net/;AccountName=seanstagetest;AccountKey=Sanitized\nseanscope1"
=======
    "Storage_TestConfigDefault": "ProductionTenant\nseanmcccanary\nU2FuaXRpemVk\nhttps://seanmcccanary.blob.core.windows.net\nhttps://seanmcccanary.file.core.windows.net\nhttps://seanmcccanary.queue.core.windows.net\nhttps://seanmcccanary.table.core.windows.net\n\n\n\n\nhttps://seanmcccanary-secondary.blob.core.windows.net\nhttps://seanmcccanary-secondary.file.core.windows.net\nhttps://seanmcccanary-secondary.queue.core.windows.net\nhttps://seanmcccanary-secondary.table.core.windows.net\n\nSanitized\n\n\nCloud\nBlobEndpoint=https://seanmcccanary.blob.core.windows.net/;QueueEndpoint=https://seanmcccanary.queue.core.windows.net/;FileEndpoint=https://seanmcccanary.file.core.windows.net/;BlobSecondaryEndpoint=https://seanmcccanary-secondary.blob.core.windows.net/;QueueSecondaryEndpoint=https://seanmcccanary-secondary.queue.core.windows.net/;FileSecondaryEndpoint=https://seanmcccanary-secondary.file.core.windows.net/;AccountName=seanmcccanary;AccountKey=Sanitized\nseanscope1"
>>>>>>> 32e373e2
  }
}<|MERGE_RESOLUTION|>--- conflicted
+++ resolved
@@ -1,22 +1,6 @@
 {
   "Entries": [
     {
-<<<<<<< HEAD
-      "RequestUri": "https://seanstagetest.blob.core.windows.net/test-container-1311c67a-8c39-283a-6ce2-fb9be514d9eb?restype=container",
-      "RequestMethod": "PUT",
-      "RequestHeaders": {
-        "Authorization": "Sanitized",
-        "traceparent": "00-7cd477cbf7246e4599a80a3683406635-70d331c209ede147-00",
-        "User-Agent": [
-          "azsdk-net-Storage.Blobs/12.4.0-dev.20200305.1",
-          "(.NET Core 4.6.28325.01; Microsoft Windows 10.0.18363 )"
-        ],
-        "x-ms-blob-public-access": "container",
-        "x-ms-client-request-id": "8bdd5c97-3b76-8264-88a6-ec708d23dfb2",
-        "x-ms-date": "Thu, 05 Mar 2020 21:04:04 GMT",
-        "x-ms-return-client-request-id": "true",
-        "x-ms-version": "2019-10-10"
-=======
       "RequestUri": "https://seanmcccanary.blob.core.windows.net/test-container-1311c67a-8c39-283a-6ce2-fb9be514d9eb?restype=container",
       "RequestMethod": "PUT",
       "RequestHeaders": {
@@ -31,58 +15,30 @@
         "x-ms-date": "Thu, 02 Apr 2020 23:44:06 GMT",
         "x-ms-return-client-request-id": "true",
         "x-ms-version": "2019-12-12"
->>>>>>> 32e373e2
       },
       "RequestBody": null,
       "StatusCode": 201,
       "ResponseHeaders": {
         "Content-Length": "0",
-<<<<<<< HEAD
-        "Date": "Thu, 05 Mar 2020 21:04:04 GMT",
-        "ETag": "\u00220x8D7C148BC92DEC9\u0022",
-        "Last-Modified": "Thu, 05 Mar 2020 21:04:04 GMT",
-=======
         "Date": "Thu, 02 Apr 2020 23:44:05 GMT",
         "ETag": "\u00220x8D7D75FBAF4055B\u0022",
         "Last-Modified": "Thu, 02 Apr 2020 23:44:05 GMT",
->>>>>>> 32e373e2
         "Server": [
           "Windows-Azure-Blob/1.0",
           "Microsoft-HTTPAPI/2.0"
         ],
         "x-ms-client-request-id": "8bdd5c97-3b76-8264-88a6-ec708d23dfb2",
-<<<<<<< HEAD
-        "x-ms-request-id": "815dd361-d01e-002a-7c31-f34d2b000000",
-        "x-ms-version": "2019-10-10"
-=======
         "x-ms-request-id": "8921be16-201e-004c-4b48-09dd90000000",
         "x-ms-version": "2019-12-12"
->>>>>>> 32e373e2
       },
       "ResponseBody": []
     },
     {
-<<<<<<< HEAD
-      "RequestUri": "https://seanstagetest.blob.core.windows.net/test-container-1311c67a-8c39-283a-6ce2-fb9be514d9eb/test-blob-70eb8699-fd10-d9fa-3f5d-f33f583dc475",
-=======
       "RequestUri": "https://seanmcccanary.blob.core.windows.net/test-container-1311c67a-8c39-283a-6ce2-fb9be514d9eb/test-blob-70eb8699-fd10-d9fa-3f5d-f33f583dc475",
->>>>>>> 32e373e2
       "RequestMethod": "PUT",
       "RequestHeaders": {
         "Authorization": "Sanitized",
         "Content-Length": "1024",
-<<<<<<< HEAD
-        "traceparent": "00-f95d93acb582f84c9bb67022d1949fae-1ebc8af5a1ada54e-00",
-        "User-Agent": [
-          "azsdk-net-Storage.Blobs/12.4.0-dev.20200305.1",
-          "(.NET Core 4.6.28325.01; Microsoft Windows 10.0.18363 )"
-        ],
-        "x-ms-blob-type": "BlockBlob",
-        "x-ms-client-request-id": "13a3a7dc-fff2-008f-58df-166cc9ba99a2",
-        "x-ms-date": "Thu, 05 Mar 2020 21:04:04 GMT",
-        "x-ms-return-client-request-id": "true",
-        "x-ms-version": "2019-10-10"
-=======
         "traceparent": "00-26e605af8f32384fa957eb92dbf6c7fc-9ad186a071e37341-00",
         "User-Agent": [
           "azsdk-net-Storage.Blobs/12.5.0-dev.20200402.1",
@@ -93,54 +49,28 @@
         "x-ms-date": "Thu, 02 Apr 2020 23:44:06 GMT",
         "x-ms-return-client-request-id": "true",
         "x-ms-version": "2019-12-12"
->>>>>>> 32e373e2
       },
       "RequestBody": "uVIEiTZOdJPJywrNtBYn/BqBY90MuJiaYQRMGUclKkridrY6H1Z7ShJYpkTyLSUoNfcl19nmaQC5aScyAlpLpKHA6j1g7N3EBRjLsxJTqDPfI\u002BRQ/1Nw/A21gbUuSUi3DAKjMUPnx0kaYNHBGrXuZcHzUt52\u002B6RNUO0vqmsnlrzQFKcPsHbw91uaNZ\u002BCr\u002BJYxhvzOvZpQRFdVeFWtxze88oU8AYO3rVLA1qC28UFy6AK1\u002BRQM1vFZtKVslqUmj8\u002BvELUbb7cSuhlqDeb5mVMWIpBS\u002BA4jb9uT4ozeCxbtmkbRB6CMV7hLo376ookKX9sSVrPU05fBS6DZR00qNG7CfHNgKJHySYrXxxTPaM0SiUKxi/Si2Mauz7w/8tArYa7QOGZVqncJX8zpPQyC8iLThv4KeGi6H2Os8RkVspb6rKWl/zCm/N8LaGvn\u002Bdv5691ZLCvSIOkGVdjCqPkeM6117lCnHTMybIofPxA8kmVH8sU7vIZq6Iu8X6lXpFPl7XS\u002BscuLUs7qZv\u002Bh8yHZCYNzevX0IrcmywWE6r2Jmsh2ORHbveBZ/F/2URXGyTWp41Xl5Cld8cq9V\u002BbFxmgRYMv3K7nQPYvi2X5V/dFhYAIQGsdn4/ae2AdHHiY5lDY35PBJz517meXKAsqrB/Q5XDfk9atg6XzVWBNySN9lqUVIXhjg11BklIEhneDr89BTTYHuVN5KlvtzdHdJyRDGZFmFYqnbWETnQCEqfwucKaRDHzsdtxSnPccdbWLZGstwG3lHZpFmuDV9BxS9YBfv10rTBqoVqO0FHmTiverhzmVVumPSFMMTHKcF4HA/6Z2vbVYYBdQhWnKMQghsQ/oKW3jvZ6X0HYKHwCoDD4h8xTSHMxBUyYhRNF/xRdK65pis\u002B4U3UEI3\u002B0/TUEXqHkqqD3zTpRCptVGwXjMGAtevzRlRVhQDRbTyT3fAgXlCZxYVBzaVpwFIAwYzRzJO8bi4Y4NsmMg2psnIIVXY6TQYbfcdMTuhGmXXyVLNz/6CY12/SF32Fc5N3mAszUWrrxnSGxk7ccC81wkdVI91KJcLRf34GaDWIhfojxKbdEzgLBo4\u002B/SlRzGdAnEUmIF\u002B2LWJIUeH85W5O/jBEqKt4WL8fSh1fCziZf6MGtcvwUmWqfZc0lLFGHiEf//7pHSPLyDOGFuYyVyI5ruI\u002B5i\u002BiXqvamisEQ8QNyTv8PxtJoGKPSv2IakuPaBZ1CuXfByfxfaFTHnL4t4R/iF26RigW//6Pv6siGeRgWyIUjzjePrID\u002BsFp5pHvloN5CNHt1SH\u002Bbhr3T1eMz2O88rNA5DhLoVmbpktWrQlskBkXuQEScoYAFiEt5u9adytdvPPenrJbLWeIQi7Q==",
       "StatusCode": 201,
       "ResponseHeaders": {
         "Content-Length": "0",
         "Content-MD5": "GNgMP748gmmyuje9tFk9jg==",
-<<<<<<< HEAD
-        "Date": "Thu, 05 Mar 2020 21:04:04 GMT",
-        "ETag": "\u00220x8D7C148BC9FDE2F\u0022",
-        "Last-Modified": "Thu, 05 Mar 2020 21:04:04 GMT",
-=======
         "Date": "Thu, 02 Apr 2020 23:44:05 GMT",
         "ETag": "\u00220x8D7D75FBB0268DE\u0022",
         "Last-Modified": "Thu, 02 Apr 2020 23:44:05 GMT",
->>>>>>> 32e373e2
         "Server": [
           "Windows-Azure-Blob/1.0",
           "Microsoft-HTTPAPI/2.0"
         ],
         "x-ms-client-request-id": "13a3a7dc-fff2-008f-58df-166cc9ba99a2",
         "x-ms-content-crc64": "LSVThHOe6Ww=",
-<<<<<<< HEAD
-        "x-ms-request-id": "815dd367-d01e-002a-8031-f34d2b000000",
-        "x-ms-request-server-encrypted": "true",
-        "x-ms-version": "2019-10-10"
-=======
         "x-ms-request-id": "8921be20-201e-004c-5148-09dd90000000",
         "x-ms-request-server-encrypted": "true",
         "x-ms-version": "2019-12-12"
->>>>>>> 32e373e2
       },
       "ResponseBody": []
     },
     {
-<<<<<<< HEAD
-      "RequestUri": "https://seanstagetest.blob.core.windows.net/test-container-1311c67a-8c39-283a-6ce2-fb9be514d9eb/test-blob-70eb8699-fd10-d9fa-3f5d-f33f583dc475?comp=lease",
-      "RequestMethod": "PUT",
-      "RequestHeaders": {
-        "Authorization": "Sanitized",
-        "traceparent": "00-3b599c87f37c3b47aa787e1d0c593439-d1bba3a77a77924a-00",
-        "User-Agent": [
-          "azsdk-net-Storage.Blobs/12.4.0-dev.20200305.1",
-          "(.NET Core 4.6.28325.01; Microsoft Windows 10.0.18363 )"
-        ],
-        "x-ms-client-request-id": "62fc0591-fb75-1771-e5a1-54d0afded81d",
-        "x-ms-date": "Thu, 05 Mar 2020 21:04:04 GMT",
-=======
       "RequestUri": "https://seanmcccanary.blob.core.windows.net/test-container-1311c67a-8c39-283a-6ce2-fb9be514d9eb/test-blob-70eb8699-fd10-d9fa-3f5d-f33f583dc475?comp=lease",
       "RequestMethod": "PUT",
       "RequestHeaders": {
@@ -152,63 +82,31 @@
         ],
         "x-ms-client-request-id": "62fc0591-fb75-1771-e5a1-54d0afded81d",
         "x-ms-date": "Thu, 02 Apr 2020 23:44:06 GMT",
->>>>>>> 32e373e2
         "x-ms-lease-action": "acquire",
         "x-ms-lease-duration": "15",
         "x-ms-proposed-lease-id": "e5977206-c401-02c2-bf21-50b0273a15de",
         "x-ms-return-client-request-id": "true",
-<<<<<<< HEAD
-        "x-ms-version": "2019-10-10"
-=======
         "x-ms-version": "2019-12-12"
->>>>>>> 32e373e2
       },
       "RequestBody": null,
       "StatusCode": 201,
       "ResponseHeaders": {
         "Content-Length": "0",
-<<<<<<< HEAD
-        "Date": "Thu, 05 Mar 2020 21:04:04 GMT",
-        "ETag": "\u00220x8D7C148BC9FDE2F\u0022",
-        "Last-Modified": "Thu, 05 Mar 2020 21:04:04 GMT",
-=======
         "Date": "Thu, 02 Apr 2020 23:44:05 GMT",
         "ETag": "\u00220x8D7D75FBB0268DE\u0022",
         "Last-Modified": "Thu, 02 Apr 2020 23:44:05 GMT",
->>>>>>> 32e373e2
         "Server": [
           "Windows-Azure-Blob/1.0",
           "Microsoft-HTTPAPI/2.0"
         ],
         "x-ms-client-request-id": "62fc0591-fb75-1771-e5a1-54d0afded81d",
         "x-ms-lease-id": "e5977206-c401-02c2-bf21-50b0273a15de",
-<<<<<<< HEAD
-        "x-ms-request-id": "815dd36b-d01e-002a-0431-f34d2b000000",
-        "x-ms-version": "2019-10-10"
-=======
         "x-ms-request-id": "8921be23-201e-004c-5448-09dd90000000",
         "x-ms-version": "2019-12-12"
->>>>>>> 32e373e2
       },
       "ResponseBody": []
     },
     {
-<<<<<<< HEAD
-      "RequestUri": "https://seanstagetest.blob.core.windows.net/test-container-1311c67a-8c39-283a-6ce2-fb9be514d9eb/test-blob-70eb8699-fd10-d9fa-3f5d-f33f583dc475?comp=lease",
-      "RequestMethod": "PUT",
-      "RequestHeaders": {
-        "Authorization": "Sanitized",
-        "traceparent": "00-901f44fad4af274eb8a8339fdf3eb443-51e10472bee7b041-00",
-        "User-Agent": [
-          "azsdk-net-Storage.Blobs/12.4.0-dev.20200305.1",
-          "(.NET Core 4.6.28325.01; Microsoft Windows 10.0.18363 )"
-        ],
-        "x-ms-client-request-id": "221ea599-b33d-4969-cee2-eb3fba2aba0d",
-        "x-ms-date": "Thu, 05 Mar 2020 21:04:04 GMT",
-        "x-ms-lease-action": "break",
-        "x-ms-return-client-request-id": "true",
-        "x-ms-version": "2019-10-10"
-=======
       "RequestUri": "https://seanmcccanary.blob.core.windows.net/test-container-1311c67a-8c39-283a-6ce2-fb9be514d9eb/test-blob-70eb8699-fd10-d9fa-3f5d-f33f583dc475?comp=lease",
       "RequestMethod": "PUT",
       "RequestHeaders": {
@@ -223,53 +121,26 @@
         "x-ms-lease-action": "break",
         "x-ms-return-client-request-id": "true",
         "x-ms-version": "2019-12-12"
->>>>>>> 32e373e2
       },
       "RequestBody": null,
       "StatusCode": 202,
       "ResponseHeaders": {
         "Content-Length": "0",
-<<<<<<< HEAD
-        "Date": "Thu, 05 Mar 2020 21:04:04 GMT",
-        "ETag": "\u00220x8D7C148BC9FDE2F\u0022",
-        "Last-Modified": "Thu, 05 Mar 2020 21:04:04 GMT",
-=======
         "Date": "Thu, 02 Apr 2020 23:44:05 GMT",
         "ETag": "\u00220x8D7D75FBB0268DE\u0022",
         "Last-Modified": "Thu, 02 Apr 2020 23:44:05 GMT",
->>>>>>> 32e373e2
         "Server": [
           "Windows-Azure-Blob/1.0",
           "Microsoft-HTTPAPI/2.0"
         ],
         "x-ms-client-request-id": "221ea599-b33d-4969-cee2-eb3fba2aba0d",
         "x-ms-lease-time": "14",
-<<<<<<< HEAD
-        "x-ms-request-id": "815dd36f-d01e-002a-0831-f34d2b000000",
-        "x-ms-version": "2019-10-10"
-=======
         "x-ms-request-id": "8921be27-201e-004c-5748-09dd90000000",
         "x-ms-version": "2019-12-12"
->>>>>>> 32e373e2
       },
       "ResponseBody": []
     },
     {
-<<<<<<< HEAD
-      "RequestUri": "https://seanstagetest.blob.core.windows.net/test-container-1311c67a-8c39-283a-6ce2-fb9be514d9eb?restype=container",
-      "RequestMethod": "DELETE",
-      "RequestHeaders": {
-        "Authorization": "Sanitized",
-        "traceparent": "00-904fac4fa4e1e44dbe190b31ae78ff83-4daac62f453e6c4b-00",
-        "User-Agent": [
-          "azsdk-net-Storage.Blobs/12.4.0-dev.20200305.1",
-          "(.NET Core 4.6.28325.01; Microsoft Windows 10.0.18363 )"
-        ],
-        "x-ms-client-request-id": "09370f7c-b6c0-16df-cede-b9dedd823e4c",
-        "x-ms-date": "Thu, 05 Mar 2020 21:04:04 GMT",
-        "x-ms-return-client-request-id": "true",
-        "x-ms-version": "2019-10-10"
-=======
       "RequestUri": "https://seanmcccanary.blob.core.windows.net/test-container-1311c67a-8c39-283a-6ce2-fb9be514d9eb?restype=container",
       "RequestMethod": "DELETE",
       "RequestHeaders": {
@@ -283,39 +154,25 @@
         "x-ms-date": "Thu, 02 Apr 2020 23:44:06 GMT",
         "x-ms-return-client-request-id": "true",
         "x-ms-version": "2019-12-12"
->>>>>>> 32e373e2
       },
       "RequestBody": null,
       "StatusCode": 202,
       "ResponseHeaders": {
         "Content-Length": "0",
-<<<<<<< HEAD
-        "Date": "Thu, 05 Mar 2020 21:04:04 GMT",
-=======
         "Date": "Thu, 02 Apr 2020 23:44:05 GMT",
->>>>>>> 32e373e2
         "Server": [
           "Windows-Azure-Blob/1.0",
           "Microsoft-HTTPAPI/2.0"
         ],
         "x-ms-client-request-id": "09370f7c-b6c0-16df-cede-b9dedd823e4c",
-<<<<<<< HEAD
-        "x-ms-request-id": "815dd374-d01e-002a-0b31-f34d2b000000",
-        "x-ms-version": "2019-10-10"
-=======
         "x-ms-request-id": "8921be2c-201e-004c-5a48-09dd90000000",
         "x-ms-version": "2019-12-12"
->>>>>>> 32e373e2
       },
       "ResponseBody": []
     }
   ],
   "Variables": {
     "RandomSeed": "1143391953",
-<<<<<<< HEAD
-    "Storage_TestConfigDefault": "ProductionTenant\nseanstagetest\nU2FuaXRpemVk\nhttps://seanstagetest.blob.core.windows.net\nhttp://seanstagetest.file.core.windows.net\nhttp://seanstagetest.queue.core.windows.net\nhttp://seanstagetest.table.core.windows.net\n\n\n\n\nhttp://seanstagetest-secondary.blob.core.windows.net\nhttp://seanstagetest-secondary.file.core.windows.net\nhttp://seanstagetest-secondary.queue.core.windows.net\nhttp://seanstagetest-secondary.table.core.windows.net\n\nSanitized\n\n\nCloud\nBlobEndpoint=https://seanstagetest.blob.core.windows.net/;QueueEndpoint=http://seanstagetest.queue.core.windows.net/;FileEndpoint=http://seanstagetest.file.core.windows.net/;BlobSecondaryEndpoint=http://seanstagetest-secondary.blob.core.windows.net/;QueueSecondaryEndpoint=http://seanstagetest-secondary.queue.core.windows.net/;FileSecondaryEndpoint=http://seanstagetest-secondary.file.core.windows.net/;AccountName=seanstagetest;AccountKey=Sanitized\nseanscope1"
-=======
     "Storage_TestConfigDefault": "ProductionTenant\nseanmcccanary\nU2FuaXRpemVk\nhttps://seanmcccanary.blob.core.windows.net\nhttps://seanmcccanary.file.core.windows.net\nhttps://seanmcccanary.queue.core.windows.net\nhttps://seanmcccanary.table.core.windows.net\n\n\n\n\nhttps://seanmcccanary-secondary.blob.core.windows.net\nhttps://seanmcccanary-secondary.file.core.windows.net\nhttps://seanmcccanary-secondary.queue.core.windows.net\nhttps://seanmcccanary-secondary.table.core.windows.net\n\nSanitized\n\n\nCloud\nBlobEndpoint=https://seanmcccanary.blob.core.windows.net/;QueueEndpoint=https://seanmcccanary.queue.core.windows.net/;FileEndpoint=https://seanmcccanary.file.core.windows.net/;BlobSecondaryEndpoint=https://seanmcccanary-secondary.blob.core.windows.net/;QueueSecondaryEndpoint=https://seanmcccanary-secondary.queue.core.windows.net/;FileSecondaryEndpoint=https://seanmcccanary-secondary.file.core.windows.net/;AccountName=seanmcccanary;AccountKey=Sanitized\nseanscope1"
->>>>>>> 32e373e2
   }
 }