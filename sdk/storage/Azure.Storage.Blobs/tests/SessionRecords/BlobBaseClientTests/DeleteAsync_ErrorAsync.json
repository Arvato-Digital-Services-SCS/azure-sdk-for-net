--- conflicted
+++ resolved
@@ -28,11 +28,7 @@
           "Microsoft-HTTPAPI/2.0"
         ],
         "x-ms-client-request-id": "053f0ab2-dd7a-4899-7b57-11352f946610",
-<<<<<<< HEAD
-        "x-ms-request-id": "6af9e277-f01e-0012-7731-f3e9eb000000",
-=======
         "x-ms-request-id": "e6483890-401e-0075-3348-09268c000000",
->>>>>>> 8d420312
         "x-ms-version": "2019-12-12"
       },
       "ResponseBody": []
@@ -64,11 +60,7 @@
         ],
         "x-ms-client-request-id": "60835da6-938c-0b51-05c2-7a57c0aae732",
         "x-ms-error-code": "BlobNotFound",
-<<<<<<< HEAD
-        "x-ms-request-id": "6af9e27a-f01e-0012-7831-f3e9eb000000",
-=======
         "x-ms-request-id": "e6483899-401e-0075-3848-09268c000000",
->>>>>>> 8d420312
         "x-ms-version": "2019-12-12"
       },
       "ResponseBody": [
@@ -102,11 +94,7 @@
           "Microsoft-HTTPAPI/2.0"
         ],
         "x-ms-client-request-id": "0349ac45-80c6-ae17-4005-4ef97326e021",
-<<<<<<< HEAD
-        "x-ms-request-id": "6af9e27f-f01e-0012-7c31-f3e9eb000000",
-=======
         "x-ms-request-id": "e64838a4-401e-0075-4348-09268c000000",
->>>>>>> 8d420312
         "x-ms-version": "2019-12-12"
       },
       "ResponseBody": []
