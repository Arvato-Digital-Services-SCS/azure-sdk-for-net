--- conflicted
+++ resolved
@@ -1,22 +1,6 @@
 {
   "Entries": [
     {
-<<<<<<< HEAD
-      "RequestUri": "https://seanstagetest.blob.core.windows.net/test-container-bb285c59-b443-096f-7611-cbfa80c26098?restype=container",
-      "RequestMethod": "PUT",
-      "RequestHeaders": {
-        "Authorization": "Sanitized",
-        "traceparent": "00-94cdeeacedbe644b98bce873b5f78026-cb7b732c1851f245-00",
-        "User-Agent": [
-          "azsdk-net-Storage.Blobs/12.4.0-dev.20200305.1",
-          "(.NET Core 4.6.28325.01; Microsoft Windows 10.0.18363 )"
-        ],
-        "x-ms-blob-public-access": "container",
-        "x-ms-client-request-id": "e5bc50d5-36c4-c4b5-6a4c-9b81e0b958ae",
-        "x-ms-date": "Thu, 05 Mar 2020 20:56:52 GMT",
-        "x-ms-return-client-request-id": "true",
-        "x-ms-version": "2019-10-10"
-=======
       "RequestUri": "https://seanmcccanary.blob.core.windows.net/test-container-bb285c59-b443-096f-7611-cbfa80c26098?restype=container",
       "RequestMethod": "PUT",
       "RequestHeaders": {
@@ -31,33 +15,21 @@
         "x-ms-date": "Thu, 02 Apr 2020 23:43:12 GMT",
         "x-ms-return-client-request-id": "true",
         "x-ms-version": "2019-12-12"
->>>>>>> 32e373e2
       },
       "RequestBody": null,
       "StatusCode": 201,
       "ResponseHeaders": {
         "Content-Length": "0",
-<<<<<<< HEAD
-        "Date": "Thu, 05 Mar 2020 20:56:52 GMT",
-        "ETag": "\u00220x8D7C147BB45907F\u0022",
-        "Last-Modified": "Thu, 05 Mar 2020 20:56:52 GMT",
-=======
         "Date": "Thu, 02 Apr 2020 23:43:10 GMT",
         "ETag": "\u00220x8D7D75F9AC57078\u0022",
         "Last-Modified": "Thu, 02 Apr 2020 23:43:11 GMT",
->>>>>>> 32e373e2
         "Server": [
           "Windows-Azure-Blob/1.0",
           "Microsoft-HTTPAPI/2.0"
         ],
         "x-ms-client-request-id": "e5bc50d5-36c4-c4b5-6a4c-9b81e0b958ae",
-<<<<<<< HEAD
-        "x-ms-request-id": "84b1c2e6-f01e-003d-0b30-f3e420000000",
-        "x-ms-version": "2019-10-10"
-=======
         "x-ms-request-id": "1754012b-b01e-002c-4b48-09a10f000000",
         "x-ms-version": "2019-12-12"
->>>>>>> 32e373e2
       },
       "ResponseBody": []
     },
@@ -67,19 +39,6 @@
       "RequestHeaders": {
         "Authorization": "Sanitized",
         "Content-Length": "0",
-<<<<<<< HEAD
-        "traceparent": "00-c79a5702f754564f8ff9d12baeb219de-3034d3030e7cc448-00",
-        "User-Agent": [
-          "azsdk-net-Storage.Blobs/12.4.0-dev.20200305.1",
-          "(.NET Core 4.6.28325.01; Microsoft Windows 10.0.18363 )"
-        ],
-        "x-ms-blob-type": "AppendBlob",
-        "x-ms-client-request-id": "58ea2a58-7ca2-a221-d86b-9088d922e9a7",
-        "x-ms-date": "Thu, 05 Mar 2020 20:56:52 GMT",
-        "x-ms-encryption-scope": "seanscope1",
-        "x-ms-return-client-request-id": "true",
-        "x-ms-version": "2019-10-10"
-=======
         "traceparent": "00-ff58d5c274861b43980deb353a42fc80-eb480add06720c4b-00",
         "User-Agent": [
           "azsdk-net-Storage.Blobs/12.5.0-dev.20200402.1",
@@ -91,36 +50,23 @@
         "x-ms-encryption-scope": "seanscope1",
         "x-ms-return-client-request-id": "true",
         "x-ms-version": "2019-12-12"
->>>>>>> 32e373e2
       },
       "RequestBody": null,
       "StatusCode": 201,
       "ResponseHeaders": {
         "Content-Length": "0",
-<<<<<<< HEAD
-        "Date": "Thu, 05 Mar 2020 20:56:52 GMT",
-        "ETag": "\u00220x8D7C147BB57EA89\u0022",
-        "Last-Modified": "Thu, 05 Mar 2020 20:56:52 GMT",
-=======
         "Date": "Thu, 02 Apr 2020 23:43:12 GMT",
         "ETag": "\u00220x8D7D75F9BA24DD4\u0022",
         "Last-Modified": "Thu, 02 Apr 2020 23:43:12 GMT",
->>>>>>> 32e373e2
         "Server": [
           "Windows-Azure-Blob/1.0",
           "Microsoft-HTTPAPI/2.0"
         ],
         "x-ms-client-request-id": "58ea2a58-7ca2-a221-d86b-9088d922e9a7",
         "x-ms-encryption-scope": "seanscope1",
-<<<<<<< HEAD
-        "x-ms-request-id": "84b1c2e9-f01e-003d-0c30-f3e420000000",
-        "x-ms-request-server-encrypted": "true",
-        "x-ms-version": "2019-10-10"
-=======
         "x-ms-request-id": "1754012f-b01e-002c-4d48-09a10f000000",
         "x-ms-request-server-encrypted": "true",
         "x-ms-version": "2019-12-12"
->>>>>>> 32e373e2
       },
       "ResponseBody": []
     },
@@ -129,15 +75,6 @@
       "RequestMethod": "PUT",
       "RequestHeaders": {
         "Authorization": "Sanitized",
-<<<<<<< HEAD
-        "traceparent": "00-498e2574b44a284e98370fbfdfdc1617-5ececeb71456eb48-00",
-        "User-Agent": [
-          "azsdk-net-Storage.Blobs/12.4.0-dev.20200305.1",
-          "(.NET Core 4.6.28325.01; Microsoft Windows 10.0.18363 )"
-        ],
-        "x-ms-client-request-id": "b13ab730-49d8-d22a-a782-579aeb4af280",
-        "x-ms-date": "Thu, 05 Mar 2020 20:56:52 GMT",
-=======
         "traceparent": "00-c7b1712cb7742748950f767278713df2-5f41c05cc674b348-00",
         "User-Agent": [
           "azsdk-net-Storage.Blobs/12.5.0-dev.20200402.1",
@@ -145,66 +82,34 @@
         ],
         "x-ms-client-request-id": "b13ab730-49d8-d22a-a782-579aeb4af280",
         "x-ms-date": "Thu, 02 Apr 2020 23:43:13 GMT",
->>>>>>> 32e373e2
         "x-ms-encryption-scope": "seanscope1",
         "x-ms-meta-Capital": "letter",
         "x-ms-meta-foo": "bar",
         "x-ms-meta-meta": "data",
         "x-ms-meta-UPPER": "case",
         "x-ms-return-client-request-id": "true",
-<<<<<<< HEAD
-        "x-ms-version": "2019-10-10"
-=======
         "x-ms-version": "2019-12-12"
->>>>>>> 32e373e2
       },
       "RequestBody": null,
       "StatusCode": 200,
       "ResponseHeaders": {
         "Content-Length": "0",
-<<<<<<< HEAD
-        "Date": "Thu, 05 Mar 2020 20:56:52 GMT",
-        "ETag": "\u00220x8D7C147BB64E5E3\u0022",
-        "Last-Modified": "Thu, 05 Mar 2020 20:56:52 GMT",
-=======
         "Date": "Thu, 02 Apr 2020 23:43:12 GMT",
         "ETag": "\u00220x8D7D75F9BAF96B0\u0022",
         "Last-Modified": "Thu, 02 Apr 2020 23:43:13 GMT",
->>>>>>> 32e373e2
         "Server": [
           "Windows-Azure-Blob/1.0",
           "Microsoft-HTTPAPI/2.0"
         ],
         "x-ms-client-request-id": "b13ab730-49d8-d22a-a782-579aeb4af280",
         "x-ms-encryption-scope": "seanscope1",
-<<<<<<< HEAD
-        "x-ms-request-id": "84b1c2eb-f01e-003d-0e30-f3e420000000",
-        "x-ms-request-server-encrypted": "true",
-        "x-ms-version": "2019-10-10"
-=======
         "x-ms-request-id": "175401b8-b01e-002c-4d48-09a10f000000",
         "x-ms-request-server-encrypted": "true",
         "x-ms-version": "2019-12-12"
->>>>>>> 32e373e2
       },
       "ResponseBody": []
     },
     {
-<<<<<<< HEAD
-      "RequestUri": "https://seanstagetest.blob.core.windows.net/test-container-bb285c59-b443-096f-7611-cbfa80c26098?restype=container",
-      "RequestMethod": "DELETE",
-      "RequestHeaders": {
-        "Authorization": "Sanitized",
-        "traceparent": "00-e8127c5b63947f4883a8084654fa00b0-7209138eafd94044-00",
-        "User-Agent": [
-          "azsdk-net-Storage.Blobs/12.4.0-dev.20200305.1",
-          "(.NET Core 4.6.28325.01; Microsoft Windows 10.0.18363 )"
-        ],
-        "x-ms-client-request-id": "2158c187-37e8-62cf-a45f-7012d00e5bf1",
-        "x-ms-date": "Thu, 05 Mar 2020 20:56:52 GMT",
-        "x-ms-return-client-request-id": "true",
-        "x-ms-version": "2019-10-10"
-=======
       "RequestUri": "https://seanmcccanary.blob.core.windows.net/test-container-bb285c59-b443-096f-7611-cbfa80c26098?restype=container",
       "RequestMethod": "DELETE",
       "RequestHeaders": {
@@ -218,39 +123,25 @@
         "x-ms-date": "Thu, 02 Apr 2020 23:43:13 GMT",
         "x-ms-return-client-request-id": "true",
         "x-ms-version": "2019-12-12"
->>>>>>> 32e373e2
       },
       "RequestBody": null,
       "StatusCode": 202,
       "ResponseHeaders": {
         "Content-Length": "0",
-<<<<<<< HEAD
-        "Date": "Thu, 05 Mar 2020 20:56:52 GMT",
-=======
         "Date": "Thu, 02 Apr 2020 23:43:12 GMT",
->>>>>>> 32e373e2
         "Server": [
           "Windows-Azure-Blob/1.0",
           "Microsoft-HTTPAPI/2.0"
         ],
         "x-ms-client-request-id": "2158c187-37e8-62cf-a45f-7012d00e5bf1",
-<<<<<<< HEAD
-        "x-ms-request-id": "84b1c2f3-f01e-003d-0f30-f3e420000000",
-        "x-ms-version": "2019-10-10"
-=======
         "x-ms-request-id": "175401bc-b01e-002c-5148-09a10f000000",
         "x-ms-version": "2019-12-12"
->>>>>>> 32e373e2
       },
       "ResponseBody": []
     }
   ],
   "Variables": {
     "RandomSeed": "815440258",
-<<<<<<< HEAD
-    "Storage_TestConfigDefault": "ProductionTenant\nseanstagetest\nU2FuaXRpemVk\nhttps://seanstagetest.blob.core.windows.net\nhttp://seanstagetest.file.core.windows.net\nhttp://seanstagetest.queue.core.windows.net\nhttp://seanstagetest.table.core.windows.net\n\n\n\n\nhttp://seanstagetest-secondary.blob.core.windows.net\nhttp://seanstagetest-secondary.file.core.windows.net\nhttp://seanstagetest-secondary.queue.core.windows.net\nhttp://seanstagetest-secondary.table.core.windows.net\n\nSanitized\n\n\nCloud\nBlobEndpoint=https://seanstagetest.blob.core.windows.net/;QueueEndpoint=http://seanstagetest.queue.core.windows.net/;FileEndpoint=http://seanstagetest.file.core.windows.net/;BlobSecondaryEndpoint=http://seanstagetest-secondary.blob.core.windows.net/;QueueSecondaryEndpoint=http://seanstagetest-secondary.queue.core.windows.net/;FileSecondaryEndpoint=http://seanstagetest-secondary.file.core.windows.net/;AccountName=seanstagetest;AccountKey=Sanitized\nseanscope1"
-=======
     "Storage_TestConfigDefault": "ProductionTenant\nseanmcccanary\nU2FuaXRpemVk\nhttps://seanmcccanary.blob.core.windows.net\nhttps://seanmcccanary.file.core.windows.net\nhttps://seanmcccanary.queue.core.windows.net\nhttps://seanmcccanary.table.core.windows.net\n\n\n\n\nhttps://seanmcccanary-secondary.blob.core.windows.net\nhttps://seanmcccanary-secondary.file.core.windows.net\nhttps://seanmcccanary-secondary.queue.core.windows.net\nhttps://seanmcccanary-secondary.table.core.windows.net\n\nSanitized\n\n\nCloud\nBlobEndpoint=https://seanmcccanary.blob.core.windows.net/;QueueEndpoint=https://seanmcccanary.queue.core.windows.net/;FileEndpoint=https://seanmcccanary.file.core.windows.net/;BlobSecondaryEndpoint=https://seanmcccanary-secondary.blob.core.windows.net/;QueueSecondaryEndpoint=https://seanmcccanary-secondary.queue.core.windows.net/;FileSecondaryEndpoint=https://seanmcccanary-secondary.file.core.windows.net/;AccountName=seanmcccanary;AccountKey=Sanitized\nseanscope1"
->>>>>>> 32e373e2
   }
 }