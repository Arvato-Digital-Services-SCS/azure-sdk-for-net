--- conflicted
+++ resolved
@@ -28,11 +28,7 @@
           "Microsoft-HTTPAPI/2.0"
         ],
         "x-ms-client-request-id": "dd8f7add-be70-7cfb-cfa3-97c899d9bbe5",
-<<<<<<< HEAD
-        "x-ms-request-id": "ffaa5d1b-301e-0040-6f31-f39503000000",
-=======
         "x-ms-request-id": "51f10dc8-b01e-004e-7f48-096328000000",
->>>>>>> 8d420312
         "x-ms-version": "2019-12-12"
       },
       "ResponseBody": []
@@ -143,11 +139,7 @@
           "Microsoft-HTTPAPI/2.0"
         ],
         "x-ms-client-request-id": "529fd19a-2ca2-c264-d67d-e1b986208575",
-<<<<<<< HEAD
-        "x-ms-request-id": "ffaa5d25-301e-0040-7831-f39503000000",
-=======
         "x-ms-request-id": "51f10de3-b01e-004e-1648-096328000000",
->>>>>>> 8d420312
         "x-ms-version": "2019-12-12"
       },
       "ResponseBody": []
