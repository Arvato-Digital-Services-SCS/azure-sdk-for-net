--- conflicted
+++ resolved
@@ -1,22 +1,6 @@
 {
   "Entries": [
     {
-<<<<<<< HEAD
-      "RequestUri": "https://seanstagetest.blob.core.windows.net/test-container-1b2b78a2-b7f2-7fe1-ccb2-f68c3827497a?restype=container",
-      "RequestMethod": "PUT",
-      "RequestHeaders": {
-        "Authorization": "Sanitized",
-        "traceparent": "00-cad457ead1335f43b7aff0f85ad7ce28-f57786e60f606749-00",
-        "User-Agent": [
-          "azsdk-net-Storage.Blobs/12.4.0-dev.20200305.1",
-          "(.NET Core 4.6.28325.01; Microsoft Windows 10.0.18363 )"
-        ],
-        "x-ms-blob-public-access": "container",
-        "x-ms-client-request-id": "d2072900-a000-a3ac-dde4-e29d93ae693f",
-        "x-ms-date": "Thu, 05 Mar 2020 23:00:00 GMT",
-        "x-ms-return-client-request-id": "true",
-        "x-ms-version": "2019-10-10"
-=======
       "RequestUri": "https://seanmcccanary.blob.core.windows.net/test-container-1b2b78a2-b7f2-7fe1-ccb2-f68c3827497a?restype=container",
       "RequestMethod": "PUT",
       "RequestHeaders": {
@@ -31,58 +15,30 @@
         "x-ms-date": "Fri, 03 Apr 2020 21:59:00 GMT",
         "x-ms-return-client-request-id": "true",
         "x-ms-version": "2019-12-12"
->>>>>>> 32e373e2
       },
       "RequestBody": null,
       "StatusCode": 201,
       "ResponseHeaders": {
         "Content-Length": "0",
-<<<<<<< HEAD
-        "Date": "Thu, 05 Mar 2020 23:00:00 GMT",
-        "ETag": "\u00220x8D7C158EEDA12E0\u0022",
-        "Last-Modified": "Thu, 05 Mar 2020 23:00:00 GMT",
-=======
         "Date": "Fri, 03 Apr 2020 21:58:57 GMT",
         "ETag": "\u00220x8D7D81A364D5793\u0022",
         "Last-Modified": "Fri, 03 Apr 2020 21:58:58 GMT",
->>>>>>> 32e373e2
         "Server": [
           "Windows-Azure-Blob/1.0",
           "Microsoft-HTTPAPI/2.0"
         ],
         "x-ms-client-request-id": "d2072900-a000-a3ac-dde4-e29d93ae693f",
-<<<<<<< HEAD
-        "x-ms-request-id": "581e3c0a-101e-000a-1141-f3368c000000",
-        "x-ms-version": "2019-10-10"
-=======
         "x-ms-request-id": "eaca208c-101e-001a-5203-0a2c7f000000",
         "x-ms-version": "2019-12-12"
->>>>>>> 32e373e2
       },
       "ResponseBody": []
     },
     {
-<<<<<<< HEAD
-      "RequestUri": "https://seanstagetest.blob.core.windows.net/test-container-1b2b78a2-b7f2-7fe1-ccb2-f68c3827497a/test-blob-34279929-c529-6ad5-d3fd-7412373eb091",
-=======
       "RequestUri": "https://seanmcccanary.blob.core.windows.net/test-container-1b2b78a2-b7f2-7fe1-ccb2-f68c3827497a/test-blob-34279929-c529-6ad5-d3fd-7412373eb091",
->>>>>>> 32e373e2
       "RequestMethod": "PUT",
       "RequestHeaders": {
         "Authorization": "Sanitized",
         "Content-Length": "1024",
-<<<<<<< HEAD
-        "traceparent": "00-9d77e2431936f245ae39ea0511809e21-1fc2dcf58219c143-00",
-        "User-Agent": [
-          "azsdk-net-Storage.Blobs/12.4.0-dev.20200305.1",
-          "(.NET Core 4.6.28325.01; Microsoft Windows 10.0.18363 )"
-        ],
-        "x-ms-blob-type": "BlockBlob",
-        "x-ms-client-request-id": "5d9650d1-4d08-3d62-5f46-3433e6800193",
-        "x-ms-date": "Thu, 05 Mar 2020 23:00:00 GMT",
-        "x-ms-return-client-request-id": "true",
-        "x-ms-version": "2019-10-10"
-=======
         "traceparent": "00-16e784d33cfe3b4d9ae566576bfc7472-947fa465613ad242-00",
         "User-Agent": [
           "azsdk-net-Storage.Blobs/12.5.0-dev.20200403.1",
@@ -93,70 +49,34 @@
         "x-ms-date": "Fri, 03 Apr 2020 21:59:00 GMT",
         "x-ms-return-client-request-id": "true",
         "x-ms-version": "2019-12-12"
->>>>>>> 32e373e2
       },
       "RequestBody": "Oc7QN9FKfLEOo0O5PlruI6bwxYDvM\u002BEgGUr/vt\u002BrYZVlB1Uzk1eotaxWxFxd8mWC9r72oujoUAXssB6HS73SYkKtUzYFuo9OSBDTmW6FwybkfMggtL\u002BtfLdPRuM5IGnvhGEar54ufTwvqFrXFbaXZ\u002B33os71sa6DANd\u002BtXOsFSem5BUNaxOItf6M8Qxk1WcBuN/2QX6a\u002BtKylq7HsMjIg5IyMTGgifzZb\u002BzQaMCiHitvff2UttOpC\u002BlDWtRlwAU2w255MqM1YC7jHNKRypEREHiCVzLKNM2\u002BiCVHXC8nc67mmaVSKOuIOhzPsZkBF0BYMUpc42nTbI\u002Bhuql97gT/u6gjqjHrv\u002BeM\u002Bh0W\u002B4IzvHDk7irky5BFEy0VsW1CCksYz/bx3m0PbHJiz\u002BlMvXAMbf44mf/ZGvAX3ZcD1g15Su/R/SuMQt4D1YK4gfun\u002BVa8CENvCXFMP7UG2QDVC5Zl6YX5er9FgCsfNcN9IZj0cORAR83KCUF\u002Bhb51hmndLcnrU5h2rn6XdogYUNOtzh4cEWgblcTJm99EevUAz/nBQgf6kc4AfsFmqdBEsblt0bagWXQAwZgEIre5MjSJlqeOVg3Msj1QHJOntev0hOkl1qk\u002BYHaEwYBu9W8WR0yN3BMptVqroB55UDzhWQutEJ3Ok1uLSzYwCpWNXbzOOdVHGdnXy86OeTaKxQ85o2h0weXRR7PxApHd\u002BKvFHkNhqxZnmj8y1UXPPxkkAIYm92YsGJzX/PIhVhZI\u002BtMiyFvyKBn40QgoQuugAgeazAEKtgBEmQamiq4kRkQo6ttyrHe9MdhsLiVeA9WwNvrqhokVPUTS3i9UTJ1q1IvEAFgQLlaQ3Jopnoja5pUw9lS0Ob\u002B6E6yWn85HaeU6AVmamQN9oAijWqrv65689/eZI1VJtprMCeyreY6ISHO07pwuQEyRs1ZLEN8VyygN2qfWrUWP8Uu\u002BzpAX0SZ5GxE2OvwCjreqCG///aW7tj7EnZ/msZotJP1Rb3K8euIv0vXN3pArC0zwLKXVkPOlAhdRUjOGkml3CBb/sB5F7Y6N0Cuw7tiumJFT9oX1WJQJq2xaayeuqT\u002BLVdV6LFstqj4WSL/I9RQ\u002Bo7mhMpzkgrCB9QSx6oJn3ibrJZgDM2w2JUtH3hDUQbZYG8dtDHajptMk\u002BTdWfMC7r2mZ3c98O29NawxQnKSgrLRNWM66\u002BtGwR37E3jo136mLiy6mO2Pn3OBXH6FpUwkvhEyDCCPxALWY6ZZQt101GItjxRB1\u002BnFQZnzuY9owRvN0lVnustaFmot4DVLMliWCIgcVBY74uYrbMqKnAp3baKKi2yIDRmW13iqF/Oweg9BXa0DSGkBlfNvPE3803ZfunQ==",
       "StatusCode": 201,
       "ResponseHeaders": {
         "Content-Length": "0",
         "Content-MD5": "I7IMseFzQEwvvSQkRG0eoQ==",
-<<<<<<< HEAD
-        "Date": "Thu, 05 Mar 2020 23:00:00 GMT",
-        "ETag": "\u00220x8D7C158EEE82774\u0022",
-        "Last-Modified": "Thu, 05 Mar 2020 23:00:00 GMT",
-=======
         "Date": "Fri, 03 Apr 2020 21:58:57 GMT",
         "ETag": "\u00220x8D7D81A365A56F3\u0022",
         "Last-Modified": "Fri, 03 Apr 2020 21:58:58 GMT",
->>>>>>> 32e373e2
         "Server": [
           "Windows-Azure-Blob/1.0",
           "Microsoft-HTTPAPI/2.0"
         ],
         "x-ms-client-request-id": "5d9650d1-4d08-3d62-5f46-3433e6800193",
         "x-ms-content-crc64": "JJr6n07ohKQ=",
-<<<<<<< HEAD
-        "x-ms-request-id": "581e3c0e-101e-000a-1241-f3368c000000",
-        "x-ms-request-server-encrypted": "true",
-        "x-ms-version": "2019-10-10"
-=======
         "x-ms-request-id": "eaca209b-101e-001a-5f03-0a2c7f000000",
         "x-ms-request-server-encrypted": "true",
         "x-ms-version": "2019-12-12"
->>>>>>> 32e373e2
       },
       "ResponseBody": []
     },
     {
-<<<<<<< HEAD
-      "RequestUri": "https://seanstagetest.blob.core.windows.net/test-container-1b2b78a2-b7f2-7fe1-ccb2-f68c3827497a?restype=container\u0026comp=acl",
-=======
       "RequestUri": "https://seanmcccanary.blob.core.windows.net/test-container-1b2b78a2-b7f2-7fe1-ccb2-f68c3827497a?restype=container\u0026comp=acl",
->>>>>>> 32e373e2
       "RequestMethod": "PUT",
       "RequestHeaders": {
         "Authorization": "Sanitized",
         "Content-Length": "249",
         "Content-Type": "application/xml",
-<<<<<<< HEAD
-        "traceparent": "00-957a85d2e7142140a02a3dbe9553d327-2bcee24b0bd90e4b-00",
-        "User-Agent": [
-          "azsdk-net-Storage.Blobs/12.4.0-dev.20200305.1",
-          "(.NET Core 4.6.28325.01; Microsoft Windows 10.0.18363 )"
-        ],
-        "x-ms-client-request-id": "8c62d157-9000-5795-4ded-5abc49a8bbdf",
-        "x-ms-date": "Thu, 05 Mar 2020 23:00:00 GMT",
-        "x-ms-return-client-request-id": "true",
-        "x-ms-version": "2019-10-10"
-      },
-      "RequestBody": "\u003CSignedIdentifiers\u003E\u003CSignedIdentifier\u003E\u003CId\u003Efhicsrxsptqhgygxlmlx\u003C/Id\u003E\u003CAccessPolicy\u003E\u003CStart\u003E2020-03-05T22:00:00.6779937Z\u003C/Start\u003E\u003CExpiry\u003E2020-03-06T00:00:00.6779937Z\u003C/Expiry\u003E\u003CPermission\u003Erw\u003C/Permission\u003E\u003C/AccessPolicy\u003E\u003C/SignedIdentifier\u003E\u003C/SignedIdentifiers\u003E",
-      "StatusCode": 200,
-      "ResponseHeaders": {
-        "Content-Length": "0",
-        "Date": "Thu, 05 Mar 2020 23:00:00 GMT",
-        "ETag": "\u00220x8D7C158EEF522D4\u0022",
-        "Last-Modified": "Thu, 05 Mar 2020 23:00:00 GMT",
-=======
         "traceparent": "00-3ecd4a1ce6624f408c4aeefecefa2028-5d95fdc7ab0e8a43-00",
         "User-Agent": [
           "azsdk-net-Storage.Blobs/12.5.0-dev.20200403.1",
@@ -174,36 +94,17 @@
         "Date": "Fri, 03 Apr 2020 21:58:57 GMT",
         "ETag": "\u00220x8D7D81A36668BF7\u0022",
         "Last-Modified": "Fri, 03 Apr 2020 21:58:58 GMT",
->>>>>>> 32e373e2
         "Server": [
           "Windows-Azure-Blob/1.0",
           "Microsoft-HTTPAPI/2.0"
         ],
         "x-ms-client-request-id": "8c62d157-9000-5795-4ded-5abc49a8bbdf",
-<<<<<<< HEAD
-        "x-ms-request-id": "581e3c0f-101e-000a-1341-f3368c000000",
-        "x-ms-version": "2019-10-10"
-=======
         "x-ms-request-id": "eaca20ab-101e-001a-6d03-0a2c7f000000",
         "x-ms-version": "2019-12-12"
->>>>>>> 32e373e2
       },
       "ResponseBody": []
     },
     {
-<<<<<<< HEAD
-      "RequestUri": "https://seanstagetest.blob.core.windows.net/test-container-1b2b78a2-b7f2-7fe1-ccb2-f68c3827497a/test-blob-34279929-c529-6ad5-d3fd-7412373eb091?sv=2019-10-10\u0026si=fhicsrxsptqhgygxlmlx\u0026sr=b\u0026sig=Sanitized",
-      "RequestMethod": "HEAD",
-      "RequestHeaders": {
-        "traceparent": "00-ace79758fc771042b95e1616ba221945-0c8d0b977ab3fb4a-00",
-        "User-Agent": [
-          "azsdk-net-Storage.Blobs/12.4.0-dev.20200305.1",
-          "(.NET Core 4.6.28325.01; Microsoft Windows 10.0.18363 )"
-        ],
-        "x-ms-client-request-id": "14dc0328-741d-0692-c9ef-226cbb97a3ba",
-        "x-ms-return-client-request-id": "true",
-        "x-ms-version": "2019-10-10"
-=======
       "RequestUri": "https://seanmcccanary.blob.core.windows.net/test-container-1b2b78a2-b7f2-7fe1-ccb2-f68c3827497a/test-blob-34279929-c529-6ad5-d3fd-7412373eb091?sv=2019-07-07\u0026si=fhicsrxsptqhgygxlmlx\u0026sr=b\u0026sig=Sanitized",
       "RequestMethod": "HEAD",
       "RequestHeaders": {
@@ -215,7 +116,6 @@
         "x-ms-client-request-id": "14dc0328-741d-0692-c9ef-226cbb97a3ba",
         "x-ms-return-client-request-id": "true",
         "x-ms-version": "2019-12-12"
->>>>>>> 32e373e2
       },
       "RequestBody": null,
       "StatusCode": 200,
@@ -224,15 +124,9 @@
         "Content-Length": "1024",
         "Content-MD5": "I7IMseFzQEwvvSQkRG0eoQ==",
         "Content-Type": "application/octet-stream",
-<<<<<<< HEAD
-        "Date": "Thu, 05 Mar 2020 23:00:00 GMT",
-        "ETag": "\u00220x8D7C158EEE82774\u0022",
-        "Last-Modified": "Thu, 05 Mar 2020 23:00:00 GMT",
-=======
         "Date": "Fri, 03 Apr 2020 21:58:59 GMT",
         "ETag": "\u00220x8D7D81A365A56F3\u0022",
         "Last-Modified": "Fri, 03 Apr 2020 21:58:58 GMT",
->>>>>>> 32e373e2
         "Server": [
           "Windows-Azure-Blob/1.0",
           "Microsoft-HTTPAPI/2.0"
@@ -241,40 +135,16 @@
         "x-ms-access-tier-inferred": "true",
         "x-ms-blob-type": "BlockBlob",
         "x-ms-client-request-id": "14dc0328-741d-0692-c9ef-226cbb97a3ba",
-<<<<<<< HEAD
-        "x-ms-creation-time": "Thu, 05 Mar 2020 23:00:00 GMT",
-        "x-ms-lease-state": "available",
-        "x-ms-lease-status": "unlocked",
-        "x-ms-request-id": "ee94ec54-101e-0047-5841-f3f960000000",
-        "x-ms-server-encrypted": "true",
-        "x-ms-version": "2019-10-10"
-=======
         "x-ms-creation-time": "Fri, 03 Apr 2020 21:58:58 GMT",
         "x-ms-lease-state": "available",
         "x-ms-lease-status": "unlocked",
         "x-ms-request-id": "42a7dde4-901e-002b-6b03-0acd6c000000",
         "x-ms-server-encrypted": "true",
         "x-ms-version": "2019-12-12"
->>>>>>> 32e373e2
       },
       "ResponseBody": []
     },
     {
-<<<<<<< HEAD
-      "RequestUri": "https://seanstagetest.blob.core.windows.net/test-container-1b2b78a2-b7f2-7fe1-ccb2-f68c3827497a?restype=container",
-      "RequestMethod": "DELETE",
-      "RequestHeaders": {
-        "Authorization": "Sanitized",
-        "traceparent": "00-0187f4779cf61f4f9a580e7f74c694eb-d9c8003c7ce7a647-00",
-        "User-Agent": [
-          "azsdk-net-Storage.Blobs/12.4.0-dev.20200305.1",
-          "(.NET Core 4.6.28325.01; Microsoft Windows 10.0.18363 )"
-        ],
-        "x-ms-client-request-id": "459303b1-a6cc-b1c2-3ed5-94672ae8ff65",
-        "x-ms-date": "Thu, 05 Mar 2020 23:00:01 GMT",
-        "x-ms-return-client-request-id": "true",
-        "x-ms-version": "2019-10-10"
-=======
       "RequestUri": "https://seanmcccanary.blob.core.windows.net/test-container-1b2b78a2-b7f2-7fe1-ccb2-f68c3827497a?restype=container",
       "RequestMethod": "DELETE",
       "RequestHeaders": {
@@ -288,42 +158,26 @@
         "x-ms-date": "Fri, 03 Apr 2020 21:59:00 GMT",
         "x-ms-return-client-request-id": "true",
         "x-ms-version": "2019-12-12"
->>>>>>> 32e373e2
       },
       "RequestBody": null,
       "StatusCode": 202,
       "ResponseHeaders": {
         "Content-Length": "0",
-<<<<<<< HEAD
-        "Date": "Thu, 05 Mar 2020 23:00:00 GMT",
-=======
         "Date": "Fri, 03 Apr 2020 21:58:59 GMT",
->>>>>>> 32e373e2
         "Server": [
           "Windows-Azure-Blob/1.0",
           "Microsoft-HTTPAPI/2.0"
         ],
         "x-ms-client-request-id": "459303b1-a6cc-b1c2-3ed5-94672ae8ff65",
-<<<<<<< HEAD
-        "x-ms-request-id": "581e3c11-101e-000a-1541-f3368c000000",
-        "x-ms-version": "2019-10-10"
-=======
         "x-ms-request-id": "42a7ddf9-901e-002b-7e03-0acd6c000000",
         "x-ms-version": "2019-12-12"
->>>>>>> 32e373e2
       },
       "ResponseBody": []
     }
   ],
   "Variables": {
-<<<<<<< HEAD
-    "DateTimeOffsetNow": "2020-03-05T15:00:00.6779937-08:00",
-    "RandomSeed": "2001544489",
-    "Storage_TestConfigDefault": "ProductionTenant\nseanstagetest\nU2FuaXRpemVk\nhttps://seanstagetest.blob.core.windows.net\nhttp://seanstagetest.file.core.windows.net\nhttp://seanstagetest.queue.core.windows.net\nhttp://seanstagetest.table.core.windows.net\n\n\n\n\nhttp://seanstagetest-secondary.blob.core.windows.net\nhttp://seanstagetest-secondary.file.core.windows.net\nhttp://seanstagetest-secondary.queue.core.windows.net\nhttp://seanstagetest-secondary.table.core.windows.net\n\nSanitized\n\n\nCloud\nBlobEndpoint=https://seanstagetest.blob.core.windows.net/;QueueEndpoint=http://seanstagetest.queue.core.windows.net/;FileEndpoint=http://seanstagetest.file.core.windows.net/;BlobSecondaryEndpoint=http://seanstagetest-secondary.blob.core.windows.net/;QueueSecondaryEndpoint=http://seanstagetest-secondary.queue.core.windows.net/;FileSecondaryEndpoint=http://seanstagetest-secondary.file.core.windows.net/;AccountName=seanstagetest;AccountKey=Sanitized\nseanscope1"
-=======
     "DateTimeOffsetNow": "2020-04-03T14:59:00.4434229-07:00",
     "RandomSeed": "2001544489",
     "Storage_TestConfigDefault": "ProductionTenant\nseanmcccanary\nU2FuaXRpemVk\nhttps://seanmcccanary.blob.core.windows.net\nhttps://seanmcccanary.file.core.windows.net\nhttps://seanmcccanary.queue.core.windows.net\nhttps://seanmcccanary.table.core.windows.net\n\n\n\n\nhttps://seanmcccanary-secondary.blob.core.windows.net\nhttps://seanmcccanary-secondary.file.core.windows.net\nhttps://seanmcccanary-secondary.queue.core.windows.net\nhttps://seanmcccanary-secondary.table.core.windows.net\n\nSanitized\n\n\nCloud\nBlobEndpoint=https://seanmcccanary.blob.core.windows.net/;QueueEndpoint=https://seanmcccanary.queue.core.windows.net/;FileEndpoint=https://seanmcccanary.file.core.windows.net/;BlobSecondaryEndpoint=https://seanmcccanary-secondary.blob.core.windows.net/;QueueSecondaryEndpoint=https://seanmcccanary-secondary.queue.core.windows.net/;FileSecondaryEndpoint=https://seanmcccanary-secondary.file.core.windows.net/;AccountName=seanmcccanary;AccountKey=Sanitized\nseanscope1"
->>>>>>> 32e373e2
   }
 }