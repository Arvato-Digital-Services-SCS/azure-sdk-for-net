--- conflicted
+++ resolved
@@ -1,22 +1,6 @@
 {
   "Entries": [
     {
-<<<<<<< HEAD
-      "RequestUri": "https://seanstagetest.blob.core.windows.net/test-container-3fcdc598-22f5-8715-a385-93accc6512a8?restype=container",
-      "RequestMethod": "PUT",
-      "RequestHeaders": {
-        "Authorization": "Sanitized",
-        "traceparent": "00-e0363d233f959044b237010e0aa08501-4cbf075d002f7c46-00",
-        "User-Agent": [
-          "azsdk-net-Storage.Blobs/12.4.0-dev.20200305.1",
-          "(.NET Core 4.6.28325.01; Microsoft Windows 10.0.18363 )"
-        ],
-        "x-ms-blob-public-access": "container",
-        "x-ms-client-request-id": "0d58e8d9-228a-215b-2a0c-8c94de2a7e4b",
-        "x-ms-date": "Thu, 05 Mar 2020 21:04:43 GMT",
-        "x-ms-return-client-request-id": "true",
-        "x-ms-version": "2019-10-10"
-=======
       "RequestUri": "https://seanmcccanary.blob.core.windows.net/test-container-3fcdc598-22f5-8715-a385-93accc6512a8?restype=container",
       "RequestMethod": "PUT",
       "RequestHeaders": {
@@ -31,58 +15,30 @@
         "x-ms-date": "Thu, 02 Apr 2020 23:44:44 GMT",
         "x-ms-return-client-request-id": "true",
         "x-ms-version": "2019-12-12"
->>>>>>> 32e373e2
-      },
-      "RequestBody": null,
-      "StatusCode": 201,
-      "ResponseHeaders": {
-        "Content-Length": "0",
-<<<<<<< HEAD
-        "Date": "Thu, 05 Mar 2020 21:04:43 GMT",
-        "ETag": "\u00220x8D7C148D420F731\u0022",
-        "Last-Modified": "Thu, 05 Mar 2020 21:04:43 GMT",
-=======
+      },
+      "RequestBody": null,
+      "StatusCode": 201,
+      "ResponseHeaders": {
+        "Content-Length": "0",
         "Date": "Thu, 02 Apr 2020 23:44:43 GMT",
         "ETag": "\u00220x8D7D75FD1FE58F2\u0022",
         "Last-Modified": "Thu, 02 Apr 2020 23:44:44 GMT",
->>>>>>> 32e373e2
         "Server": [
           "Windows-Azure-Blob/1.0",
           "Microsoft-HTTPAPI/2.0"
         ],
         "x-ms-client-request-id": "0d58e8d9-228a-215b-2a0c-8c94de2a7e4b",
-<<<<<<< HEAD
-        "x-ms-request-id": "ee9293b2-101e-0047-7131-f3f960000000",
-        "x-ms-version": "2019-10-10"
-=======
         "x-ms-request-id": "f0ebba91-301e-008b-3248-0949cd000000",
         "x-ms-version": "2019-12-12"
->>>>>>> 32e373e2
-      },
-      "ResponseBody": []
-    },
-    {
-<<<<<<< HEAD
-      "RequestUri": "https://seanstagetest.blob.core.windows.net/test-container-3fcdc598-22f5-8715-a385-93accc6512a8/test-blob-2bd86360-d27d-3667-71f1-69bcb51306fc",
-=======
+      },
+      "ResponseBody": []
+    },
+    {
       "RequestUri": "https://seanmcccanary.blob.core.windows.net/test-container-3fcdc598-22f5-8715-a385-93accc6512a8/test-blob-2bd86360-d27d-3667-71f1-69bcb51306fc",
->>>>>>> 32e373e2
       "RequestMethod": "PUT",
       "RequestHeaders": {
         "Authorization": "Sanitized",
         "Content-Length": "1024",
-<<<<<<< HEAD
-        "traceparent": "00-09b914758bb3d74fb968b714e867a21f-c45af560d3f72846-00",
-        "User-Agent": [
-          "azsdk-net-Storage.Blobs/12.4.0-dev.20200305.1",
-          "(.NET Core 4.6.28325.01; Microsoft Windows 10.0.18363 )"
-        ],
-        "x-ms-blob-type": "BlockBlob",
-        "x-ms-client-request-id": "2d058622-ed99-bfc4-f678-5f1f72e5f091",
-        "x-ms-date": "Thu, 05 Mar 2020 21:04:43 GMT",
-        "x-ms-return-client-request-id": "true",
-        "x-ms-version": "2019-10-10"
-=======
         "traceparent": "00-a8e42c07cf07f2449fc9deb92f5bcfeb-16ddb03994f9f748-00",
         "User-Agent": [
           "azsdk-net-Storage.Blobs/12.5.0-dev.20200402.1",
@@ -93,58 +49,28 @@
         "x-ms-date": "Thu, 02 Apr 2020 23:44:45 GMT",
         "x-ms-return-client-request-id": "true",
         "x-ms-version": "2019-12-12"
->>>>>>> 32e373e2
       },
       "RequestBody": "5uqbyep2S8Lpw6Vf8GzgHD580\u002BQNBB5o2vMoIUpHK28Y5sK86n0sYpyVJMZ8/DG9K29WYlaZPuHLM\u002B/2Til4opg2RgmpJDHAUHFHd\u002BBX697Ca/Xa8MkYfqjh8LeONRRyHYEuRrUoEwc9lhHlUscAc0cQNOM0nrHPHchhyDN6Mhtc1VpeKaUpmlftnVq3Mizh4HxwfQAxPn/PXijtxkvUw2P2iXxsoUqh55qLRgFXF\u002BubgOe2CbQaK5bbj8p9PNMLGdn2wamvdD4yzpZmpfh9eEc8UUZkHbmv213mkRJ/JKvHgCwnYFZB7AuogzsetIaeXRaDQOuMp/sgR\u002BVMyeIrs6rqnyTLVhfw\u002B2Q7u5l\u002BkCfWSDT8\u002B\u002BPAOtkxBxhw9SMofNCQMxVh0gb/kkWGUethobe\u002BdYGuL7fHKmRLmk/\u002BfwVAEj7J7VwRdHUt/WieOentz2VhsoCiek0YyQmxFji3ABI/RT6smLNarAALgDJOKPB6Xcrpnc2FnpfxsSRTYF48dvxWXvSqQDexBwV/lvkayaAZNrhtzWNFuqenu\u002BePB0uhzwo1\u002BMr8zxyTN5XHBQee1ueDOiqlzqiZEKRMA4VQIf\u002B63sfu5dDWHGac2ZbNfrSfCOT/DM0h/ABim\u002Bgmr8yXQxWWDSdAr/EWrR3DCfQRzJLvrPqhUBUymOHGi0nor22aBZaAN3CNX1nz6F6vXvILUc9VNgLR9vIAY3RFeSOnLv2wKARekZQhYk2hrWi2gjrvujp5knlqyQ\u002BjgNP7R\u002BU1S7ph/zXtrb86NNS1MEiKSeE6Vb7pLpyERV/1uhHBJhpna2KuVYIEAg16Pl6ktZjGGTfywPEnTBwd3brV9/OueQ65TcTl3PNeNVOxbu8934/GLqHZzmUpQB9FkHjILwoazMRQ6mjU4T1DlIuddd0t4P0qDslS1KqpkAykn0x7lQZJl6Iq7fQn8k1jljrai8pBGLB6niBByPcap1pbL0Hxx/6EVN47AvIIAhx77j5wzwRBYoebAffmCM6qEEaazMMMcs48VTfsBhW9cZsExdm4qddVGcy5VcYGnUsPkfGsbjZZb3twNHnNVVxx3o9c4kL08WduRLL2Uh0HNbjr3HQjEQNkqlZeSHVeiMRvSHY3qroIGp\u002BKPSqDYhxdaf7A4XjoTc2M9zfslqnxD7zuhgqmz4r948HVmdTY4Eg5AN52naZLh/qpq7ODG4T1mS1uldsSt5l0w/63ErT5sxbvs5XKe3IVo/8P/STXecc93/\u002BmaktsJklFAtqok3RGsPeclGjuKh27WPLcA7l1nEk2ejK0UkjLgoxMhXmXbQ\u002BKyUwsO\u002BVeTrXi6xJZkCOPz2aQcRlCkV2v0RHcoqWkI\u002BrjUTlsSQ==",
       "StatusCode": 201,
       "ResponseHeaders": {
         "Content-Length": "0",
         "Content-MD5": "JrNdZz0fosYTqpuykInG0g==",
-<<<<<<< HEAD
-        "Date": "Thu, 05 Mar 2020 21:04:43 GMT",
-        "ETag": "\u00220x8D7C148D42D0C77\u0022",
-        "Last-Modified": "Thu, 05 Mar 2020 21:04:43 GMT",
-=======
         "Date": "Thu, 02 Apr 2020 23:44:43 GMT",
         "ETag": "\u00220x8D7D75FD20C2214\u0022",
         "Last-Modified": "Thu, 02 Apr 2020 23:44:44 GMT",
->>>>>>> 32e373e2
         "Server": [
           "Windows-Azure-Blob/1.0",
           "Microsoft-HTTPAPI/2.0"
         ],
         "x-ms-client-request-id": "2d058622-ed99-bfc4-f678-5f1f72e5f091",
         "x-ms-content-crc64": "BSMFBaDF\u002BW0=",
-<<<<<<< HEAD
-        "x-ms-request-id": "ee9293ba-101e-0047-7531-f3f960000000",
-        "x-ms-request-server-encrypted": "true",
-        "x-ms-version": "2019-10-10"
-=======
         "x-ms-request-id": "f0ebba9d-301e-008b-3c48-0949cd000000",
         "x-ms-request-server-encrypted": "true",
         "x-ms-version": "2019-12-12"
->>>>>>> 32e373e2
-      },
-      "ResponseBody": []
-    },
-    {
-<<<<<<< HEAD
-      "RequestUri": "https://seanstagetest.blob.core.windows.net/test-container-3fcdc598-22f5-8715-a385-93accc6512a8/test-blob-2bd86360-d27d-3667-71f1-69bcb51306fc",
-      "RequestMethod": "GET",
-      "RequestHeaders": {
-        "Authorization": "Sanitized",
-        "If-Modified-Since": "Fri, 06 Mar 2020 21:04:43 GMT",
-        "traceparent": "00-653226bbc8348d4e89ddc97345af608e-d483fa780214f74e-00",
-        "User-Agent": [
-          "azsdk-net-Storage.Blobs/12.4.0-dev.20200305.1",
-          "(.NET Core 4.6.28325.01; Microsoft Windows 10.0.18363 )"
-        ],
-        "x-ms-client-request-id": "2e997fb2-d90d-0762-8378-f8040ab40fc6",
-        "x-ms-date": "Thu, 05 Mar 2020 21:04:43 GMT",
-        "x-ms-range": "bytes=0-",
-        "x-ms-return-client-request-id": "true",
-        "x-ms-version": "2019-10-10"
-=======
+      },
+      "ResponseBody": []
+    },
+    {
       "RequestUri": "https://seanmcccanary.blob.core.windows.net/test-container-3fcdc598-22f5-8715-a385-93accc6512a8/test-blob-2bd86360-d27d-3667-71f1-69bcb51306fc",
       "RequestMethod": "GET",
       "RequestHeaders": {
@@ -160,49 +86,24 @@
         "x-ms-range": "bytes=0-",
         "x-ms-return-client-request-id": "true",
         "x-ms-version": "2019-12-12"
->>>>>>> 32e373e2
       },
       "RequestBody": null,
       "StatusCode": 304,
       "ResponseHeaders": {
         "Content-Length": "0",
-<<<<<<< HEAD
-        "Date": "Thu, 05 Mar 2020 21:04:43 GMT",
-=======
         "Date": "Thu, 02 Apr 2020 23:44:43 GMT",
->>>>>>> 32e373e2
         "Server": [
           "Windows-Azure-Blob/1.0",
           "Microsoft-HTTPAPI/2.0"
         ],
         "x-ms-client-request-id": "2e997fb2-d90d-0762-8378-f8040ab40fc6",
         "x-ms-error-code": "ConditionNotMet",
-<<<<<<< HEAD
-        "x-ms-request-id": "ee9293bd-101e-0047-7731-f3f960000000",
-        "x-ms-version": "2019-10-10"
-=======
         "x-ms-request-id": "f0ebbaa2-301e-008b-4148-0949cd000000",
         "x-ms-version": "2019-12-12"
->>>>>>> 32e373e2
-      },
-      "ResponseBody": []
-    },
-    {
-<<<<<<< HEAD
-      "RequestUri": "https://seanstagetest.blob.core.windows.net/test-container-3fcdc598-22f5-8715-a385-93accc6512a8?restype=container",
-      "RequestMethod": "DELETE",
-      "RequestHeaders": {
-        "Authorization": "Sanitized",
-        "traceparent": "00-8fb1db87c45f934a8d31ff8b1580a49c-59c9fb8b06a2be4e-00",
-        "User-Agent": [
-          "azsdk-net-Storage.Blobs/12.4.0-dev.20200305.1",
-          "(.NET Core 4.6.28325.01; Microsoft Windows 10.0.18363 )"
-        ],
-        "x-ms-client-request-id": "f36d6369-c14c-4383-8be5-858985c7ecdb",
-        "x-ms-date": "Thu, 05 Mar 2020 21:04:43 GMT",
-        "x-ms-return-client-request-id": "true",
-        "x-ms-version": "2019-10-10"
-=======
+      },
+      "ResponseBody": []
+    },
+    {
       "RequestUri": "https://seanmcccanary.blob.core.windows.net/test-container-3fcdc598-22f5-8715-a385-93accc6512a8?restype=container",
       "RequestMethod": "DELETE",
       "RequestHeaders": {
@@ -216,49 +117,23 @@
         "x-ms-date": "Thu, 02 Apr 2020 23:44:45 GMT",
         "x-ms-return-client-request-id": "true",
         "x-ms-version": "2019-12-12"
->>>>>>> 32e373e2
       },
       "RequestBody": null,
       "StatusCode": 202,
       "ResponseHeaders": {
         "Content-Length": "0",
-<<<<<<< HEAD
-        "Date": "Thu, 05 Mar 2020 21:04:43 GMT",
-=======
         "Date": "Thu, 02 Apr 2020 23:44:43 GMT",
->>>>>>> 32e373e2
         "Server": [
           "Windows-Azure-Blob/1.0",
           "Microsoft-HTTPAPI/2.0"
         ],
         "x-ms-client-request-id": "f36d6369-c14c-4383-8be5-858985c7ecdb",
-<<<<<<< HEAD
-        "x-ms-request-id": "ee9293bf-101e-0047-7931-f3f960000000",
-        "x-ms-version": "2019-10-10"
-=======
         "x-ms-request-id": "f0ebbaac-301e-008b-4b48-0949cd000000",
         "x-ms-version": "2019-12-12"
->>>>>>> 32e373e2
-      },
-      "ResponseBody": []
-    },
-    {
-<<<<<<< HEAD
-      "RequestUri": "https://seanstagetest.blob.core.windows.net/test-container-e84eba46-d6f5-7d73-98f4-73ff3b1f9a2c?restype=container",
-      "RequestMethod": "PUT",
-      "RequestHeaders": {
-        "Authorization": "Sanitized",
-        "traceparent": "00-1bb8725440928b47a98cf72bd1d96ae9-9b3d8139742c214c-00",
-        "User-Agent": [
-          "azsdk-net-Storage.Blobs/12.4.0-dev.20200305.1",
-          "(.NET Core 4.6.28325.01; Microsoft Windows 10.0.18363 )"
-        ],
-        "x-ms-blob-public-access": "container",
-        "x-ms-client-request-id": "b3fdc221-4107-9261-f0ef-5a574d83076c",
-        "x-ms-date": "Thu, 05 Mar 2020 21:04:44 GMT",
-        "x-ms-return-client-request-id": "true",
-        "x-ms-version": "2019-10-10"
-=======
+      },
+      "ResponseBody": []
+    },
+    {
       "RequestUri": "https://seanmcccanary.blob.core.windows.net/test-container-e84eba46-d6f5-7d73-98f4-73ff3b1f9a2c?restype=container",
       "RequestMethod": "PUT",
       "RequestHeaders": {
@@ -273,58 +148,30 @@
         "x-ms-date": "Thu, 02 Apr 2020 23:44:45 GMT",
         "x-ms-return-client-request-id": "true",
         "x-ms-version": "2019-12-12"
->>>>>>> 32e373e2
-      },
-      "RequestBody": null,
-      "StatusCode": 201,
-      "ResponseHeaders": {
-        "Content-Length": "0",
-<<<<<<< HEAD
-        "Date": "Thu, 05 Mar 2020 21:04:43 GMT",
-        "ETag": "\u00220x8D7C148D474CFCA\u0022",
-        "Last-Modified": "Thu, 05 Mar 2020 21:04:44 GMT",
-=======
+      },
+      "RequestBody": null,
+      "StatusCode": 201,
+      "ResponseHeaders": {
+        "Content-Length": "0",
         "Date": "Thu, 02 Apr 2020 23:44:44 GMT",
         "ETag": "\u00220x8D7D75FD25663A4\u0022",
         "Last-Modified": "Thu, 02 Apr 2020 23:44:44 GMT",
->>>>>>> 32e373e2
         "Server": [
           "Windows-Azure-Blob/1.0",
           "Microsoft-HTTPAPI/2.0"
         ],
         "x-ms-client-request-id": "b3fdc221-4107-9261-f0ef-5a574d83076c",
-<<<<<<< HEAD
-        "x-ms-request-id": "b2d3ede7-501e-0034-0e31-f3a1f3000000",
-        "x-ms-version": "2019-10-10"
-=======
         "x-ms-request-id": "1c609051-601e-0096-1248-094471000000",
         "x-ms-version": "2019-12-12"
->>>>>>> 32e373e2
-      },
-      "ResponseBody": []
-    },
-    {
-<<<<<<< HEAD
-      "RequestUri": "https://seanstagetest.blob.core.windows.net/test-container-e84eba46-d6f5-7d73-98f4-73ff3b1f9a2c/test-blob-48793127-49ee-ffbb-fa81-f947ec27ff02",
-=======
+      },
+      "ResponseBody": []
+    },
+    {
       "RequestUri": "https://seanmcccanary.blob.core.windows.net/test-container-e84eba46-d6f5-7d73-98f4-73ff3b1f9a2c/test-blob-48793127-49ee-ffbb-fa81-f947ec27ff02",
->>>>>>> 32e373e2
       "RequestMethod": "PUT",
       "RequestHeaders": {
         "Authorization": "Sanitized",
         "Content-Length": "1024",
-<<<<<<< HEAD
-        "traceparent": "00-1f7846dd41303e49b9c6a0760f6a9868-ba55e84e3f643144-00",
-        "User-Agent": [
-          "azsdk-net-Storage.Blobs/12.4.0-dev.20200305.1",
-          "(.NET Core 4.6.28325.01; Microsoft Windows 10.0.18363 )"
-        ],
-        "x-ms-blob-type": "BlockBlob",
-        "x-ms-client-request-id": "cfcb7235-7ff4-fa0e-54a1-d663a71a2d53",
-        "x-ms-date": "Thu, 05 Mar 2020 21:04:44 GMT",
-        "x-ms-return-client-request-id": "true",
-        "x-ms-version": "2019-10-10"
-=======
         "traceparent": "00-7e649ebb2b47e3448c1a63ea27018de9-1a02aab67ec43a4f-00",
         "User-Agent": [
           "azsdk-net-Storage.Blobs/12.5.0-dev.20200402.1",
@@ -335,58 +182,28 @@
         "x-ms-date": "Thu, 02 Apr 2020 23:44:45 GMT",
         "x-ms-return-client-request-id": "true",
         "x-ms-version": "2019-12-12"
->>>>>>> 32e373e2
       },
       "RequestBody": "S1k65CtGlClA8cCOKtDNOdWA3nki5iUMQAm2V8EiEKRfP1dWJDrH2i7TcxaB0mcgIiGBzaWOSmU0LaMikDxnHuAbL\u002Bp4dxWauANKTnIOi22hljWgoEL/0fXyIvaXpErxa1U1ZaN9p6oL5hShQ/vyJaI1gfoHx32dHF70hlQfAxO4WOId2CXKI\u002B6KlLkuXY36APxUYSNQ6qTXl0lFiCBW7OIA6OoY1E18a10LfDLEb77Q\u002BoZXy6LwaG4\u002BRkDchZvONKjWLnSi4Suv1/bFRW5xEyiKdI6a/iBAD4B82Y4Mn\u002BXCPEiK7UFJLRhaqPOsKyIAzTIXUhAMNDWHlh70JgedozgQAggl5ibnQEZ1P1YtlORefAxb9E3VtQgSAlcjVQcRvAS7mygZ2uYMMBHJl/TfWgE5lan7Qa7qOkwAEuTPw\u002Bs/ZINRcfi8RKElT8M7Cx4UM6hV6r9dFXpW0GDbGcgCPWwmijNwjekJfFEI1fLqry4u6948edkr4U4I\u002BqCX4SvZIxFXFYHqo6W/S21uVT\u002BIayEyrC7pxsOS\u002BqjlaJNIcZsmLrLgk5mtREc5fS1svYsOgI5\u002BZTT88F1OxBrYBTsSdtrRSCeNp9iHhGfmr0iVJj0c1ugEyQxmKT5Vks5/1D8LJgZTmnVkgdi29uDMFUAUuJ7cvC5TDq3Oah7oNxUJCLAo24hCQYvIt1UPTdIrmhP9QdkwoxgRuBhZhS9WfEnDrO4wpDq30ncSEwTZRMDao9AL6/Y72GWYFyJw6LxbcjsLS6Hk\u002BvXYRW9iHo8TN3RYf\u002BJfS5BTh9OJmIwYR\u002Bm6tqHIzfgf9ajaMqWH2brWhN\u002BuGGna/Ceqt8PNW2JpwP6Fp2ftSml7OIk5hBjrzK4ZshOtaS5/37p6HhY1UZpGcXKmATFS6Dl1Mt/goXcOv\u002BsVtKhOu1bPBsescyxTRufu8xKmRct8xsraNzZPnz5Ca14qIJzy97Ub1vpqpnQMIez38a1laHofmO7ddIQfgGeJagfNKCZK/Ptcim7QEiBVzRVKV62R3QPkC4euFIMx/FaT4TxtPvnGrfWxCN0LT4bNiKZu1Si594wE6R2em\u002Bd4K44XPDHk6I4cg6q339Um2LsA4IzcwiYt2emvaFXbJxENOdxO9BJV6Z8YUlF\u002BAhi23hBinbpbnGhn6WJINH84QVuYqaX41\u002BSoq/bsw3DVr9fQ\u002BIpFeIlWsp105gqwDLUf3xD25VhzvgYrufLEb9j3kjmKdzv188jRQvcIhPDa\u002BJ5BzORf38p/XTqEGb\u002BXkkPFfFTQJZV6KutIJKJgajkVUcFTgqLzmLNvCxoAcNkJOrC0QwecCdIJx6L4F7onHvIAbsj9RA\u002Bg0eSgYRl7ebkRP\u002BryrA==",
       "StatusCode": 201,
       "ResponseHeaders": {
         "Content-Length": "0",
         "Content-MD5": "xe/U37RvptfUNNh4UTol9A==",
-<<<<<<< HEAD
-        "Date": "Thu, 05 Mar 2020 21:04:43 GMT",
-        "ETag": "\u00220x8D7C148D4820AE5\u0022",
-        "Last-Modified": "Thu, 05 Mar 2020 21:04:44 GMT",
-=======
         "Date": "Thu, 02 Apr 2020 23:44:44 GMT",
         "ETag": "\u00220x8D7D75FD263C7C8\u0022",
         "Last-Modified": "Thu, 02 Apr 2020 23:44:44 GMT",
->>>>>>> 32e373e2
         "Server": [
           "Windows-Azure-Blob/1.0",
           "Microsoft-HTTPAPI/2.0"
         ],
         "x-ms-client-request-id": "cfcb7235-7ff4-fa0e-54a1-d663a71a2d53",
         "x-ms-content-crc64": "TmWOlqhUTBI=",
-<<<<<<< HEAD
-        "x-ms-request-id": "b2d3eded-501e-0034-1131-f3a1f3000000",
-        "x-ms-request-server-encrypted": "true",
-        "x-ms-version": "2019-10-10"
-=======
         "x-ms-request-id": "1c609055-601e-0096-1448-094471000000",
         "x-ms-request-server-encrypted": "true",
         "x-ms-version": "2019-12-12"
->>>>>>> 32e373e2
-      },
-      "ResponseBody": []
-    },
-    {
-<<<<<<< HEAD
-      "RequestUri": "https://seanstagetest.blob.core.windows.net/test-container-e84eba46-d6f5-7d73-98f4-73ff3b1f9a2c/test-blob-48793127-49ee-ffbb-fa81-f947ec27ff02",
-      "RequestMethod": "GET",
-      "RequestHeaders": {
-        "Authorization": "Sanitized",
-        "If-Unmodified-Since": "Wed, 04 Mar 2020 21:04:43 GMT",
-        "traceparent": "00-05b192d9fc762d4d8236ed146aa323c6-d2e2a8becfaaaa44-00",
-        "User-Agent": [
-          "azsdk-net-Storage.Blobs/12.4.0-dev.20200305.1",
-          "(.NET Core 4.6.28325.01; Microsoft Windows 10.0.18363 )"
-        ],
-        "x-ms-client-request-id": "7a1128a9-305c-910d-fdfb-4b729bc0558d",
-        "x-ms-date": "Thu, 05 Mar 2020 21:04:44 GMT",
-        "x-ms-range": "bytes=0-",
-        "x-ms-return-client-request-id": "true",
-        "x-ms-version": "2019-10-10"
-=======
+      },
+      "ResponseBody": []
+    },
+    {
       "RequestUri": "https://seanmcccanary.blob.core.windows.net/test-container-e84eba46-d6f5-7d73-98f4-73ff3b1f9a2c/test-blob-48793127-49ee-ffbb-fa81-f947ec27ff02",
       "RequestMethod": "GET",
       "RequestHeaders": {
@@ -402,49 +219,19 @@
         "x-ms-range": "bytes=0-",
         "x-ms-return-client-request-id": "true",
         "x-ms-version": "2019-12-12"
->>>>>>> 32e373e2
       },
       "RequestBody": null,
       "StatusCode": 412,
       "ResponseHeaders": {
         "Content-Length": "252",
         "Content-Type": "application/xml",
-<<<<<<< HEAD
-        "Date": "Thu, 05 Mar 2020 21:04:43 GMT",
-=======
         "Date": "Thu, 02 Apr 2020 23:44:44 GMT",
->>>>>>> 32e373e2
         "Server": [
           "Windows-Azure-Blob/1.0",
           "Microsoft-HTTPAPI/2.0"
         ],
         "x-ms-client-request-id": "7a1128a9-305c-910d-fdfb-4b729bc0558d",
         "x-ms-error-code": "ConditionNotMet",
-<<<<<<< HEAD
-        "x-ms-request-id": "b2d3edf0-501e-0034-1431-f3a1f3000000",
-        "x-ms-version": "2019-10-10"
-      },
-      "ResponseBody": [
-        "\uFEFF\u003C?xml version=\u00221.0\u0022 encoding=\u0022utf-8\u0022?\u003E\u003CError\u003E\u003CCode\u003EConditionNotMet\u003C/Code\u003E\u003CMessage\u003EThe condition specified using HTTP conditional header(s) is not met.\n",
-        "RequestId:b2d3edf0-501e-0034-1431-f3a1f3000000\n",
-        "Time:2020-03-05T21:04:44.4165832Z\u003C/Message\u003E\u003C/Error\u003E"
-      ]
-    },
-    {
-      "RequestUri": "https://seanstagetest.blob.core.windows.net/test-container-e84eba46-d6f5-7d73-98f4-73ff3b1f9a2c?restype=container",
-      "RequestMethod": "DELETE",
-      "RequestHeaders": {
-        "Authorization": "Sanitized",
-        "traceparent": "00-c669fc0d8a1f2b4588dd261de2f642a9-d0595b7cccf94a4c-00",
-        "User-Agent": [
-          "azsdk-net-Storage.Blobs/12.4.0-dev.20200305.1",
-          "(.NET Core 4.6.28325.01; Microsoft Windows 10.0.18363 )"
-        ],
-        "x-ms-client-request-id": "7eb9c289-b208-49f7-a96e-36f806251a4d",
-        "x-ms-date": "Thu, 05 Mar 2020 21:04:44 GMT",
-        "x-ms-return-client-request-id": "true",
-        "x-ms-version": "2019-10-10"
-=======
         "x-ms-request-id": "1c60905b-601e-0096-1a48-094471000000",
         "x-ms-version": "2019-12-12"
       },
@@ -468,49 +255,23 @@
         "x-ms-date": "Thu, 02 Apr 2020 23:44:45 GMT",
         "x-ms-return-client-request-id": "true",
         "x-ms-version": "2019-12-12"
->>>>>>> 32e373e2
       },
       "RequestBody": null,
       "StatusCode": 202,
       "ResponseHeaders": {
         "Content-Length": "0",
-<<<<<<< HEAD
-        "Date": "Thu, 05 Mar 2020 21:04:43 GMT",
-=======
         "Date": "Thu, 02 Apr 2020 23:44:44 GMT",
->>>>>>> 32e373e2
         "Server": [
           "Windows-Azure-Blob/1.0",
           "Microsoft-HTTPAPI/2.0"
         ],
         "x-ms-client-request-id": "7eb9c289-b208-49f7-a96e-36f806251a4d",
-<<<<<<< HEAD
-        "x-ms-request-id": "b2d3edf2-501e-0034-1631-f3a1f3000000",
-        "x-ms-version": "2019-10-10"
-=======
         "x-ms-request-id": "1c60905f-601e-0096-1c48-094471000000",
         "x-ms-version": "2019-12-12"
->>>>>>> 32e373e2
-      },
-      "ResponseBody": []
-    },
-    {
-<<<<<<< HEAD
-      "RequestUri": "https://seanstagetest.blob.core.windows.net/test-container-80a91327-e699-052d-4c2f-a0476f96b224?restype=container",
-      "RequestMethod": "PUT",
-      "RequestHeaders": {
-        "Authorization": "Sanitized",
-        "traceparent": "00-2ef01a3f671214419f68677143909b3e-6f25597222fd584e-00",
-        "User-Agent": [
-          "azsdk-net-Storage.Blobs/12.4.0-dev.20200305.1",
-          "(.NET Core 4.6.28325.01; Microsoft Windows 10.0.18363 )"
-        ],
-        "x-ms-blob-public-access": "container",
-        "x-ms-client-request-id": "cb5073fa-bd2e-a34d-95b4-32d912b0d912",
-        "x-ms-date": "Thu, 05 Mar 2020 21:04:44 GMT",
-        "x-ms-return-client-request-id": "true",
-        "x-ms-version": "2019-10-10"
-=======
+      },
+      "ResponseBody": []
+    },
+    {
       "RequestUri": "https://seanmcccanary.blob.core.windows.net/test-container-80a91327-e699-052d-4c2f-a0476f96b224?restype=container",
       "RequestMethod": "PUT",
       "RequestHeaders": {
@@ -525,58 +286,30 @@
         "x-ms-date": "Thu, 02 Apr 2020 23:44:45 GMT",
         "x-ms-return-client-request-id": "true",
         "x-ms-version": "2019-12-12"
->>>>>>> 32e373e2
-      },
-      "RequestBody": null,
-      "StatusCode": 201,
-      "ResponseHeaders": {
-        "Content-Length": "0",
-<<<<<<< HEAD
-        "Date": "Thu, 05 Mar 2020 21:04:44 GMT",
-        "ETag": "\u00220x8D7C148D4D03347\u0022",
-        "Last-Modified": "Thu, 05 Mar 2020 21:04:44 GMT",
-=======
+      },
+      "RequestBody": null,
+      "StatusCode": 201,
+      "ResponseHeaders": {
+        "Content-Length": "0",
         "Date": "Thu, 02 Apr 2020 23:44:45 GMT",
         "ETag": "\u00220x8D7D75FD2ACFE8A\u0022",
         "Last-Modified": "Thu, 02 Apr 2020 23:44:45 GMT",
->>>>>>> 32e373e2
         "Server": [
           "Windows-Azure-Blob/1.0",
           "Microsoft-HTTPAPI/2.0"
         ],
         "x-ms-client-request-id": "cb5073fa-bd2e-a34d-95b4-32d912b0d912",
-<<<<<<< HEAD
-        "x-ms-request-id": "b519af77-501e-0046-4931-f3a6bc000000",
-        "x-ms-version": "2019-10-10"
-=======
         "x-ms-request-id": "4fe597b6-a01e-0052-7b48-093148000000",
         "x-ms-version": "2019-12-12"
->>>>>>> 32e373e2
-      },
-      "ResponseBody": []
-    },
-    {
-<<<<<<< HEAD
-      "RequestUri": "https://seanstagetest.blob.core.windows.net/test-container-80a91327-e699-052d-4c2f-a0476f96b224/test-blob-9bc37f62-6745-79ed-4663-19d50c951f4b",
-=======
+      },
+      "ResponseBody": []
+    },
+    {
       "RequestUri": "https://seanmcccanary.blob.core.windows.net/test-container-80a91327-e699-052d-4c2f-a0476f96b224/test-blob-9bc37f62-6745-79ed-4663-19d50c951f4b",
->>>>>>> 32e373e2
       "RequestMethod": "PUT",
       "RequestHeaders": {
         "Authorization": "Sanitized",
         "Content-Length": "1024",
-<<<<<<< HEAD
-        "traceparent": "00-01642fb5420e0e469a37b0cf329eadbc-b2085809f03d114f-00",
-        "User-Agent": [
-          "azsdk-net-Storage.Blobs/12.4.0-dev.20200305.1",
-          "(.NET Core 4.6.28325.01; Microsoft Windows 10.0.18363 )"
-        ],
-        "x-ms-blob-type": "BlockBlob",
-        "x-ms-client-request-id": "34876a89-1d4b-8763-1024-75d3701e61bd",
-        "x-ms-date": "Thu, 05 Mar 2020 21:04:44 GMT",
-        "x-ms-return-client-request-id": "true",
-        "x-ms-version": "2019-10-10"
-=======
         "traceparent": "00-a2e5f3bbfaf3ff488ab99e47cf80efa9-3e9bca5ecd38fc45-00",
         "User-Agent": [
           "azsdk-net-Storage.Blobs/12.5.0-dev.20200402.1",
@@ -587,62 +320,33 @@
         "x-ms-date": "Thu, 02 Apr 2020 23:44:46 GMT",
         "x-ms-return-client-request-id": "true",
         "x-ms-version": "2019-12-12"
->>>>>>> 32e373e2
       },
       "RequestBody": "vBE7oj1CRlGO0D0OXbWWaFLrTPxG5vX\u002BFkVDUqSrxpKxdbtcqDl3ty3\u002BPV6AP0bfHcmGJ2PdzNUbPIv3//Os4wqqXOj6OsAZdJXOR6mXftf/YzTaJJ8v1KjlQGuuf7g5UlpT1uJd5eMJbbLODoUshL6z\u002BJu/0b5qe4g/FPpUa/XclfRPQ6j1oX5R0bfsYcUiuLyt\u002BoYdeoCb6FpZHtDptAG98XmQ3UAVvlccbQAGfRrDHFs9p3Buvxp0s1tNnIOuaB21L29Lktt8lzwvAAx/lGpAlQF0qwyQTjJfHCrkyCHUbgXjUE6qd4qAwRA0P78N9B7wDAaBOb0QJOE97Hawl88aWpEHnEQclh139On8Ww5zUScL9LsbUjVI0itsbYsUzypBGuQtBlfa03boCkXTFMnSyZtOpKIT/ghcv8oYsCiSYiS/u0ApRUrPMSBFMkfwdL1imaPwxSqHLRzc0EaNwiNOVqggFFiIqYNQfnOBzsvAbEoMtRaEopz5N40kTXUDQm/99tyfz2Bl2vAfn0e3Bl5QG2T8gAwNybQLJtzKY1sOTDwDhNfvIZzpp9olZQJVQjEv0zIQB8Fi7y0ok6mEmneVEFILs4GHYfrIEtky52OxtuSrm48o/kV6oZWpxo3zZQ1ikFSwSo6vp3I3SPToLwjKd93E2P7nbBINkBLs3Zpt1a3Lz1cPAWtV\u002B/Md8bZQkXGM30\u002BvLowPeyNBorl8w8rXynJHHWCwunZxbt0KyntcvP\u002BgX/1LvaYgvFQzzV6y2TcpRSZDCXQR3CTZPb\u002BvBLCo5ea622TMjA3MJmAMfewXv5Wl4IRVGbKKj4PYcn/mcbejiuh39/3TXLkZd\u002BMTBV43wX4qCSMrU8s0MEzg8xmN5bWpaPIEoMeY0oTLPKLPdookoLABvGiTdzccQ8ew8mmfi5ItapxrMyC2kjafYBcpZLnCu1JpjChMFfC7510A5\u002BAaK7AQoQztuW2PSikx8xYg8t4O7jYWNv9p4VSsr0vDtqtWhDVmGcOt1ALl2UH/GyLZm/V\u002B8fipBPWxpsC3QQkhy5N\u002B2m7hudgaYBo0MVy9asUy0hRWRMSzrYBAtXID9ZP4ww2ugEGz\u002BOEcZJDeddKY8zz7hG71y4fOyy3uoQRlF2uGO25PD\u002BmEf9oyOuA01TetqMI2B3AkA/iG37UTxFbdtkwlVzpkSeNTdgWUwpCmmvb1QPlBLw/6Yjd1yDA0cLqDVISUDn39SF/e4pFrkEFn4ES/HoRdnIY8K/QC7oCzHwZKEG0MEYx4\u002BPeaYkx\u002BjtL2DujrdFE2Jrj9WOKJ\u002BlneK8OKIH/UWs64RiaMwzk5vZwiDOCYx6q0FOq0D7ip7v2duzeJ9G1SIbQZMi0rqg==",
       "StatusCode": 201,
       "ResponseHeaders": {
         "Content-Length": "0",
         "Content-MD5": "kNKMPde2IDcXf3faePIRHA==",
-<<<<<<< HEAD
-        "Date": "Thu, 05 Mar 2020 21:04:44 GMT",
-        "ETag": "\u00220x8D7C148D4DD482B\u0022",
-        "Last-Modified": "Thu, 05 Mar 2020 21:04:44 GMT",
-=======
         "Date": "Thu, 02 Apr 2020 23:44:45 GMT",
         "ETag": "\u00220x8D7D75FD2BA5BE7\u0022",
         "Last-Modified": "Thu, 02 Apr 2020 23:44:45 GMT",
->>>>>>> 32e373e2
         "Server": [
           "Windows-Azure-Blob/1.0",
           "Microsoft-HTTPAPI/2.0"
         ],
         "x-ms-client-request-id": "34876a89-1d4b-8763-1024-75d3701e61bd",
         "x-ms-content-crc64": "M2iiT/rKE2U=",
-<<<<<<< HEAD
-        "x-ms-request-id": "b519af7c-501e-0046-4b31-f3a6bc000000",
-        "x-ms-request-server-encrypted": "true",
-        "x-ms-version": "2019-10-10"
-=======
         "x-ms-request-id": "4fe597bb-a01e-0052-7e48-093148000000",
         "x-ms-request-server-encrypted": "true",
         "x-ms-version": "2019-12-12"
->>>>>>> 32e373e2
-      },
-      "ResponseBody": []
-    },
-    {
-<<<<<<< HEAD
-      "RequestUri": "https://seanstagetest.blob.core.windows.net/test-container-80a91327-e699-052d-4c2f-a0476f96b224/test-blob-9bc37f62-6745-79ed-4663-19d50c951f4b",
-=======
+      },
+      "ResponseBody": []
+    },
+    {
       "RequestUri": "https://seanmcccanary.blob.core.windows.net/test-container-80a91327-e699-052d-4c2f-a0476f96b224/test-blob-9bc37f62-6745-79ed-4663-19d50c951f4b",
->>>>>>> 32e373e2
       "RequestMethod": "GET",
       "RequestHeaders": {
         "Authorization": "Sanitized",
         "If-Match": "\u0022garbage\u0022",
-<<<<<<< HEAD
-        "traceparent": "00-c56e36a35975274da82455414e2bb456-8810d140afadd449-00",
-        "User-Agent": [
-          "azsdk-net-Storage.Blobs/12.4.0-dev.20200305.1",
-          "(.NET Core 4.6.28325.01; Microsoft Windows 10.0.18363 )"
-        ],
-        "x-ms-client-request-id": "a24b9cce-ea0e-f7ff-abd0-17ca922e40aa",
-        "x-ms-date": "Thu, 05 Mar 2020 21:04:45 GMT",
-        "x-ms-range": "bytes=0-",
-        "x-ms-return-client-request-id": "true",
-        "x-ms-version": "2019-10-10"
-=======
         "traceparent": "00-16493ee3a1493c41b8d3e0da91053f9a-86ab0a2f787a1f4b-00",
         "User-Agent": [
           "azsdk-net-Storage.Blobs/12.5.0-dev.20200402.1",
@@ -653,49 +357,19 @@
         "x-ms-range": "bytes=0-",
         "x-ms-return-client-request-id": "true",
         "x-ms-version": "2019-12-12"
->>>>>>> 32e373e2
       },
       "RequestBody": null,
       "StatusCode": 412,
       "ResponseHeaders": {
         "Content-Length": "252",
         "Content-Type": "application/xml",
-<<<<<<< HEAD
-        "Date": "Thu, 05 Mar 2020 21:04:44 GMT",
-=======
-        "Date": "Thu, 02 Apr 2020 23:44:45 GMT",
->>>>>>> 32e373e2
+        "Date": "Thu, 02 Apr 2020 23:44:45 GMT",
         "Server": [
           "Windows-Azure-Blob/1.0",
           "Microsoft-HTTPAPI/2.0"
         ],
         "x-ms-client-request-id": "a24b9cce-ea0e-f7ff-abd0-17ca922e40aa",
         "x-ms-error-code": "ConditionNotMet",
-<<<<<<< HEAD
-        "x-ms-request-id": "b519af7d-501e-0046-4c31-f3a6bc000000",
-        "x-ms-version": "2019-10-10"
-      },
-      "ResponseBody": [
-        "\uFEFF\u003C?xml version=\u00221.0\u0022 encoding=\u0022utf-8\u0022?\u003E\u003CError\u003E\u003CCode\u003EConditionNotMet\u003C/Code\u003E\u003CMessage\u003EThe condition specified using HTTP conditional header(s) is not met.\n",
-        "RequestId:b519af7d-501e-0046-4c31-f3a6bc000000\n",
-        "Time:2020-03-05T21:04:45.0495025Z\u003C/Message\u003E\u003C/Error\u003E"
-      ]
-    },
-    {
-      "RequestUri": "https://seanstagetest.blob.core.windows.net/test-container-80a91327-e699-052d-4c2f-a0476f96b224?restype=container",
-      "RequestMethod": "DELETE",
-      "RequestHeaders": {
-        "Authorization": "Sanitized",
-        "traceparent": "00-2813641a07436c49a1a5a1bdba5c394e-6fa397e7c2004b4e-00",
-        "User-Agent": [
-          "azsdk-net-Storage.Blobs/12.4.0-dev.20200305.1",
-          "(.NET Core 4.6.28325.01; Microsoft Windows 10.0.18363 )"
-        ],
-        "x-ms-client-request-id": "d304add6-bfd3-17af-690b-7804ebf2c84e",
-        "x-ms-date": "Thu, 05 Mar 2020 21:04:45 GMT",
-        "x-ms-return-client-request-id": "true",
-        "x-ms-version": "2019-10-10"
-=======
         "x-ms-request-id": "4fe597be-a01e-0052-8048-093148000000",
         "x-ms-version": "2019-12-12"
       },
@@ -719,49 +393,23 @@
         "x-ms-date": "Thu, 02 Apr 2020 23:44:46 GMT",
         "x-ms-return-client-request-id": "true",
         "x-ms-version": "2019-12-12"
->>>>>>> 32e373e2
       },
       "RequestBody": null,
       "StatusCode": 202,
       "ResponseHeaders": {
         "Content-Length": "0",
-<<<<<<< HEAD
-        "Date": "Thu, 05 Mar 2020 21:04:44 GMT",
-=======
-        "Date": "Thu, 02 Apr 2020 23:44:45 GMT",
->>>>>>> 32e373e2
+        "Date": "Thu, 02 Apr 2020 23:44:45 GMT",
         "Server": [
           "Windows-Azure-Blob/1.0",
           "Microsoft-HTTPAPI/2.0"
         ],
         "x-ms-client-request-id": "d304add6-bfd3-17af-690b-7804ebf2c84e",
-<<<<<<< HEAD
-        "x-ms-request-id": "b519af80-501e-0046-4e31-f3a6bc000000",
-        "x-ms-version": "2019-10-10"
-=======
         "x-ms-request-id": "4fe597ce-a01e-0052-0f48-093148000000",
         "x-ms-version": "2019-12-12"
->>>>>>> 32e373e2
-      },
-      "ResponseBody": []
-    },
-    {
-<<<<<<< HEAD
-      "RequestUri": "https://seanstagetest.blob.core.windows.net/test-container-854828d3-8a19-5c4c-f6c5-f4e232c6ac5e?restype=container",
-      "RequestMethod": "PUT",
-      "RequestHeaders": {
-        "Authorization": "Sanitized",
-        "traceparent": "00-45c31d199e77a14f8818bdddce8a7ee8-5d5d878e594b5542-00",
-        "User-Agent": [
-          "azsdk-net-Storage.Blobs/12.4.0-dev.20200305.1",
-          "(.NET Core 4.6.28325.01; Microsoft Windows 10.0.18363 )"
-        ],
-        "x-ms-blob-public-access": "container",
-        "x-ms-client-request-id": "23656962-6904-4bf4-61a8-dd0dcacde4a3",
-        "x-ms-date": "Thu, 05 Mar 2020 21:04:45 GMT",
-        "x-ms-return-client-request-id": "true",
-        "x-ms-version": "2019-10-10"
-=======
+      },
+      "ResponseBody": []
+    },
+    {
       "RequestUri": "https://seanmcccanary.blob.core.windows.net/test-container-854828d3-8a19-5c4c-f6c5-f4e232c6ac5e?restype=container",
       "RequestMethod": "PUT",
       "RequestHeaders": {
@@ -776,58 +424,30 @@
         "x-ms-date": "Thu, 02 Apr 2020 23:44:46 GMT",
         "x-ms-return-client-request-id": "true",
         "x-ms-version": "2019-12-12"
->>>>>>> 32e373e2
-      },
-      "RequestBody": null,
-      "StatusCode": 201,
-      "ResponseHeaders": {
-        "Content-Length": "0",
-<<<<<<< HEAD
-        "Date": "Thu, 05 Mar 2020 21:04:45 GMT",
-        "ETag": "\u00220x8D7C148D52C06D7\u0022",
-        "Last-Modified": "Thu, 05 Mar 2020 21:04:45 GMT",
-=======
+      },
+      "RequestBody": null,
+      "StatusCode": 201,
+      "ResponseHeaders": {
+        "Content-Length": "0",
         "Date": "Thu, 02 Apr 2020 23:44:45 GMT",
         "ETag": "\u00220x8D7D75FD307851F\u0022",
         "Last-Modified": "Thu, 02 Apr 2020 23:44:45 GMT",
->>>>>>> 32e373e2
         "Server": [
           "Windows-Azure-Blob/1.0",
           "Microsoft-HTTPAPI/2.0"
         ],
         "x-ms-client-request-id": "23656962-6904-4bf4-61a8-dd0dcacde4a3",
-<<<<<<< HEAD
-        "x-ms-request-id": "ffaa5cf9-301e-0040-5431-f39503000000",
-        "x-ms-version": "2019-10-10"
-=======
         "x-ms-request-id": "122d4bf9-601e-0072-7248-094aef000000",
         "x-ms-version": "2019-12-12"
->>>>>>> 32e373e2
-      },
-      "ResponseBody": []
-    },
-    {
-<<<<<<< HEAD
-      "RequestUri": "https://seanstagetest.blob.core.windows.net/test-container-854828d3-8a19-5c4c-f6c5-f4e232c6ac5e/test-blob-8c946882-1c66-8340-1971-68e5e20c2fe9",
-=======
+      },
+      "ResponseBody": []
+    },
+    {
       "RequestUri": "https://seanmcccanary.blob.core.windows.net/test-container-854828d3-8a19-5c4c-f6c5-f4e232c6ac5e/test-blob-8c946882-1c66-8340-1971-68e5e20c2fe9",
->>>>>>> 32e373e2
       "RequestMethod": "PUT",
       "RequestHeaders": {
         "Authorization": "Sanitized",
         "Content-Length": "1024",
-<<<<<<< HEAD
-        "traceparent": "00-93ffaa0da6ba5a408a0b4f124f720a85-0fa2f16ae97a0a45-00",
-        "User-Agent": [
-          "azsdk-net-Storage.Blobs/12.4.0-dev.20200305.1",
-          "(.NET Core 4.6.28325.01; Microsoft Windows 10.0.18363 )"
-        ],
-        "x-ms-blob-type": "BlockBlob",
-        "x-ms-client-request-id": "9aa27c19-7f9b-7e85-d454-3a0f5e5292a5",
-        "x-ms-date": "Thu, 05 Mar 2020 21:04:45 GMT",
-        "x-ms-return-client-request-id": "true",
-        "x-ms-version": "2019-10-10"
-=======
         "traceparent": "00-5e2d33a761de4f4abef273fdebd6a4d4-0232360e0e79504b-00",
         "User-Agent": [
           "azsdk-net-Storage.Blobs/12.5.0-dev.20200402.1",
@@ -838,56 +458,28 @@
         "x-ms-date": "Thu, 02 Apr 2020 23:44:46 GMT",
         "x-ms-return-client-request-id": "true",
         "x-ms-version": "2019-12-12"
->>>>>>> 32e373e2
       },
       "RequestBody": "Xxkj4f7kJGZROSNIMt1jVCo4f8lhiFp3FaiDgY7JRJXstQ/ffrm9fkX\u002B0spGqxmDRYnjkk0bQta/rMtVYKLXh/WNXHzNg9ZwegCEYrWPMWmP/zwF5bFH0HM5INLuZx6iJkvUuE\u002BctsGzcxdNl98hMHpixmBl0qJERYsJlGIEgRLi4Ttqunga8kl7UnGZ\u002BjmTF/BXi6G9PVSokHLDkyJer/EEa7WjtnUCR9QX6oAwqktSdXxyrPZxJKTnwSkFV14mHKOAlI6D72F6VUTMplLUeOYmcR6m6wL7k0cRvPRL/PB18c7crxW9zoYa\u002BFexpX5RE0hD3\u002BVAgDChhAFHcjNsLllTV7WE98nRaaKXi/OqSe3IwKirCB0KNHCdOysTdVxSrcn\u002BXU3JzRx/cXVDqPQ99joTf7GKwSU7SSJE5rudvfNGRd0prOug//OMK5enx4x8YEXw//aqyOykwhQrheZg4rSB/WMWE0lOc3\u002B\u002B/ZWOlIKWx4Z2rb39m3zxherXdHoMLEnjJckoZkz7oYx268tXFS2Slb1f6jT2hGHnJI5fd/8FsdFLq264bWE5egsxhq\u002BxmW\u002B8Rd\u002B8rEEV7KFoQUG\u002BmymMcTn5DGm/2SdcJnAoxP2xNYseozIfSQWPNb7MUCwfet7ipBR2t40F/Gu4X4bR7Cijtgu2n/j3bCg0atar8on6PKuRRh/pO379GKfGZ\u002Bl\u002BvUmVKZkhadrm6jjsQU23WgnivSLaQKYJunuNuYdRMQU\u002BtayMFcnv2dPQq1zn/PkxRb6d46rGpH2jjG4ek7BTlLgyrYugKkVA8\u002BRPCZRJIr6BXHPItE5aeBEu6Yhb0UUjfBajtE5tkBp5XPDGdproWWqwnDc9iuBq2DV6ckG85SGeLIx\u002Bpm1vE8xYT1ddlAF2RZAeqzQN5fE1OdwZ8x3ZvXfOJ0oOarP8QIlr5DuJDEMzAyywnTntkEaaSW2RViCufpLfj2y2aNvdImqrogG2rCyY5e/wKR894JYEcyFFa\u002BlpvWaoqXzWfJtR03vPQu5F5JxA\u002BHEwvVVzoa7WsvW5l7eBQuSaDgKvwmhUnlWkbp6nvo\u002BEBXJ4OP8RNQfOAMqmmDzETf8JqtWakTYI2x//zzMQLvNlNZJECAnlidj64cGergYY3yCenhS56XM7b1zgEWbUvdLWQGOqf0X2JCD9oLB1ai0Y5u8ScZDfrEseCZisBXhyJSPvyG6jbl/bqHrzvEnDxgUvxyp2wkxC9pMXi3asSR6oinqMhaG\u002BdXiPNsgV7PABW0OTfT1N/GPXrdHai\u002BLpL19bSjLON0BjcFGy5ouDLAqjFjAyGMzgW40XtdjP5OqVpQdpuqG9MyQCLwzsmxXYVIHHN3WytxaSeu\u002Bktw==",
       "StatusCode": 201,
       "ResponseHeaders": {
         "Content-Length": "0",
         "Content-MD5": "SiMvOdijFlb9toR1azO6/A==",
-<<<<<<< HEAD
-        "Date": "Thu, 05 Mar 2020 21:04:45 GMT",
-        "ETag": "\u00220x8D7C148D5392236\u0022",
-        "Last-Modified": "Thu, 05 Mar 2020 21:04:45 GMT",
-=======
         "Date": "Thu, 02 Apr 2020 23:44:45 GMT",
         "ETag": "\u00220x8D7D75FD3155D9F\u0022",
         "Last-Modified": "Thu, 02 Apr 2020 23:44:45 GMT",
->>>>>>> 32e373e2
         "Server": [
           "Windows-Azure-Blob/1.0",
           "Microsoft-HTTPAPI/2.0"
         ],
         "x-ms-client-request-id": "9aa27c19-7f9b-7e85-d454-3a0f5e5292a5",
         "x-ms-content-crc64": "lkdg4Q81WjQ=",
-<<<<<<< HEAD
-        "x-ms-request-id": "ffaa5cfb-301e-0040-5531-f39503000000",
-        "x-ms-request-server-encrypted": "true",
-        "x-ms-version": "2019-10-10"
-=======
         "x-ms-request-id": "122d4c04-601e-0072-7748-094aef000000",
         "x-ms-request-server-encrypted": "true",
         "x-ms-version": "2019-12-12"
->>>>>>> 32e373e2
-      },
-      "ResponseBody": []
-    },
-    {
-<<<<<<< HEAD
-      "RequestUri": "https://seanstagetest.blob.core.windows.net/test-container-854828d3-8a19-5c4c-f6c5-f4e232c6ac5e/test-blob-8c946882-1c66-8340-1971-68e5e20c2fe9",
-      "RequestMethod": "HEAD",
-      "RequestHeaders": {
-        "Authorization": "Sanitized",
-        "traceparent": "00-49f388c289130d4da91fbcbe272ea40c-5951ae7c11d46149-00",
-        "User-Agent": [
-          "azsdk-net-Storage.Blobs/12.4.0-dev.20200305.1",
-          "(.NET Core 4.6.28325.01; Microsoft Windows 10.0.18363 )"
-        ],
-        "x-ms-client-request-id": "66cbb631-956a-404e-6f40-a3ea2647a95a",
-        "x-ms-date": "Thu, 05 Mar 2020 21:04:45 GMT",
-        "x-ms-return-client-request-id": "true",
-        "x-ms-version": "2019-10-10"
-=======
+      },
+      "ResponseBody": []
+    },
+    {
       "RequestUri": "https://seanmcccanary.blob.core.windows.net/test-container-854828d3-8a19-5c4c-f6c5-f4e232c6ac5e/test-blob-8c946882-1c66-8340-1971-68e5e20c2fe9",
       "RequestMethod": "HEAD",
       "RequestHeaders": {
@@ -901,7 +493,6 @@
         "x-ms-date": "Thu, 02 Apr 2020 23:44:46 GMT",
         "x-ms-return-client-request-id": "true",
         "x-ms-version": "2019-12-12"
->>>>>>> 32e373e2
       },
       "RequestBody": null,
       "StatusCode": 200,
@@ -910,15 +501,9 @@
         "Content-Length": "1024",
         "Content-MD5": "SiMvOdijFlb9toR1azO6/A==",
         "Content-Type": "application/octet-stream",
-<<<<<<< HEAD
-        "Date": "Thu, 05 Mar 2020 21:04:45 GMT",
-        "ETag": "\u00220x8D7C148D5392236\u0022",
-        "Last-Modified": "Thu, 05 Mar 2020 21:04:45 GMT",
-=======
         "Date": "Thu, 02 Apr 2020 23:44:45 GMT",
         "ETag": "\u00220x8D7D75FD3155D9F\u0022",
         "Last-Modified": "Thu, 02 Apr 2020 23:44:45 GMT",
->>>>>>> 32e373e2
         "Server": [
           "Windows-Azure-Blob/1.0",
           "Microsoft-HTTPAPI/2.0"
@@ -927,42 +512,16 @@
         "x-ms-access-tier-inferred": "true",
         "x-ms-blob-type": "BlockBlob",
         "x-ms-client-request-id": "66cbb631-956a-404e-6f40-a3ea2647a95a",
-<<<<<<< HEAD
-        "x-ms-creation-time": "Thu, 05 Mar 2020 21:04:45 GMT",
-        "x-ms-lease-state": "available",
-        "x-ms-lease-status": "unlocked",
-        "x-ms-request-id": "ffaa5cfd-301e-0040-5731-f39503000000",
-        "x-ms-server-encrypted": "true",
-        "x-ms-version": "2019-10-10"
-=======
         "x-ms-creation-time": "Thu, 02 Apr 2020 23:44:45 GMT",
         "x-ms-lease-state": "available",
         "x-ms-lease-status": "unlocked",
         "x-ms-request-id": "122d4c09-601e-0072-7b48-094aef000000",
         "x-ms-server-encrypted": "true",
         "x-ms-version": "2019-12-12"
->>>>>>> 32e373e2
-      },
-      "ResponseBody": []
-    },
-    {
-<<<<<<< HEAD
-      "RequestUri": "https://seanstagetest.blob.core.windows.net/test-container-854828d3-8a19-5c4c-f6c5-f4e232c6ac5e/test-blob-8c946882-1c66-8340-1971-68e5e20c2fe9",
-      "RequestMethod": "GET",
-      "RequestHeaders": {
-        "Authorization": "Sanitized",
-        "If-None-Match": "\u00220x8D7C148D5392236\u0022",
-        "traceparent": "00-e17bc91430036f488f5ef08c8901a0c7-e538767e9def634e-00",
-        "User-Agent": [
-          "azsdk-net-Storage.Blobs/12.4.0-dev.20200305.1",
-          "(.NET Core 4.6.28325.01; Microsoft Windows 10.0.18363 )"
-        ],
-        "x-ms-client-request-id": "a8def8c1-2b86-f13b-de91-17ef888dfaca",
-        "x-ms-date": "Thu, 05 Mar 2020 21:04:45 GMT",
-        "x-ms-range": "bytes=0-",
-        "x-ms-return-client-request-id": "true",
-        "x-ms-version": "2019-10-10"
-=======
+      },
+      "ResponseBody": []
+    },
+    {
       "RequestUri": "https://seanmcccanary.blob.core.windows.net/test-container-854828d3-8a19-5c4c-f6c5-f4e232c6ac5e/test-blob-8c946882-1c66-8340-1971-68e5e20c2fe9",
       "RequestMethod": "GET",
       "RequestHeaders": {
@@ -978,49 +537,24 @@
         "x-ms-range": "bytes=0-",
         "x-ms-return-client-request-id": "true",
         "x-ms-version": "2019-12-12"
->>>>>>> 32e373e2
       },
       "RequestBody": null,
       "StatusCode": 304,
       "ResponseHeaders": {
         "Content-Length": "0",
-<<<<<<< HEAD
-        "Date": "Thu, 05 Mar 2020 21:04:45 GMT",
-=======
-        "Date": "Thu, 02 Apr 2020 23:44:45 GMT",
->>>>>>> 32e373e2
+        "Date": "Thu, 02 Apr 2020 23:44:45 GMT",
         "Server": [
           "Windows-Azure-Blob/1.0",
           "Microsoft-HTTPAPI/2.0"
         ],
         "x-ms-client-request-id": "a8def8c1-2b86-f13b-de91-17ef888dfaca",
         "x-ms-error-code": "ConditionNotMet",
-<<<<<<< HEAD
-        "x-ms-request-id": "ffaa5cff-301e-0040-5931-f39503000000",
-        "x-ms-version": "2019-10-10"
-=======
         "x-ms-request-id": "122d4c11-601e-0072-0248-094aef000000",
         "x-ms-version": "2019-12-12"
->>>>>>> 32e373e2
-      },
-      "ResponseBody": []
-    },
-    {
-<<<<<<< HEAD
-      "RequestUri": "https://seanstagetest.blob.core.windows.net/test-container-854828d3-8a19-5c4c-f6c5-f4e232c6ac5e?restype=container",
-      "RequestMethod": "DELETE",
-      "RequestHeaders": {
-        "Authorization": "Sanitized",
-        "traceparent": "00-8e79375b8ce8ec4f9b613d390fd7684b-d802f4a07c23144b-00",
-        "User-Agent": [
-          "azsdk-net-Storage.Blobs/12.4.0-dev.20200305.1",
-          "(.NET Core 4.6.28325.01; Microsoft Windows 10.0.18363 )"
-        ],
-        "x-ms-client-request-id": "2e2820fb-0169-b7d4-0275-e573a2926476",
-        "x-ms-date": "Thu, 05 Mar 2020 21:04:45 GMT",
-        "x-ms-return-client-request-id": "true",
-        "x-ms-version": "2019-10-10"
-=======
+      },
+      "ResponseBody": []
+    },
+    {
       "RequestUri": "https://seanmcccanary.blob.core.windows.net/test-container-854828d3-8a19-5c4c-f6c5-f4e232c6ac5e?restype=container",
       "RequestMethod": "DELETE",
       "RequestHeaders": {
@@ -1034,49 +568,23 @@
         "x-ms-date": "Thu, 02 Apr 2020 23:44:47 GMT",
         "x-ms-return-client-request-id": "true",
         "x-ms-version": "2019-12-12"
->>>>>>> 32e373e2
       },
       "RequestBody": null,
       "StatusCode": 202,
       "ResponseHeaders": {
         "Content-Length": "0",
-<<<<<<< HEAD
-        "Date": "Thu, 05 Mar 2020 21:04:45 GMT",
-=======
         "Date": "Thu, 02 Apr 2020 23:44:46 GMT",
->>>>>>> 32e373e2
         "Server": [
           "Windows-Azure-Blob/1.0",
           "Microsoft-HTTPAPI/2.0"
         ],
         "x-ms-client-request-id": "2e2820fb-0169-b7d4-0275-e573a2926476",
-<<<<<<< HEAD
-        "x-ms-request-id": "ffaa5d00-301e-0040-5a31-f39503000000",
-        "x-ms-version": "2019-10-10"
-=======
         "x-ms-request-id": "122d4c24-601e-0072-1548-094aef000000",
         "x-ms-version": "2019-12-12"
->>>>>>> 32e373e2
-      },
-      "ResponseBody": []
-    },
-    {
-<<<<<<< HEAD
-      "RequestUri": "https://seanstagetest.blob.core.windows.net/test-container-192bbe86-4986-f297-ba66-72a8c951e59f?restype=container",
-      "RequestMethod": "PUT",
-      "RequestHeaders": {
-        "Authorization": "Sanitized",
-        "traceparent": "00-30268d88ad1d7b4484c09b7828941427-40f4ac6ead9a7348-00",
-        "User-Agent": [
-          "azsdk-net-Storage.Blobs/12.4.0-dev.20200305.1",
-          "(.NET Core 4.6.28325.01; Microsoft Windows 10.0.18363 )"
-        ],
-        "x-ms-blob-public-access": "container",
-        "x-ms-client-request-id": "4d62eb79-8713-b154-8936-74038e2cedb1",
-        "x-ms-date": "Thu, 05 Mar 2020 21:04:45 GMT",
-        "x-ms-return-client-request-id": "true",
-        "x-ms-version": "2019-10-10"
-=======
+      },
+      "ResponseBody": []
+    },
+    {
       "RequestUri": "https://seanmcccanary.blob.core.windows.net/test-container-192bbe86-4986-f297-ba66-72a8c951e59f?restype=container",
       "RequestMethod": "PUT",
       "RequestHeaders": {
@@ -1091,58 +599,30 @@
         "x-ms-date": "Thu, 02 Apr 2020 23:44:47 GMT",
         "x-ms-return-client-request-id": "true",
         "x-ms-version": "2019-12-12"
->>>>>>> 32e373e2
-      },
-      "RequestBody": null,
-      "StatusCode": 201,
-      "ResponseHeaders": {
-        "Content-Length": "0",
-<<<<<<< HEAD
-        "Date": "Thu, 05 Mar 2020 21:04:45 GMT",
-        "ETag": "\u00220x8D7C148D58CB1EB\u0022",
-        "Last-Modified": "Thu, 05 Mar 2020 21:04:46 GMT",
-=======
+      },
+      "RequestBody": null,
+      "StatusCode": 201,
+      "ResponseHeaders": {
+        "Content-Length": "0",
         "Date": "Thu, 02 Apr 2020 23:44:45 GMT",
         "ETag": "\u00220x8D7D75FD36FE16F\u0022",
         "Last-Modified": "Thu, 02 Apr 2020 23:44:46 GMT",
->>>>>>> 32e373e2
         "Server": [
           "Windows-Azure-Blob/1.0",
           "Microsoft-HTTPAPI/2.0"
         ],
         "x-ms-client-request-id": "4d62eb79-8713-b154-8936-74038e2cedb1",
-<<<<<<< HEAD
-        "x-ms-request-id": "9164b96e-501e-0024-5031-f3649b000000",
-        "x-ms-version": "2019-10-10"
-=======
         "x-ms-request-id": "43075f13-101e-001a-0348-092c7f000000",
         "x-ms-version": "2019-12-12"
->>>>>>> 32e373e2
-      },
-      "ResponseBody": []
-    },
-    {
-<<<<<<< HEAD
-      "RequestUri": "https://seanstagetest.blob.core.windows.net/test-container-192bbe86-4986-f297-ba66-72a8c951e59f/test-blob-9fe89484-e794-2a59-866f-fdbef7bb4d1a",
-=======
+      },
+      "ResponseBody": []
+    },
+    {
       "RequestUri": "https://seanmcccanary.blob.core.windows.net/test-container-192bbe86-4986-f297-ba66-72a8c951e59f/test-blob-9fe89484-e794-2a59-866f-fdbef7bb4d1a",
->>>>>>> 32e373e2
       "RequestMethod": "PUT",
       "RequestHeaders": {
         "Authorization": "Sanitized",
         "Content-Length": "1024",
-<<<<<<< HEAD
-        "traceparent": "00-17a24e37a21d624e9b4e8a7bf46e9f0b-718e4f11b792a440-00",
-        "User-Agent": [
-          "azsdk-net-Storage.Blobs/12.4.0-dev.20200305.1",
-          "(.NET Core 4.6.28325.01; Microsoft Windows 10.0.18363 )"
-        ],
-        "x-ms-blob-type": "BlockBlob",
-        "x-ms-client-request-id": "b0949e3a-7250-9eb1-3df3-8aa0d48678df",
-        "x-ms-date": "Thu, 05 Mar 2020 21:04:46 GMT",
-        "x-ms-return-client-request-id": "true",
-        "x-ms-version": "2019-10-10"
-=======
         "traceparent": "00-d4d26c921341904287cdd1b4e2b8ce94-189e41b3eea0a541-00",
         "User-Agent": [
           "azsdk-net-Storage.Blobs/12.5.0-dev.20200402.1",
@@ -1153,58 +633,28 @@
         "x-ms-date": "Thu, 02 Apr 2020 23:44:47 GMT",
         "x-ms-return-client-request-id": "true",
         "x-ms-version": "2019-12-12"
->>>>>>> 32e373e2
       },
       "RequestBody": "kEaDZp78ErpeSWgvUCIJ8JDQLt7ul4to50LeLlddU4VpR\u002BWjR28DfNmo78kfJWFnLINyvf0Pwvi6Gn5cHuRjAPbixgg8ZakhzLEERqjBSMLhdwHT6pWHWYXt6Czxp171RO/TPF5YKsfaUfFMCntQ\u002BdG7e6fijxVgW22DT318MCRTDwG57QtkiEw6\u002BZmkO04JnO9aNSy3ErXZc\u002BHx1dpJXiHM\u002Bft6lwvGV/JaqJZ8ux8eebKOIfr4m/1M33opcrNx8Jp32EJTjwXjlN06XWkfXbfB0lsouzwm1F3\u002BLreRnOQ/6Lj7BOPdy\u002Bqtqo0cvT6TLILCaJ9XSTReUQPkVGFOUvj4\u002B3SxJFjU5AdxehGuCRYfawE1zjRF556EnLPf\u002BXaIXliVJMLJ4Qcp7oSY5s4jr0ftxelfGYPDsxPVLYil9OqQ6By4GeVTVYn5C\u002BCwrQHQYOxr8jSNKEXU0XCv9LR/g/mZB/2yapZhmW9gZQ2jEwYSBcybOQK2A8DX40d1pGHUeofnFqUEHfVWCljELMI3Mb1pnO7n5En24gM824dO7PUOi\u002BuGvP1gDejWRC\u002Bq8db9n7GJCwdz7ZU98DOix0JuBx1jtqHWsXXACY4GEJ8aTPEsPzvVxeDtmp5WSMvJvkalaDwSRjs1Ju48yAJ4bNz1I6RCdYcGmUI9dRsDgGmq90pIYKhiCAW29xlNmPzedC7BYCQmh0i\u002Bn8/61NAfMaWFktG3MAw0khufjH5uuQBGXgDtQiBEg3ACicHYaDM0lsZzyAYqJkQhjc0Jh/rJT\u002BXPs3bPMe\u002BFQA9htKZKWynoavW4\u002B/D5Gze8y7RSO/t1ODnbCbW8ZGTX7of3yXKd1zKjIB0FEVT11pg\u002BE2U6MgUT63ttb1J0KwaQ4Q1pAVHFHvSCrhrecCfk5jMdflD\u002BnLuB4972MGjgL/UXdDBHi9RGePRxt4PrNXpUiIgeV6y1kURR5x5zz\u002B2Mon8lxvz2nVtf1gZbjeU3lq1joajfwdhIYuLs9qO106gG5BQExm5\u002BXuotv4CmWQRfGVFwDy5FreGn3GQZCae3qQNdVKjQM9A\u002B5UO9sQFXoQjejdxSRcN6wTczXOkKZFRDdhZ8SQRbj\u002BWBMSrqh/vfTztbO3zKZGNA4pNxnNfnNIDuejvr21cEg/720RSZjzk8UwytrinXeBGyPGdw6fIOmfyq/A2/9HTkV7d\u002B05NPplJaNUjKOYZWFgEqOJ/wk5kL6DcX7pMrfF\u002BYyVdyWaR9YpUVFrSqQ2B2VOUMlbvV9MMec\u002BtcOLi\u002BLrjoMnAv471crNUJ2n3kYaXWoJqtH\u002BakwtWTVOW5ISrdVuj8wRDvR3AnsOnlyxlFORJFhZcdEA/RRG\u002Bbm4/YoourLA==",
       "StatusCode": 201,
       "ResponseHeaders": {
         "Content-Length": "0",
         "Content-MD5": "Pq\u002BGGxNvb4Vg4goNMF38zw==",
-<<<<<<< HEAD
-        "Date": "Thu, 05 Mar 2020 21:04:45 GMT",
-        "ETag": "\u00220x8D7C148D5991CDD\u0022",
-        "Last-Modified": "Thu, 05 Mar 2020 21:04:46 GMT",
-=======
         "Date": "Thu, 02 Apr 2020 23:44:45 GMT",
         "ETag": "\u00220x8D7D75FD37D32E4\u0022",
         "Last-Modified": "Thu, 02 Apr 2020 23:44:46 GMT",
->>>>>>> 32e373e2
         "Server": [
           "Windows-Azure-Blob/1.0",
           "Microsoft-HTTPAPI/2.0"
         ],
         "x-ms-client-request-id": "b0949e3a-7250-9eb1-3df3-8aa0d48678df",
         "x-ms-content-crc64": "7RdsiFpGoB8=",
-<<<<<<< HEAD
-        "x-ms-request-id": "9164b971-501e-0024-5131-f3649b000000",
-        "x-ms-request-server-encrypted": "true",
-        "x-ms-version": "2019-10-10"
-=======
         "x-ms-request-id": "43075f19-101e-001a-0748-092c7f000000",
         "x-ms-request-server-encrypted": "true",
         "x-ms-version": "2019-12-12"
->>>>>>> 32e373e2
-      },
-      "ResponseBody": []
-    },
-    {
-<<<<<<< HEAD
-      "RequestUri": "https://seanstagetest.blob.core.windows.net/test-container-192bbe86-4986-f297-ba66-72a8c951e59f/test-blob-9fe89484-e794-2a59-866f-fdbef7bb4d1a",
-      "RequestMethod": "GET",
-      "RequestHeaders": {
-        "Authorization": "Sanitized",
-        "traceparent": "00-51ffe2d77872be45840db989f6d1f3fe-6dbbcaaa4fdf874f-00",
-        "User-Agent": [
-          "azsdk-net-Storage.Blobs/12.4.0-dev.20200305.1",
-          "(.NET Core 4.6.28325.01; Microsoft Windows 10.0.18363 )"
-        ],
-        "x-ms-client-request-id": "5984a061-9c27-60ca-c2fc-55ccba3856f6",
-        "x-ms-date": "Thu, 05 Mar 2020 21:04:46 GMT",
-        "x-ms-lease-id": "2f933f43-721a-4bd6-b1f8-922600ffca79",
-        "x-ms-range": "bytes=0-",
-        "x-ms-return-client-request-id": "true",
-        "x-ms-version": "2019-10-10"
-=======
+      },
+      "ResponseBody": []
+    },
+    {
       "RequestUri": "https://seanmcccanary.blob.core.windows.net/test-container-192bbe86-4986-f297-ba66-72a8c951e59f/test-blob-9fe89484-e794-2a59-866f-fdbef7bb4d1a",
       "RequestMethod": "GET",
       "RequestHeaders": {
@@ -1220,49 +670,19 @@
         "x-ms-range": "bytes=0-",
         "x-ms-return-client-request-id": "true",
         "x-ms-version": "2019-12-12"
->>>>>>> 32e373e2
       },
       "RequestBody": null,
       "StatusCode": 412,
       "ResponseHeaders": {
         "Content-Length": "241",
         "Content-Type": "application/xml",
-<<<<<<< HEAD
-        "Date": "Thu, 05 Mar 2020 21:04:45 GMT",
-=======
-        "Date": "Thu, 02 Apr 2020 23:44:45 GMT",
->>>>>>> 32e373e2
+        "Date": "Thu, 02 Apr 2020 23:44:45 GMT",
         "Server": [
           "Windows-Azure-Blob/1.0",
           "Microsoft-HTTPAPI/2.0"
         ],
         "x-ms-client-request-id": "5984a061-9c27-60ca-c2fc-55ccba3856f6",
         "x-ms-error-code": "LeaseNotPresentWithBlobOperation",
-<<<<<<< HEAD
-        "x-ms-request-id": "9164b973-501e-0024-5331-f3649b000000",
-        "x-ms-version": "2019-10-10"
-      },
-      "ResponseBody": [
-        "\uFEFF\u003C?xml version=\u00221.0\u0022 encoding=\u0022utf-8\u0022?\u003E\u003CError\u003E\u003CCode\u003ELeaseNotPresentWithBlobOperation\u003C/Code\u003E\u003CMessage\u003EThere is currently no lease on the blob.\n",
-        "RequestId:9164b973-501e-0024-5331-f3649b000000\n",
-        "Time:2020-03-05T21:04:46.2428267Z\u003C/Message\u003E\u003C/Error\u003E"
-      ]
-    },
-    {
-      "RequestUri": "https://seanstagetest.blob.core.windows.net/test-container-192bbe86-4986-f297-ba66-72a8c951e59f?restype=container",
-      "RequestMethod": "DELETE",
-      "RequestHeaders": {
-        "Authorization": "Sanitized",
-        "traceparent": "00-19b80f8a18c4e54fb42338524fbf84db-459ee5c01e58f945-00",
-        "User-Agent": [
-          "azsdk-net-Storage.Blobs/12.4.0-dev.20200305.1",
-          "(.NET Core 4.6.28325.01; Microsoft Windows 10.0.18363 )"
-        ],
-        "x-ms-client-request-id": "333e54a9-1f01-b0b8-aaa3-6bf3c3a08582",
-        "x-ms-date": "Thu, 05 Mar 2020 21:04:46 GMT",
-        "x-ms-return-client-request-id": "true",
-        "x-ms-version": "2019-10-10"
-=======
         "x-ms-request-id": "43075f1e-101e-001a-0b48-092c7f000000",
         "x-ms-version": "2019-12-12"
       },
@@ -1286,42 +706,26 @@
         "x-ms-date": "Thu, 02 Apr 2020 23:44:47 GMT",
         "x-ms-return-client-request-id": "true",
         "x-ms-version": "2019-12-12"
->>>>>>> 32e373e2
       },
       "RequestBody": null,
       "StatusCode": 202,
       "ResponseHeaders": {
         "Content-Length": "0",
-<<<<<<< HEAD
-        "Date": "Thu, 05 Mar 2020 21:04:45 GMT",
-=======
         "Date": "Thu, 02 Apr 2020 23:44:46 GMT",
->>>>>>> 32e373e2
         "Server": [
           "Windows-Azure-Blob/1.0",
           "Microsoft-HTTPAPI/2.0"
         ],
         "x-ms-client-request-id": "333e54a9-1f01-b0b8-aaa3-6bf3c3a08582",
-<<<<<<< HEAD
-        "x-ms-request-id": "9164b975-501e-0024-5531-f3649b000000",
-        "x-ms-version": "2019-10-10"
-=======
         "x-ms-request-id": "43075f29-101e-001a-1648-092c7f000000",
         "x-ms-version": "2019-12-12"
->>>>>>> 32e373e2
       },
       "ResponseBody": []
     }
   ],
   "Variables": {
-<<<<<<< HEAD
-    "DateTimeOffsetNow": "2020-03-05T13:04:43.5416220-08:00",
-    "RandomSeed": "1791470294",
-    "Storage_TestConfigDefault": "ProductionTenant\nseanstagetest\nU2FuaXRpemVk\nhttps://seanstagetest.blob.core.windows.net\nhttp://seanstagetest.file.core.windows.net\nhttp://seanstagetest.queue.core.windows.net\nhttp://seanstagetest.table.core.windows.net\n\n\n\n\nhttp://seanstagetest-secondary.blob.core.windows.net\nhttp://seanstagetest-secondary.file.core.windows.net\nhttp://seanstagetest-secondary.queue.core.windows.net\nhttp://seanstagetest-secondary.table.core.windows.net\n\nSanitized\n\n\nCloud\nBlobEndpoint=https://seanstagetest.blob.core.windows.net/;QueueEndpoint=http://seanstagetest.queue.core.windows.net/;FileEndpoint=http://seanstagetest.file.core.windows.net/;BlobSecondaryEndpoint=http://seanstagetest-secondary.blob.core.windows.net/;QueueSecondaryEndpoint=http://seanstagetest-secondary.queue.core.windows.net/;FileSecondaryEndpoint=http://seanstagetest-secondary.file.core.windows.net/;AccountName=seanstagetest;AccountKey=Sanitized\nseanscope1"
-=======
     "DateTimeOffsetNow": "2020-04-02T16:44:44.7273536-07:00",
     "RandomSeed": "1791470294",
     "Storage_TestConfigDefault": "ProductionTenant\nseanmcccanary\nU2FuaXRpemVk\nhttps://seanmcccanary.blob.core.windows.net\nhttps://seanmcccanary.file.core.windows.net\nhttps://seanmcccanary.queue.core.windows.net\nhttps://seanmcccanary.table.core.windows.net\n\n\n\n\nhttps://seanmcccanary-secondary.blob.core.windows.net\nhttps://seanmcccanary-secondary.file.core.windows.net\nhttps://seanmcccanary-secondary.queue.core.windows.net\nhttps://seanmcccanary-secondary.table.core.windows.net\n\nSanitized\n\n\nCloud\nBlobEndpoint=https://seanmcccanary.blob.core.windows.net/;QueueEndpoint=https://seanmcccanary.queue.core.windows.net/;FileEndpoint=https://seanmcccanary.file.core.windows.net/;BlobSecondaryEndpoint=https://seanmcccanary-secondary.blob.core.windows.net/;QueueSecondaryEndpoint=https://seanmcccanary-secondary.queue.core.windows.net/;FileSecondaryEndpoint=https://seanmcccanary-secondary.file.core.windows.net/;AccountName=seanmcccanary;AccountKey=Sanitized\nseanscope1"
->>>>>>> 32e373e2
   }
 }