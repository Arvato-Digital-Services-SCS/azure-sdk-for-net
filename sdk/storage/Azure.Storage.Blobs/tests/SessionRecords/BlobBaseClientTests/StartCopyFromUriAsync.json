--- conflicted
+++ resolved
@@ -28,11 +28,7 @@
           "Microsoft-HTTPAPI/2.0"
         ],
         "x-ms-client-request-id": "f3f1fa8c-e048-4491-6b45-2b37c5ad780e",
-<<<<<<< HEAD
-        "x-ms-request-id": "b51984c4-501e-0046-1430-f3a6bc000000",
-=======
         "x-ms-request-id": "299a3f81-f01e-002d-7848-09fed3000000",
->>>>>>> 8d420312
         "x-ms-version": "2019-12-12"
       },
       "ResponseBody": []
@@ -104,11 +100,7 @@
         "x-ms-client-request-id": "531f5195-5f54-44a3-d6a2-8d603dc82aec",
         "x-ms-copy-id": "d7dd4c1d-d766-49e3-857d-9158ec0ccc2e",
         "x-ms-copy-status": "success",
-<<<<<<< HEAD
-        "x-ms-request-id": "b51984cc-501e-0046-1a30-f3a6bc000000",
-=======
         "x-ms-request-id": "299a3f92-f01e-002d-0548-09fed3000000",
->>>>>>> 8d420312
         "x-ms-version": "2019-12-12"
       },
       "ResponseBody": []
@@ -184,11 +176,7 @@
           "Microsoft-HTTPAPI/2.0"
         ],
         "x-ms-client-request-id": "80e311df-b8db-dddf-7aba-a42ed849eb9a",
-<<<<<<< HEAD
-        "x-ms-request-id": "b51984d2-501e-0046-2030-f3a6bc000000",
-=======
         "x-ms-request-id": "299a3fa0-f01e-002d-1348-09fed3000000",
->>>>>>> 8d420312
         "x-ms-version": "2019-12-12"
       },
       "ResponseBody": []
