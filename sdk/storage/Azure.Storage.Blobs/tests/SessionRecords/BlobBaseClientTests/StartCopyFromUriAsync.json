{
  "Entries": [
    {
<<<<<<< HEAD
      "RequestUri": "https://seanstagetest.blob.core.windows.net/test-container-8caffbe9-d1ee-9908-0f4a-bdffe44a2ec2?restype=container",
      "RequestMethod": "PUT",
      "RequestHeaders": {
        "Authorization": "Sanitized",
        "traceparent": "00-af8db4f175073a4183224923f46ed65c-992853d0f4b93043-00",
        "User-Agent": [
          "azsdk-net-Storage.Blobs/12.4.0-dev.20200305.1",
          "(.NET Core 4.6.28325.01; Microsoft Windows 10.0.18363 )"
        ],
        "x-ms-blob-public-access": "container",
        "x-ms-client-request-id": "f3f1fa8c-e048-4491-6b45-2b37c5ad780e",
        "x-ms-date": "Thu, 05 Mar 2020 20:56:56 GMT",
        "x-ms-return-client-request-id": "true",
        "x-ms-version": "2019-10-10"
=======
      "RequestUri": "https://seanmcccanary.blob.core.windows.net/test-container-8caffbe9-d1ee-9908-0f4a-bdffe44a2ec2?restype=container",
      "RequestMethod": "PUT",
      "RequestHeaders": {
        "Authorization": "Sanitized",
        "traceparent": "00-96b420efd90d454ba97a80814d4fc530-325fa7a23f2d9546-00",
        "User-Agent": [
          "azsdk-net-Storage.Blobs/12.5.0-dev.20200402.1",
          "(.NET Core 4.6.28325.01; Microsoft Windows 10.0.18362 )"
        ],
        "x-ms-blob-public-access": "container",
        "x-ms-client-request-id": "f3f1fa8c-e048-4491-6b45-2b37c5ad780e",
        "x-ms-date": "Thu, 02 Apr 2020 23:43:17 GMT",
        "x-ms-return-client-request-id": "true",
        "x-ms-version": "2019-12-12"
>>>>>>> 32e373e2
      },
      "RequestBody": null,
      "StatusCode": 201,
      "ResponseHeaders": {
        "Content-Length": "0",
<<<<<<< HEAD
        "Date": "Thu, 05 Mar 2020 20:56:55 GMT",
        "ETag": "\u00220x8D7C147BDC10BEC\u0022",
        "Last-Modified": "Thu, 05 Mar 2020 20:56:56 GMT",
=======
        "Date": "Thu, 02 Apr 2020 23:43:16 GMT",
        "ETag": "\u00220x8D7D75F9E38D74A\u0022",
        "Last-Modified": "Thu, 02 Apr 2020 23:43:17 GMT",
>>>>>>> 32e373e2
        "Server": [
          "Windows-Azure-Blob/1.0",
          "Microsoft-HTTPAPI/2.0"
        ],
        "x-ms-client-request-id": "f3f1fa8c-e048-4491-6b45-2b37c5ad780e",
<<<<<<< HEAD
        "x-ms-request-id": "b51984c4-501e-0046-1430-f3a6bc000000",
        "x-ms-version": "2019-10-10"
=======
        "x-ms-request-id": "299a3f81-f01e-002d-7848-09fed3000000",
        "x-ms-version": "2019-12-12"
>>>>>>> 32e373e2
      },
      "ResponseBody": []
    },
    {
<<<<<<< HEAD
      "RequestUri": "https://seanstagetest.blob.core.windows.net/test-container-8caffbe9-d1ee-9908-0f4a-bdffe44a2ec2/test-blob-019cb734-5ed8-580f-5beb-55e51eb77cfc",
=======
      "RequestUri": "https://seanmcccanary.blob.core.windows.net/test-container-8caffbe9-d1ee-9908-0f4a-bdffe44a2ec2/test-blob-019cb734-5ed8-580f-5beb-55e51eb77cfc",
>>>>>>> 32e373e2
      "RequestMethod": "PUT",
      "RequestHeaders": {
        "Authorization": "Sanitized",
        "Content-Length": "1024",
<<<<<<< HEAD
        "traceparent": "00-289fcc6d99c81a4eac23a756cc58bb12-8552d0c5529da34e-00",
        "User-Agent": [
          "azsdk-net-Storage.Blobs/12.4.0-dev.20200305.1",
          "(.NET Core 4.6.28325.01; Microsoft Windows 10.0.18363 )"
        ],
        "x-ms-blob-type": "BlockBlob",
        "x-ms-client-request-id": "83b092f3-6551-ee4b-189a-6c81284bf648",
        "x-ms-date": "Thu, 05 Mar 2020 20:56:56 GMT",
        "x-ms-return-client-request-id": "true",
        "x-ms-version": "2019-10-10"
=======
        "traceparent": "00-7ff5598c84bb8045b1b7370ed30aae18-87cbd709a695b340-00",
        "User-Agent": [
          "azsdk-net-Storage.Blobs/12.5.0-dev.20200402.1",
          "(.NET Core 4.6.28325.01; Microsoft Windows 10.0.18362 )"
        ],
        "x-ms-blob-type": "BlockBlob",
        "x-ms-client-request-id": "83b092f3-6551-ee4b-189a-6c81284bf648",
        "x-ms-date": "Thu, 02 Apr 2020 23:43:18 GMT",
        "x-ms-return-client-request-id": "true",
        "x-ms-version": "2019-12-12"
>>>>>>> 32e373e2
      },
      "RequestBody": "gDRy6lg6et6Ijw6GZWf\u002BiY\u002BkHGV2yLAu6pmXXIqrJrTJL7aROo62\u002BT2\u002BeEhQifL07ctVeZoWhbiDRP\u002B\u002Box1T3WhZvTaxbU8B7SMouE9o3WGmom\u002B/Va0Zsqn9DfaO\u002BFUfapvf9sy8Qn98VIx37c1pG2eeGACuk4i7QAqMs19Yc/XOCE20iOeU6WDvQwEgosTck/KP799UcdYTJLXBL48fI\u002BCXqOWAtZOACS6gv1CGm55FsB9tyYMVeZd2oGMx0rrQzx8gifnfW95fD\u002Baws7KGjIgXfH5vslpdgS5OCRQvTjZ00O8wZhKkZlRBDrqdZMbk7xTaGVY7YR3FwwfLkFHJL8CvPOPCVSZ2chYpLaSfwBxoaRoAVDXgOG7Sa6IK2dUDd9767SjiIprtZKZAETN4JQLqYic3yduLzwN08OqDa5lAJrXFpdL0hUd/EvCOoCc7WUWgIHeuy64Cbh4kbTKwavgN/\u002Bp9s4Aw9t3fuLbr/C/cOZal40sikVsHwza0zxcUz6j3gKA8vabEbyqZzhP4F3LvSDSbC4at622Pdu9JeybFyugO83yOn3zw4HMgiMNID6vExYbjecQhSpQyrUe2evMD1AMq6ST1YKm3qyoTjGOqRmdEhbaf4VEj7KjoXPE1OWV/HLO/HSWHz2TdK82ZDr4wiGbfcvU9ZPKyB/17DAS4gnLFk2\u002Bw6ylBvLZRwrWEid3pt9OKVcdvQrjADBYoC8JgJKlb1HpPgJw9nrU/66E8LX0fkVUwLS2rVVG2794TGbHz8Z0MKbVjmjc2TbYRMFYXhN6ZCHpsMPd8sH4pmJG\u002BKoQES/oDMATHvPce\u002BeB2mSX6n2v/eRA3hsCmkHg2OQGleCIxDeRcE1Pa0UyDTjYWBRdZL/kmv7B0zcQ5XKCLkYL1eIG9RItAnYsXJajDsziJkIph3AkHf7hyvUAgIrezTkDJjda1WMGLGJFuDpoIsBmMsMwVKrR57fnIS4ZKIHvUY9dn\u002BSZi0zjI1sR4mXAeaQwnk3LqniSMUKDc7Qw6QPgWmavCoLbyKdyUTFPwAFOIqeJ6I4wI6cWz26mGheYrjpXLYgDFW8lVNGmWVlHQnFBMVEMqwB1rDa/lD8QNbKT1aL6\u002BJJ5Tw00ZJO4icpN04j9ZOTGiAc13YFVQ30sER8fFoO6SEXex\u002BJH2EZsuSJoccCyFtDNzU2fwR8RIA\u002BMBFN0nXdKk4tHHp0CfrPAySBe6M24efpOUUU2GocqzafWt9fy9B\u002BrId45bvQ3y06Z3vv6sjc904pVJkguEHkEHFD5L8rbzdEEs8rvgw8GFon6mD\u002BPLBtslORJmdHTfQ1lNVKjPp\u002BHwg0m8gJsUlB7Uw/CN3g5eOw5iJbikjADMTQ==",
      "StatusCode": 201,
      "ResponseHeaders": {
        "Content-Length": "0",
        "Content-MD5": "NQB31QZ579aCRJqcbOe0rw==",
<<<<<<< HEAD
        "Date": "Thu, 05 Mar 2020 20:56:55 GMT",
        "ETag": "\u00220x8D7C147BDCDA21F\u0022",
        "Last-Modified": "Thu, 05 Mar 2020 20:56:56 GMT",
=======
        "Date": "Thu, 02 Apr 2020 23:43:16 GMT",
        "ETag": "\u00220x8D7D75F9E46E637\u0022",
        "Last-Modified": "Thu, 02 Apr 2020 23:43:17 GMT",
>>>>>>> 32e373e2
        "Server": [
          "Windows-Azure-Blob/1.0",
          "Microsoft-HTTPAPI/2.0"
        ],
        "x-ms-client-request-id": "83b092f3-6551-ee4b-189a-6c81284bf648",
        "x-ms-content-crc64": "RNXauFM\u002BPPc=",
<<<<<<< HEAD
        "x-ms-request-id": "b51984ca-501e-0046-1830-f3a6bc000000",
        "x-ms-request-server-encrypted": "true",
        "x-ms-version": "2019-10-10"
=======
        "x-ms-request-id": "299a3f91-f01e-002d-0448-09fed3000000",
        "x-ms-request-server-encrypted": "true",
        "x-ms-version": "2019-12-12"
>>>>>>> 32e373e2
      },
      "ResponseBody": []
    },
    {
<<<<<<< HEAD
      "RequestUri": "https://seanstagetest.blob.core.windows.net/test-container-8caffbe9-d1ee-9908-0f4a-bdffe44a2ec2/test-blob-b2eb32ef-af01-0dbb-f5f0-2782c42c8822",
      "RequestMethod": "PUT",
      "RequestHeaders": {
        "Authorization": "Sanitized",
        "traceparent": "00-bdc9ef7b515c344e8e4f1f738270d24d-ba7156f3dd146f42-00",
        "User-Agent": [
          "azsdk-net-Storage.Blobs/12.4.0-dev.20200305.1",
          "(.NET Core 4.6.28325.01; Microsoft Windows 10.0.18363 )"
        ],
        "x-ms-client-request-id": "531f5195-5f54-44a3-d6a2-8d603dc82aec",
        "x-ms-copy-source": "https://seanstagetest.blob.core.windows.net/test-container-8caffbe9-d1ee-9908-0f4a-bdffe44a2ec2/test-blob-019cb734-5ed8-580f-5beb-55e51eb77cfc",
        "x-ms-date": "Thu, 05 Mar 2020 20:56:56 GMT",
        "x-ms-return-client-request-id": "true",
        "x-ms-version": "2019-10-10"
=======
      "RequestUri": "https://seanmcccanary.blob.core.windows.net/test-container-8caffbe9-d1ee-9908-0f4a-bdffe44a2ec2/test-blob-b2eb32ef-af01-0dbb-f5f0-2782c42c8822",
      "RequestMethod": "PUT",
      "RequestHeaders": {
        "Authorization": "Sanitized",
        "traceparent": "00-86e77412ce0dc943aa0e1bf4af101d35-9b61676c5486a047-00",
        "User-Agent": [
          "azsdk-net-Storage.Blobs/12.5.0-dev.20200402.1",
          "(.NET Core 4.6.28325.01; Microsoft Windows 10.0.18362 )"
        ],
        "x-ms-client-request-id": "531f5195-5f54-44a3-d6a2-8d603dc82aec",
        "x-ms-copy-source": "https://seanmcccanary.blob.core.windows.net/test-container-8caffbe9-d1ee-9908-0f4a-bdffe44a2ec2/test-blob-019cb734-5ed8-580f-5beb-55e51eb77cfc",
        "x-ms-date": "Thu, 02 Apr 2020 23:43:18 GMT",
        "x-ms-return-client-request-id": "true",
        "x-ms-version": "2019-12-12"
>>>>>>> 32e373e2
      },
      "RequestBody": null,
      "StatusCode": 202,
      "ResponseHeaders": {
        "Content-Length": "0",
<<<<<<< HEAD
        "Date": "Thu, 05 Mar 2020 20:56:56 GMT",
        "ETag": "\u00220x8D7C147BDDB3653\u0022",
        "Last-Modified": "Thu, 05 Mar 2020 20:56:56 GMT",
=======
        "Date": "Thu, 02 Apr 2020 23:43:16 GMT",
        "ETag": "\u00220x8D7D75F9E54A44F\u0022",
        "Last-Modified": "Thu, 02 Apr 2020 23:43:17 GMT",
>>>>>>> 32e373e2
        "Server": [
          "Windows-Azure-Blob/1.0",
          "Microsoft-HTTPAPI/2.0"
        ],
        "x-ms-client-request-id": "531f5195-5f54-44a3-d6a2-8d603dc82aec",
<<<<<<< HEAD
        "x-ms-copy-id": "8adafb55-cbd4-403e-92bc-b1dc36ec0b1e",
        "x-ms-copy-status": "success",
        "x-ms-request-id": "b51984cc-501e-0046-1a30-f3a6bc000000",
        "x-ms-version": "2019-10-10"
=======
        "x-ms-copy-id": "d7dd4c1d-d766-49e3-857d-9158ec0ccc2e",
        "x-ms-copy-status": "success",
        "x-ms-request-id": "299a3f92-f01e-002d-0548-09fed3000000",
        "x-ms-version": "2019-12-12"
>>>>>>> 32e373e2
      },
      "ResponseBody": []
    },
    {
<<<<<<< HEAD
      "RequestUri": "https://seanstagetest.blob.core.windows.net/test-container-8caffbe9-d1ee-9908-0f4a-bdffe44a2ec2/test-blob-b2eb32ef-af01-0dbb-f5f0-2782c42c8822",
=======
      "RequestUri": "https://seanmcccanary.blob.core.windows.net/test-container-8caffbe9-d1ee-9908-0f4a-bdffe44a2ec2/test-blob-b2eb32ef-af01-0dbb-f5f0-2782c42c8822",
>>>>>>> 32e373e2
      "RequestMethod": "HEAD",
      "RequestHeaders": {
        "Authorization": "Sanitized",
        "User-Agent": [
<<<<<<< HEAD
          "azsdk-net-Storage.Blobs/12.4.0-dev.20200305.1",
          "(.NET Core 4.6.28325.01; Microsoft Windows 10.0.18363 )"
        ],
        "x-ms-client-request-id": "72edbc7d-350d-b3ce-706c-23adbb9b0c4d",
        "x-ms-date": "Thu, 05 Mar 2020 20:56:57 GMT",
        "x-ms-return-client-request-id": "true",
        "x-ms-version": "2019-10-10"
=======
          "azsdk-net-Storage.Blobs/12.5.0-dev.20200402.1",
          "(.NET Core 4.6.28325.01; Microsoft Windows 10.0.18362 )"
        ],
        "x-ms-client-request-id": "72edbc7d-350d-b3ce-706c-23adbb9b0c4d",
        "x-ms-date": "Thu, 02 Apr 2020 23:43:18 GMT",
        "x-ms-return-client-request-id": "true",
        "x-ms-version": "2019-12-12"
>>>>>>> 32e373e2
      },
      "RequestBody": null,
      "StatusCode": 200,
      "ResponseHeaders": {
        "Accept-Ranges": "bytes",
        "Content-Length": "1024",
        "Content-MD5": "NQB31QZ579aCRJqcbOe0rw==",
        "Content-Type": "application/octet-stream",
<<<<<<< HEAD
        "Date": "Thu, 05 Mar 2020 20:56:56 GMT",
        "ETag": "\u00220x8D7C147BDDB3653\u0022",
        "Last-Modified": "Thu, 05 Mar 2020 20:56:56 GMT",
=======
        "Date": "Thu, 02 Apr 2020 23:43:16 GMT",
        "ETag": "\u00220x8D7D75F9E54A44F\u0022",
        "Last-Modified": "Thu, 02 Apr 2020 23:43:17 GMT",
>>>>>>> 32e373e2
        "Server": [
          "Windows-Azure-Blob/1.0",
          "Microsoft-HTTPAPI/2.0"
        ],
        "x-ms-access-tier": "Hot",
        "x-ms-access-tier-inferred": "true",
        "x-ms-blob-type": "BlockBlob",
        "x-ms-client-request-id": "72edbc7d-350d-b3ce-706c-23adbb9b0c4d",
<<<<<<< HEAD
        "x-ms-copy-completion-time": "Thu, 05 Mar 2020 20:56:56 GMT",
        "x-ms-copy-id": "8adafb55-cbd4-403e-92bc-b1dc36ec0b1e",
=======
        "x-ms-copy-completion-time": "Thu, 02 Apr 2020 23:43:17 GMT",
        "x-ms-copy-id": "d7dd4c1d-d766-49e3-857d-9158ec0ccc2e",
>>>>>>> 32e373e2
        "x-ms-copy-progress": "1024/1024",
        "x-ms-copy-source": "https://seanmcccanary.blob.core.windows.net/test-container-8caffbe9-d1ee-9908-0f4a-bdffe44a2ec2/test-blob-019cb734-5ed8-580f-5beb-55e51eb77cfc",
        "x-ms-copy-status": "success",
<<<<<<< HEAD
        "x-ms-creation-time": "Thu, 05 Mar 2020 20:56:56 GMT",
        "x-ms-lease-state": "available",
        "x-ms-lease-status": "unlocked",
        "x-ms-request-id": "b51984d0-501e-0046-1e30-f3a6bc000000",
        "x-ms-server-encrypted": "true",
        "x-ms-version": "2019-10-10"
=======
        "x-ms-creation-time": "Thu, 02 Apr 2020 23:43:17 GMT",
        "x-ms-lease-state": "available",
        "x-ms-lease-status": "unlocked",
        "x-ms-request-id": "299a3f9b-f01e-002d-0e48-09fed3000000",
        "x-ms-server-encrypted": "true",
        "x-ms-version": "2019-12-12"
>>>>>>> 32e373e2
      },
      "ResponseBody": []
    },
    {
<<<<<<< HEAD
      "RequestUri": "https://seanstagetest.blob.core.windows.net/test-container-8caffbe9-d1ee-9908-0f4a-bdffe44a2ec2?restype=container",
      "RequestMethod": "DELETE",
      "RequestHeaders": {
        "Authorization": "Sanitized",
        "traceparent": "00-a15e27d21bdd0248aa7d697bc635ce5d-6d65df92a8d4b04d-00",
        "User-Agent": [
          "azsdk-net-Storage.Blobs/12.4.0-dev.20200305.1",
          "(.NET Core 4.6.28325.01; Microsoft Windows 10.0.18363 )"
        ],
        "x-ms-client-request-id": "80e311df-b8db-dddf-7aba-a42ed849eb9a",
        "x-ms-date": "Thu, 05 Mar 2020 20:56:57 GMT",
        "x-ms-return-client-request-id": "true",
        "x-ms-version": "2019-10-10"
=======
      "RequestUri": "https://seanmcccanary.blob.core.windows.net/test-container-8caffbe9-d1ee-9908-0f4a-bdffe44a2ec2?restype=container",
      "RequestMethod": "DELETE",
      "RequestHeaders": {
        "Authorization": "Sanitized",
        "traceparent": "00-30dd1890a99bd843a746daf99a9388fc-de3f2bde4a39614b-00",
        "User-Agent": [
          "azsdk-net-Storage.Blobs/12.5.0-dev.20200402.1",
          "(.NET Core 4.6.28325.01; Microsoft Windows 10.0.18362 )"
        ],
        "x-ms-client-request-id": "80e311df-b8db-dddf-7aba-a42ed849eb9a",
        "x-ms-date": "Thu, 02 Apr 2020 23:43:18 GMT",
        "x-ms-return-client-request-id": "true",
        "x-ms-version": "2019-12-12"
>>>>>>> 32e373e2
      },
      "RequestBody": null,
      "StatusCode": 202,
      "ResponseHeaders": {
        "Content-Length": "0",
<<<<<<< HEAD
        "Date": "Thu, 05 Mar 2020 20:56:56 GMT",
=======
        "Date": "Thu, 02 Apr 2020 23:43:17 GMT",
>>>>>>> 32e373e2
        "Server": [
          "Windows-Azure-Blob/1.0",
          "Microsoft-HTTPAPI/2.0"
        ],
        "x-ms-client-request-id": "80e311df-b8db-dddf-7aba-a42ed849eb9a",
<<<<<<< HEAD
        "x-ms-request-id": "b51984d2-501e-0046-2030-f3a6bc000000",
        "x-ms-version": "2019-10-10"
=======
        "x-ms-request-id": "299a3fa0-f01e-002d-1348-09fed3000000",
        "x-ms-version": "2019-12-12"
>>>>>>> 32e373e2
      },
      "ResponseBody": []
    }
  ],
  "Variables": {
    "RandomSeed": "144523533",
<<<<<<< HEAD
    "Storage_TestConfigDefault": "ProductionTenant\nseanstagetest\nU2FuaXRpemVk\nhttps://seanstagetest.blob.core.windows.net\nhttp://seanstagetest.file.core.windows.net\nhttp://seanstagetest.queue.core.windows.net\nhttp://seanstagetest.table.core.windows.net\n\n\n\n\nhttp://seanstagetest-secondary.blob.core.windows.net\nhttp://seanstagetest-secondary.file.core.windows.net\nhttp://seanstagetest-secondary.queue.core.windows.net\nhttp://seanstagetest-secondary.table.core.windows.net\n\nSanitized\n\n\nCloud\nBlobEndpoint=https://seanstagetest.blob.core.windows.net/;QueueEndpoint=http://seanstagetest.queue.core.windows.net/;FileEndpoint=http://seanstagetest.file.core.windows.net/;BlobSecondaryEndpoint=http://seanstagetest-secondary.blob.core.windows.net/;QueueSecondaryEndpoint=http://seanstagetest-secondary.queue.core.windows.net/;FileSecondaryEndpoint=http://seanstagetest-secondary.file.core.windows.net/;AccountName=seanstagetest;AccountKey=Sanitized\nseanscope1"
=======
    "Storage_TestConfigDefault": "ProductionTenant\nseanmcccanary\nU2FuaXRpemVk\nhttps://seanmcccanary.blob.core.windows.net\nhttps://seanmcccanary.file.core.windows.net\nhttps://seanmcccanary.queue.core.windows.net\nhttps://seanmcccanary.table.core.windows.net\n\n\n\n\nhttps://seanmcccanary-secondary.blob.core.windows.net\nhttps://seanmcccanary-secondary.file.core.windows.net\nhttps://seanmcccanary-secondary.queue.core.windows.net\nhttps://seanmcccanary-secondary.table.core.windows.net\n\nSanitized\n\n\nCloud\nBlobEndpoint=https://seanmcccanary.blob.core.windows.net/;QueueEndpoint=https://seanmcccanary.queue.core.windows.net/;FileEndpoint=https://seanmcccanary.file.core.windows.net/;BlobSecondaryEndpoint=https://seanmcccanary-secondary.blob.core.windows.net/;QueueSecondaryEndpoint=https://seanmcccanary-secondary.queue.core.windows.net/;FileSecondaryEndpoint=https://seanmcccanary-secondary.file.core.windows.net/;AccountName=seanmcccanary;AccountKey=Sanitized\nseanscope1"
>>>>>>> 32e373e2
  }
}<|MERGE_RESOLUTION|>--- conflicted
+++ resolved
@@ -1,22 +1,6 @@
 {
   "Entries": [
     {
-<<<<<<< HEAD
-      "RequestUri": "https://seanstagetest.blob.core.windows.net/test-container-8caffbe9-d1ee-9908-0f4a-bdffe44a2ec2?restype=container",
-      "RequestMethod": "PUT",
-      "RequestHeaders": {
-        "Authorization": "Sanitized",
-        "traceparent": "00-af8db4f175073a4183224923f46ed65c-992853d0f4b93043-00",
-        "User-Agent": [
-          "azsdk-net-Storage.Blobs/12.4.0-dev.20200305.1",
-          "(.NET Core 4.6.28325.01; Microsoft Windows 10.0.18363 )"
-        ],
-        "x-ms-blob-public-access": "container",
-        "x-ms-client-request-id": "f3f1fa8c-e048-4491-6b45-2b37c5ad780e",
-        "x-ms-date": "Thu, 05 Mar 2020 20:56:56 GMT",
-        "x-ms-return-client-request-id": "true",
-        "x-ms-version": "2019-10-10"
-=======
       "RequestUri": "https://seanmcccanary.blob.core.windows.net/test-container-8caffbe9-d1ee-9908-0f4a-bdffe44a2ec2?restype=container",
       "RequestMethod": "PUT",
       "RequestHeaders": {
@@ -31,58 +15,30 @@
         "x-ms-date": "Thu, 02 Apr 2020 23:43:17 GMT",
         "x-ms-return-client-request-id": "true",
         "x-ms-version": "2019-12-12"
->>>>>>> 32e373e2
       },
       "RequestBody": null,
       "StatusCode": 201,
       "ResponseHeaders": {
         "Content-Length": "0",
-<<<<<<< HEAD
-        "Date": "Thu, 05 Mar 2020 20:56:55 GMT",
-        "ETag": "\u00220x8D7C147BDC10BEC\u0022",
-        "Last-Modified": "Thu, 05 Mar 2020 20:56:56 GMT",
-=======
         "Date": "Thu, 02 Apr 2020 23:43:16 GMT",
         "ETag": "\u00220x8D7D75F9E38D74A\u0022",
         "Last-Modified": "Thu, 02 Apr 2020 23:43:17 GMT",
->>>>>>> 32e373e2
         "Server": [
           "Windows-Azure-Blob/1.0",
           "Microsoft-HTTPAPI/2.0"
         ],
         "x-ms-client-request-id": "f3f1fa8c-e048-4491-6b45-2b37c5ad780e",
-<<<<<<< HEAD
-        "x-ms-request-id": "b51984c4-501e-0046-1430-f3a6bc000000",
-        "x-ms-version": "2019-10-10"
-=======
         "x-ms-request-id": "299a3f81-f01e-002d-7848-09fed3000000",
         "x-ms-version": "2019-12-12"
->>>>>>> 32e373e2
       },
       "ResponseBody": []
     },
     {
-<<<<<<< HEAD
-      "RequestUri": "https://seanstagetest.blob.core.windows.net/test-container-8caffbe9-d1ee-9908-0f4a-bdffe44a2ec2/test-blob-019cb734-5ed8-580f-5beb-55e51eb77cfc",
-=======
       "RequestUri": "https://seanmcccanary.blob.core.windows.net/test-container-8caffbe9-d1ee-9908-0f4a-bdffe44a2ec2/test-blob-019cb734-5ed8-580f-5beb-55e51eb77cfc",
->>>>>>> 32e373e2
       "RequestMethod": "PUT",
       "RequestHeaders": {
         "Authorization": "Sanitized",
         "Content-Length": "1024",
-<<<<<<< HEAD
-        "traceparent": "00-289fcc6d99c81a4eac23a756cc58bb12-8552d0c5529da34e-00",
-        "User-Agent": [
-          "azsdk-net-Storage.Blobs/12.4.0-dev.20200305.1",
-          "(.NET Core 4.6.28325.01; Microsoft Windows 10.0.18363 )"
-        ],
-        "x-ms-blob-type": "BlockBlob",
-        "x-ms-client-request-id": "83b092f3-6551-ee4b-189a-6c81284bf648",
-        "x-ms-date": "Thu, 05 Mar 2020 20:56:56 GMT",
-        "x-ms-return-client-request-id": "true",
-        "x-ms-version": "2019-10-10"
-=======
         "traceparent": "00-7ff5598c84bb8045b1b7370ed30aae18-87cbd709a695b340-00",
         "User-Agent": [
           "azsdk-net-Storage.Blobs/12.5.0-dev.20200402.1",
@@ -93,57 +49,28 @@
         "x-ms-date": "Thu, 02 Apr 2020 23:43:18 GMT",
         "x-ms-return-client-request-id": "true",
         "x-ms-version": "2019-12-12"
->>>>>>> 32e373e2
       },
       "RequestBody": "gDRy6lg6et6Ijw6GZWf\u002BiY\u002BkHGV2yLAu6pmXXIqrJrTJL7aROo62\u002BT2\u002BeEhQifL07ctVeZoWhbiDRP\u002B\u002Box1T3WhZvTaxbU8B7SMouE9o3WGmom\u002B/Va0Zsqn9DfaO\u002BFUfapvf9sy8Qn98VIx37c1pG2eeGACuk4i7QAqMs19Yc/XOCE20iOeU6WDvQwEgosTck/KP799UcdYTJLXBL48fI\u002BCXqOWAtZOACS6gv1CGm55FsB9tyYMVeZd2oGMx0rrQzx8gifnfW95fD\u002Baws7KGjIgXfH5vslpdgS5OCRQvTjZ00O8wZhKkZlRBDrqdZMbk7xTaGVY7YR3FwwfLkFHJL8CvPOPCVSZ2chYpLaSfwBxoaRoAVDXgOG7Sa6IK2dUDd9767SjiIprtZKZAETN4JQLqYic3yduLzwN08OqDa5lAJrXFpdL0hUd/EvCOoCc7WUWgIHeuy64Cbh4kbTKwavgN/\u002Bp9s4Aw9t3fuLbr/C/cOZal40sikVsHwza0zxcUz6j3gKA8vabEbyqZzhP4F3LvSDSbC4at622Pdu9JeybFyugO83yOn3zw4HMgiMNID6vExYbjecQhSpQyrUe2evMD1AMq6ST1YKm3qyoTjGOqRmdEhbaf4VEj7KjoXPE1OWV/HLO/HSWHz2TdK82ZDr4wiGbfcvU9ZPKyB/17DAS4gnLFk2\u002Bw6ylBvLZRwrWEid3pt9OKVcdvQrjADBYoC8JgJKlb1HpPgJw9nrU/66E8LX0fkVUwLS2rVVG2794TGbHz8Z0MKbVjmjc2TbYRMFYXhN6ZCHpsMPd8sH4pmJG\u002BKoQES/oDMATHvPce\u002BeB2mSX6n2v/eRA3hsCmkHg2OQGleCIxDeRcE1Pa0UyDTjYWBRdZL/kmv7B0zcQ5XKCLkYL1eIG9RItAnYsXJajDsziJkIph3AkHf7hyvUAgIrezTkDJjda1WMGLGJFuDpoIsBmMsMwVKrR57fnIS4ZKIHvUY9dn\u002BSZi0zjI1sR4mXAeaQwnk3LqniSMUKDc7Qw6QPgWmavCoLbyKdyUTFPwAFOIqeJ6I4wI6cWz26mGheYrjpXLYgDFW8lVNGmWVlHQnFBMVEMqwB1rDa/lD8QNbKT1aL6\u002BJJ5Tw00ZJO4icpN04j9ZOTGiAc13YFVQ30sER8fFoO6SEXex\u002BJH2EZsuSJoccCyFtDNzU2fwR8RIA\u002BMBFN0nXdKk4tHHp0CfrPAySBe6M24efpOUUU2GocqzafWt9fy9B\u002BrId45bvQ3y06Z3vv6sjc904pVJkguEHkEHFD5L8rbzdEEs8rvgw8GFon6mD\u002BPLBtslORJmdHTfQ1lNVKjPp\u002BHwg0m8gJsUlB7Uw/CN3g5eOw5iJbikjADMTQ==",
       "StatusCode": 201,
       "ResponseHeaders": {
         "Content-Length": "0",
         "Content-MD5": "NQB31QZ579aCRJqcbOe0rw==",
-<<<<<<< HEAD
-        "Date": "Thu, 05 Mar 2020 20:56:55 GMT",
-        "ETag": "\u00220x8D7C147BDCDA21F\u0022",
-        "Last-Modified": "Thu, 05 Mar 2020 20:56:56 GMT",
-=======
         "Date": "Thu, 02 Apr 2020 23:43:16 GMT",
         "ETag": "\u00220x8D7D75F9E46E637\u0022",
         "Last-Modified": "Thu, 02 Apr 2020 23:43:17 GMT",
->>>>>>> 32e373e2
         "Server": [
           "Windows-Azure-Blob/1.0",
           "Microsoft-HTTPAPI/2.0"
         ],
         "x-ms-client-request-id": "83b092f3-6551-ee4b-189a-6c81284bf648",
         "x-ms-content-crc64": "RNXauFM\u002BPPc=",
-<<<<<<< HEAD
-        "x-ms-request-id": "b51984ca-501e-0046-1830-f3a6bc000000",
-        "x-ms-request-server-encrypted": "true",
-        "x-ms-version": "2019-10-10"
-=======
         "x-ms-request-id": "299a3f91-f01e-002d-0448-09fed3000000",
         "x-ms-request-server-encrypted": "true",
         "x-ms-version": "2019-12-12"
->>>>>>> 32e373e2
       },
       "ResponseBody": []
     },
     {
-<<<<<<< HEAD
-      "RequestUri": "https://seanstagetest.blob.core.windows.net/test-container-8caffbe9-d1ee-9908-0f4a-bdffe44a2ec2/test-blob-b2eb32ef-af01-0dbb-f5f0-2782c42c8822",
-      "RequestMethod": "PUT",
-      "RequestHeaders": {
-        "Authorization": "Sanitized",
-        "traceparent": "00-bdc9ef7b515c344e8e4f1f738270d24d-ba7156f3dd146f42-00",
-        "User-Agent": [
-          "azsdk-net-Storage.Blobs/12.4.0-dev.20200305.1",
-          "(.NET Core 4.6.28325.01; Microsoft Windows 10.0.18363 )"
-        ],
-        "x-ms-client-request-id": "531f5195-5f54-44a3-d6a2-8d603dc82aec",
-        "x-ms-copy-source": "https://seanstagetest.blob.core.windows.net/test-container-8caffbe9-d1ee-9908-0f4a-bdffe44a2ec2/test-blob-019cb734-5ed8-580f-5beb-55e51eb77cfc",
-        "x-ms-date": "Thu, 05 Mar 2020 20:56:56 GMT",
-        "x-ms-return-client-request-id": "true",
-        "x-ms-version": "2019-10-10"
-=======
       "RequestUri": "https://seanmcccanary.blob.core.windows.net/test-container-8caffbe9-d1ee-9908-0f4a-bdffe44a2ec2/test-blob-b2eb32ef-af01-0dbb-f5f0-2782c42c8822",
       "RequestMethod": "PUT",
       "RequestHeaders": {
@@ -158,59 +85,32 @@
         "x-ms-date": "Thu, 02 Apr 2020 23:43:18 GMT",
         "x-ms-return-client-request-id": "true",
         "x-ms-version": "2019-12-12"
->>>>>>> 32e373e2
       },
       "RequestBody": null,
       "StatusCode": 202,
       "ResponseHeaders": {
         "Content-Length": "0",
-<<<<<<< HEAD
-        "Date": "Thu, 05 Mar 2020 20:56:56 GMT",
-        "ETag": "\u00220x8D7C147BDDB3653\u0022",
-        "Last-Modified": "Thu, 05 Mar 2020 20:56:56 GMT",
-=======
         "Date": "Thu, 02 Apr 2020 23:43:16 GMT",
         "ETag": "\u00220x8D7D75F9E54A44F\u0022",
         "Last-Modified": "Thu, 02 Apr 2020 23:43:17 GMT",
->>>>>>> 32e373e2
         "Server": [
           "Windows-Azure-Blob/1.0",
           "Microsoft-HTTPAPI/2.0"
         ],
         "x-ms-client-request-id": "531f5195-5f54-44a3-d6a2-8d603dc82aec",
-<<<<<<< HEAD
-        "x-ms-copy-id": "8adafb55-cbd4-403e-92bc-b1dc36ec0b1e",
-        "x-ms-copy-status": "success",
-        "x-ms-request-id": "b51984cc-501e-0046-1a30-f3a6bc000000",
-        "x-ms-version": "2019-10-10"
-=======
         "x-ms-copy-id": "d7dd4c1d-d766-49e3-857d-9158ec0ccc2e",
         "x-ms-copy-status": "success",
         "x-ms-request-id": "299a3f92-f01e-002d-0548-09fed3000000",
         "x-ms-version": "2019-12-12"
->>>>>>> 32e373e2
       },
       "ResponseBody": []
     },
     {
-<<<<<<< HEAD
-      "RequestUri": "https://seanstagetest.blob.core.windows.net/test-container-8caffbe9-d1ee-9908-0f4a-bdffe44a2ec2/test-blob-b2eb32ef-af01-0dbb-f5f0-2782c42c8822",
-=======
       "RequestUri": "https://seanmcccanary.blob.core.windows.net/test-container-8caffbe9-d1ee-9908-0f4a-bdffe44a2ec2/test-blob-b2eb32ef-af01-0dbb-f5f0-2782c42c8822",
->>>>>>> 32e373e2
       "RequestMethod": "HEAD",
       "RequestHeaders": {
         "Authorization": "Sanitized",
         "User-Agent": [
-<<<<<<< HEAD
-          "azsdk-net-Storage.Blobs/12.4.0-dev.20200305.1",
-          "(.NET Core 4.6.28325.01; Microsoft Windows 10.0.18363 )"
-        ],
-        "x-ms-client-request-id": "72edbc7d-350d-b3ce-706c-23adbb9b0c4d",
-        "x-ms-date": "Thu, 05 Mar 2020 20:56:57 GMT",
-        "x-ms-return-client-request-id": "true",
-        "x-ms-version": "2019-10-10"
-=======
           "azsdk-net-Storage.Blobs/12.5.0-dev.20200402.1",
           "(.NET Core 4.6.28325.01; Microsoft Windows 10.0.18362 )"
         ],
@@ -218,7 +118,6 @@
         "x-ms-date": "Thu, 02 Apr 2020 23:43:18 GMT",
         "x-ms-return-client-request-id": "true",
         "x-ms-version": "2019-12-12"
->>>>>>> 32e373e2
       },
       "RequestBody": null,
       "StatusCode": 200,
@@ -227,15 +126,9 @@
         "Content-Length": "1024",
         "Content-MD5": "NQB31QZ579aCRJqcbOe0rw==",
         "Content-Type": "application/octet-stream",
-<<<<<<< HEAD
-        "Date": "Thu, 05 Mar 2020 20:56:56 GMT",
-        "ETag": "\u00220x8D7C147BDDB3653\u0022",
-        "Last-Modified": "Thu, 05 Mar 2020 20:56:56 GMT",
-=======
         "Date": "Thu, 02 Apr 2020 23:43:16 GMT",
         "ETag": "\u00220x8D7D75F9E54A44F\u0022",
         "Last-Modified": "Thu, 02 Apr 2020 23:43:17 GMT",
->>>>>>> 32e373e2
         "Server": [
           "Windows-Azure-Blob/1.0",
           "Microsoft-HTTPAPI/2.0"
@@ -244,50 +137,21 @@
         "x-ms-access-tier-inferred": "true",
         "x-ms-blob-type": "BlockBlob",
         "x-ms-client-request-id": "72edbc7d-350d-b3ce-706c-23adbb9b0c4d",
-<<<<<<< HEAD
-        "x-ms-copy-completion-time": "Thu, 05 Mar 2020 20:56:56 GMT",
-        "x-ms-copy-id": "8adafb55-cbd4-403e-92bc-b1dc36ec0b1e",
-=======
         "x-ms-copy-completion-time": "Thu, 02 Apr 2020 23:43:17 GMT",
         "x-ms-copy-id": "d7dd4c1d-d766-49e3-857d-9158ec0ccc2e",
->>>>>>> 32e373e2
         "x-ms-copy-progress": "1024/1024",
         "x-ms-copy-source": "https://seanmcccanary.blob.core.windows.net/test-container-8caffbe9-d1ee-9908-0f4a-bdffe44a2ec2/test-blob-019cb734-5ed8-580f-5beb-55e51eb77cfc",
         "x-ms-copy-status": "success",
-<<<<<<< HEAD
-        "x-ms-creation-time": "Thu, 05 Mar 2020 20:56:56 GMT",
-        "x-ms-lease-state": "available",
-        "x-ms-lease-status": "unlocked",
-        "x-ms-request-id": "b51984d0-501e-0046-1e30-f3a6bc000000",
-        "x-ms-server-encrypted": "true",
-        "x-ms-version": "2019-10-10"
-=======
         "x-ms-creation-time": "Thu, 02 Apr 2020 23:43:17 GMT",
         "x-ms-lease-state": "available",
         "x-ms-lease-status": "unlocked",
         "x-ms-request-id": "299a3f9b-f01e-002d-0e48-09fed3000000",
         "x-ms-server-encrypted": "true",
         "x-ms-version": "2019-12-12"
->>>>>>> 32e373e2
       },
       "ResponseBody": []
     },
     {
-<<<<<<< HEAD
-      "RequestUri": "https://seanstagetest.blob.core.windows.net/test-container-8caffbe9-d1ee-9908-0f4a-bdffe44a2ec2?restype=container",
-      "RequestMethod": "DELETE",
-      "RequestHeaders": {
-        "Authorization": "Sanitized",
-        "traceparent": "00-a15e27d21bdd0248aa7d697bc635ce5d-6d65df92a8d4b04d-00",
-        "User-Agent": [
-          "azsdk-net-Storage.Blobs/12.4.0-dev.20200305.1",
-          "(.NET Core 4.6.28325.01; Microsoft Windows 10.0.18363 )"
-        ],
-        "x-ms-client-request-id": "80e311df-b8db-dddf-7aba-a42ed849eb9a",
-        "x-ms-date": "Thu, 05 Mar 2020 20:56:57 GMT",
-        "x-ms-return-client-request-id": "true",
-        "x-ms-version": "2019-10-10"
-=======
       "RequestUri": "https://seanmcccanary.blob.core.windows.net/test-container-8caffbe9-d1ee-9908-0f4a-bdffe44a2ec2?restype=container",
       "RequestMethod": "DELETE",
       "RequestHeaders": {
@@ -301,39 +165,25 @@
         "x-ms-date": "Thu, 02 Apr 2020 23:43:18 GMT",
         "x-ms-return-client-request-id": "true",
         "x-ms-version": "2019-12-12"
->>>>>>> 32e373e2
       },
       "RequestBody": null,
       "StatusCode": 202,
       "ResponseHeaders": {
         "Content-Length": "0",
-<<<<<<< HEAD
-        "Date": "Thu, 05 Mar 2020 20:56:56 GMT",
-=======
         "Date": "Thu, 02 Apr 2020 23:43:17 GMT",
->>>>>>> 32e373e2
         "Server": [
           "Windows-Azure-Blob/1.0",
           "Microsoft-HTTPAPI/2.0"
         ],
         "x-ms-client-request-id": "80e311df-b8db-dddf-7aba-a42ed849eb9a",
-<<<<<<< HEAD
-        "x-ms-request-id": "b51984d2-501e-0046-2030-f3a6bc000000",
-        "x-ms-version": "2019-10-10"
-=======
         "x-ms-request-id": "299a3fa0-f01e-002d-1348-09fed3000000",
         "x-ms-version": "2019-12-12"
->>>>>>> 32e373e2
       },
       "ResponseBody": []
     }
   ],
   "Variables": {
     "RandomSeed": "144523533",
-<<<<<<< HEAD
-    "Storage_TestConfigDefault": "ProductionTenant\nseanstagetest\nU2FuaXRpemVk\nhttps://seanstagetest.blob.core.windows.net\nhttp://seanstagetest.file.core.windows.net\nhttp://seanstagetest.queue.core.windows.net\nhttp://seanstagetest.table.core.windows.net\n\n\n\n\nhttp://seanstagetest-secondary.blob.core.windows.net\nhttp://seanstagetest-secondary.file.core.windows.net\nhttp://seanstagetest-secondary.queue.core.windows.net\nhttp://seanstagetest-secondary.table.core.windows.net\n\nSanitized\n\n\nCloud\nBlobEndpoint=https://seanstagetest.blob.core.windows.net/;QueueEndpoint=http://seanstagetest.queue.core.windows.net/;FileEndpoint=http://seanstagetest.file.core.windows.net/;BlobSecondaryEndpoint=http://seanstagetest-secondary.blob.core.windows.net/;QueueSecondaryEndpoint=http://seanstagetest-secondary.queue.core.windows.net/;FileSecondaryEndpoint=http://seanstagetest-secondary.file.core.windows.net/;AccountName=seanstagetest;AccountKey=Sanitized\nseanscope1"
-=======
     "Storage_TestConfigDefault": "ProductionTenant\nseanmcccanary\nU2FuaXRpemVk\nhttps://seanmcccanary.blob.core.windows.net\nhttps://seanmcccanary.file.core.windows.net\nhttps://seanmcccanary.queue.core.windows.net\nhttps://seanmcccanary.table.core.windows.net\n\n\n\n\nhttps://seanmcccanary-secondary.blob.core.windows.net\nhttps://seanmcccanary-secondary.file.core.windows.net\nhttps://seanmcccanary-secondary.queue.core.windows.net\nhttps://seanmcccanary-secondary.table.core.windows.net\n\nSanitized\n\n\nCloud\nBlobEndpoint=https://seanmcccanary.blob.core.windows.net/;QueueEndpoint=https://seanmcccanary.queue.core.windows.net/;FileEndpoint=https://seanmcccanary.file.core.windows.net/;BlobSecondaryEndpoint=https://seanmcccanary-secondary.blob.core.windows.net/;QueueSecondaryEndpoint=https://seanmcccanary-secondary.queue.core.windows.net/;FileSecondaryEndpoint=https://seanmcccanary-secondary.file.core.windows.net/;AccountName=seanmcccanary;AccountKey=Sanitized\nseanscope1"
->>>>>>> 32e373e2
   }
 }