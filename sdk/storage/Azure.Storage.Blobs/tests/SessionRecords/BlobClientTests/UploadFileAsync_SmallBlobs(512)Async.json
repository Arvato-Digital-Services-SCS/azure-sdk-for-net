{
  "Entries": [
    {
<<<<<<< HEAD
      "RequestUri": "https://seanstagetest.blob.core.windows.net/test-container-6ba491ad-0e13-0966-2d5a-0f51d77e50e5?restype=container",
      "RequestMethod": "PUT",
      "RequestHeaders": {
        "Authorization": "Sanitized",
        "traceparent": "00-4a35c4be8bd18946bc0c81dad1343256-8fc9f9745714df4c-00",
        "User-Agent": [
          "azsdk-net-Storage.Blobs/12.4.0-dev.20200305.1",
          "(.NET Core 4.6.28325.01; Microsoft Windows 10.0.18363 )"
        ],
        "x-ms-blob-public-access": "container",
        "x-ms-client-request-id": "10640665-931a-8870-ce99-f71641a56bb9",
        "x-ms-date": "Thu, 05 Mar 2020 21:09:26 GMT",
        "x-ms-return-client-request-id": "true",
        "x-ms-version": "2019-10-10"
=======
      "RequestUri": "https://seanmcccanary.blob.core.windows.net/test-container-6ba491ad-0e13-0966-2d5a-0f51d77e50e5?restype=container",
      "RequestMethod": "PUT",
      "RequestHeaders": {
        "Authorization": "Sanitized",
        "traceparent": "00-31a00d95b9825649b491820253ecdd08-eb88ab4b67aa714f-00",
        "User-Agent": [
          "azsdk-net-Storage.Blobs/12.5.0-dev.20200403.1",
          "(.NET Core 4.6.28325.01; Microsoft Windows 10.0.18362 )"
        ],
        "x-ms-blob-public-access": "container",
        "x-ms-client-request-id": "10640665-931a-8870-ce99-f71641a56bb9",
        "x-ms-date": "Sat, 04 Apr 2020 01:41:10 GMT",
        "x-ms-return-client-request-id": "true",
        "x-ms-version": "2019-12-12"
>>>>>>> 32e373e2
      },
      "RequestBody": null,
      "StatusCode": 201,
      "ResponseHeaders": {
        "Content-Length": "0",
<<<<<<< HEAD
        "Date": "Thu, 05 Mar 2020 21:09:25 GMT",
        "ETag": "\u00220x8D7C1497CD28B1C\u0022",
        "Last-Modified": "Thu, 05 Mar 2020 21:09:26 GMT",
=======
        "Date": "Sat, 04 Apr 2020 01:41:09 GMT",
        "ETag": "\u00220x8D7D839409077E7\u0022",
        "Last-Modified": "Sat, 04 Apr 2020 01:41:10 GMT",
>>>>>>> 32e373e2
        "Server": [
          "Windows-Azure-Blob/1.0",
          "Microsoft-HTTPAPI/2.0"
        ],
        "x-ms-client-request-id": "10640665-931a-8870-ce99-f71641a56bb9",
<<<<<<< HEAD
        "x-ms-request-id": "0faf60af-d01e-0015-6e32-f38588000000",
        "x-ms-version": "2019-10-10"
=======
        "x-ms-request-id": "80d9e93e-a01e-001f-5722-0afea4000000",
        "x-ms-version": "2019-12-12"
>>>>>>> 32e373e2
      },
      "ResponseBody": []
    },
    {
<<<<<<< HEAD
      "RequestUri": "https://seanstagetest.blob.core.windows.net/test-container-6ba491ad-0e13-0966-2d5a-0f51d77e50e5/test-blob-8bfd41be-7adb-9dc2-fe4f-742ed77c66e6",
=======
      "RequestUri": "https://seanmcccanary.blob.core.windows.net/test-container-6ba491ad-0e13-0966-2d5a-0f51d77e50e5/test-blob-8bfd41be-7adb-9dc2-fe4f-742ed77c66e6",
>>>>>>> 32e373e2
      "RequestMethod": "PUT",
      "RequestHeaders": {
        "Authorization": "Sanitized",
        "Content-Length": "512",
        "User-Agent": [
<<<<<<< HEAD
          "azsdk-net-Storage.Blobs/12.4.0-dev.20200305.1",
          "(.NET Core 4.6.28325.01; Microsoft Windows 10.0.18363 )"
        ],
        "x-ms-blob-type": "BlockBlob",
        "x-ms-client-request-id": "49612b7d-a13d-43eb-c712-cb1f42b15232",
        "x-ms-date": "Thu, 05 Mar 2020 21:09:26 GMT",
        "x-ms-return-client-request-id": "true",
        "x-ms-version": "2019-10-10"
=======
          "azsdk-net-Storage.Blobs/12.5.0-dev.20200403.1",
          "(.NET Core 4.6.28325.01; Microsoft Windows 10.0.18362 )"
        ],
        "x-ms-blob-type": "BlockBlob",
        "x-ms-client-request-id": "49612b7d-a13d-43eb-c712-cb1f42b15232",
        "x-ms-date": "Sat, 04 Apr 2020 01:41:10 GMT",
        "x-ms-return-client-request-id": "true",
        "x-ms-version": "2019-12-12"
>>>>>>> 32e373e2
      },
      "RequestBody": "M0313vBlb/DJKCMw3MPW0cyLlg6ddNCwFwtv1kGM0rB0zWhkctn\u002BShrLLkAuBx\u002Br2sAejOrKd799Rcbl9ZivPFZyvA5bcV7zjEzz0kWPghDsw/yAbkbFqVao5i0SGVSCG/Hqu0oQUGhiK/\u002Be1qR57sK2\u002BTGbL84QrBK4sosw4HP3cbdUpcfF23KUHUNGJ9KxLvhrWx8i5usj2Q44V57dMUqLpmTtJUn78B2/BhKLyYU/B4OSxYRT1IvMMMu4jIPUt\u002Bv4u4BuxAmvb2sCY9/ZmBCJ\u002BVAaSmzFONLZIfR9Q2OZ608mkg4E0UN641YZUXCs8pi6L5MzuW1/MoOtlKIUMSwHaHiQswUChCcMoGYWq\u002BZiLS5cwxPPZTHhp1\u002BLVjygZbIpEuj3Gz\u002BSt6psJhgGaYecS2dzuG4YNwJGrgymdy7qbDu07Jn9ahHvyQtpYz8Z2j7Y7grULKxEEdvlsWwz7EB8gbrcUnztnuFWhO5ir9PDLdTOzYkjFj\u002BOcNq\u002BF7mkvN3L7eKEPIfB6lApfqi\u002B4WIHIoOYZR62WGt7TuKhL4YoscgRl8HxP/BMDOM5\u002BZeW0I54tvU1DFe/FJR2Ce6lH7vJAczgrEqgFeOTTFg7fV7T5H1UKXiQ8qVwUoItejUCp\u002B0nb/jKtiNE2KESob/\u002Bg5Y1oiVwUfZCOA4nb1rHcpo=",
      "StatusCode": 201,
      "ResponseHeaders": {
        "Content-Length": "0",
        "Content-MD5": "\u002BH6Ac2SOpgrFY\u002Bozp1GryA==",
<<<<<<< HEAD
        "Date": "Thu, 05 Mar 2020 21:09:27 GMT",
        "ETag": "\u00220x8D7C1497D015B1B\u0022",
        "Last-Modified": "Thu, 05 Mar 2020 21:09:27 GMT",
=======
        "Date": "Sat, 04 Apr 2020 01:41:10 GMT",
        "ETag": "\u00220x8D7D83940C2A104\u0022",
        "Last-Modified": "Sat, 04 Apr 2020 01:41:10 GMT",
>>>>>>> 32e373e2
        "Server": [
          "Windows-Azure-Blob/1.0",
          "Microsoft-HTTPAPI/2.0"
        ],
        "x-ms-client-request-id": "49612b7d-a13d-43eb-c712-cb1f42b15232",
        "x-ms-content-crc64": "TsYjIQVQ6YM=",
<<<<<<< HEAD
        "x-ms-request-id": "fcb21ca3-001e-0039-4c32-f36927000000",
        "x-ms-request-server-encrypted": "true",
        "x-ms-version": "2019-10-10"
=======
        "x-ms-request-id": "aa955455-a01e-0030-6b22-0af36f000000",
        "x-ms-request-server-encrypted": "true",
        "x-ms-version": "2019-12-12"
>>>>>>> 32e373e2
      },
      "ResponseBody": []
    },
    {
<<<<<<< HEAD
      "RequestUri": "https://seanstagetest.blob.core.windows.net/test-container-6ba491ad-0e13-0966-2d5a-0f51d77e50e5/test-blob-8bfd41be-7adb-9dc2-fe4f-742ed77c66e6",
      "RequestMethod": "GET",
      "RequestHeaders": {
        "Authorization": "Sanitized",
        "traceparent": "00-44f9fcb3cbb14d4d9bd8ac26aa2d3e48-544185e2638bbf46-00",
        "User-Agent": [
          "azsdk-net-Storage.Blobs/12.4.0-dev.20200305.1",
          "(.NET Core 4.6.28325.01; Microsoft Windows 10.0.18363 )"
        ],
        "x-ms-client-request-id": "921072784_bytes=0-511",
        "x-ms-date": "Thu, 05 Mar 2020 21:09:27 GMT",
        "x-ms-range": "bytes=0-511",
        "x-ms-return-client-request-id": "true",
        "x-ms-version": "2019-10-10"
=======
      "RequestUri": "https://seanmcccanary.blob.core.windows.net/test-container-6ba491ad-0e13-0966-2d5a-0f51d77e50e5/test-blob-8bfd41be-7adb-9dc2-fe4f-742ed77c66e6",
      "RequestMethod": "GET",
      "RequestHeaders": {
        "Authorization": "Sanitized",
        "traceparent": "00-a0ec515581f76a4b88eba585fc2c0d37-2cda15bd5e8e5446-00",
        "User-Agent": [
          "azsdk-net-Storage.Blobs/12.5.0-dev.20200403.1",
          "(.NET Core 4.6.28325.01; Microsoft Windows 10.0.18362 )"
        ],
        "x-ms-client-request-id": "921072784_bytes=0-511",
        "x-ms-date": "Sat, 04 Apr 2020 01:41:10 GMT",
        "x-ms-range": "bytes=0-511",
        "x-ms-return-client-request-id": "true",
        "x-ms-version": "2019-12-12"
>>>>>>> 32e373e2
      },
      "RequestBody": null,
      "StatusCode": 206,
      "ResponseHeaders": {
        "Accept-Ranges": "bytes",
        "Content-Length": "512",
        "Content-Range": "bytes 0-511/512",
        "Content-Type": "application/octet-stream",
<<<<<<< HEAD
        "Date": "Thu, 05 Mar 2020 21:09:27 GMT",
        "ETag": "\u00220x8D7C1497D015B1B\u0022",
        "Last-Modified": "Thu, 05 Mar 2020 21:09:27 GMT",
=======
        "Date": "Sat, 04 Apr 2020 01:41:10 GMT",
        "ETag": "\u00220x8D7D83940C2A104\u0022",
        "Last-Modified": "Sat, 04 Apr 2020 01:41:10 GMT",
>>>>>>> 32e373e2
        "Server": [
          "Windows-Azure-Blob/1.0",
          "Microsoft-HTTPAPI/2.0"
        ],
        "Vary": "Origin",
        "x-ms-blob-content-md5": "\u002BH6Ac2SOpgrFY\u002Bozp1GryA==",
        "x-ms-blob-type": "BlockBlob",
        "x-ms-client-request-id": "921072784_bytes=0-511",
<<<<<<< HEAD
        "x-ms-creation-time": "Thu, 05 Mar 2020 21:09:27 GMT",
        "x-ms-lease-state": "available",
        "x-ms-lease-status": "unlocked",
        "x-ms-request-id": "fcb21ca5-001e-0039-4d32-f36927000000",
        "x-ms-server-encrypted": "true",
        "x-ms-version": "2019-10-10"
=======
        "x-ms-creation-time": "Sat, 04 Apr 2020 01:41:10 GMT",
        "x-ms-lease-state": "available",
        "x-ms-lease-status": "unlocked",
        "x-ms-request-id": "aa955459-a01e-0030-6e22-0af36f000000",
        "x-ms-server-encrypted": "true",
        "x-ms-version": "2019-12-12"
>>>>>>> 32e373e2
      },
      "ResponseBody": "M0313vBlb/DJKCMw3MPW0cyLlg6ddNCwFwtv1kGM0rB0zWhkctn\u002BShrLLkAuBx\u002Br2sAejOrKd799Rcbl9ZivPFZyvA5bcV7zjEzz0kWPghDsw/yAbkbFqVao5i0SGVSCG/Hqu0oQUGhiK/\u002Be1qR57sK2\u002BTGbL84QrBK4sosw4HP3cbdUpcfF23KUHUNGJ9KxLvhrWx8i5usj2Q44V57dMUqLpmTtJUn78B2/BhKLyYU/B4OSxYRT1IvMMMu4jIPUt\u002Bv4u4BuxAmvb2sCY9/ZmBCJ\u002BVAaSmzFONLZIfR9Q2OZ608mkg4E0UN641YZUXCs8pi6L5MzuW1/MoOtlKIUMSwHaHiQswUChCcMoGYWq\u002BZiLS5cwxPPZTHhp1\u002BLVjygZbIpEuj3Gz\u002BSt6psJhgGaYecS2dzuG4YNwJGrgymdy7qbDu07Jn9ahHvyQtpYz8Z2j7Y7grULKxEEdvlsWwz7EB8gbrcUnztnuFWhO5ir9PDLdTOzYkjFj\u002BOcNq\u002BF7mkvN3L7eKEPIfB6lApfqi\u002B4WIHIoOYZR62WGt7TuKhL4YoscgRl8HxP/BMDOM5\u002BZeW0I54tvU1DFe/FJR2Ce6lH7vJAczgrEqgFeOTTFg7fV7T5H1UKXiQ8qVwUoItejUCp\u002B0nb/jKtiNE2KESob/\u002Bg5Y1oiVwUfZCOA4nb1rHcpo="
    },
    {
<<<<<<< HEAD
      "RequestUri": "https://seanstagetest.blob.core.windows.net/test-container-6ba491ad-0e13-0966-2d5a-0f51d77e50e5?restype=container",
      "RequestMethod": "DELETE",
      "RequestHeaders": {
        "Authorization": "Sanitized",
        "traceparent": "00-a7ffc4ad33a5174684ea4619abb7ee30-c07010aabcce6e4b-00",
        "User-Agent": [
          "azsdk-net-Storage.Blobs/12.4.0-dev.20200305.1",
          "(.NET Core 4.6.28325.01; Microsoft Windows 10.0.18363 )"
        ],
        "x-ms-client-request-id": "f6070cd7-9765-dcdf-acea-2a0f299abf43",
        "x-ms-date": "Thu, 05 Mar 2020 21:09:27 GMT",
        "x-ms-return-client-request-id": "true",
        "x-ms-version": "2019-10-10"
=======
      "RequestUri": "https://seanmcccanary.blob.core.windows.net/test-container-6ba491ad-0e13-0966-2d5a-0f51d77e50e5?restype=container",
      "RequestMethod": "DELETE",
      "RequestHeaders": {
        "Authorization": "Sanitized",
        "traceparent": "00-ae8035e32ff7f941acf108a7be5e2b8a-a444910db5a17144-00",
        "User-Agent": [
          "azsdk-net-Storage.Blobs/12.5.0-dev.20200403.1",
          "(.NET Core 4.6.28325.01; Microsoft Windows 10.0.18362 )"
        ],
        "x-ms-client-request-id": "f6070cd7-9765-dcdf-acea-2a0f299abf43",
        "x-ms-date": "Sat, 04 Apr 2020 01:41:10 GMT",
        "x-ms-return-client-request-id": "true",
        "x-ms-version": "2019-12-12"
>>>>>>> 32e373e2
      },
      "RequestBody": null,
      "StatusCode": 202,
      "ResponseHeaders": {
        "Content-Length": "0",
<<<<<<< HEAD
        "Date": "Thu, 05 Mar 2020 21:09:27 GMT",
=======
        "Date": "Sat, 04 Apr 2020 01:41:10 GMT",
>>>>>>> 32e373e2
        "Server": [
          "Windows-Azure-Blob/1.0",
          "Microsoft-HTTPAPI/2.0"
        ],
        "x-ms-client-request-id": "f6070cd7-9765-dcdf-acea-2a0f299abf43",
<<<<<<< HEAD
        "x-ms-request-id": "fcb21ca7-001e-0039-4e32-f36927000000",
        "x-ms-version": "2019-10-10"
=======
        "x-ms-request-id": "aa95545d-a01e-0030-7122-0af36f000000",
        "x-ms-version": "2019-12-12"
>>>>>>> 32e373e2
      },
      "ResponseBody": []
    }
  ],
  "Variables": {
    "RandomSeed": "370270360",
<<<<<<< HEAD
    "Storage_TestConfigDefault": "ProductionTenant\nseanstagetest\nU2FuaXRpemVk\nhttps://seanstagetest.blob.core.windows.net\nhttp://seanstagetest.file.core.windows.net\nhttp://seanstagetest.queue.core.windows.net\nhttp://seanstagetest.table.core.windows.net\n\n\n\n\nhttp://seanstagetest-secondary.blob.core.windows.net\nhttp://seanstagetest-secondary.file.core.windows.net\nhttp://seanstagetest-secondary.queue.core.windows.net\nhttp://seanstagetest-secondary.table.core.windows.net\n\nSanitized\n\n\nCloud\nBlobEndpoint=https://seanstagetest.blob.core.windows.net/;QueueEndpoint=http://seanstagetest.queue.core.windows.net/;FileEndpoint=http://seanstagetest.file.core.windows.net/;BlobSecondaryEndpoint=http://seanstagetest-secondary.blob.core.windows.net/;QueueSecondaryEndpoint=http://seanstagetest-secondary.queue.core.windows.net/;FileSecondaryEndpoint=http://seanstagetest-secondary.file.core.windows.net/;AccountName=seanstagetest;AccountKey=Sanitized\nseanscope1"
=======
    "Storage_TestConfigDefault": "ProductionTenant\nseanmcccanary\nU2FuaXRpemVk\nhttps://seanmcccanary.blob.core.windows.net\nhttps://seanmcccanary.file.core.windows.net\nhttps://seanmcccanary.queue.core.windows.net\nhttps://seanmcccanary.table.core.windows.net\n\n\n\n\nhttps://seanmcccanary-secondary.blob.core.windows.net\nhttps://seanmcccanary-secondary.file.core.windows.net\nhttps://seanmcccanary-secondary.queue.core.windows.net\nhttps://seanmcccanary-secondary.table.core.windows.net\n\nSanitized\n\n\nCloud\nBlobEndpoint=https://seanmcccanary.blob.core.windows.net/;QueueEndpoint=https://seanmcccanary.queue.core.windows.net/;FileEndpoint=https://seanmcccanary.file.core.windows.net/;BlobSecondaryEndpoint=https://seanmcccanary-secondary.blob.core.windows.net/;QueueSecondaryEndpoint=https://seanmcccanary-secondary.queue.core.windows.net/;FileSecondaryEndpoint=https://seanmcccanary-secondary.file.core.windows.net/;AccountName=seanmcccanary;AccountKey=Sanitized\nseanscope1"
>>>>>>> 32e373e2
  }
}<|MERGE_RESOLUTION|>--- conflicted
+++ resolved
@@ -1,22 +1,6 @@
 {
   "Entries": [
     {
-<<<<<<< HEAD
-      "RequestUri": "https://seanstagetest.blob.core.windows.net/test-container-6ba491ad-0e13-0966-2d5a-0f51d77e50e5?restype=container",
-      "RequestMethod": "PUT",
-      "RequestHeaders": {
-        "Authorization": "Sanitized",
-        "traceparent": "00-4a35c4be8bd18946bc0c81dad1343256-8fc9f9745714df4c-00",
-        "User-Agent": [
-          "azsdk-net-Storage.Blobs/12.4.0-dev.20200305.1",
-          "(.NET Core 4.6.28325.01; Microsoft Windows 10.0.18363 )"
-        ],
-        "x-ms-blob-public-access": "container",
-        "x-ms-client-request-id": "10640665-931a-8870-ce99-f71641a56bb9",
-        "x-ms-date": "Thu, 05 Mar 2020 21:09:26 GMT",
-        "x-ms-return-client-request-id": "true",
-        "x-ms-version": "2019-10-10"
-=======
       "RequestUri": "https://seanmcccanary.blob.core.windows.net/test-container-6ba491ad-0e13-0966-2d5a-0f51d77e50e5?restype=container",
       "RequestMethod": "PUT",
       "RequestHeaders": {
@@ -31,57 +15,31 @@
         "x-ms-date": "Sat, 04 Apr 2020 01:41:10 GMT",
         "x-ms-return-client-request-id": "true",
         "x-ms-version": "2019-12-12"
->>>>>>> 32e373e2
       },
       "RequestBody": null,
       "StatusCode": 201,
       "ResponseHeaders": {
         "Content-Length": "0",
-<<<<<<< HEAD
-        "Date": "Thu, 05 Mar 2020 21:09:25 GMT",
-        "ETag": "\u00220x8D7C1497CD28B1C\u0022",
-        "Last-Modified": "Thu, 05 Mar 2020 21:09:26 GMT",
-=======
         "Date": "Sat, 04 Apr 2020 01:41:09 GMT",
         "ETag": "\u00220x8D7D839409077E7\u0022",
         "Last-Modified": "Sat, 04 Apr 2020 01:41:10 GMT",
->>>>>>> 32e373e2
         "Server": [
           "Windows-Azure-Blob/1.0",
           "Microsoft-HTTPAPI/2.0"
         ],
         "x-ms-client-request-id": "10640665-931a-8870-ce99-f71641a56bb9",
-<<<<<<< HEAD
-        "x-ms-request-id": "0faf60af-d01e-0015-6e32-f38588000000",
-        "x-ms-version": "2019-10-10"
-=======
         "x-ms-request-id": "80d9e93e-a01e-001f-5722-0afea4000000",
         "x-ms-version": "2019-12-12"
->>>>>>> 32e373e2
       },
       "ResponseBody": []
     },
     {
-<<<<<<< HEAD
-      "RequestUri": "https://seanstagetest.blob.core.windows.net/test-container-6ba491ad-0e13-0966-2d5a-0f51d77e50e5/test-blob-8bfd41be-7adb-9dc2-fe4f-742ed77c66e6",
-=======
       "RequestUri": "https://seanmcccanary.blob.core.windows.net/test-container-6ba491ad-0e13-0966-2d5a-0f51d77e50e5/test-blob-8bfd41be-7adb-9dc2-fe4f-742ed77c66e6",
->>>>>>> 32e373e2
       "RequestMethod": "PUT",
       "RequestHeaders": {
         "Authorization": "Sanitized",
         "Content-Length": "512",
         "User-Agent": [
-<<<<<<< HEAD
-          "azsdk-net-Storage.Blobs/12.4.0-dev.20200305.1",
-          "(.NET Core 4.6.28325.01; Microsoft Windows 10.0.18363 )"
-        ],
-        "x-ms-blob-type": "BlockBlob",
-        "x-ms-client-request-id": "49612b7d-a13d-43eb-c712-cb1f42b15232",
-        "x-ms-date": "Thu, 05 Mar 2020 21:09:26 GMT",
-        "x-ms-return-client-request-id": "true",
-        "x-ms-version": "2019-10-10"
-=======
           "azsdk-net-Storage.Blobs/12.5.0-dev.20200403.1",
           "(.NET Core 4.6.28325.01; Microsoft Windows 10.0.18362 )"
         ],
@@ -90,57 +48,28 @@
         "x-ms-date": "Sat, 04 Apr 2020 01:41:10 GMT",
         "x-ms-return-client-request-id": "true",
         "x-ms-version": "2019-12-12"
->>>>>>> 32e373e2
       },
       "RequestBody": "M0313vBlb/DJKCMw3MPW0cyLlg6ddNCwFwtv1kGM0rB0zWhkctn\u002BShrLLkAuBx\u002Br2sAejOrKd799Rcbl9ZivPFZyvA5bcV7zjEzz0kWPghDsw/yAbkbFqVao5i0SGVSCG/Hqu0oQUGhiK/\u002Be1qR57sK2\u002BTGbL84QrBK4sosw4HP3cbdUpcfF23KUHUNGJ9KxLvhrWx8i5usj2Q44V57dMUqLpmTtJUn78B2/BhKLyYU/B4OSxYRT1IvMMMu4jIPUt\u002Bv4u4BuxAmvb2sCY9/ZmBCJ\u002BVAaSmzFONLZIfR9Q2OZ608mkg4E0UN641YZUXCs8pi6L5MzuW1/MoOtlKIUMSwHaHiQswUChCcMoGYWq\u002BZiLS5cwxPPZTHhp1\u002BLVjygZbIpEuj3Gz\u002BSt6psJhgGaYecS2dzuG4YNwJGrgymdy7qbDu07Jn9ahHvyQtpYz8Z2j7Y7grULKxEEdvlsWwz7EB8gbrcUnztnuFWhO5ir9PDLdTOzYkjFj\u002BOcNq\u002BF7mkvN3L7eKEPIfB6lApfqi\u002B4WIHIoOYZR62WGt7TuKhL4YoscgRl8HxP/BMDOM5\u002BZeW0I54tvU1DFe/FJR2Ce6lH7vJAczgrEqgFeOTTFg7fV7T5H1UKXiQ8qVwUoItejUCp\u002B0nb/jKtiNE2KESob/\u002Bg5Y1oiVwUfZCOA4nb1rHcpo=",
       "StatusCode": 201,
       "ResponseHeaders": {
         "Content-Length": "0",
         "Content-MD5": "\u002BH6Ac2SOpgrFY\u002Bozp1GryA==",
-<<<<<<< HEAD
-        "Date": "Thu, 05 Mar 2020 21:09:27 GMT",
-        "ETag": "\u00220x8D7C1497D015B1B\u0022",
-        "Last-Modified": "Thu, 05 Mar 2020 21:09:27 GMT",
-=======
         "Date": "Sat, 04 Apr 2020 01:41:10 GMT",
         "ETag": "\u00220x8D7D83940C2A104\u0022",
         "Last-Modified": "Sat, 04 Apr 2020 01:41:10 GMT",
->>>>>>> 32e373e2
         "Server": [
           "Windows-Azure-Blob/1.0",
           "Microsoft-HTTPAPI/2.0"
         ],
         "x-ms-client-request-id": "49612b7d-a13d-43eb-c712-cb1f42b15232",
         "x-ms-content-crc64": "TsYjIQVQ6YM=",
-<<<<<<< HEAD
-        "x-ms-request-id": "fcb21ca3-001e-0039-4c32-f36927000000",
-        "x-ms-request-server-encrypted": "true",
-        "x-ms-version": "2019-10-10"
-=======
         "x-ms-request-id": "aa955455-a01e-0030-6b22-0af36f000000",
         "x-ms-request-server-encrypted": "true",
         "x-ms-version": "2019-12-12"
->>>>>>> 32e373e2
       },
       "ResponseBody": []
     },
     {
-<<<<<<< HEAD
-      "RequestUri": "https://seanstagetest.blob.core.windows.net/test-container-6ba491ad-0e13-0966-2d5a-0f51d77e50e5/test-blob-8bfd41be-7adb-9dc2-fe4f-742ed77c66e6",
-      "RequestMethod": "GET",
-      "RequestHeaders": {
-        "Authorization": "Sanitized",
-        "traceparent": "00-44f9fcb3cbb14d4d9bd8ac26aa2d3e48-544185e2638bbf46-00",
-        "User-Agent": [
-          "azsdk-net-Storage.Blobs/12.4.0-dev.20200305.1",
-          "(.NET Core 4.6.28325.01; Microsoft Windows 10.0.18363 )"
-        ],
-        "x-ms-client-request-id": "921072784_bytes=0-511",
-        "x-ms-date": "Thu, 05 Mar 2020 21:09:27 GMT",
-        "x-ms-range": "bytes=0-511",
-        "x-ms-return-client-request-id": "true",
-        "x-ms-version": "2019-10-10"
-=======
       "RequestUri": "https://seanmcccanary.blob.core.windows.net/test-container-6ba491ad-0e13-0966-2d5a-0f51d77e50e5/test-blob-8bfd41be-7adb-9dc2-fe4f-742ed77c66e6",
       "RequestMethod": "GET",
       "RequestHeaders": {
@@ -155,7 +84,6 @@
         "x-ms-range": "bytes=0-511",
         "x-ms-return-client-request-id": "true",
         "x-ms-version": "2019-12-12"
->>>>>>> 32e373e2
       },
       "RequestBody": null,
       "StatusCode": 206,
@@ -164,57 +92,26 @@
         "Content-Length": "512",
         "Content-Range": "bytes 0-511/512",
         "Content-Type": "application/octet-stream",
-<<<<<<< HEAD
-        "Date": "Thu, 05 Mar 2020 21:09:27 GMT",
-        "ETag": "\u00220x8D7C1497D015B1B\u0022",
-        "Last-Modified": "Thu, 05 Mar 2020 21:09:27 GMT",
-=======
         "Date": "Sat, 04 Apr 2020 01:41:10 GMT",
         "ETag": "\u00220x8D7D83940C2A104\u0022",
         "Last-Modified": "Sat, 04 Apr 2020 01:41:10 GMT",
->>>>>>> 32e373e2
         "Server": [
           "Windows-Azure-Blob/1.0",
           "Microsoft-HTTPAPI/2.0"
         ],
-        "Vary": "Origin",
         "x-ms-blob-content-md5": "\u002BH6Ac2SOpgrFY\u002Bozp1GryA==",
         "x-ms-blob-type": "BlockBlob",
         "x-ms-client-request-id": "921072784_bytes=0-511",
-<<<<<<< HEAD
-        "x-ms-creation-time": "Thu, 05 Mar 2020 21:09:27 GMT",
-        "x-ms-lease-state": "available",
-        "x-ms-lease-status": "unlocked",
-        "x-ms-request-id": "fcb21ca5-001e-0039-4d32-f36927000000",
-        "x-ms-server-encrypted": "true",
-        "x-ms-version": "2019-10-10"
-=======
         "x-ms-creation-time": "Sat, 04 Apr 2020 01:41:10 GMT",
         "x-ms-lease-state": "available",
         "x-ms-lease-status": "unlocked",
         "x-ms-request-id": "aa955459-a01e-0030-6e22-0af36f000000",
         "x-ms-server-encrypted": "true",
         "x-ms-version": "2019-12-12"
->>>>>>> 32e373e2
       },
       "ResponseBody": "M0313vBlb/DJKCMw3MPW0cyLlg6ddNCwFwtv1kGM0rB0zWhkctn\u002BShrLLkAuBx\u002Br2sAejOrKd799Rcbl9ZivPFZyvA5bcV7zjEzz0kWPghDsw/yAbkbFqVao5i0SGVSCG/Hqu0oQUGhiK/\u002Be1qR57sK2\u002BTGbL84QrBK4sosw4HP3cbdUpcfF23KUHUNGJ9KxLvhrWx8i5usj2Q44V57dMUqLpmTtJUn78B2/BhKLyYU/B4OSxYRT1IvMMMu4jIPUt\u002Bv4u4BuxAmvb2sCY9/ZmBCJ\u002BVAaSmzFONLZIfR9Q2OZ608mkg4E0UN641YZUXCs8pi6L5MzuW1/MoOtlKIUMSwHaHiQswUChCcMoGYWq\u002BZiLS5cwxPPZTHhp1\u002BLVjygZbIpEuj3Gz\u002BSt6psJhgGaYecS2dzuG4YNwJGrgymdy7qbDu07Jn9ahHvyQtpYz8Z2j7Y7grULKxEEdvlsWwz7EB8gbrcUnztnuFWhO5ir9PDLdTOzYkjFj\u002BOcNq\u002BF7mkvN3L7eKEPIfB6lApfqi\u002B4WIHIoOYZR62WGt7TuKhL4YoscgRl8HxP/BMDOM5\u002BZeW0I54tvU1DFe/FJR2Ce6lH7vJAczgrEqgFeOTTFg7fV7T5H1UKXiQ8qVwUoItejUCp\u002B0nb/jKtiNE2KESob/\u002Bg5Y1oiVwUfZCOA4nb1rHcpo="
     },
     {
-<<<<<<< HEAD
-      "RequestUri": "https://seanstagetest.blob.core.windows.net/test-container-6ba491ad-0e13-0966-2d5a-0f51d77e50e5?restype=container",
-      "RequestMethod": "DELETE",
-      "RequestHeaders": {
-        "Authorization": "Sanitized",
-        "traceparent": "00-a7ffc4ad33a5174684ea4619abb7ee30-c07010aabcce6e4b-00",
-        "User-Agent": [
-          "azsdk-net-Storage.Blobs/12.4.0-dev.20200305.1",
-          "(.NET Core 4.6.28325.01; Microsoft Windows 10.0.18363 )"
-        ],
-        "x-ms-client-request-id": "f6070cd7-9765-dcdf-acea-2a0f299abf43",
-        "x-ms-date": "Thu, 05 Mar 2020 21:09:27 GMT",
-        "x-ms-return-client-request-id": "true",
-        "x-ms-version": "2019-10-10"
-=======
       "RequestUri": "https://seanmcccanary.blob.core.windows.net/test-container-6ba491ad-0e13-0966-2d5a-0f51d77e50e5?restype=container",
       "RequestMethod": "DELETE",
       "RequestHeaders": {
@@ -228,39 +125,25 @@
         "x-ms-date": "Sat, 04 Apr 2020 01:41:10 GMT",
         "x-ms-return-client-request-id": "true",
         "x-ms-version": "2019-12-12"
->>>>>>> 32e373e2
       },
       "RequestBody": null,
       "StatusCode": 202,
       "ResponseHeaders": {
         "Content-Length": "0",
-<<<<<<< HEAD
-        "Date": "Thu, 05 Mar 2020 21:09:27 GMT",
-=======
         "Date": "Sat, 04 Apr 2020 01:41:10 GMT",
->>>>>>> 32e373e2
         "Server": [
           "Windows-Azure-Blob/1.0",
           "Microsoft-HTTPAPI/2.0"
         ],
         "x-ms-client-request-id": "f6070cd7-9765-dcdf-acea-2a0f299abf43",
-<<<<<<< HEAD
-        "x-ms-request-id": "fcb21ca7-001e-0039-4e32-f36927000000",
-        "x-ms-version": "2019-10-10"
-=======
         "x-ms-request-id": "aa95545d-a01e-0030-7122-0af36f000000",
         "x-ms-version": "2019-12-12"
->>>>>>> 32e373e2
       },
       "ResponseBody": []
     }
   ],
   "Variables": {
     "RandomSeed": "370270360",
-<<<<<<< HEAD
-    "Storage_TestConfigDefault": "ProductionTenant\nseanstagetest\nU2FuaXRpemVk\nhttps://seanstagetest.blob.core.windows.net\nhttp://seanstagetest.file.core.windows.net\nhttp://seanstagetest.queue.core.windows.net\nhttp://seanstagetest.table.core.windows.net\n\n\n\n\nhttp://seanstagetest-secondary.blob.core.windows.net\nhttp://seanstagetest-secondary.file.core.windows.net\nhttp://seanstagetest-secondary.queue.core.windows.net\nhttp://seanstagetest-secondary.table.core.windows.net\n\nSanitized\n\n\nCloud\nBlobEndpoint=https://seanstagetest.blob.core.windows.net/;QueueEndpoint=http://seanstagetest.queue.core.windows.net/;FileEndpoint=http://seanstagetest.file.core.windows.net/;BlobSecondaryEndpoint=http://seanstagetest-secondary.blob.core.windows.net/;QueueSecondaryEndpoint=http://seanstagetest-secondary.queue.core.windows.net/;FileSecondaryEndpoint=http://seanstagetest-secondary.file.core.windows.net/;AccountName=seanstagetest;AccountKey=Sanitized\nseanscope1"
-=======
     "Storage_TestConfigDefault": "ProductionTenant\nseanmcccanary\nU2FuaXRpemVk\nhttps://seanmcccanary.blob.core.windows.net\nhttps://seanmcccanary.file.core.windows.net\nhttps://seanmcccanary.queue.core.windows.net\nhttps://seanmcccanary.table.core.windows.net\n\n\n\n\nhttps://seanmcccanary-secondary.blob.core.windows.net\nhttps://seanmcccanary-secondary.file.core.windows.net\nhttps://seanmcccanary-secondary.queue.core.windows.net\nhttps://seanmcccanary-secondary.table.core.windows.net\n\nSanitized\n\n\nCloud\nBlobEndpoint=https://seanmcccanary.blob.core.windows.net/;QueueEndpoint=https://seanmcccanary.queue.core.windows.net/;FileEndpoint=https://seanmcccanary.file.core.windows.net/;BlobSecondaryEndpoint=https://seanmcccanary-secondary.blob.core.windows.net/;QueueSecondaryEndpoint=https://seanmcccanary-secondary.queue.core.windows.net/;FileSecondaryEndpoint=https://seanmcccanary-secondary.file.core.windows.net/;AccountName=seanmcccanary;AccountKey=Sanitized\nseanscope1"
->>>>>>> 32e373e2
   }
 }