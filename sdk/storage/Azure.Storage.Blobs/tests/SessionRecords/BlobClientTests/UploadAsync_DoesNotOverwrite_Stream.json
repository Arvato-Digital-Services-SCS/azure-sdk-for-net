--- conflicted
+++ resolved
@@ -28,11 +28,7 @@
           "Microsoft-HTTPAPI/2.0"
         ],
         "x-ms-client-request-id": "0378cfe1-a02e-2eb8-5a06-dfb262fea592",
-<<<<<<< HEAD
-        "x-ms-request-id": "09b4a9cc-a01e-0030-5432-f32cf4000000",
-=======
         "x-ms-request-id": "b9785aeb-001e-005b-4049-09749b000000",
->>>>>>> 8d420312
         "x-ms-version": "2019-12-12"
       },
       "ResponseBody": []
@@ -105,11 +101,7 @@
         ],
         "x-ms-client-request-id": "cc16a2df-2b02-6c2e-a588-27ad06500fad",
         "x-ms-error-code": "BlobAlreadyExists",
-<<<<<<< HEAD
-        "x-ms-request-id": "09b4a9d3-a01e-0030-5932-f32cf4000000",
-=======
         "x-ms-request-id": "b9785afa-001e-005b-4d49-09749b000000",
->>>>>>> 8d420312
         "x-ms-version": "2019-12-12"
       },
       "ResponseBody": [
@@ -143,11 +135,7 @@
           "Microsoft-HTTPAPI/2.0"
         ],
         "x-ms-client-request-id": "a767b34a-39c7-46ad-ee48-8e255bfc1d74",
-<<<<<<< HEAD
-        "x-ms-request-id": "09b4a9d9-a01e-0030-5f32-f32cf4000000",
-=======
         "x-ms-request-id": "b9785b22-001e-005b-7349-09749b000000",
->>>>>>> 8d420312
         "x-ms-version": "2019-12-12"
       },
       "ResponseBody": []
