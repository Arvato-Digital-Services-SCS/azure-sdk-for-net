--- conflicted
+++ resolved
@@ -27,13 +27,8 @@
           "Windows-Azure-Blob/1.0",
           "Microsoft-HTTPAPI/2.0"
         ],
-<<<<<<< HEAD
-        "x-ms-client-request-id": "cb7e201e-0615-3ab8-92b1-b81335551006",
-        "x-ms-request-id": "6af9f413-f01e-0012-7832-f3e9eb000000",
-=======
         "x-ms-client-request-id": "e69e20e1-2b10-5010-3933-d36aed5ffcd1",
         "x-ms-request-id": "07d79581-001e-0064-3c21-0abc38000000",
->>>>>>> 8d420312
         "x-ms-version": "2019-12-12"
       },
       "ResponseBody": []
@@ -181,13 +176,8 @@
           "Windows-Azure-Blob/1.0",
           "Microsoft-HTTPAPI/2.0"
         ],
-<<<<<<< HEAD
-        "x-ms-client-request-id": "e7ee3b88-d536-5e02-7634-a0741a5cac44",
-        "x-ms-request-id": "6af9f419-f01e-0012-7c32-f3e9eb000000",
-=======
         "x-ms-client-request-id": "237a5135-237b-16b8-d8a2-906d253f4459",
         "x-ms-request-id": "07d795dd-001e-0064-0d21-0abc38000000",
->>>>>>> 8d420312
         "x-ms-version": "2019-12-12"
       },
       "ResponseBody": []
