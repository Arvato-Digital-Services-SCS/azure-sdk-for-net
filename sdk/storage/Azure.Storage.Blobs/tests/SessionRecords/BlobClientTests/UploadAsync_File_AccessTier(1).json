{
  "Entries": [
    {
      "RequestUri": "https://seanmcccanary.blob.core.windows.net/test-container-207f0c0a-0b66-5aa6-03b4-43a010b5fc45?restype=container",
      "RequestMethod": "PUT",
      "RequestHeaders": {
        "Authorization": "Sanitized",
        "traceparent": "00-a6b438e0a73be44daffbe4810d71a469-9eff5c67fb8af242-00",
        "User-Agent": [
          "azsdk-net-Storage.Blobs/12.5.0-dev.20200402.1",
          "(.NET Core 4.6.28325.01; Microsoft Windows 10.0.18362 )"
        ],
        "x-ms-blob-public-access": "container",
        "x-ms-client-request-id": "704c4805-628d-5640-b8ff-a30fa72076c8",
        "x-ms-date": "Thu, 02 Apr 2020 23:49:00 GMT",
        "x-ms-return-client-request-id": "true",
        "x-ms-version": "2019-12-12"
      },
      "RequestBody": null,
      "StatusCode": 201,
      "ResponseHeaders": {
        "Content-Length": "0",
        "Date": "Thu, 02 Apr 2020 23:48:59 GMT",
        "ETag": "\u00220x8D7D7606A589A27\u0022",
        "Last-Modified": "Thu, 02 Apr 2020 23:48:59 GMT",
        "Server": [
          "Windows-Azure-Blob/1.0",
          "Microsoft-HTTPAPI/2.0"
        ],
        "x-ms-client-request-id": "704c4805-628d-5640-b8ff-a30fa72076c8",
<<<<<<< HEAD
        "x-ms-request-id": "d71472e4-d01e-003a-3e32-f38843000000",
=======
        "x-ms-request-id": "d3bf08d0-f01e-0012-2f49-093670000000",
>>>>>>> 8d420312
        "x-ms-version": "2019-12-12"
      },
      "ResponseBody": []
    },
    {
      "RequestUri": "https://seanmcccanary.blob.core.windows.net/test-container-207f0c0a-0b66-5aa6-03b4-43a010b5fc45/test-blob-8da84097-0d31-dfd9-53e3-dc38c27fabd4",
      "RequestMethod": "PUT",
      "RequestHeaders": {
        "Authorization": "Sanitized",
        "Content-Length": "1024",
        "traceparent": "00-e8d387509b10b8489ae055c41f67f502-ada595bd03819441-00",
        "User-Agent": [
          "azsdk-net-Storage.Blobs/12.5.0-dev.20200402.1",
          "(.NET Core 4.6.28325.01; Microsoft Windows 10.0.18362 )"
        ],
        "x-ms-access-tier": "Cool",
        "x-ms-blob-type": "BlockBlob",
        "x-ms-client-request-id": "079fd273-634b-6d5d-a4ed-920e73afeef8",
        "x-ms-date": "Thu, 02 Apr 2020 23:49:00 GMT",
        "x-ms-return-client-request-id": "true",
        "x-ms-version": "2019-12-12"
      },
      "RequestBody": "51Cbx2iMuI2Sc9Krh6jzI7h/j26HP8D3bm0cqYYIkzlTzyhWha9fC4ca\u002Br07Lleq77mAQ/A9TKiQo1j7bw8HiuCZV7eAnJ0JH4PmbEQDvEAVcbrNh1BJFYOAxuJWZJt4Em/dotagKlIcdiNsV99jjOYX5v5UOgKQUEE0ANW6srvnblrUJRpqdEdnsREs3L6jHTr7Pn6dI9hsTVGUayp8YcRohOmFjmfLrXG27YjxY3ODkeObvnQ9SkqBaNjI1gkd6k9MxFfVHY7SL5EM5zZQeuneENpH4KJQKzqeBCaOA9ZnmQI5pZ8brXNUyY7iMGMTMe3u6sUv1gqt/JkdNhhoRCy6pU40FtVKwmJm8hcTbfrXi9M5nxkROML4i6gF/Xdb7IRiJ4sU3xoXpCdiyePymY\u002BeRqtFL6QTqWyLPIstRMTrCgaSsUVvwqu5Ifvxrm/eBfEZZ7fLFrzgTn4eiaOO6V9idr7dX\u002BhJLoP/iw2oIfv9rDaZFN0NH/RJsmLHUTgIKjebjjewAaYIzzgzzIqvNy2DId1s9NWBVVfJk62Ggt1L92DVDJLDTKqPkUSl2VNqmno1RDBbmzZiGjng5235gk1a6NUp2Suav9Qy3WOQ23sDX/kyUT6t71sqc/JZ42U9lg/3S/F\u002BQMBPm4RbKb7S0T693IhzxjAOrPh5/2Y4QNxu9UdUmZCKhR4547a6UcacWKG0mwbdyc/e6J/4BEFZFlqn7DR3fTitM1ZpOeN6VFoy3afFhKXVkSt3drDxkoDd4M1cEmSSJdppBmivc4/sY5NExSealJK00VsI/weHvKDWjFkVHkL1oLfMW309JR6cixIcrMxZQkw6p0AJiiXT4UnH2eY21kVRTyVvzTgVd6s8a3T0axDUfUkN23YB6xaS\u002BXkzdUw3ZrXMy12m6XUTJS\u002BUzR6x3nY58lydKfvOT2MP3dO\u002B4QJfBAW\u002BKKCzLZPU\u002BbVHbB744BsD\u002BoLvmj25/Xv5lwuhVEQtNcgY8rbWhcXIyC9Fh\u002BJEF/y4u\u002BZ/cGnHBCokupWIMqRxGjdW3\u002B5lLHW9JtENdHaYtIAP6ZldrcReUO2LscsvQJaL022r7jgOUo9xwUmXupCzjAUVeEgLFGxy944A2XqpjeY7gqAJ7cVIAZYJ6\u002Bx7xpZd2CXFGsdNf78BOPepDXkUyDRjXDfvqZ4/zHeyASmA9zH3owFU43Me7QLhCLTOnvMd9SO3F2lebS6Ghk1Pm36WgEDFsWl3v\u002BTARG41DqHqcS6DlAwFyN/HmTXSzl0mzlKES4dzCOyJpTU\u002B99P6KV\u002BMnBUfzAdykLhh/hg0pPGGmnYcscIZdmhB\u002Bu7Wx9AMzG/WRTFIBwJKErvOEgrTVQFDuF1c3Xeccw==",
      "StatusCode": 201,
      "ResponseHeaders": {
        "Content-Length": "0",
        "Content-MD5": "G0VREOWEfCIQpJVSsNx0eg==",
        "Date": "Thu, 02 Apr 2020 23:48:59 GMT",
        "ETag": "\u00220x8D7D7606A689258\u0022",
        "Last-Modified": "Thu, 02 Apr 2020 23:48:59 GMT",
        "Server": [
          "Windows-Azure-Blob/1.0",
          "Microsoft-HTTPAPI/2.0"
        ],
        "x-ms-client-request-id": "079fd273-634b-6d5d-a4ed-920e73afeef8",
        "x-ms-content-crc64": "4nnJaH\u002BXCLM=",
        "x-ms-request-id": "d3bf08dd-f01e-0012-3849-093670000000",
        "x-ms-request-server-encrypted": "true",
        "x-ms-version": "2019-12-12"
      },
      "ResponseBody": []
    },
    {
      "RequestUri": "https://seanmcccanary.blob.core.windows.net/test-container-207f0c0a-0b66-5aa6-03b4-43a010b5fc45/test-blob-8da84097-0d31-dfd9-53e3-dc38c27fabd4",
      "RequestMethod": "HEAD",
      "RequestHeaders": {
        "Authorization": "Sanitized",
        "traceparent": "00-499f9b414f4f11418b137399a106d408-3392fb4a14a36446-00",
        "User-Agent": [
          "azsdk-net-Storage.Blobs/12.5.0-dev.20200402.1",
          "(.NET Core 4.6.28325.01; Microsoft Windows 10.0.18362 )"
        ],
        "x-ms-client-request-id": "0be8ca7a-95d8-c228-4f70-2d2a08ba74a5",
        "x-ms-date": "Thu, 02 Apr 2020 23:49:00 GMT",
        "x-ms-return-client-request-id": "true",
        "x-ms-version": "2019-12-12"
      },
      "RequestBody": null,
      "StatusCode": 200,
      "ResponseHeaders": {
        "Accept-Ranges": "bytes",
        "Content-Length": "1024",
        "Content-MD5": "G0VREOWEfCIQpJVSsNx0eg==",
        "Content-Type": "application/octet-stream",
        "Date": "Thu, 02 Apr 2020 23:48:59 GMT",
        "ETag": "\u00220x8D7D7606A689258\u0022",
        "Last-Modified": "Thu, 02 Apr 2020 23:48:59 GMT",
        "Server": [
          "Windows-Azure-Blob/1.0",
          "Microsoft-HTTPAPI/2.0"
        ],
        "x-ms-access-tier": "Cool",
        "x-ms-access-tier-change-time": "Thu, 02 Apr 2020 23:48:59 GMT",
        "x-ms-blob-type": "BlockBlob",
        "x-ms-client-request-id": "0be8ca7a-95d8-c228-4f70-2d2a08ba74a5",
        "x-ms-creation-time": "Thu, 02 Apr 2020 23:48:59 GMT",
        "x-ms-lease-state": "available",
        "x-ms-lease-status": "unlocked",
        "x-ms-request-id": "d3bf08e7-f01e-0012-4249-093670000000",
        "x-ms-server-encrypted": "true",
        "x-ms-version": "2019-12-12"
      },
      "ResponseBody": []
    },
    {
      "RequestUri": "https://seanmcccanary.blob.core.windows.net/test-container-207f0c0a-0b66-5aa6-03b4-43a010b5fc45?restype=container",
      "RequestMethod": "DELETE",
      "RequestHeaders": {
        "Authorization": "Sanitized",
        "traceparent": "00-ace1782e3e950748b1406a9b490eeb62-0f16512710acb146-00",
        "User-Agent": [
          "azsdk-net-Storage.Blobs/12.5.0-dev.20200402.1",
          "(.NET Core 4.6.28325.01; Microsoft Windows 10.0.18362 )"
        ],
        "x-ms-client-request-id": "a9940e4b-e2c7-a31f-aa48-4cb802076e38",
        "x-ms-date": "Thu, 02 Apr 2020 23:49:00 GMT",
        "x-ms-return-client-request-id": "true",
        "x-ms-version": "2019-12-12"
      },
      "RequestBody": null,
      "StatusCode": 202,
      "ResponseHeaders": {
        "Content-Length": "0",
        "Date": "Thu, 02 Apr 2020 23:48:59 GMT",
        "Server": [
          "Windows-Azure-Blob/1.0",
          "Microsoft-HTTPAPI/2.0"
        ],
        "x-ms-client-request-id": "a9940e4b-e2c7-a31f-aa48-4cb802076e38",
<<<<<<< HEAD
        "x-ms-request-id": "d71472ea-d01e-003a-4232-f38843000000",
=======
        "x-ms-request-id": "d3bf08fe-f01e-0012-4849-093670000000",
>>>>>>> 8d420312
        "x-ms-version": "2019-12-12"
      },
      "ResponseBody": []
    }
  ],
  "Variables": {
    "RandomSeed": "1492634817",
    "Storage_TestConfigDefault": "ProductionTenant\nseanmcccanary\nU2FuaXRpemVk\nhttps://seanmcccanary.blob.core.windows.net\nhttps://seanmcccanary.file.core.windows.net\nhttps://seanmcccanary.queue.core.windows.net\nhttps://seanmcccanary.table.core.windows.net\n\n\n\n\nhttps://seanmcccanary-secondary.blob.core.windows.net\nhttps://seanmcccanary-secondary.file.core.windows.net\nhttps://seanmcccanary-secondary.queue.core.windows.net\nhttps://seanmcccanary-secondary.table.core.windows.net\n\nSanitized\n\n\nCloud\nBlobEndpoint=https://seanmcccanary.blob.core.windows.net/;QueueEndpoint=https://seanmcccanary.queue.core.windows.net/;FileEndpoint=https://seanmcccanary.file.core.windows.net/;BlobSecondaryEndpoint=https://seanmcccanary-secondary.blob.core.windows.net/;QueueSecondaryEndpoint=https://seanmcccanary-secondary.queue.core.windows.net/;FileSecondaryEndpoint=https://seanmcccanary-secondary.file.core.windows.net/;AccountName=seanmcccanary;AccountKey=Sanitized\nseanscope1"
  }
}<|MERGE_RESOLUTION|>--- conflicted
+++ resolved
@@ -28,11 +28,7 @@
           "Microsoft-HTTPAPI/2.0"
         ],
         "x-ms-client-request-id": "704c4805-628d-5640-b8ff-a30fa72076c8",
-<<<<<<< HEAD
-        "x-ms-request-id": "d71472e4-d01e-003a-3e32-f38843000000",
-=======
         "x-ms-request-id": "d3bf08d0-f01e-0012-2f49-093670000000",
->>>>>>> 8d420312
         "x-ms-version": "2019-12-12"
       },
       "ResponseBody": []
@@ -142,11 +138,7 @@
           "Microsoft-HTTPAPI/2.0"
         ],
         "x-ms-client-request-id": "a9940e4b-e2c7-a31f-aa48-4cb802076e38",
-<<<<<<< HEAD
-        "x-ms-request-id": "d71472ea-d01e-003a-4232-f38843000000",
-=======
         "x-ms-request-id": "d3bf08fe-f01e-0012-4849-093670000000",
->>>>>>> 8d420312
         "x-ms-version": "2019-12-12"
       },
       "ResponseBody": []
