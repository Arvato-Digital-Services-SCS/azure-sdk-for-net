{
  "Entries": [
    {
      "RequestUri": "https://ortestsaccountcbn1.blob.core.windows.net/test-container-e1b76a4d-39b8-9358-ffa8-79ee24f15715?restype=container",
      "RequestMethod": "PUT",
      "RequestHeaders": {
        "Authorization": "Sanitized",
        "traceparent": "00-3a65a50a85d71746aad037f7a1a41176-196c284003170746-00",
        "User-Agent": [
          "azsdk-net-Storage.Blobs/12.5.0-dev.20200420.1",
          "(.NET Core 4.6.28619.01; Microsoft Windows 10.0.18363 )"
        ],
        "x-ms-blob-public-access": "container",
        "x-ms-client-request-id": "c4d3e557-3339-cb41-edcc-7bd5974d4c2c",
        "x-ms-date": "Mon, 20 Apr 2020 19:22:36 GMT",
        "x-ms-return-client-request-id": "true",
        "x-ms-version": "2019-12-12"
      },
      "RequestBody": null,
      "StatusCode": 201,
      "ResponseHeaders": {
        "Content-Length": "0",
        "Date": "Mon, 20 Apr 2020 19:22:36 GMT",
        "ETag": "\u00220x8D7E5602F40ABE4\u0022",
        "Last-Modified": "Mon, 20 Apr 2020 19:22:36 GMT",
        "Server": [
          "Windows-Azure-Blob/1.0",
          "Microsoft-HTTPAPI/2.0"
        ],
        "x-ms-client-request-id": "c4d3e557-3339-cb41-edcc-7bd5974d4c2c",
<<<<<<< HEAD
        "x-ms-request-id": "ffaa6c24-301e-0040-0932-f39503000000",
=======
        "x-ms-request-id": "e5a88a20-f01e-0094-6149-17fac9000000",
>>>>>>> 8d420312
        "x-ms-version": "2019-12-12"
      },
      "ResponseBody": []
    },
    {
      "RequestUri": "https://ortestsaccountcbn1.blob.core.windows.net/test-container-e1b76a4d-39b8-9358-ffa8-79ee24f15715/test-blob-596edd63-d5bd-949e-4c23-69b27d4b3e96",
      "RequestMethod": "PUT",
      "RequestHeaders": {
        "Authorization": "Sanitized",
        "Content-Length": "512",
        "User-Agent": [
          "azsdk-net-Storage.Blobs/12.5.0-dev.20200420.1",
          "(.NET Core 4.6.28619.01; Microsoft Windows 10.0.18363 )"
        ],
        "x-ms-blob-type": "BlockBlob",
        "x-ms-client-request-id": "fa77a890-a8d1-4681-3e77-15ca8e4ea18d",
        "x-ms-date": "Mon, 20 Apr 2020 19:22:37 GMT",
        "x-ms-return-client-request-id": "true",
        "x-ms-version": "2019-12-12"
      },
      "RequestBody": "7HMh2MXBH1LuTsvk/GbCoQGlLdwNjjLoXaHogpc2feKRwATUolUzIIOOx3kWeJN7dFHdS3/rNl1BOXsk2Z27uNDoUzti7f6scgxZfse50eQNbA1FWDFjpoqmk2jZDkfm0w6oLiVYGYZSMdlzkreViGeXFm2PdWCfhKywvFqV02PFcqq5EKO/tVOH8ydY8BPTEAsBQvjZVl6uCal4p1wrvV51rR8M3HfE12EaB4I4RpSZ3atPlJBr6xxMCwf6Rg72WzXJ40L0xjSTPGqXvk/cdcIU38qx3CjNCcIDwNFwyZBSJKtMb2NSpBZ2u1gm1CzMb5VE5WdDRH8N/NmA8AZjI3LZRJqjkAZfwjqzOyDQpjWVNlE7K\u002BMpD98sPnOJ0bQQEpjlTZCSKd6P5CMtkAlePVWk6rq1KPeOsDS6dlKT1fCGoyiI6lmkAgxyrEbA\u002B3/WzgAd5ef5W\u002BqhVp1b2LOM/A4yp\u002Bzg1VL8/\u002BetQnuwzrS146dRdvAJjEg955S7SSpZ5rA3jVSS9fitIOb/TBhu8IjopfQLOoUeKRqjo\u002B6\u002BQba9U1zLeEBfI\u002B6vpFYKCT8wzvYL0qM2TasqGWQ67lIJ798wQvi7ondIiYIGXJYvFB/ac9T4sm4ShwaxoV/bJTSbpbR32sdHdCx\u002Bw0khL/AU\u002BgVFX3t9ETxwHbvyCgEYbGQ=",
      "StatusCode": 201,
      "ResponseHeaders": {
        "Content-Length": "0",
        "Content-MD5": "qu2M/U6i2bJ2P7CX4mE2Zw==",
        "Date": "Mon, 20 Apr 2020 19:22:37 GMT",
        "ETag": "\u00220x8D7E5602F948714\u0022",
        "Last-Modified": "Mon, 20 Apr 2020 19:22:37 GMT",
        "Server": [
          "Windows-Azure-Blob/1.0",
          "Microsoft-HTTPAPI/2.0"
        ],
        "x-ms-client-request-id": "fa77a890-a8d1-4681-3e77-15ca8e4ea18d",
        "x-ms-content-crc64": "gPMN8mmBwME=",
        "x-ms-request-id": "ce385fbf-c01e-0019-1c49-17cd1b000000",
        "x-ms-request-server-encrypted": "true",
<<<<<<< HEAD
        "x-ms-version": "2019-12-12"
=======
        "x-ms-version": "2019-12-12",
        "x-ms-version-id": "2020-04-20T19:22:37.4098708Z"
>>>>>>> 8d420312
      },
      "ResponseBody": []
    },
    {
      "RequestUri": "https://ortestsaccountcbn1.blob.core.windows.net/test-container-e1b76a4d-39b8-9358-ffa8-79ee24f15715/test-blob-596edd63-d5bd-949e-4c23-69b27d4b3e96",
      "RequestMethod": "GET",
      "RequestHeaders": {
        "Authorization": "Sanitized",
        "traceparent": "00-92b53ba09540354686f65c1377d78e7a-d1474a569a415f4b-00",
        "User-Agent": [
          "azsdk-net-Storage.Blobs/12.5.0-dev.20200420.1",
          "(.NET Core 4.6.28619.01; Microsoft Windows 10.0.18363 )"
        ],
        "x-ms-client-request-id": "1222252413_bytes=0-511",
        "x-ms-date": "Mon, 20 Apr 2020 19:22:38 GMT",
        "x-ms-range": "bytes=0-511",
        "x-ms-return-client-request-id": "true",
        "x-ms-version": "2019-12-12"
      },
      "RequestBody": null,
      "StatusCode": 206,
      "ResponseHeaders": {
        "Accept-Ranges": "bytes",
        "Content-Length": "512",
        "Content-Range": "bytes 0-511/512",
        "Content-Type": "application/octet-stream",
        "Date": "Mon, 20 Apr 2020 19:22:37 GMT",
        "ETag": "\u00220x8D7E5602F948714\u0022",
        "Last-Modified": "Mon, 20 Apr 2020 19:22:37 GMT",
        "Server": [
          "Windows-Azure-Blob/1.0",
          "Microsoft-HTTPAPI/2.0"
        ],
        "x-ms-blob-content-md5": "qu2M/U6i2bJ2P7CX4mE2Zw==",
        "x-ms-blob-type": "BlockBlob",
        "x-ms-client-request-id": "1222252413_bytes=0-511",
        "x-ms-creation-time": "Mon, 20 Apr 2020 19:22:37 GMT",
        "x-ms-is-current-version": "true",
        "x-ms-lease-state": "available",
        "x-ms-lease-status": "unlocked",
        "x-ms-request-id": "ce385fc3-c01e-0019-1f49-17cd1b000000",
        "x-ms-server-encrypted": "true",
<<<<<<< HEAD
        "x-ms-version": "2019-12-12"
=======
        "x-ms-version": "2019-12-12",
        "x-ms-version-id": "2020-04-20T19:22:37.4098708Z"
>>>>>>> 8d420312
      },
      "ResponseBody": "7HMh2MXBH1LuTsvk/GbCoQGlLdwNjjLoXaHogpc2feKRwATUolUzIIOOx3kWeJN7dFHdS3/rNl1BOXsk2Z27uNDoUzti7f6scgxZfse50eQNbA1FWDFjpoqmk2jZDkfm0w6oLiVYGYZSMdlzkreViGeXFm2PdWCfhKywvFqV02PFcqq5EKO/tVOH8ydY8BPTEAsBQvjZVl6uCal4p1wrvV51rR8M3HfE12EaB4I4RpSZ3atPlJBr6xxMCwf6Rg72WzXJ40L0xjSTPGqXvk/cdcIU38qx3CjNCcIDwNFwyZBSJKtMb2NSpBZ2u1gm1CzMb5VE5WdDRH8N/NmA8AZjI3LZRJqjkAZfwjqzOyDQpjWVNlE7K\u002BMpD98sPnOJ0bQQEpjlTZCSKd6P5CMtkAlePVWk6rq1KPeOsDS6dlKT1fCGoyiI6lmkAgxyrEbA\u002B3/WzgAd5ef5W\u002BqhVp1b2LOM/A4yp\u002Bzg1VL8/\u002BetQnuwzrS146dRdvAJjEg955S7SSpZ5rA3jVSS9fitIOb/TBhu8IjopfQLOoUeKRqjo\u002B6\u002BQba9U1zLeEBfI\u002B6vpFYKCT8wzvYL0qM2TasqGWQ67lIJ798wQvi7ondIiYIGXJYvFB/ac9T4sm4ShwaxoV/bJTSbpbR32sdHdCx\u002Bw0khL/AU\u002BgVFX3t9ETxwHbvyCgEYbGQ="
    },
    {
      "RequestUri": "https://ortestsaccountcbn1.blob.core.windows.net/test-container-e1b76a4d-39b8-9358-ffa8-79ee24f15715?restype=container",
      "RequestMethod": "DELETE",
      "RequestHeaders": {
        "Authorization": "Sanitized",
        "traceparent": "00-96e43d0cdea65c439f5589e698f66c5b-f68d831f46fd7945-00",
        "User-Agent": [
          "azsdk-net-Storage.Blobs/12.5.0-dev.20200420.1",
          "(.NET Core 4.6.28619.01; Microsoft Windows 10.0.18363 )"
        ],
        "x-ms-client-request-id": "f0586c08-7578-81ad-d776-f4de7955a1e7",
        "x-ms-date": "Mon, 20 Apr 2020 19:22:38 GMT",
        "x-ms-return-client-request-id": "true",
        "x-ms-version": "2019-12-12"
      },
      "RequestBody": null,
      "StatusCode": 202,
      "ResponseHeaders": {
        "Content-Length": "0",
        "Date": "Mon, 20 Apr 2020 19:22:37 GMT",
        "Server": [
          "Windows-Azure-Blob/1.0",
          "Microsoft-HTTPAPI/2.0"
        ],
        "x-ms-client-request-id": "f0586c08-7578-81ad-d776-f4de7955a1e7",
<<<<<<< HEAD
        "x-ms-request-id": "959e3b0d-b01e-003c-2b32-f3bbfc000000",
=======
        "x-ms-request-id": "e5a88a7f-f01e-0094-2c49-17fac9000000",
>>>>>>> 8d420312
        "x-ms-version": "2019-12-12"
      },
      "ResponseBody": []
    }
  ],
  "Variables": {
    "RandomSeed": "74721076",
    "Storage_TestConfigDefault": "OrsTenant\nortestsaccountcbn1\nU2FuaXRpemVk\nhttps://ortestsaccountcbn1.blob.core.windows.net\nhttp://ortestsaccountcbn1.file.core.windows.net\nhttp://ortestsaccountcbn1.queue.core.windows.net\nhttp://ortestsaccountcbn1.table.core.windows.net\n\n\n\n\nhttp://ortestsaccountcbn1-secondary.blob.core.windows.net\nhttp://ortestsaccountcbn1-secondary.file.core.windows.net\nhttp://ortestsaccountcbn1-secondary.queue.core.windows.net\nhttp://ortestsaccountcbn1-secondary.table.core.windows.net\n\nSanitized\n\n\nCloud\nBlobEndpoint=https://ortestsaccountcbn1.blob.core.windows.net/;QueueEndpoint=http://ortestsaccountcbn1.queue.core.windows.net/;FileEndpoint=http://ortestsaccountcbn1.file.core.windows.net/;BlobSecondaryEndpoint=http://ortestsaccountcbn1-secondary.blob.core.windows.net/;QueueSecondaryEndpoint=http://ortestsaccountcbn1-secondary.queue.core.windows.net/;FileSecondaryEndpoint=http://ortestsaccountcbn1-secondary.file.core.windows.net/;AccountName=ortestsaccountcbn1;AccountKey=Sanitized\n"
  }
}<|MERGE_RESOLUTION|>--- conflicted
+++ resolved
@@ -28,11 +28,7 @@
           "Microsoft-HTTPAPI/2.0"
         ],
         "x-ms-client-request-id": "c4d3e557-3339-cb41-edcc-7bd5974d4c2c",
-<<<<<<< HEAD
-        "x-ms-request-id": "ffaa6c24-301e-0040-0932-f39503000000",
-=======
         "x-ms-request-id": "e5a88a20-f01e-0094-6149-17fac9000000",
->>>>>>> 8d420312
         "x-ms-version": "2019-12-12"
       },
       "ResponseBody": []
@@ -69,12 +65,8 @@
         "x-ms-content-crc64": "gPMN8mmBwME=",
         "x-ms-request-id": "ce385fbf-c01e-0019-1c49-17cd1b000000",
         "x-ms-request-server-encrypted": "true",
-<<<<<<< HEAD
-        "x-ms-version": "2019-12-12"
-=======
         "x-ms-version": "2019-12-12",
         "x-ms-version-id": "2020-04-20T19:22:37.4098708Z"
->>>>>>> 8d420312
       },
       "ResponseBody": []
     },
@@ -117,12 +109,8 @@
         "x-ms-lease-status": "unlocked",
         "x-ms-request-id": "ce385fc3-c01e-0019-1f49-17cd1b000000",
         "x-ms-server-encrypted": "true",
-<<<<<<< HEAD
-        "x-ms-version": "2019-12-12"
-=======
         "x-ms-version": "2019-12-12",
         "x-ms-version-id": "2020-04-20T19:22:37.4098708Z"
->>>>>>> 8d420312
       },
       "ResponseBody": "7HMh2MXBH1LuTsvk/GbCoQGlLdwNjjLoXaHogpc2feKRwATUolUzIIOOx3kWeJN7dFHdS3/rNl1BOXsk2Z27uNDoUzti7f6scgxZfse50eQNbA1FWDFjpoqmk2jZDkfm0w6oLiVYGYZSMdlzkreViGeXFm2PdWCfhKywvFqV02PFcqq5EKO/tVOH8ydY8BPTEAsBQvjZVl6uCal4p1wrvV51rR8M3HfE12EaB4I4RpSZ3atPlJBr6xxMCwf6Rg72WzXJ40L0xjSTPGqXvk/cdcIU38qx3CjNCcIDwNFwyZBSJKtMb2NSpBZ2u1gm1CzMb5VE5WdDRH8N/NmA8AZjI3LZRJqjkAZfwjqzOyDQpjWVNlE7K\u002BMpD98sPnOJ0bQQEpjlTZCSKd6P5CMtkAlePVWk6rq1KPeOsDS6dlKT1fCGoyiI6lmkAgxyrEbA\u002B3/WzgAd5ef5W\u002BqhVp1b2LOM/A4yp\u002Bzg1VL8/\u002BetQnuwzrS146dRdvAJjEg955S7SSpZ5rA3jVSS9fitIOb/TBhu8IjopfQLOoUeKRqjo\u002B6\u002BQba9U1zLeEBfI\u002B6vpFYKCT8wzvYL0qM2TasqGWQ67lIJ798wQvi7ondIiYIGXJYvFB/ac9T4sm4ShwaxoV/bJTSbpbR32sdHdCx\u002Bw0khL/AU\u002BgVFX3t9ETxwHbvyCgEYbGQ="
     },
@@ -151,11 +139,7 @@
           "Microsoft-HTTPAPI/2.0"
         ],
         "x-ms-client-request-id": "f0586c08-7578-81ad-d776-f4de7955a1e7",
-<<<<<<< HEAD
-        "x-ms-request-id": "959e3b0d-b01e-003c-2b32-f3bbfc000000",
-=======
         "x-ms-request-id": "e5a88a7f-f01e-0094-2c49-17fac9000000",
->>>>>>> 8d420312
         "x-ms-version": "2019-12-12"
       },
       "ResponseBody": []
