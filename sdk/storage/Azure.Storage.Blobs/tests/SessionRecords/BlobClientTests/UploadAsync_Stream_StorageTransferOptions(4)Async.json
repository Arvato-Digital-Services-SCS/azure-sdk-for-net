{
  "Entries": [
    {
<<<<<<< HEAD
      "RequestUri": "https://seanmcccanary.blob.core.windows.net/test-container-fe3d8da1-249d-1cac-9b98-51e9397dbeba?restype=container",
      "RequestMethod": "PUT",
      "RequestHeaders": {
        "Authorization": "Sanitized",
        "traceparent": "00-ed0e39e74c369942a9a4190f8ee305a3-0b7fccabe2888148-00",
        "User-Agent": [
          "azsdk-net-Storage.Blobs/12.5.0-dev.20200402.1",
=======
      "RequestUri": "https://seandevtest.blob.core.windows.net/test-container-fe3d8da1-249d-1cac-9b98-51e9397dbeba?restype=container",
      "RequestMethod": "PUT",
      "RequestHeaders": {
        "Authorization": "Sanitized",
        "traceparent": "00-a7d6250f94538340b4679b5da3a4d84c-89a3387c8f824840-00",
        "User-Agent": [
          "azsdk-net-Storage.Blobs/12.5.0-dev.20200326.1",
>>>>>>> bb257be6
          "(.NET Core 4.6.28325.01; Microsoft Windows 10.0.18362 )"
        ],
        "x-ms-blob-public-access": "container",
        "x-ms-client-request-id": "de0357fb-d2e6-21fc-003b-c2859a49bb3c",
<<<<<<< HEAD
        "x-ms-date": "Thu, 02 Apr 2020 23:49:40 GMT",
=======
        "x-ms-date": "Thu, 26 Mar 2020 20:50:24 GMT",
>>>>>>> bb257be6
        "x-ms-return-client-request-id": "true",
        "x-ms-version": "2019-12-12"
      },
      "RequestBody": null,
      "StatusCode": 201,
      "ResponseHeaders": {
        "Content-Length": "0",
<<<<<<< HEAD
        "Date": "Thu, 02 Apr 2020 23:49:39 GMT",
        "ETag": "\u00220x8D7D7608270AEA9\u0022",
        "Last-Modified": "Thu, 02 Apr 2020 23:49:40 GMT",
=======
        "Date": "Thu, 26 Mar 2020 20:50:24 GMT",
        "ETag": "\u00220x8D7D1C74F31DE39\u0022",
        "Last-Modified": "Thu, 26 Mar 2020 20:50:25 GMT",
>>>>>>> bb257be6
        "Server": [
          "Windows-Azure-Blob/1.0",
          "Microsoft-HTTPAPI/2.0"
        ],
        "x-ms-client-request-id": "de0357fb-d2e6-21fc-003b-c2859a49bb3c",
<<<<<<< HEAD
        "x-ms-request-id": "942174f9-701e-001c-2349-091fc0000000",
        "x-ms-version": "2019-12-12"
=======
        "x-ms-request-id": "e4ef7221-e01e-0023-6db0-0365c1000000",
        "x-ms-version": "2019-07-07"
>>>>>>> bb257be6
      },
      "ResponseBody": []
    },
    {
<<<<<<< HEAD
      "RequestUri": "https://seanmcccanary.blob.core.windows.net/test-container-fe3d8da1-249d-1cac-9b98-51e9397dbeba/test-blob-043f9ee6-276b-01f1-117c-87c735c4f3b8",
=======
      "RequestUri": "https://seandevtest.blob.core.windows.net/test-container-fe3d8da1-249d-1cac-9b98-51e9397dbeba/test-blob-043f9ee6-276b-01f1-117c-87c735c4f3b8",
>>>>>>> bb257be6
      "RequestMethod": "PUT",
      "RequestHeaders": {
        "Authorization": "Sanitized",
        "Content-Length": "1024",
<<<<<<< HEAD
        "traceparent": "00-3e22e7fb22fd0a47ade51df426541616-80f13c1077f39443-00",
        "User-Agent": [
          "azsdk-net-Storage.Blobs/12.5.0-dev.20200402.1",
=======
        "traceparent": "00-7ccfb49f0d44eb42b66e5cdadcafeda4-2feb4080be218642-00",
        "User-Agent": [
          "azsdk-net-Storage.Blobs/12.5.0-dev.20200326.1",
>>>>>>> bb257be6
          "(.NET Core 4.6.28325.01; Microsoft Windows 10.0.18362 )"
        ],
        "x-ms-blob-type": "BlockBlob",
        "x-ms-client-request-id": "98a63740-29ca-5f94-ebb3-113ec85b446d",
<<<<<<< HEAD
        "x-ms-date": "Thu, 02 Apr 2020 23:49:41 GMT",
=======
        "x-ms-date": "Thu, 26 Mar 2020 20:50:24 GMT",
>>>>>>> bb257be6
        "x-ms-return-client-request-id": "true",
        "x-ms-version": "2019-12-12"
      },
      "RequestBody": "Kcru4Xrg1CQ3etLh3fcmLBuzAYujaxvTZQHNaUo07DxICVvQW9nBBskazPBUDyMaVVusgcJnFL6uGnt4E2vZAo6WmdObVtFB8frCiZ4rf1bdshTviGp64PWdIUBdSfNeQMlhvnZQfv6JapDHpYsfg5slm2BW6nokG7ne/TWQ5KgHZEjVycDgjTQVZR3asjpqfZ6lN62TB1ZOPaK9cYHJ\u002BIbowEFCSrnaRQ0sQYRdSWl\u002Bc3\u002BX6636c13xhosdIhuyS22X8fH5JzPkyvKgZ8XS8fM4P/4BMg3Z7U3kUcQuvCLyefUXxVh4hExMsyC6WgyXH5SX5eMdsBlfvgSkFdZutQ3Pru7PuyybwLqxtH/sHpNBTDIwltc/1MjctwZT02923v0T66wdx2Nn\u002ByQpa/yacqBwY8ijPh41kNkl8wMlSOxKO9aB2TLnI4TOyJuzFWjMQURm4nCm0qDe3VvS\u002BNRgQrM33i8lGJluiUBD1XWDgnpwWbG\u002Bv2V8pGk2o/vWFCqwbobnezc4pyir\u002BFgwY/wqWlvhYp8ioYNNuzrG7nWdl3UVk2fvmwZCN7KJE8cMS0FsDEig9bKLjswDmb/8crizDWDjG8\u002BVOr9UnirsmY67QXD5WeIs/aLDiQSa7AFHRsX51gVmKDBx1tGJS1aHnvU\u002BR1hPAxjWhg\u002B\u002BIJHL\u002B069DVhl88OIVRhAiIMQo7JLO\u002BoPW6Sp\u002BEKsI0/1qAieptuCzD3\u002BIqsytfE/DnuVxeJdcuSnu6CpFBUVuM9zk60PoeKojtd0TBk\u002B3aWzaenHFl5tmDUk9uo62bgo6GnbvyJEL22Z7TcL6CXLaN769qosTqFxBfp366v3bbQfTGSvYx6Cbjl8LikmYbAPWI4MQOIN/JrHarkozUPCoYCC7JzBGwW/d4hwryB4SqRKZ5Mc6y3SEU/K6PhlWqH2uoyppHUTTj2JTMhanEx5Tx8V3WWwpbVSr9pM9zIMWhznevWTzqUuNhlVk59keHQDUJnZT3w7RRTWVvSax1YKffGrciJW5YB55qdLWhIW7jdmSKaZMgqfqzXgvHexlG/DSxatuAVSrGsYX2nV7\u002BoCwGi9NH6vcErmC8btdSgIyFE3iA/7aDYxFJw7gdOhyrxK3vwP82DwE9rMx6w\u002BZTZCEJYXnWbbBlcxiyDidO92RUEKopcs\u002BNTxR3U0L6GJ8q5l\u002BHA8iSxVbtek3mhADp7rVYFqNMKfFhfBJVbxp9e2qJhxfHt\u002BObsVtTTAhxpssTjWSNkfHr7sxuFZe2PVY8YA7jXPzpIjbBzGVX\u002BN34/8VXQdG179lonZhLWZJb5YP1Ftv5jknOKms9y9Wck/XudSXCXvt0hoA1is9krciUddbhUtIB/3GLiRdw==",
      "StatusCode": 201,
      "ResponseHeaders": {
        "Content-Length": "0",
        "Content-MD5": "nrawLgqbKZuiIoay9lpQ2A==",
<<<<<<< HEAD
        "Date": "Thu, 02 Apr 2020 23:49:39 GMT",
        "ETag": "\u00220x8D7D760827AF28B\u0022",
        "Last-Modified": "Thu, 02 Apr 2020 23:49:40 GMT",
=======
        "Date": "Thu, 26 Mar 2020 20:50:24 GMT",
        "ETag": "\u00220x8D7D1C74F36915E\u0022",
        "Last-Modified": "Thu, 26 Mar 2020 20:50:25 GMT",
>>>>>>> bb257be6
        "Server": [
          "Windows-Azure-Blob/1.0",
          "Microsoft-HTTPAPI/2.0"
        ],
        "x-ms-client-request-id": "98a63740-29ca-5f94-ebb3-113ec85b446d",
        "x-ms-content-crc64": "wCmbLZ8LJJM=",
<<<<<<< HEAD
        "x-ms-request-id": "942174ff-701e-001c-2649-091fc0000000",
=======
        "x-ms-request-id": "e4ef7237-e01e-0023-01b0-0365c1000000",
>>>>>>> bb257be6
        "x-ms-request-server-encrypted": "true",
        "x-ms-version": "2019-12-12"
      },
      "ResponseBody": []
    },
    {
<<<<<<< HEAD
      "RequestUri": "https://seanmcccanary.blob.core.windows.net/test-container-fe3d8da1-249d-1cac-9b98-51e9397dbeba/test-blob-043f9ee6-276b-01f1-117c-87c735c4f3b8",
      "RequestMethod": "GET",
      "RequestHeaders": {
        "Authorization": "Sanitized",
        "traceparent": "00-a07ffa185e5cc1428a0399375d7c8caa-8d23b665660d6542-00",
        "User-Agent": [
          "azsdk-net-Storage.Blobs/12.5.0-dev.20200402.1",
          "(.NET Core 4.6.28325.01; Microsoft Windows 10.0.18362 )"
        ],
        "x-ms-client-request-id": "e0b6631b-f911-3ead-eddf-520c88e706eb",
        "x-ms-date": "Thu, 02 Apr 2020 23:49:41 GMT",
        "x-ms-range": "bytes=0-",
=======
      "RequestUri": "https://seandevtest.blob.core.windows.net/test-container-fe3d8da1-249d-1cac-9b98-51e9397dbeba/test-blob-043f9ee6-276b-01f1-117c-87c735c4f3b8",
      "RequestMethod": "GET",
      "RequestHeaders": {
        "Authorization": "Sanitized",
        "traceparent": "00-e9f44cec655e694f847271de17c63741-056f4acdf758d24a-00",
        "User-Agent": [
          "azsdk-net-Storage.Blobs/12.5.0-dev.20200326.1",
          "(.NET Core 4.6.28325.01; Microsoft Windows 10.0.18362 )"
        ],
        "x-ms-client-request-id": "e0b6631b-f911-3ead-eddf-520c88e706eb",
        "x-ms-date": "Thu, 26 Mar 2020 20:50:24 GMT",
>>>>>>> bb257be6
        "x-ms-return-client-request-id": "true",
        "x-ms-version": "2019-12-12"
      },
      "RequestBody": null,
      "StatusCode": 200,
      "ResponseHeaders": {
        "Accept-Ranges": "bytes",
        "Content-Length": "1024",
        "Content-MD5": "nrawLgqbKZuiIoay9lpQ2A==",
        "Content-Type": "application/octet-stream",
<<<<<<< HEAD
        "Date": "Thu, 02 Apr 2020 23:49:39 GMT",
        "ETag": "\u00220x8D7D760827AF28B\u0022",
        "Last-Modified": "Thu, 02 Apr 2020 23:49:40 GMT",
=======
        "Date": "Thu, 26 Mar 2020 20:50:24 GMT",
        "ETag": "\u00220x8D7D1C74F36915E\u0022",
        "Last-Modified": "Thu, 26 Mar 2020 20:50:25 GMT",
>>>>>>> bb257be6
        "Server": [
          "Windows-Azure-Blob/1.0",
          "Microsoft-HTTPAPI/2.0"
        ],
<<<<<<< HEAD
        "x-ms-blob-content-md5": "nrawLgqbKZuiIoay9lpQ2A==",
        "x-ms-blob-type": "BlockBlob",
        "x-ms-client-request-id": "e0b6631b-f911-3ead-eddf-520c88e706eb",
        "x-ms-creation-time": "Thu, 02 Apr 2020 23:49:40 GMT",
        "x-ms-lease-state": "available",
        "x-ms-lease-status": "unlocked",
        "x-ms-request-id": "94217501-701e-001c-2849-091fc0000000",
=======
        "x-ms-blob-type": "BlockBlob",
        "x-ms-client-request-id": "e0b6631b-f911-3ead-eddf-520c88e706eb",
        "x-ms-creation-time": "Thu, 26 Mar 2020 20:50:25 GMT",
        "x-ms-lease-state": "available",
        "x-ms-lease-status": "unlocked",
        "x-ms-request-id": "e4ef725b-e01e-0023-1cb0-0365c1000000",
>>>>>>> bb257be6
        "x-ms-server-encrypted": "true",
        "x-ms-version": "2019-12-12"
      },
      "ResponseBody": "Kcru4Xrg1CQ3etLh3fcmLBuzAYujaxvTZQHNaUo07DxICVvQW9nBBskazPBUDyMaVVusgcJnFL6uGnt4E2vZAo6WmdObVtFB8frCiZ4rf1bdshTviGp64PWdIUBdSfNeQMlhvnZQfv6JapDHpYsfg5slm2BW6nokG7ne/TWQ5KgHZEjVycDgjTQVZR3asjpqfZ6lN62TB1ZOPaK9cYHJ\u002BIbowEFCSrnaRQ0sQYRdSWl\u002Bc3\u002BX6636c13xhosdIhuyS22X8fH5JzPkyvKgZ8XS8fM4P/4BMg3Z7U3kUcQuvCLyefUXxVh4hExMsyC6WgyXH5SX5eMdsBlfvgSkFdZutQ3Pru7PuyybwLqxtH/sHpNBTDIwltc/1MjctwZT02923v0T66wdx2Nn\u002ByQpa/yacqBwY8ijPh41kNkl8wMlSOxKO9aB2TLnI4TOyJuzFWjMQURm4nCm0qDe3VvS\u002BNRgQrM33i8lGJluiUBD1XWDgnpwWbG\u002Bv2V8pGk2o/vWFCqwbobnezc4pyir\u002BFgwY/wqWlvhYp8ioYNNuzrG7nWdl3UVk2fvmwZCN7KJE8cMS0FsDEig9bKLjswDmb/8crizDWDjG8\u002BVOr9UnirsmY67QXD5WeIs/aLDiQSa7AFHRsX51gVmKDBx1tGJS1aHnvU\u002BR1hPAxjWhg\u002B\u002BIJHL\u002B069DVhl88OIVRhAiIMQo7JLO\u002BoPW6Sp\u002BEKsI0/1qAieptuCzD3\u002BIqsytfE/DnuVxeJdcuSnu6CpFBUVuM9zk60PoeKojtd0TBk\u002B3aWzaenHFl5tmDUk9uo62bgo6GnbvyJEL22Z7TcL6CXLaN769qosTqFxBfp366v3bbQfTGSvYx6Cbjl8LikmYbAPWI4MQOIN/JrHarkozUPCoYCC7JzBGwW/d4hwryB4SqRKZ5Mc6y3SEU/K6PhlWqH2uoyppHUTTj2JTMhanEx5Tx8V3WWwpbVSr9pM9zIMWhznevWTzqUuNhlVk59keHQDUJnZT3w7RRTWVvSax1YKffGrciJW5YB55qdLWhIW7jdmSKaZMgqfqzXgvHexlG/DSxatuAVSrGsYX2nV7\u002BoCwGi9NH6vcErmC8btdSgIyFE3iA/7aDYxFJw7gdOhyrxK3vwP82DwE9rMx6w\u002BZTZCEJYXnWbbBlcxiyDidO92RUEKopcs\u002BNTxR3U0L6GJ8q5l\u002BHA8iSxVbtek3mhADp7rVYFqNMKfFhfBJVbxp9e2qJhxfHt\u002BObsVtTTAhxpssTjWSNkfHr7sxuFZe2PVY8YA7jXPzpIjbBzGVX\u002BN34/8VXQdG179lonZhLWZJb5YP1Ftv5jknOKms9y9Wck/XudSXCXvt0hoA1is9krciUddbhUtIB/3GLiRdw=="
    },
    {
<<<<<<< HEAD
      "RequestUri": "https://seanmcccanary.blob.core.windows.net/test-container-fe3d8da1-249d-1cac-9b98-51e9397dbeba/test-blob-043f9ee6-276b-01f1-117c-87c735c4f3b8",
      "RequestMethod": "HEAD",
      "RequestHeaders": {
        "Authorization": "Sanitized",
        "traceparent": "00-543ae918e730f6489a49e84ccfc7d04d-4bce6dfdc0984348-00",
        "User-Agent": [
          "azsdk-net-Storage.Blobs/12.5.0-dev.20200402.1",
          "(.NET Core 4.6.28325.01; Microsoft Windows 10.0.18362 )"
        ],
        "x-ms-client-request-id": "6423eb24-64a4-655b-93a2-f7e4c8dfd33d",
        "x-ms-date": "Thu, 02 Apr 2020 23:49:41 GMT",
=======
      "RequestUri": "https://seandevtest.blob.core.windows.net/test-container-fe3d8da1-249d-1cac-9b98-51e9397dbeba/test-blob-043f9ee6-276b-01f1-117c-87c735c4f3b8",
      "RequestMethod": "HEAD",
      "RequestHeaders": {
        "Authorization": "Sanitized",
        "traceparent": "00-7a6150eb5751424f922ad9d7ba959ce3-5be76ecd30cd764d-00",
        "User-Agent": [
          "azsdk-net-Storage.Blobs/12.5.0-dev.20200326.1",
          "(.NET Core 4.6.28325.01; Microsoft Windows 10.0.18362 )"
        ],
        "x-ms-client-request-id": "6423eb24-64a4-655b-93a2-f7e4c8dfd33d",
        "x-ms-date": "Thu, 26 Mar 2020 20:50:24 GMT",
>>>>>>> bb257be6
        "x-ms-return-client-request-id": "true",
        "x-ms-version": "2019-12-12"
      },
      "RequestBody": null,
      "StatusCode": 200,
      "ResponseHeaders": {
        "Accept-Ranges": "bytes",
        "Content-Length": "1024",
        "Content-MD5": "nrawLgqbKZuiIoay9lpQ2A==",
        "Content-Type": "application/octet-stream",
<<<<<<< HEAD
        "Date": "Thu, 02 Apr 2020 23:49:39 GMT",
        "ETag": "\u00220x8D7D760827AF28B\u0022",
        "Last-Modified": "Thu, 02 Apr 2020 23:49:40 GMT",
=======
        "Date": "Thu, 26 Mar 2020 20:50:24 GMT",
        "ETag": "\u00220x8D7D1C74F36915E\u0022",
        "Last-Modified": "Thu, 26 Mar 2020 20:50:25 GMT",
>>>>>>> bb257be6
        "Server": [
          "Windows-Azure-Blob/1.0",
          "Microsoft-HTTPAPI/2.0"
        ],
        "x-ms-access-tier": "Hot",
        "x-ms-access-tier-inferred": "true",
        "x-ms-blob-type": "BlockBlob",
        "x-ms-client-request-id": "6423eb24-64a4-655b-93a2-f7e4c8dfd33d",
<<<<<<< HEAD
        "x-ms-creation-time": "Thu, 02 Apr 2020 23:49:40 GMT",
        "x-ms-lease-state": "available",
        "x-ms-lease-status": "unlocked",
        "x-ms-request-id": "94217502-701e-001c-2949-091fc0000000",
=======
        "x-ms-creation-time": "Thu, 26 Mar 2020 20:50:25 GMT",
        "x-ms-lease-state": "available",
        "x-ms-lease-status": "unlocked",
        "x-ms-request-id": "e4ef726e-e01e-0023-2cb0-0365c1000000",
>>>>>>> bb257be6
        "x-ms-server-encrypted": "true",
        "x-ms-version": "2019-12-12"
      },
      "ResponseBody": []
    },
    {
<<<<<<< HEAD
      "RequestUri": "https://seanmcccanary.blob.core.windows.net/test-container-fe3d8da1-249d-1cac-9b98-51e9397dbeba?restype=container",
      "RequestMethod": "DELETE",
      "RequestHeaders": {
        "Authorization": "Sanitized",
        "traceparent": "00-356da3ef7e5b934b81f059986c525234-634245d1c947c244-00",
        "User-Agent": [
          "azsdk-net-Storage.Blobs/12.5.0-dev.20200402.1",
          "(.NET Core 4.6.28325.01; Microsoft Windows 10.0.18362 )"
        ],
        "x-ms-client-request-id": "9ce76c45-a1c4-1e47-d0a5-b38427145c6b",
        "x-ms-date": "Thu, 02 Apr 2020 23:49:41 GMT",
=======
      "RequestUri": "https://seandevtest.blob.core.windows.net/test-container-fe3d8da1-249d-1cac-9b98-51e9397dbeba?restype=container",
      "RequestMethod": "DELETE",
      "RequestHeaders": {
        "Authorization": "Sanitized",
        "traceparent": "00-1e3fb62457e68d46bb74014590b4ec12-86e826b97cceda49-00",
        "User-Agent": [
          "azsdk-net-Storage.Blobs/12.5.0-dev.20200326.1",
          "(.NET Core 4.6.28325.01; Microsoft Windows 10.0.18362 )"
        ],
        "x-ms-client-request-id": "9ce76c45-a1c4-1e47-d0a5-b38427145c6b",
        "x-ms-date": "Thu, 26 Mar 2020 20:50:24 GMT",
>>>>>>> bb257be6
        "x-ms-return-client-request-id": "true",
        "x-ms-version": "2019-12-12"
      },
      "RequestBody": null,
      "StatusCode": 202,
      "ResponseHeaders": {
        "Content-Length": "0",
<<<<<<< HEAD
        "Date": "Thu, 02 Apr 2020 23:49:39 GMT",
=======
        "Date": "Thu, 26 Mar 2020 20:50:24 GMT",
>>>>>>> bb257be6
        "Server": [
          "Windows-Azure-Blob/1.0",
          "Microsoft-HTTPAPI/2.0"
        ],
        "x-ms-client-request-id": "9ce76c45-a1c4-1e47-d0a5-b38427145c6b",
<<<<<<< HEAD
        "x-ms-request-id": "94217508-701e-001c-2e49-091fc0000000",
        "x-ms-version": "2019-12-12"
=======
        "x-ms-request-id": "e4ef728c-e01e-0023-46b0-0365c1000000",
        "x-ms-version": "2019-07-07"
>>>>>>> bb257be6
      },
      "ResponseBody": []
    }
  ],
  "Variables": {
    "RandomSeed": "1700412206",
<<<<<<< HEAD
    "Storage_TestConfigDefault": "ProductionTenant\nseanmcccanary\nU2FuaXRpemVk\nhttps://seanmcccanary.blob.core.windows.net\nhttps://seanmcccanary.file.core.windows.net\nhttps://seanmcccanary.queue.core.windows.net\nhttps://seanmcccanary.table.core.windows.net\n\n\n\n\nhttps://seanmcccanary-secondary.blob.core.windows.net\nhttps://seanmcccanary-secondary.file.core.windows.net\nhttps://seanmcccanary-secondary.queue.core.windows.net\nhttps://seanmcccanary-secondary.table.core.windows.net\n\nSanitized\n\n\nCloud\nBlobEndpoint=https://seanmcccanary.blob.core.windows.net/;QueueEndpoint=https://seanmcccanary.queue.core.windows.net/;FileEndpoint=https://seanmcccanary.file.core.windows.net/;BlobSecondaryEndpoint=https://seanmcccanary-secondary.blob.core.windows.net/;QueueSecondaryEndpoint=https://seanmcccanary-secondary.queue.core.windows.net/;FileSecondaryEndpoint=https://seanmcccanary-secondary.file.core.windows.net/;AccountName=seanmcccanary;AccountKey=Sanitized\nseanscope1"
=======
    "Storage_TestConfigDefault": "ProductionTenant\nseandevtest\nU2FuaXRpemVk\nhttps://seandevtest.blob.core.windows.net\nhttps://seandevtest.file.core.windows.net\nhttps://seandevtest.queue.core.windows.net\nhttps://seandevtest.table.core.windows.net\n\n\n\n\nhttps://seandevtest-secondary.blob.core.windows.net\nhttps://seandevtest-secondary.file.core.windows.net\nhttps://seandevtest-secondary.queue.core.windows.net\nhttps://seandevtest-secondary.table.core.windows.net\n\nSanitized\n\n\nCloud\nBlobEndpoint=https://seandevtest.blob.core.windows.net/;QueueEndpoint=https://seandevtest.queue.core.windows.net/;FileEndpoint=https://seandevtest.file.core.windows.net/;BlobSecondaryEndpoint=https://seandevtest-secondary.blob.core.windows.net/;QueueSecondaryEndpoint=https://seandevtest-secondary.queue.core.windows.net/;FileSecondaryEndpoint=https://seandevtest-secondary.file.core.windows.net/;AccountName=seandevtest;AccountKey=Sanitized\nseanscope1"
>>>>>>> bb257be6
  }
}<|MERGE_RESOLUTION|>--- conflicted
+++ resolved
@@ -1,32 +1,18 @@
 {
   "Entries": [
     {
-<<<<<<< HEAD
-      "RequestUri": "https://seanmcccanary.blob.core.windows.net/test-container-fe3d8da1-249d-1cac-9b98-51e9397dbeba?restype=container",
+      "RequestUri": "https://seanmcccanary.blob.core.windows.net/test-container-a2320324-dfcb-be7d-f12d-bdd68dda0690?restype=container",
       "RequestMethod": "PUT",
       "RequestHeaders": {
         "Authorization": "Sanitized",
-        "traceparent": "00-ed0e39e74c369942a9a4190f8ee305a3-0b7fccabe2888148-00",
+        "traceparent": "00-f6fcbba372af00428aaaeaefdf854fa8-0c1e5c93930b364f-00",
         "User-Agent": [
-          "azsdk-net-Storage.Blobs/12.5.0-dev.20200402.1",
-=======
-      "RequestUri": "https://seandevtest.blob.core.windows.net/test-container-fe3d8da1-249d-1cac-9b98-51e9397dbeba?restype=container",
-      "RequestMethod": "PUT",
-      "RequestHeaders": {
-        "Authorization": "Sanitized",
-        "traceparent": "00-a7d6250f94538340b4679b5da3a4d84c-89a3387c8f824840-00",
-        "User-Agent": [
-          "azsdk-net-Storage.Blobs/12.5.0-dev.20200326.1",
->>>>>>> bb257be6
+          "azsdk-net-Storage.Blobs/12.5.0-dev.20200403.1",
           "(.NET Core 4.6.28325.01; Microsoft Windows 10.0.18362 )"
         ],
         "x-ms-blob-public-access": "container",
-        "x-ms-client-request-id": "de0357fb-d2e6-21fc-003b-c2859a49bb3c",
-<<<<<<< HEAD
-        "x-ms-date": "Thu, 02 Apr 2020 23:49:40 GMT",
-=======
-        "x-ms-date": "Thu, 26 Mar 2020 20:50:24 GMT",
->>>>>>> bb257be6
+        "x-ms-client-request-id": "f8727274-82a4-e1ce-4f1d-bdd4fef157c9",
+        "x-ms-date": "Sat, 04 Apr 2020 01:41:07 GMT",
         "x-ms-return-client-request-id": "true",
         "x-ms-version": "2019-12-12"
       },
@@ -34,118 +20,68 @@
       "StatusCode": 201,
       "ResponseHeaders": {
         "Content-Length": "0",
-<<<<<<< HEAD
-        "Date": "Thu, 02 Apr 2020 23:49:39 GMT",
-        "ETag": "\u00220x8D7D7608270AEA9\u0022",
-        "Last-Modified": "Thu, 02 Apr 2020 23:49:40 GMT",
-=======
-        "Date": "Thu, 26 Mar 2020 20:50:24 GMT",
-        "ETag": "\u00220x8D7D1C74F31DE39\u0022",
-        "Last-Modified": "Thu, 26 Mar 2020 20:50:25 GMT",
->>>>>>> bb257be6
+        "Date": "Sat, 04 Apr 2020 01:41:06 GMT",
+        "ETag": "\u00220x8D7D8393EFB8304\u0022",
+        "Last-Modified": "Sat, 04 Apr 2020 01:41:07 GMT",
         "Server": [
           "Windows-Azure-Blob/1.0",
           "Microsoft-HTTPAPI/2.0"
         ],
-        "x-ms-client-request-id": "de0357fb-d2e6-21fc-003b-c2859a49bb3c",
-<<<<<<< HEAD
-        "x-ms-request-id": "942174f9-701e-001c-2349-091fc0000000",
+        "x-ms-client-request-id": "f8727274-82a4-e1ce-4f1d-bdd4fef157c9",
+        "x-ms-request-id": "3c726d8a-401e-004a-6322-0aee2f000000",
         "x-ms-version": "2019-12-12"
-=======
-        "x-ms-request-id": "e4ef7221-e01e-0023-6db0-0365c1000000",
-        "x-ms-version": "2019-07-07"
->>>>>>> bb257be6
       },
       "ResponseBody": []
     },
     {
-<<<<<<< HEAD
-      "RequestUri": "https://seanmcccanary.blob.core.windows.net/test-container-fe3d8da1-249d-1cac-9b98-51e9397dbeba/test-blob-043f9ee6-276b-01f1-117c-87c735c4f3b8",
-=======
-      "RequestUri": "https://seandevtest.blob.core.windows.net/test-container-fe3d8da1-249d-1cac-9b98-51e9397dbeba/test-blob-043f9ee6-276b-01f1-117c-87c735c4f3b8",
->>>>>>> bb257be6
+      "RequestUri": "https://seanmcccanary.blob.core.windows.net/test-container-a2320324-dfcb-be7d-f12d-bdd68dda0690/test-blob-425a1ac3-2f47-b60c-a747-d9bbdd3c4623",
       "RequestMethod": "PUT",
       "RequestHeaders": {
         "Authorization": "Sanitized",
         "Content-Length": "1024",
-<<<<<<< HEAD
-        "traceparent": "00-3e22e7fb22fd0a47ade51df426541616-80f13c1077f39443-00",
+        "traceparent": "00-e2420a2092f0d743b4fe6659bad3213e-41d81a5f2ba8f44a-00",
         "User-Agent": [
-          "azsdk-net-Storage.Blobs/12.5.0-dev.20200402.1",
-=======
-        "traceparent": "00-7ccfb49f0d44eb42b66e5cdadcafeda4-2feb4080be218642-00",
-        "User-Agent": [
-          "azsdk-net-Storage.Blobs/12.5.0-dev.20200326.1",
->>>>>>> bb257be6
+          "azsdk-net-Storage.Blobs/12.5.0-dev.20200403.1",
           "(.NET Core 4.6.28325.01; Microsoft Windows 10.0.18362 )"
         ],
         "x-ms-blob-type": "BlockBlob",
-        "x-ms-client-request-id": "98a63740-29ca-5f94-ebb3-113ec85b446d",
-<<<<<<< HEAD
-        "x-ms-date": "Thu, 02 Apr 2020 23:49:41 GMT",
-=======
-        "x-ms-date": "Thu, 26 Mar 2020 20:50:24 GMT",
->>>>>>> bb257be6
+        "x-ms-client-request-id": "c6062fc9-a8dd-1cdc-25e7-332c042c81ce",
+        "x-ms-date": "Sat, 04 Apr 2020 01:41:07 GMT",
         "x-ms-return-client-request-id": "true",
         "x-ms-version": "2019-12-12"
       },
-      "RequestBody": "Kcru4Xrg1CQ3etLh3fcmLBuzAYujaxvTZQHNaUo07DxICVvQW9nBBskazPBUDyMaVVusgcJnFL6uGnt4E2vZAo6WmdObVtFB8frCiZ4rf1bdshTviGp64PWdIUBdSfNeQMlhvnZQfv6JapDHpYsfg5slm2BW6nokG7ne/TWQ5KgHZEjVycDgjTQVZR3asjpqfZ6lN62TB1ZOPaK9cYHJ\u002BIbowEFCSrnaRQ0sQYRdSWl\u002Bc3\u002BX6636c13xhosdIhuyS22X8fH5JzPkyvKgZ8XS8fM4P/4BMg3Z7U3kUcQuvCLyefUXxVh4hExMsyC6WgyXH5SX5eMdsBlfvgSkFdZutQ3Pru7PuyybwLqxtH/sHpNBTDIwltc/1MjctwZT02923v0T66wdx2Nn\u002ByQpa/yacqBwY8ijPh41kNkl8wMlSOxKO9aB2TLnI4TOyJuzFWjMQURm4nCm0qDe3VvS\u002BNRgQrM33i8lGJluiUBD1XWDgnpwWbG\u002Bv2V8pGk2o/vWFCqwbobnezc4pyir\u002BFgwY/wqWlvhYp8ioYNNuzrG7nWdl3UVk2fvmwZCN7KJE8cMS0FsDEig9bKLjswDmb/8crizDWDjG8\u002BVOr9UnirsmY67QXD5WeIs/aLDiQSa7AFHRsX51gVmKDBx1tGJS1aHnvU\u002BR1hPAxjWhg\u002B\u002BIJHL\u002B069DVhl88OIVRhAiIMQo7JLO\u002BoPW6Sp\u002BEKsI0/1qAieptuCzD3\u002BIqsytfE/DnuVxeJdcuSnu6CpFBUVuM9zk60PoeKojtd0TBk\u002B3aWzaenHFl5tmDUk9uo62bgo6GnbvyJEL22Z7TcL6CXLaN769qosTqFxBfp366v3bbQfTGSvYx6Cbjl8LikmYbAPWI4MQOIN/JrHarkozUPCoYCC7JzBGwW/d4hwryB4SqRKZ5Mc6y3SEU/K6PhlWqH2uoyppHUTTj2JTMhanEx5Tx8V3WWwpbVSr9pM9zIMWhznevWTzqUuNhlVk59keHQDUJnZT3w7RRTWVvSax1YKffGrciJW5YB55qdLWhIW7jdmSKaZMgqfqzXgvHexlG/DSxatuAVSrGsYX2nV7\u002BoCwGi9NH6vcErmC8btdSgIyFE3iA/7aDYxFJw7gdOhyrxK3vwP82DwE9rMx6w\u002BZTZCEJYXnWbbBlcxiyDidO92RUEKopcs\u002BNTxR3U0L6GJ8q5l\u002BHA8iSxVbtek3mhADp7rVYFqNMKfFhfBJVbxp9e2qJhxfHt\u002BObsVtTTAhxpssTjWSNkfHr7sxuFZe2PVY8YA7jXPzpIjbBzGVX\u002BN34/8VXQdG179lonZhLWZJb5YP1Ftv5jknOKms9y9Wck/XudSXCXvt0hoA1is9krciUddbhUtIB/3GLiRdw==",
+      "RequestBody": "4LBiG2cO6ygbqkvTsIfs17k4fF1zCsREZrtRXakTAxPXmvROjzxhtS4xJ53kOQYgWgECpMDor9bsHbSrvI5/CKY4/BaSnkd91sYuQuInYC21MQKnEV5T7uoeYXKHtvmgsh/2rD3vjby6hc35umzzxbyH9YqL1/dH5Q0rdDzV9SDNjpDCMLTwxqNG7YyRWTN\u002BKpy1AMBuFdoorscvwxmA5Y\u002BtKyzcMJQIly/nROpqtovZrUmfH/VgXni2moLtwAKKxgj84y4HovoIrGmQh9Dwvfc7VRbQ4MWaTMyzJpYRG9YtXX7ibtNc0gtPl3KM0NenxdyKsWvrueZCYpZhVHxj9pGSYipSDk8k3oMKgUhTDnz1C2C5hmpqQaOYnww8\u002B32P66Dh\u002BW2tVbeNZtLo4Tid71MabEgbqm8nKCCGum5C6OMFe5aochUPR7WoKyCYgmBr\u002B7C4IY80c0AwudFMJptJSn3u4mWi9Hw\u002BCySTcn5Pj6XAG7\u002B9isZU0QdVeLhEwiAaX\u002BCiqaD7yQYzeRZqoQDC4SorjAvci8C3mhFdTHzE\u002BkgDeBOdrOUFxVK4iRCv6S8HkpeNGDYVPtMg6w6OnXyKb3/OZintJDREJse5IwKwB7DhVrnlN\u002BIR7jo/fcHXdifVLhqQ4YIGGW5iSPFvWxrRb\u002BNdrEbCpDecvHjurqdzba\u002Bf4/XoHyYu2z1Lgu7wopIfbg3decngE4ni9CQKF2vH79tCz3gl6FC9L9EJdiFJrBnlzj\u002BZlfPmvs9rBSsBI8PRhJMTrtIa\u002BoW9H0r31pxomUcKJEkrLVnnWxCoueIkuwsON/KONf5Gy9O53Hap7ugyA2zj9v96plY5K1LCcUCjmGM\u002B6Z\u002Bq2WNJw1l1cVHjPW0odbZ2QcUMlJGbVAmrhFqTFkMSawVJiCkImjKmBDQFVu7kmfuKLFeeMlQND4RanT//4lsN0NJo3\u002B2MbaaSZo9clv4bx\u002BteCOnscziwO3ikrv3zpiLZ94UbfLkO/b\u002BxDMvFsHiGPtZToNlxIVyZuKR057\u002Bonr9sg594AEoxTwsqO2dt6ooAHnAnoAZJaNUogcMVmRX/CG0MWC3ZDj2LIVHNRub1LM0ZdMlOgf65IxvJT3\u002BGHLX2KjL5YZJdJhAym360fCHuM1T2\u002ByVLsYZvUjQRD76\u002BBASb1xuz\u002B8s7vE65HOZ/BKf52xwqkCCQqnmsig5dSxZRc5Z5GaQGOziJuj/XkpSg8E6NGDSilHTkCiyhB3C83nA3Z6hPBeoC86DkodbhuRjlDJnAzzPir98ilQ94ZDPHzNzOoCrrUOtjiySUvvOdAlAUvPrX/A49VLjJLG/biY9sHNT6Ehnt\u002BbuuXEQOTvHshJK\u002BZKc58NDNkUtyIg==",
       "StatusCode": 201,
       "ResponseHeaders": {
         "Content-Length": "0",
-        "Content-MD5": "nrawLgqbKZuiIoay9lpQ2A==",
-<<<<<<< HEAD
-        "Date": "Thu, 02 Apr 2020 23:49:39 GMT",
-        "ETag": "\u00220x8D7D760827AF28B\u0022",
-        "Last-Modified": "Thu, 02 Apr 2020 23:49:40 GMT",
-=======
-        "Date": "Thu, 26 Mar 2020 20:50:24 GMT",
-        "ETag": "\u00220x8D7D1C74F36915E\u0022",
-        "Last-Modified": "Thu, 26 Mar 2020 20:50:25 GMT",
->>>>>>> bb257be6
+        "Content-MD5": "KxIKGPqKDqdCyZqrZV10tg==",
+        "Date": "Sat, 04 Apr 2020 01:41:06 GMT",
+        "ETag": "\u00220x8D7D8393F08E115\u0022",
+        "Last-Modified": "Sat, 04 Apr 2020 01:41:07 GMT",
         "Server": [
           "Windows-Azure-Blob/1.0",
           "Microsoft-HTTPAPI/2.0"
         ],
-        "x-ms-client-request-id": "98a63740-29ca-5f94-ebb3-113ec85b446d",
-        "x-ms-content-crc64": "wCmbLZ8LJJM=",
-<<<<<<< HEAD
-        "x-ms-request-id": "942174ff-701e-001c-2649-091fc0000000",
-=======
-        "x-ms-request-id": "e4ef7237-e01e-0023-01b0-0365c1000000",
->>>>>>> bb257be6
+        "x-ms-client-request-id": "c6062fc9-a8dd-1cdc-25e7-332c042c81ce",
+        "x-ms-content-crc64": "s2PREhO6RNk=",
+        "x-ms-request-id": "3c726d98-401e-004a-6d22-0aee2f000000",
         "x-ms-request-server-encrypted": "true",
         "x-ms-version": "2019-12-12"
       },
       "ResponseBody": []
     },
     {
-<<<<<<< HEAD
-      "RequestUri": "https://seanmcccanary.blob.core.windows.net/test-container-fe3d8da1-249d-1cac-9b98-51e9397dbeba/test-blob-043f9ee6-276b-01f1-117c-87c735c4f3b8",
+      "RequestUri": "https://seanmcccanary.blob.core.windows.net/test-container-a2320324-dfcb-be7d-f12d-bdd68dda0690/test-blob-425a1ac3-2f47-b60c-a747-d9bbdd3c4623",
       "RequestMethod": "GET",
       "RequestHeaders": {
         "Authorization": "Sanitized",
-        "traceparent": "00-a07ffa185e5cc1428a0399375d7c8caa-8d23b665660d6542-00",
+        "traceparent": "00-02b5f0d52c7cd04eaf1f2cd0e8bdd8ad-04ea43760b238849-00",
         "User-Agent": [
-          "azsdk-net-Storage.Blobs/12.5.0-dev.20200402.1",
+          "azsdk-net-Storage.Blobs/12.5.0-dev.20200403.1",
           "(.NET Core 4.6.28325.01; Microsoft Windows 10.0.18362 )"
         ],
-        "x-ms-client-request-id": "e0b6631b-f911-3ead-eddf-520c88e706eb",
-        "x-ms-date": "Thu, 02 Apr 2020 23:49:41 GMT",
-        "x-ms-range": "bytes=0-",
-=======
-      "RequestUri": "https://seandevtest.blob.core.windows.net/test-container-fe3d8da1-249d-1cac-9b98-51e9397dbeba/test-blob-043f9ee6-276b-01f1-117c-87c735c4f3b8",
-      "RequestMethod": "GET",
-      "RequestHeaders": {
-        "Authorization": "Sanitized",
-        "traceparent": "00-e9f44cec655e694f847271de17c63741-056f4acdf758d24a-00",
-        "User-Agent": [
-          "azsdk-net-Storage.Blobs/12.5.0-dev.20200326.1",
-          "(.NET Core 4.6.28325.01; Microsoft Windows 10.0.18362 )"
-        ],
-        "x-ms-client-request-id": "e0b6631b-f911-3ead-eddf-520c88e706eb",
-        "x-ms-date": "Thu, 26 Mar 2020 20:50:24 GMT",
->>>>>>> bb257be6
+        "x-ms-client-request-id": "610330c7-ab45-7b44-9f6b-dbadf4741a76",
+        "x-ms-date": "Sat, 04 Apr 2020 01:41:07 GMT",
         "x-ms-return-client-request-id": "true",
         "x-ms-version": "2019-12-12"
       },
@@ -154,68 +90,38 @@
       "ResponseHeaders": {
         "Accept-Ranges": "bytes",
         "Content-Length": "1024",
-        "Content-MD5": "nrawLgqbKZuiIoay9lpQ2A==",
+        "Content-MD5": "KxIKGPqKDqdCyZqrZV10tg==",
         "Content-Type": "application/octet-stream",
-<<<<<<< HEAD
-        "Date": "Thu, 02 Apr 2020 23:49:39 GMT",
-        "ETag": "\u00220x8D7D760827AF28B\u0022",
-        "Last-Modified": "Thu, 02 Apr 2020 23:49:40 GMT",
-=======
-        "Date": "Thu, 26 Mar 2020 20:50:24 GMT",
-        "ETag": "\u00220x8D7D1C74F36915E\u0022",
-        "Last-Modified": "Thu, 26 Mar 2020 20:50:25 GMT",
->>>>>>> bb257be6
+        "Date": "Sat, 04 Apr 2020 01:41:07 GMT",
+        "ETag": "\u00220x8D7D8393F08E115\u0022",
+        "Last-Modified": "Sat, 04 Apr 2020 01:41:07 GMT",
         "Server": [
           "Windows-Azure-Blob/1.0",
           "Microsoft-HTTPAPI/2.0"
         ],
-<<<<<<< HEAD
-        "x-ms-blob-content-md5": "nrawLgqbKZuiIoay9lpQ2A==",
         "x-ms-blob-type": "BlockBlob",
-        "x-ms-client-request-id": "e0b6631b-f911-3ead-eddf-520c88e706eb",
-        "x-ms-creation-time": "Thu, 02 Apr 2020 23:49:40 GMT",
+        "x-ms-client-request-id": "610330c7-ab45-7b44-9f6b-dbadf4741a76",
+        "x-ms-creation-time": "Sat, 04 Apr 2020 01:41:07 GMT",
         "x-ms-lease-state": "available",
         "x-ms-lease-status": "unlocked",
-        "x-ms-request-id": "94217501-701e-001c-2849-091fc0000000",
-=======
-        "x-ms-blob-type": "BlockBlob",
-        "x-ms-client-request-id": "e0b6631b-f911-3ead-eddf-520c88e706eb",
-        "x-ms-creation-time": "Thu, 26 Mar 2020 20:50:25 GMT",
-        "x-ms-lease-state": "available",
-        "x-ms-lease-status": "unlocked",
-        "x-ms-request-id": "e4ef725b-e01e-0023-1cb0-0365c1000000",
->>>>>>> bb257be6
+        "x-ms-request-id": "3c726d9a-401e-004a-6f22-0aee2f000000",
         "x-ms-server-encrypted": "true",
         "x-ms-version": "2019-12-12"
       },
-      "ResponseBody": "Kcru4Xrg1CQ3etLh3fcmLBuzAYujaxvTZQHNaUo07DxICVvQW9nBBskazPBUDyMaVVusgcJnFL6uGnt4E2vZAo6WmdObVtFB8frCiZ4rf1bdshTviGp64PWdIUBdSfNeQMlhvnZQfv6JapDHpYsfg5slm2BW6nokG7ne/TWQ5KgHZEjVycDgjTQVZR3asjpqfZ6lN62TB1ZOPaK9cYHJ\u002BIbowEFCSrnaRQ0sQYRdSWl\u002Bc3\u002BX6636c13xhosdIhuyS22X8fH5JzPkyvKgZ8XS8fM4P/4BMg3Z7U3kUcQuvCLyefUXxVh4hExMsyC6WgyXH5SX5eMdsBlfvgSkFdZutQ3Pru7PuyybwLqxtH/sHpNBTDIwltc/1MjctwZT02923v0T66wdx2Nn\u002ByQpa/yacqBwY8ijPh41kNkl8wMlSOxKO9aB2TLnI4TOyJuzFWjMQURm4nCm0qDe3VvS\u002BNRgQrM33i8lGJluiUBD1XWDgnpwWbG\u002Bv2V8pGk2o/vWFCqwbobnezc4pyir\u002BFgwY/wqWlvhYp8ioYNNuzrG7nWdl3UVk2fvmwZCN7KJE8cMS0FsDEig9bKLjswDmb/8crizDWDjG8\u002BVOr9UnirsmY67QXD5WeIs/aLDiQSa7AFHRsX51gVmKDBx1tGJS1aHnvU\u002BR1hPAxjWhg\u002B\u002BIJHL\u002B069DVhl88OIVRhAiIMQo7JLO\u002BoPW6Sp\u002BEKsI0/1qAieptuCzD3\u002BIqsytfE/DnuVxeJdcuSnu6CpFBUVuM9zk60PoeKojtd0TBk\u002B3aWzaenHFl5tmDUk9uo62bgo6GnbvyJEL22Z7TcL6CXLaN769qosTqFxBfp366v3bbQfTGSvYx6Cbjl8LikmYbAPWI4MQOIN/JrHarkozUPCoYCC7JzBGwW/d4hwryB4SqRKZ5Mc6y3SEU/K6PhlWqH2uoyppHUTTj2JTMhanEx5Tx8V3WWwpbVSr9pM9zIMWhznevWTzqUuNhlVk59keHQDUJnZT3w7RRTWVvSax1YKffGrciJW5YB55qdLWhIW7jdmSKaZMgqfqzXgvHexlG/DSxatuAVSrGsYX2nV7\u002BoCwGi9NH6vcErmC8btdSgIyFE3iA/7aDYxFJw7gdOhyrxK3vwP82DwE9rMx6w\u002BZTZCEJYXnWbbBlcxiyDidO92RUEKopcs\u002BNTxR3U0L6GJ8q5l\u002BHA8iSxVbtek3mhADp7rVYFqNMKfFhfBJVbxp9e2qJhxfHt\u002BObsVtTTAhxpssTjWSNkfHr7sxuFZe2PVY8YA7jXPzpIjbBzGVX\u002BN34/8VXQdG179lonZhLWZJb5YP1Ftv5jknOKms9y9Wck/XudSXCXvt0hoA1is9krciUddbhUtIB/3GLiRdw=="
+      "ResponseBody": "4LBiG2cO6ygbqkvTsIfs17k4fF1zCsREZrtRXakTAxPXmvROjzxhtS4xJ53kOQYgWgECpMDor9bsHbSrvI5/CKY4/BaSnkd91sYuQuInYC21MQKnEV5T7uoeYXKHtvmgsh/2rD3vjby6hc35umzzxbyH9YqL1/dH5Q0rdDzV9SDNjpDCMLTwxqNG7YyRWTN\u002BKpy1AMBuFdoorscvwxmA5Y\u002BtKyzcMJQIly/nROpqtovZrUmfH/VgXni2moLtwAKKxgj84y4HovoIrGmQh9Dwvfc7VRbQ4MWaTMyzJpYRG9YtXX7ibtNc0gtPl3KM0NenxdyKsWvrueZCYpZhVHxj9pGSYipSDk8k3oMKgUhTDnz1C2C5hmpqQaOYnww8\u002B32P66Dh\u002BW2tVbeNZtLo4Tid71MabEgbqm8nKCCGum5C6OMFe5aochUPR7WoKyCYgmBr\u002B7C4IY80c0AwudFMJptJSn3u4mWi9Hw\u002BCySTcn5Pj6XAG7\u002B9isZU0QdVeLhEwiAaX\u002BCiqaD7yQYzeRZqoQDC4SorjAvci8C3mhFdTHzE\u002BkgDeBOdrOUFxVK4iRCv6S8HkpeNGDYVPtMg6w6OnXyKb3/OZintJDREJse5IwKwB7DhVrnlN\u002BIR7jo/fcHXdifVLhqQ4YIGGW5iSPFvWxrRb\u002BNdrEbCpDecvHjurqdzba\u002Bf4/XoHyYu2z1Lgu7wopIfbg3decngE4ni9CQKF2vH79tCz3gl6FC9L9EJdiFJrBnlzj\u002BZlfPmvs9rBSsBI8PRhJMTrtIa\u002BoW9H0r31pxomUcKJEkrLVnnWxCoueIkuwsON/KONf5Gy9O53Hap7ugyA2zj9v96plY5K1LCcUCjmGM\u002B6Z\u002Bq2WNJw1l1cVHjPW0odbZ2QcUMlJGbVAmrhFqTFkMSawVJiCkImjKmBDQFVu7kmfuKLFeeMlQND4RanT//4lsN0NJo3\u002B2MbaaSZo9clv4bx\u002BteCOnscziwO3ikrv3zpiLZ94UbfLkO/b\u002BxDMvFsHiGPtZToNlxIVyZuKR057\u002Bonr9sg594AEoxTwsqO2dt6ooAHnAnoAZJaNUogcMVmRX/CG0MWC3ZDj2LIVHNRub1LM0ZdMlOgf65IxvJT3\u002BGHLX2KjL5YZJdJhAym360fCHuM1T2\u002ByVLsYZvUjQRD76\u002BBASb1xuz\u002B8s7vE65HOZ/BKf52xwqkCCQqnmsig5dSxZRc5Z5GaQGOziJuj/XkpSg8E6NGDSilHTkCiyhB3C83nA3Z6hPBeoC86DkodbhuRjlDJnAzzPir98ilQ94ZDPHzNzOoCrrUOtjiySUvvOdAlAUvPrX/A49VLjJLG/biY9sHNT6Ehnt\u002BbuuXEQOTvHshJK\u002BZKc58NDNkUtyIg=="
     },
     {
-<<<<<<< HEAD
-      "RequestUri": "https://seanmcccanary.blob.core.windows.net/test-container-fe3d8da1-249d-1cac-9b98-51e9397dbeba/test-blob-043f9ee6-276b-01f1-117c-87c735c4f3b8",
+      "RequestUri": "https://seanmcccanary.blob.core.windows.net/test-container-a2320324-dfcb-be7d-f12d-bdd68dda0690/test-blob-425a1ac3-2f47-b60c-a747-d9bbdd3c4623",
       "RequestMethod": "HEAD",
       "RequestHeaders": {
         "Authorization": "Sanitized",
-        "traceparent": "00-543ae918e730f6489a49e84ccfc7d04d-4bce6dfdc0984348-00",
+        "traceparent": "00-49c59461752ce8429c5f397fc96346e2-2777ca063141a145-00",
         "User-Agent": [
-          "azsdk-net-Storage.Blobs/12.5.0-dev.20200402.1",
+          "azsdk-net-Storage.Blobs/12.5.0-dev.20200403.1",
           "(.NET Core 4.6.28325.01; Microsoft Windows 10.0.18362 )"
         ],
-        "x-ms-client-request-id": "6423eb24-64a4-655b-93a2-f7e4c8dfd33d",
-        "x-ms-date": "Thu, 02 Apr 2020 23:49:41 GMT",
-=======
-      "RequestUri": "https://seandevtest.blob.core.windows.net/test-container-fe3d8da1-249d-1cac-9b98-51e9397dbeba/test-blob-043f9ee6-276b-01f1-117c-87c735c4f3b8",
-      "RequestMethod": "HEAD",
-      "RequestHeaders": {
-        "Authorization": "Sanitized",
-        "traceparent": "00-7a6150eb5751424f922ad9d7ba959ce3-5be76ecd30cd764d-00",
-        "User-Agent": [
-          "azsdk-net-Storage.Blobs/12.5.0-dev.20200326.1",
-          "(.NET Core 4.6.28325.01; Microsoft Windows 10.0.18362 )"
-        ],
-        "x-ms-client-request-id": "6423eb24-64a4-655b-93a2-f7e4c8dfd33d",
-        "x-ms-date": "Thu, 26 Mar 2020 20:50:24 GMT",
->>>>>>> bb257be6
+        "x-ms-client-request-id": "d3653903-1f29-cf88-921b-946867cb31db",
+        "x-ms-date": "Sat, 04 Apr 2020 01:41:08 GMT",
         "x-ms-return-client-request-id": "true",
         "x-ms-version": "2019-12-12"
       },
@@ -224,17 +130,11 @@
       "ResponseHeaders": {
         "Accept-Ranges": "bytes",
         "Content-Length": "1024",
-        "Content-MD5": "nrawLgqbKZuiIoay9lpQ2A==",
+        "Content-MD5": "KxIKGPqKDqdCyZqrZV10tg==",
         "Content-Type": "application/octet-stream",
-<<<<<<< HEAD
-        "Date": "Thu, 02 Apr 2020 23:49:39 GMT",
-        "ETag": "\u00220x8D7D760827AF28B\u0022",
-        "Last-Modified": "Thu, 02 Apr 2020 23:49:40 GMT",
-=======
-        "Date": "Thu, 26 Mar 2020 20:50:24 GMT",
-        "ETag": "\u00220x8D7D1C74F36915E\u0022",
-        "Last-Modified": "Thu, 26 Mar 2020 20:50:25 GMT",
->>>>>>> bb257be6
+        "Date": "Sat, 04 Apr 2020 01:41:07 GMT",
+        "ETag": "\u00220x8D7D8393F08E115\u0022",
+        "Last-Modified": "Sat, 04 Apr 2020 01:41:07 GMT",
         "Server": [
           "Windows-Azure-Blob/1.0",
           "Microsoft-HTTPAPI/2.0"
@@ -242,49 +142,28 @@
         "x-ms-access-tier": "Hot",
         "x-ms-access-tier-inferred": "true",
         "x-ms-blob-type": "BlockBlob",
-        "x-ms-client-request-id": "6423eb24-64a4-655b-93a2-f7e4c8dfd33d",
-<<<<<<< HEAD
-        "x-ms-creation-time": "Thu, 02 Apr 2020 23:49:40 GMT",
+        "x-ms-client-request-id": "d3653903-1f29-cf88-921b-946867cb31db",
+        "x-ms-creation-time": "Sat, 04 Apr 2020 01:41:07 GMT",
         "x-ms-lease-state": "available",
         "x-ms-lease-status": "unlocked",
-        "x-ms-request-id": "94217502-701e-001c-2949-091fc0000000",
-=======
-        "x-ms-creation-time": "Thu, 26 Mar 2020 20:50:25 GMT",
-        "x-ms-lease-state": "available",
-        "x-ms-lease-status": "unlocked",
-        "x-ms-request-id": "e4ef726e-e01e-0023-2cb0-0365c1000000",
->>>>>>> bb257be6
+        "x-ms-request-id": "3c726da2-401e-004a-7622-0aee2f000000",
         "x-ms-server-encrypted": "true",
         "x-ms-version": "2019-12-12"
       },
       "ResponseBody": []
     },
     {
-<<<<<<< HEAD
-      "RequestUri": "https://seanmcccanary.blob.core.windows.net/test-container-fe3d8da1-249d-1cac-9b98-51e9397dbeba?restype=container",
+      "RequestUri": "https://seanmcccanary.blob.core.windows.net/test-container-a2320324-dfcb-be7d-f12d-bdd68dda0690?restype=container",
       "RequestMethod": "DELETE",
       "RequestHeaders": {
         "Authorization": "Sanitized",
-        "traceparent": "00-356da3ef7e5b934b81f059986c525234-634245d1c947c244-00",
+        "traceparent": "00-aa433a484c60f544866ee3d0803f996d-11c31964174f474d-00",
         "User-Agent": [
-          "azsdk-net-Storage.Blobs/12.5.0-dev.20200402.1",
+          "azsdk-net-Storage.Blobs/12.5.0-dev.20200403.1",
           "(.NET Core 4.6.28325.01; Microsoft Windows 10.0.18362 )"
         ],
-        "x-ms-client-request-id": "9ce76c45-a1c4-1e47-d0a5-b38427145c6b",
-        "x-ms-date": "Thu, 02 Apr 2020 23:49:41 GMT",
-=======
-      "RequestUri": "https://seandevtest.blob.core.windows.net/test-container-fe3d8da1-249d-1cac-9b98-51e9397dbeba?restype=container",
-      "RequestMethod": "DELETE",
-      "RequestHeaders": {
-        "Authorization": "Sanitized",
-        "traceparent": "00-1e3fb62457e68d46bb74014590b4ec12-86e826b97cceda49-00",
-        "User-Agent": [
-          "azsdk-net-Storage.Blobs/12.5.0-dev.20200326.1",
-          "(.NET Core 4.6.28325.01; Microsoft Windows 10.0.18362 )"
-        ],
-        "x-ms-client-request-id": "9ce76c45-a1c4-1e47-d0a5-b38427145c6b",
-        "x-ms-date": "Thu, 26 Mar 2020 20:50:24 GMT",
->>>>>>> bb257be6
+        "x-ms-client-request-id": "baaaf4d6-460f-4f4d-e0db-598c61631eea",
+        "x-ms-date": "Sat, 04 Apr 2020 01:41:08 GMT",
         "x-ms-return-client-request-id": "true",
         "x-ms-version": "2019-12-12"
       },
@@ -292,33 +171,20 @@
       "StatusCode": 202,
       "ResponseHeaders": {
         "Content-Length": "0",
-<<<<<<< HEAD
-        "Date": "Thu, 02 Apr 2020 23:49:39 GMT",
-=======
-        "Date": "Thu, 26 Mar 2020 20:50:24 GMT",
->>>>>>> bb257be6
+        "Date": "Sat, 04 Apr 2020 01:41:07 GMT",
         "Server": [
           "Windows-Azure-Blob/1.0",
           "Microsoft-HTTPAPI/2.0"
         ],
-        "x-ms-client-request-id": "9ce76c45-a1c4-1e47-d0a5-b38427145c6b",
-<<<<<<< HEAD
-        "x-ms-request-id": "94217508-701e-001c-2e49-091fc0000000",
+        "x-ms-client-request-id": "baaaf4d6-460f-4f4d-e0db-598c61631eea",
+        "x-ms-request-id": "3c726db8-401e-004a-0922-0aee2f000000",
         "x-ms-version": "2019-12-12"
-=======
-        "x-ms-request-id": "e4ef728c-e01e-0023-46b0-0365c1000000",
-        "x-ms-version": "2019-07-07"
->>>>>>> bb257be6
       },
       "ResponseBody": []
     }
   ],
   "Variables": {
-    "RandomSeed": "1700412206",
-<<<<<<< HEAD
+    "RandomSeed": "1799071005",
     "Storage_TestConfigDefault": "ProductionTenant\nseanmcccanary\nU2FuaXRpemVk\nhttps://seanmcccanary.blob.core.windows.net\nhttps://seanmcccanary.file.core.windows.net\nhttps://seanmcccanary.queue.core.windows.net\nhttps://seanmcccanary.table.core.windows.net\n\n\n\n\nhttps://seanmcccanary-secondary.blob.core.windows.net\nhttps://seanmcccanary-secondary.file.core.windows.net\nhttps://seanmcccanary-secondary.queue.core.windows.net\nhttps://seanmcccanary-secondary.table.core.windows.net\n\nSanitized\n\n\nCloud\nBlobEndpoint=https://seanmcccanary.blob.core.windows.net/;QueueEndpoint=https://seanmcccanary.queue.core.windows.net/;FileEndpoint=https://seanmcccanary.file.core.windows.net/;BlobSecondaryEndpoint=https://seanmcccanary-secondary.blob.core.windows.net/;QueueSecondaryEndpoint=https://seanmcccanary-secondary.queue.core.windows.net/;FileSecondaryEndpoint=https://seanmcccanary-secondary.file.core.windows.net/;AccountName=seanmcccanary;AccountKey=Sanitized\nseanscope1"
-=======
-    "Storage_TestConfigDefault": "ProductionTenant\nseandevtest\nU2FuaXRpemVk\nhttps://seandevtest.blob.core.windows.net\nhttps://seandevtest.file.core.windows.net\nhttps://seandevtest.queue.core.windows.net\nhttps://seandevtest.table.core.windows.net\n\n\n\n\nhttps://seandevtest-secondary.blob.core.windows.net\nhttps://seandevtest-secondary.file.core.windows.net\nhttps://seandevtest-secondary.queue.core.windows.net\nhttps://seandevtest-secondary.table.core.windows.net\n\nSanitized\n\n\nCloud\nBlobEndpoint=https://seandevtest.blob.core.windows.net/;QueueEndpoint=https://seandevtest.queue.core.windows.net/;FileEndpoint=https://seandevtest.file.core.windows.net/;BlobSecondaryEndpoint=https://seandevtest-secondary.blob.core.windows.net/;QueueSecondaryEndpoint=https://seandevtest-secondary.queue.core.windows.net/;FileSecondaryEndpoint=https://seandevtest-secondary.file.core.windows.net/;AccountName=seandevtest;AccountKey=Sanitized\nseanscope1"
->>>>>>> bb257be6
   }
 }