--- conflicted
+++ resolved
@@ -28,11 +28,7 @@
           "Microsoft-HTTPAPI/2.0"
         ],
         "x-ms-client-request-id": "0f1fe462-9926-6f71-c75a-adfef251d962",
-<<<<<<< HEAD
-        "x-ms-request-id": "2d17bb91-901e-0004-692f-f31f3c000000",
-=======
         "x-ms-request-id": "d8ab2779-801e-0018-6147-0992c7000000",
->>>>>>> 8d420312
         "x-ms-version": "2019-12-12"
       },
       "ResponseBody": []
@@ -99,11 +95,7 @@
           "Microsoft-HTTPAPI/2.0"
         ],
         "x-ms-client-request-id": "17f22e88-c00e-5df4-346a-70cecb6af591",
-<<<<<<< HEAD
-        "x-ms-request-id": "2d17bb97-901e-0004-6c2f-f31f3c000000",
-=======
         "x-ms-request-id": "d8ab2782-801e-0018-6847-0992c7000000",
->>>>>>> 8d420312
         "x-ms-version": "2019-12-12"
       },
       "ResponseBody": []
