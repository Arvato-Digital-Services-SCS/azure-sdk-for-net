{
  "Entries": [
    {
<<<<<<< HEAD
      "RequestUri": "https://seanstagetest.blob.core.windows.net/test-container-52c8b320-66a4-2d75-c94f-18969bf6a8cc?restype=container",
      "RequestMethod": "PUT",
      "RequestHeaders": {
        "Authorization": "Sanitized",
        "traceparent": "00-4ad1d01b74fe8b41bfed12adc4674689-6425e50d476c934a-00",
        "User-Agent": [
          "azsdk-net-Storage.Blobs/12.4.0-dev.20200305.1",
          "(.NET Core 4.6.28325.01; Microsoft Windows 10.0.18363 )"
        ],
        "x-ms-blob-public-access": "container",
        "x-ms-client-request-id": "626797f0-a782-b3e4-7c3e-6259cf3baed2",
        "x-ms-date": "Thu, 05 Mar 2020 20:52:17 GMT",
        "x-ms-return-client-request-id": "true",
        "x-ms-version": "2019-10-10"
=======
      "RequestUri": "https://seanmcccanary.blob.core.windows.net/test-container-52c8b320-66a4-2d75-c94f-18969bf6a8cc?restype=container",
      "RequestMethod": "PUT",
      "RequestHeaders": {
        "Authorization": "Sanitized",
        "traceparent": "00-e324859d1be82b48960415b5adb1bb06-66ac794886cd594c-00",
        "User-Agent": [
          "azsdk-net-Storage.Blobs/12.5.0-dev.20200402.1",
          "(.NET Core 4.6.28325.01; Microsoft Windows 10.0.18362 )"
        ],
        "x-ms-blob-public-access": "container",
        "x-ms-client-request-id": "626797f0-a782-b3e4-7c3e-6259cf3baed2",
        "x-ms-date": "Thu, 02 Apr 2020 23:40:29 GMT",
        "x-ms-return-client-request-id": "true",
        "x-ms-version": "2019-12-12"
>>>>>>> 32e373e2
      },
      "RequestBody": null,
      "StatusCode": 201,
      "ResponseHeaders": {
        "Content-Length": "0",
<<<<<<< HEAD
        "Date": "Thu, 05 Mar 2020 20:52:17 GMT",
        "ETag": "\u00220x8D7C14717AC92E8\u0022",
        "Last-Modified": "Thu, 05 Mar 2020 20:52:18 GMT",
=======
        "Date": "Thu, 02 Apr 2020 23:40:28 GMT",
        "ETag": "\u00220x8D7D75F39FA66BE\u0022",
        "Last-Modified": "Thu, 02 Apr 2020 23:40:29 GMT",
>>>>>>> 32e373e2
        "Server": [
          "Windows-Azure-Blob/1.0",
          "Microsoft-HTTPAPI/2.0"
        ],
        "x-ms-client-request-id": "626797f0-a782-b3e4-7c3e-6259cf3baed2",
<<<<<<< HEAD
        "x-ms-request-id": "c8d6b967-701e-000c-452f-f30533000000",
        "x-ms-version": "2019-10-10"
=======
        "x-ms-request-id": "122cc9da-601e-0072-2348-094aef000000",
        "x-ms-version": "2019-12-12"
>>>>>>> 32e373e2
      },
      "ResponseBody": []
    },
    {
<<<<<<< HEAD
      "RequestUri": "https://seanstagetest.blob.core.windows.net/test-container-52c8b320-66a4-2d75-c94f-18969bf6a8cc?restype=container\u0026comp=acl",
=======
      "RequestUri": "https://seanmcccanary.blob.core.windows.net/test-container-52c8b320-66a4-2d75-c94f-18969bf6a8cc?restype=container\u0026comp=acl",
>>>>>>> 32e373e2
      "RequestMethod": "PUT",
      "RequestHeaders": {
        "Authorization": "Sanitized",
        "Content-Length": "21",
        "Content-Type": "application/xml",
<<<<<<< HEAD
        "traceparent": "00-b893adcc4ea1ef468aaff67769782045-14f93e87585ceb42-00",
        "User-Agent": [
          "azsdk-net-Storage.Blobs/12.4.0-dev.20200305.1",
          "(.NET Core 4.6.28325.01; Microsoft Windows 10.0.18363 )"
        ],
        "x-ms-blob-public-access": "container",
        "x-ms-client-request-id": "03a6f552-468f-404a-3ae7-dcbcc7fbc525",
        "x-ms-date": "Thu, 05 Mar 2020 20:52:18 GMT",
        "x-ms-return-client-request-id": "true",
        "x-ms-version": "2019-10-10"
=======
        "traceparent": "00-36fe8b4006951a43ab4e8ac4990cc263-4de0ac57965e0d41-00",
        "User-Agent": [
          "azsdk-net-Storage.Blobs/12.5.0-dev.20200402.1",
          "(.NET Core 4.6.28325.01; Microsoft Windows 10.0.18362 )"
        ],
        "x-ms-blob-public-access": "container",
        "x-ms-client-request-id": "03a6f552-468f-404a-3ae7-dcbcc7fbc525",
        "x-ms-date": "Thu, 02 Apr 2020 23:40:30 GMT",
        "x-ms-return-client-request-id": "true",
        "x-ms-version": "2019-12-12"
>>>>>>> 32e373e2
      },
      "RequestBody": "\u003CSignedIdentifiers /\u003E",
      "StatusCode": 200,
      "ResponseHeaders": {
        "Content-Length": "0",
<<<<<<< HEAD
        "Date": "Thu, 05 Mar 2020 20:52:17 GMT",
        "ETag": "\u00220x8D7C14717B8F96F\u0022",
        "Last-Modified": "Thu, 05 Mar 2020 20:52:18 GMT",
=======
        "Date": "Thu, 02 Apr 2020 23:40:28 GMT",
        "ETag": "\u00220x8D7D75F3A06E9EE\u0022",
        "Last-Modified": "Thu, 02 Apr 2020 23:40:29 GMT",
>>>>>>> 32e373e2
        "Server": [
          "Windows-Azure-Blob/1.0",
          "Microsoft-HTTPAPI/2.0"
        ],
        "x-ms-client-request-id": "03a6f552-468f-404a-3ae7-dcbcc7fbc525",
<<<<<<< HEAD
        "x-ms-request-id": "c8d6b96a-701e-000c-462f-f30533000000",
        "x-ms-version": "2019-10-10"
=======
        "x-ms-request-id": "122cca00-601e-0072-4748-094aef000000",
        "x-ms-version": "2019-12-12"
>>>>>>> 32e373e2
      },
      "ResponseBody": []
    },
    {
<<<<<<< HEAD
      "RequestUri": "https://seanstagetest.blob.core.windows.net/test-container-52c8b320-66a4-2d75-c94f-18969bf6a8cc/test-blob-ea3d2554-8351-08e4-47b7-16f82f589470",
=======
      "RequestUri": "https://seanmcccanary.blob.core.windows.net/test-container-52c8b320-66a4-2d75-c94f-18969bf6a8cc/test-blob-ea3d2554-8351-08e4-47b7-16f82f589470",
>>>>>>> 32e373e2
      "RequestMethod": "PUT",
      "RequestHeaders": {
        "Authorization": "Sanitized",
        "Content-Length": "0",
<<<<<<< HEAD
        "traceparent": "00-695d96ba6ff0734290d99357c7cfb354-fda495430f035746-00",
        "User-Agent": [
          "azsdk-net-Storage.Blobs/12.4.0-dev.20200305.1",
          "(.NET Core 4.6.28325.01; Microsoft Windows 10.0.18363 )"
        ],
        "x-ms-blob-type": "AppendBlob",
        "x-ms-client-request-id": "45fd4259-5eb6-1f85-6cfb-9b30d4fe11d0",
        "x-ms-date": "Thu, 05 Mar 2020 20:52:18 GMT",
        "x-ms-return-client-request-id": "true",
        "x-ms-version": "2019-10-10"
=======
        "traceparent": "00-fadf3dfd315c1c41b9e1e65dd88ef67d-45dc4013a4330d49-00",
        "User-Agent": [
          "azsdk-net-Storage.Blobs/12.5.0-dev.20200402.1",
          "(.NET Core 4.6.28325.01; Microsoft Windows 10.0.18362 )"
        ],
        "x-ms-blob-type": "AppendBlob",
        "x-ms-client-request-id": "45fd4259-5eb6-1f85-6cfb-9b30d4fe11d0",
        "x-ms-date": "Thu, 02 Apr 2020 23:40:30 GMT",
        "x-ms-return-client-request-id": "true",
        "x-ms-version": "2019-12-12"
>>>>>>> 32e373e2
      },
      "RequestBody": null,
      "StatusCode": 201,
      "ResponseHeaders": {
        "Content-Length": "0",
<<<<<<< HEAD
        "Date": "Thu, 05 Mar 2020 20:52:17 GMT",
        "ETag": "\u00220x8D7C14717C52128\u0022",
        "Last-Modified": "Thu, 05 Mar 2020 20:52:18 GMT",
=======
        "Date": "Thu, 02 Apr 2020 23:40:28 GMT",
        "ETag": "\u00220x8D7D75F3A14055B\u0022",
        "Last-Modified": "Thu, 02 Apr 2020 23:40:29 GMT",
>>>>>>> 32e373e2
        "Server": [
          "Windows-Azure-Blob/1.0",
          "Microsoft-HTTPAPI/2.0"
        ],
        "x-ms-client-request-id": "45fd4259-5eb6-1f85-6cfb-9b30d4fe11d0",
<<<<<<< HEAD
        "x-ms-request-id": "c8d6b96b-701e-000c-472f-f30533000000",
        "x-ms-request-server-encrypted": "true",
        "x-ms-version": "2019-10-10"
=======
        "x-ms-request-id": "122cca05-601e-0072-4b48-094aef000000",
        "x-ms-request-server-encrypted": "true",
        "x-ms-version": "2019-12-12"
>>>>>>> 32e373e2
      },
      "ResponseBody": []
    },
    {
<<<<<<< HEAD
      "RequestUri": "https://seanstagetest.blob.core.windows.net/test-container-52c8b320-66a4-2d75-c94f-18969bf6a8cc/test-blob-ea3d2554-8351-08e4-47b7-16f82f589470?comp=appendblock",
=======
      "RequestUri": "https://seanmcccanary.blob.core.windows.net/test-container-52c8b320-66a4-2d75-c94f-18969bf6a8cc/test-blob-ea3d2554-8351-08e4-47b7-16f82f589470?comp=appendblock",
>>>>>>> 32e373e2
      "RequestMethod": "PUT",
      "RequestHeaders": {
        "Authorization": "Sanitized",
        "Content-Length": "1024",
<<<<<<< HEAD
        "traceparent": "00-998751229ed5a54fbdf3737dc8ff4b75-e649a281d170e949-00",
        "User-Agent": [
          "azsdk-net-Storage.Blobs/12.4.0-dev.20200305.1",
          "(.NET Core 4.6.28325.01; Microsoft Windows 10.0.18363 )"
        ],
        "x-ms-client-request-id": "ec9e75fd-4e5b-95b9-e9b0-3ea56fa47dae",
        "x-ms-date": "Thu, 05 Mar 2020 20:52:18 GMT",
        "x-ms-return-client-request-id": "true",
        "x-ms-version": "2019-10-10"
=======
        "traceparent": "00-072cc9f49699ce49942589e5c3103dbe-d97d719afe94ae47-00",
        "User-Agent": [
          "azsdk-net-Storage.Blobs/12.5.0-dev.20200402.1",
          "(.NET Core 4.6.28325.01; Microsoft Windows 10.0.18362 )"
        ],
        "x-ms-client-request-id": "ec9e75fd-4e5b-95b9-e9b0-3ea56fa47dae",
        "x-ms-date": "Thu, 02 Apr 2020 23:40:30 GMT",
        "x-ms-return-client-request-id": "true",
        "x-ms-version": "2019-12-12"
>>>>>>> 32e373e2
      },
      "RequestBody": "c8wpeb4vKJKvcQNOtmLsbnApBtmVqkP3mpGSE4EsLWRtyg765FR6I8wUVB1C\u002B4nY\u002Bm5MnvTskMmIMt4tnBUQg0Sf4OtT8okbruMNgVUmtJ4HuhgS345vgTpFcbF2TYe2A9HYoxuehQjkMfAQ3w90Yn4/JeH9/aO1L1\u002BwDoDYpWBcVn2DTRGDaTUQLq6eXqEr0Q8zNiiluQYuInO77XaHDIuPtImR8BRsu7ys7M/1F9G9hT1xpG44tpx3VSqdyHu\u002BiCEiDqoYmeD6xnpr\u002Bc02OAui/Wc5FmccV/3sGprpz/NB7WOt0ggmpOxcdt70zL3PQBwf\u002B8oThXK5BbesLH9GEfeHKgtpiGYCe1h73aCJKIpAHdl9ytQoLWjx881RenhsFmXnbaKxZre2HH9xl6jSMNwsbA\u002BmyEcjXvyjd5SZsQDgD8Y6obvojrchx61UtpXAH8PwJA5pxk0exA6lDu4iHWt\u002BkYjhl44hRN5YhAGZzqdm41fRqI3yd0l5HN2tQn/I/6lC1SUN34g0z98vEUFMhPVmPiuXUXTdjBk/Z3qwdAFej4VXV/mCWQPPnNmtwmYHLZjoRgRUMa00ZEgMzncOhFrd0YG89Cz75OUnx7SbL8mzNzrhxy39CV7XIvKwdouMwBh\u002B0PHlSjhr7WIfLWn5mTR/WJY9LLwt38ci5NE6Sm5ZmgebHF/Yze0BdtrL3tz13Ym9MR30T5RcUfApwmVnMaL0xZJiXn3VpoupO7bhYgHrLQdIfBlQZUtzPsturwuHmkQ31hlJk38L6IqSSxPdeu7vPZVeHrWJo19H7x\u002BxZ/eAIqFxqovnopmHPJOOvhk3lcPcf3J1KHuPrTO5AqRfWYGTEilybNBiB5v71uIh\u002B\u002BRGD1lc1eeFCvkl4fxYLp/1KOIS\u002BqzwxCjyeXfWeVGZbrFOc/JKAoSZDgcvTYrTCtn7Ba3/DgA4VUoxaVtwrpCnjHNLCbqtqyVdeeykwHedH2\u002Bd23OjmWCwFh2nGJkpKF92h8AXiAEeTVqIoZQUk5XTk0rr0tIcBPITmvKdBZKMNFCMLji2hpZufo0ZG/jLnIOI1IVOPVWNWYPOBO4OgUfH\u002B21Eh2RcHA2zfVREAuj5SP1uFDENPfb7/9S16IGoX/xGUiCKhxQeLLh4m78BSFab1Lzwn20Wur12SIiQpzSLCx5X/rDHbsHoUOh5laI2\u002Bbd9GRPFt7\u002BPL5hjEz6LjoWE7I\u002Bhqkmm02X7CE\u002BFnSQaQE/RE40gxlRex88XZFuCXMFi9agTlU5t1katya9wCpJzSNPuunv3YyU7QuN6jm4KeKuNIqd7B6oAYzxHcvyl7r08pByHk6JGa5GD2FJr80jXolEE4ujq90Eo7lY/sPAplQ==",
      "StatusCode": 201,
      "ResponseHeaders": {
        "Content-Length": "0",
<<<<<<< HEAD
        "Date": "Thu, 05 Mar 2020 20:52:18 GMT",
        "ETag": "\u00220x8D7C14717D1A1BA\u0022",
        "Last-Modified": "Thu, 05 Mar 2020 20:52:18 GMT",
=======
        "Date": "Thu, 02 Apr 2020 23:40:28 GMT",
        "ETag": "\u00220x8D7D75F3A208AC5\u0022",
        "Last-Modified": "Thu, 02 Apr 2020 23:40:29 GMT",
>>>>>>> 32e373e2
        "Server": [
          "Windows-Azure-Blob/1.0",
          "Microsoft-HTTPAPI/2.0"
        ],
        "x-ms-blob-append-offset": "0",
        "x-ms-blob-committed-block-count": "1",
        "x-ms-client-request-id": "ec9e75fd-4e5b-95b9-e9b0-3ea56fa47dae",
        "x-ms-content-crc64": "zGazw92MwnA=",
<<<<<<< HEAD
        "x-ms-request-id": "c8d6b96c-701e-000c-482f-f30533000000",
        "x-ms-request-server-encrypted": "true",
        "x-ms-version": "2019-10-10"
=======
        "x-ms-request-id": "122cca10-601e-0072-5548-094aef000000",
        "x-ms-request-server-encrypted": "true",
        "x-ms-version": "2019-12-12"
>>>>>>> 32e373e2
      },
      "ResponseBody": []
    },
    {
<<<<<<< HEAD
      "RequestUri": "https://seanstagetest.blob.core.windows.net/test-container-52c8b320-66a4-2d75-c94f-18969bf6a8cc/test-blob-654b8ec9-78bb-dc80-4db3-f5ca200ffa2d",
=======
      "RequestUri": "https://seanmcccanary.blob.core.windows.net/test-container-52c8b320-66a4-2d75-c94f-18969bf6a8cc/test-blob-654b8ec9-78bb-dc80-4db3-f5ca200ffa2d",
>>>>>>> 32e373e2
      "RequestMethod": "PUT",
      "RequestHeaders": {
        "Authorization": "Sanitized",
        "Content-Length": "0",
<<<<<<< HEAD
        "traceparent": "00-b35487546f33f443a37f825f82b79f10-3c4a1afaeb8fec42-00",
        "User-Agent": [
          "azsdk-net-Storage.Blobs/12.4.0-dev.20200305.1",
          "(.NET Core 4.6.28325.01; Microsoft Windows 10.0.18363 )"
        ],
        "x-ms-blob-type": "AppendBlob",
        "x-ms-client-request-id": "96ac8f6e-56f3-8484-f5c2-9ea759ef74d9",
        "x-ms-date": "Thu, 05 Mar 2020 20:52:18 GMT",
        "x-ms-return-client-request-id": "true",
        "x-ms-version": "2019-10-10"
=======
        "traceparent": "00-a23c8fade8a3714997ae35d473b0bed3-74e5a240c4b60548-00",
        "User-Agent": [
          "azsdk-net-Storage.Blobs/12.5.0-dev.20200402.1",
          "(.NET Core 4.6.28325.01; Microsoft Windows 10.0.18362 )"
        ],
        "x-ms-blob-type": "AppendBlob",
        "x-ms-client-request-id": "96ac8f6e-56f3-8484-f5c2-9ea759ef74d9",
        "x-ms-date": "Thu, 02 Apr 2020 23:40:30 GMT",
        "x-ms-return-client-request-id": "true",
        "x-ms-version": "2019-12-12"
>>>>>>> 32e373e2
      },
      "RequestBody": null,
      "StatusCode": 201,
      "ResponseHeaders": {
        "Content-Length": "0",
<<<<<<< HEAD
        "Date": "Thu, 05 Mar 2020 20:52:18 GMT",
        "ETag": "\u00220x8D7C14717DDD70D\u0022",
        "Last-Modified": "Thu, 05 Mar 2020 20:52:18 GMT",
=======
        "Date": "Thu, 02 Apr 2020 23:40:28 GMT",
        "ETag": "\u00220x8D7D75F3A2CC1FF\u0022",
        "Last-Modified": "Thu, 02 Apr 2020 23:40:29 GMT",
>>>>>>> 32e373e2
        "Server": [
          "Windows-Azure-Blob/1.0",
          "Microsoft-HTTPAPI/2.0"
        ],
        "x-ms-client-request-id": "96ac8f6e-56f3-8484-f5c2-9ea759ef74d9",
<<<<<<< HEAD
        "x-ms-request-id": "c8d6b96d-701e-000c-492f-f30533000000",
        "x-ms-request-server-encrypted": "true",
        "x-ms-version": "2019-10-10"
=======
        "x-ms-request-id": "122cca25-601e-0072-6a48-094aef000000",
        "x-ms-request-server-encrypted": "true",
        "x-ms-version": "2019-12-12"
>>>>>>> 32e373e2
      },
      "ResponseBody": []
    },
    {
<<<<<<< HEAD
      "RequestUri": "https://seanstagetest.blob.core.windows.net/test-container-52c8b320-66a4-2d75-c94f-18969bf6a8cc/test-blob-654b8ec9-78bb-dc80-4db3-f5ca200ffa2d?comp=appendblock",
=======
      "RequestUri": "https://seanmcccanary.blob.core.windows.net/test-container-52c8b320-66a4-2d75-c94f-18969bf6a8cc/test-blob-654b8ec9-78bb-dc80-4db3-f5ca200ffa2d?comp=appendblock",
>>>>>>> 32e373e2
      "RequestMethod": "PUT",
      "RequestHeaders": {
        "Authorization": "Sanitized",
        "Content-Length": "0",
<<<<<<< HEAD
        "traceparent": "00-19fc79ba51d42c408a4fdfc07a6ea42f-dcbec25c23d1654b-00",
        "User-Agent": [
          "azsdk-net-Storage.Blobs/12.4.0-dev.20200305.1",
          "(.NET Core 4.6.28325.01; Microsoft Windows 10.0.18363 )"
        ],
        "x-ms-client-request-id": "915c48da-6362-e839-d6ae-699d86cdb13d",
        "x-ms-copy-source": "https://seanstagetest.blob.core.windows.net/test-container-52c8b320-66a4-2d75-c94f-18969bf6a8cc/test-blob-ea3d2554-8351-08e4-47b7-16f82f589470",
        "x-ms-date": "Thu, 05 Mar 2020 20:52:18 GMT",
        "x-ms-return-client-request-id": "true",
        "x-ms-source-content-md5": "teQ1VADQtOD7VtsVozf3ZQ==",
        "x-ms-source-range": "bytes=0-",
        "x-ms-version": "2019-10-10"
=======
        "traceparent": "00-905ddfc3df57f14aa18c052d78c959db-d561f92623cfc94a-00",
        "User-Agent": [
          "azsdk-net-Storage.Blobs/12.5.0-dev.20200402.1",
          "(.NET Core 4.6.28325.01; Microsoft Windows 10.0.18362 )"
        ],
        "x-ms-client-request-id": "915c48da-6362-e839-d6ae-699d86cdb13d",
        "x-ms-copy-source": "https://seanmcccanary.blob.core.windows.net/test-container-52c8b320-66a4-2d75-c94f-18969bf6a8cc/test-blob-ea3d2554-8351-08e4-47b7-16f82f589470",
        "x-ms-date": "Thu, 02 Apr 2020 23:40:30 GMT",
        "x-ms-return-client-request-id": "true",
        "x-ms-source-content-md5": "teQ1VADQtOD7VtsVozf3ZQ==",
        "x-ms-source-range": "bytes=0-",
        "x-ms-version": "2019-12-12"
>>>>>>> 32e373e2
      },
      "RequestBody": null,
      "StatusCode": 400,
      "ResponseHeaders": {
        "Content-Length": "278",
        "Content-Type": "application/xml",
<<<<<<< HEAD
        "Date": "Thu, 05 Mar 2020 20:52:18 GMT",
=======
        "Date": "Thu, 02 Apr 2020 23:40:28 GMT",
>>>>>>> 32e373e2
        "Server": [
          "Windows-Azure-Blob/1.0",
          "Microsoft-HTTPAPI/2.0"
        ],
        "x-ms-client-request-id": "915c48da-6362-e839-d6ae-699d86cdb13d",
        "x-ms-error-code": "Md5Mismatch",
<<<<<<< HEAD
        "x-ms-request-id": "c8d6b96e-701e-000c-4a2f-f30533000000",
        "x-ms-version": "2019-10-10"
=======
        "x-ms-request-id": "122cca37-601e-0072-7c48-094aef000000",
        "x-ms-version": "2019-12-12"
>>>>>>> 32e373e2
      },
      "ResponseBody": [
        "\uFEFF\u003C?xml version=\u00221.0\u0022 encoding=\u0022utf-8\u0022?\u003E\n",
        "\u003CError\u003E\u003CCode\u003EMd5Mismatch\u003C/Code\u003E\u003CMessage\u003EThe MD5 value specified in the request did not match with the MD5 value calculated by the server.\n",
<<<<<<< HEAD
        "RequestId:c8d6b96e-701e-000c-4a2f-f30533000000\n",
        "Time:2020-03-05T20:52:18.4408597Z\u003C/Message\u003E\u003C/Error\u003E"
      ]
    },
    {
      "RequestUri": "https://seanstagetest.blob.core.windows.net/test-container-52c8b320-66a4-2d75-c94f-18969bf6a8cc?restype=container",
      "RequestMethod": "DELETE",
      "RequestHeaders": {
        "Authorization": "Sanitized",
        "traceparent": "00-910c9a2aa3764b449215be7ca651e80c-dca7f9bf1c3f1e48-00",
        "User-Agent": [
          "azsdk-net-Storage.Blobs/12.4.0-dev.20200305.1",
          "(.NET Core 4.6.28325.01; Microsoft Windows 10.0.18363 )"
        ],
        "x-ms-client-request-id": "11cca024-e393-5277-d87d-3dc1b5b11e4b",
        "x-ms-date": "Thu, 05 Mar 2020 20:52:18 GMT",
        "x-ms-return-client-request-id": "true",
        "x-ms-version": "2019-10-10"
=======
        "RequestId:122cca37-601e-0072-7c48-094aef000000\n",
        "Time:2020-04-02T23:40:29.5174217Z\u003C/Message\u003E\u003C/Error\u003E"
      ]
    },
    {
      "RequestUri": "https://seanmcccanary.blob.core.windows.net/test-container-52c8b320-66a4-2d75-c94f-18969bf6a8cc?restype=container",
      "RequestMethod": "DELETE",
      "RequestHeaders": {
        "Authorization": "Sanitized",
        "traceparent": "00-4edb85505f9d274180ca0654089478c3-743af2b19bbe7847-00",
        "User-Agent": [
          "azsdk-net-Storage.Blobs/12.5.0-dev.20200402.1",
          "(.NET Core 4.6.28325.01; Microsoft Windows 10.0.18362 )"
        ],
        "x-ms-client-request-id": "11cca024-e393-5277-d87d-3dc1b5b11e4b",
        "x-ms-date": "Thu, 02 Apr 2020 23:40:30 GMT",
        "x-ms-return-client-request-id": "true",
        "x-ms-version": "2019-12-12"
>>>>>>> 32e373e2
      },
      "RequestBody": null,
      "StatusCode": 202,
      "ResponseHeaders": {
        "Content-Length": "0",
<<<<<<< HEAD
        "Date": "Thu, 05 Mar 2020 20:52:18 GMT",
=======
        "Date": "Thu, 02 Apr 2020 23:40:28 GMT",
>>>>>>> 32e373e2
        "Server": [
          "Windows-Azure-Blob/1.0",
          "Microsoft-HTTPAPI/2.0"
        ],
        "x-ms-client-request-id": "11cca024-e393-5277-d87d-3dc1b5b11e4b",
<<<<<<< HEAD
        "x-ms-request-id": "c8d6b96f-701e-000c-4b2f-f30533000000",
        "x-ms-version": "2019-10-10"
=======
        "x-ms-request-id": "122cca4e-601e-0072-1348-094aef000000",
        "x-ms-version": "2019-12-12"
>>>>>>> 32e373e2
      },
      "ResponseBody": []
    }
  ],
  "Variables": {
    "RandomSeed": "719517120",
<<<<<<< HEAD
    "Storage_TestConfigDefault": "ProductionTenant\nseanstagetest\nU2FuaXRpemVk\nhttps://seanstagetest.blob.core.windows.net\nhttp://seanstagetest.file.core.windows.net\nhttp://seanstagetest.queue.core.windows.net\nhttp://seanstagetest.table.core.windows.net\n\n\n\n\nhttp://seanstagetest-secondary.blob.core.windows.net\nhttp://seanstagetest-secondary.file.core.windows.net\nhttp://seanstagetest-secondary.queue.core.windows.net\nhttp://seanstagetest-secondary.table.core.windows.net\n\nSanitized\n\n\nCloud\nBlobEndpoint=https://seanstagetest.blob.core.windows.net/;QueueEndpoint=http://seanstagetest.queue.core.windows.net/;FileEndpoint=http://seanstagetest.file.core.windows.net/;BlobSecondaryEndpoint=http://seanstagetest-secondary.blob.core.windows.net/;QueueSecondaryEndpoint=http://seanstagetest-secondary.queue.core.windows.net/;FileSecondaryEndpoint=http://seanstagetest-secondary.file.core.windows.net/;AccountName=seanstagetest;AccountKey=Sanitized\nseanscope1"
=======
    "Storage_TestConfigDefault": "ProductionTenant\nseanmcccanary\nU2FuaXRpemVk\nhttps://seanmcccanary.blob.core.windows.net\nhttps://seanmcccanary.file.core.windows.net\nhttps://seanmcccanary.queue.core.windows.net\nhttps://seanmcccanary.table.core.windows.net\n\n\n\n\nhttps://seanmcccanary-secondary.blob.core.windows.net\nhttps://seanmcccanary-secondary.file.core.windows.net\nhttps://seanmcccanary-secondary.queue.core.windows.net\nhttps://seanmcccanary-secondary.table.core.windows.net\n\nSanitized\n\n\nCloud\nBlobEndpoint=https://seanmcccanary.blob.core.windows.net/;QueueEndpoint=https://seanmcccanary.queue.core.windows.net/;FileEndpoint=https://seanmcccanary.file.core.windows.net/;BlobSecondaryEndpoint=https://seanmcccanary-secondary.blob.core.windows.net/;QueueSecondaryEndpoint=https://seanmcccanary-secondary.queue.core.windows.net/;FileSecondaryEndpoint=https://seanmcccanary-secondary.file.core.windows.net/;AccountName=seanmcccanary;AccountKey=Sanitized\nseanscope1"
>>>>>>> 32e373e2
  }
}<|MERGE_RESOLUTION|>--- conflicted
+++ resolved
@@ -1,22 +1,6 @@
 {
   "Entries": [
     {
-<<<<<<< HEAD
-      "RequestUri": "https://seanstagetest.blob.core.windows.net/test-container-52c8b320-66a4-2d75-c94f-18969bf6a8cc?restype=container",
-      "RequestMethod": "PUT",
-      "RequestHeaders": {
-        "Authorization": "Sanitized",
-        "traceparent": "00-4ad1d01b74fe8b41bfed12adc4674689-6425e50d476c934a-00",
-        "User-Agent": [
-          "azsdk-net-Storage.Blobs/12.4.0-dev.20200305.1",
-          "(.NET Core 4.6.28325.01; Microsoft Windows 10.0.18363 )"
-        ],
-        "x-ms-blob-public-access": "container",
-        "x-ms-client-request-id": "626797f0-a782-b3e4-7c3e-6259cf3baed2",
-        "x-ms-date": "Thu, 05 Mar 2020 20:52:17 GMT",
-        "x-ms-return-client-request-id": "true",
-        "x-ms-version": "2019-10-10"
-=======
       "RequestUri": "https://seanmcccanary.blob.core.windows.net/test-container-52c8b320-66a4-2d75-c94f-18969bf6a8cc?restype=container",
       "RequestMethod": "PUT",
       "RequestHeaders": {
@@ -31,208 +15,117 @@
         "x-ms-date": "Thu, 02 Apr 2020 23:40:29 GMT",
         "x-ms-return-client-request-id": "true",
         "x-ms-version": "2019-12-12"
->>>>>>> 32e373e2
-      },
-      "RequestBody": null,
-      "StatusCode": 201,
-      "ResponseHeaders": {
-        "Content-Length": "0",
-<<<<<<< HEAD
-        "Date": "Thu, 05 Mar 2020 20:52:17 GMT",
-        "ETag": "\u00220x8D7C14717AC92E8\u0022",
-        "Last-Modified": "Thu, 05 Mar 2020 20:52:18 GMT",
-=======
+      },
+      "RequestBody": null,
+      "StatusCode": 201,
+      "ResponseHeaders": {
+        "Content-Length": "0",
         "Date": "Thu, 02 Apr 2020 23:40:28 GMT",
         "ETag": "\u00220x8D7D75F39FA66BE\u0022",
         "Last-Modified": "Thu, 02 Apr 2020 23:40:29 GMT",
->>>>>>> 32e373e2
         "Server": [
           "Windows-Azure-Blob/1.0",
           "Microsoft-HTTPAPI/2.0"
         ],
         "x-ms-client-request-id": "626797f0-a782-b3e4-7c3e-6259cf3baed2",
-<<<<<<< HEAD
-        "x-ms-request-id": "c8d6b967-701e-000c-452f-f30533000000",
-        "x-ms-version": "2019-10-10"
-=======
         "x-ms-request-id": "122cc9da-601e-0072-2348-094aef000000",
         "x-ms-version": "2019-12-12"
->>>>>>> 32e373e2
-      },
-      "ResponseBody": []
-    },
-    {
-<<<<<<< HEAD
-      "RequestUri": "https://seanstagetest.blob.core.windows.net/test-container-52c8b320-66a4-2d75-c94f-18969bf6a8cc?restype=container\u0026comp=acl",
-=======
+      },
+      "ResponseBody": []
+    },
+    {
       "RequestUri": "https://seanmcccanary.blob.core.windows.net/test-container-52c8b320-66a4-2d75-c94f-18969bf6a8cc?restype=container\u0026comp=acl",
->>>>>>> 32e373e2
       "RequestMethod": "PUT",
       "RequestHeaders": {
         "Authorization": "Sanitized",
         "Content-Length": "21",
         "Content-Type": "application/xml",
-<<<<<<< HEAD
-        "traceparent": "00-b893adcc4ea1ef468aaff67769782045-14f93e87585ceb42-00",
-        "User-Agent": [
-          "azsdk-net-Storage.Blobs/12.4.0-dev.20200305.1",
-          "(.NET Core 4.6.28325.01; Microsoft Windows 10.0.18363 )"
+        "traceparent": "00-36fe8b4006951a43ab4e8ac4990cc263-4de0ac57965e0d41-00",
+        "User-Agent": [
+          "azsdk-net-Storage.Blobs/12.5.0-dev.20200402.1",
+          "(.NET Core 4.6.28325.01; Microsoft Windows 10.0.18362 )"
         ],
         "x-ms-blob-public-access": "container",
         "x-ms-client-request-id": "03a6f552-468f-404a-3ae7-dcbcc7fbc525",
-        "x-ms-date": "Thu, 05 Mar 2020 20:52:18 GMT",
-        "x-ms-return-client-request-id": "true",
-        "x-ms-version": "2019-10-10"
-=======
-        "traceparent": "00-36fe8b4006951a43ab4e8ac4990cc263-4de0ac57965e0d41-00",
-        "User-Agent": [
-          "azsdk-net-Storage.Blobs/12.5.0-dev.20200402.1",
-          "(.NET Core 4.6.28325.01; Microsoft Windows 10.0.18362 )"
-        ],
-        "x-ms-blob-public-access": "container",
-        "x-ms-client-request-id": "03a6f552-468f-404a-3ae7-dcbcc7fbc525",
-        "x-ms-date": "Thu, 02 Apr 2020 23:40:30 GMT",
-        "x-ms-return-client-request-id": "true",
-        "x-ms-version": "2019-12-12"
->>>>>>> 32e373e2
+        "x-ms-date": "Thu, 02 Apr 2020 23:40:30 GMT",
+        "x-ms-return-client-request-id": "true",
+        "x-ms-version": "2019-12-12"
       },
       "RequestBody": "\u003CSignedIdentifiers /\u003E",
       "StatusCode": 200,
       "ResponseHeaders": {
         "Content-Length": "0",
-<<<<<<< HEAD
-        "Date": "Thu, 05 Mar 2020 20:52:17 GMT",
-        "ETag": "\u00220x8D7C14717B8F96F\u0022",
-        "Last-Modified": "Thu, 05 Mar 2020 20:52:18 GMT",
-=======
         "Date": "Thu, 02 Apr 2020 23:40:28 GMT",
         "ETag": "\u00220x8D7D75F3A06E9EE\u0022",
         "Last-Modified": "Thu, 02 Apr 2020 23:40:29 GMT",
->>>>>>> 32e373e2
         "Server": [
           "Windows-Azure-Blob/1.0",
           "Microsoft-HTTPAPI/2.0"
         ],
         "x-ms-client-request-id": "03a6f552-468f-404a-3ae7-dcbcc7fbc525",
-<<<<<<< HEAD
-        "x-ms-request-id": "c8d6b96a-701e-000c-462f-f30533000000",
-        "x-ms-version": "2019-10-10"
-=======
         "x-ms-request-id": "122cca00-601e-0072-4748-094aef000000",
         "x-ms-version": "2019-12-12"
->>>>>>> 32e373e2
-      },
-      "ResponseBody": []
-    },
-    {
-<<<<<<< HEAD
-      "RequestUri": "https://seanstagetest.blob.core.windows.net/test-container-52c8b320-66a4-2d75-c94f-18969bf6a8cc/test-blob-ea3d2554-8351-08e4-47b7-16f82f589470",
-=======
+      },
+      "ResponseBody": []
+    },
+    {
       "RequestUri": "https://seanmcccanary.blob.core.windows.net/test-container-52c8b320-66a4-2d75-c94f-18969bf6a8cc/test-blob-ea3d2554-8351-08e4-47b7-16f82f589470",
->>>>>>> 32e373e2
-      "RequestMethod": "PUT",
-      "RequestHeaders": {
-        "Authorization": "Sanitized",
-        "Content-Length": "0",
-<<<<<<< HEAD
-        "traceparent": "00-695d96ba6ff0734290d99357c7cfb354-fda495430f035746-00",
-        "User-Agent": [
-          "azsdk-net-Storage.Blobs/12.4.0-dev.20200305.1",
-          "(.NET Core 4.6.28325.01; Microsoft Windows 10.0.18363 )"
+      "RequestMethod": "PUT",
+      "RequestHeaders": {
+        "Authorization": "Sanitized",
+        "Content-Length": "0",
+        "traceparent": "00-fadf3dfd315c1c41b9e1e65dd88ef67d-45dc4013a4330d49-00",
+        "User-Agent": [
+          "azsdk-net-Storage.Blobs/12.5.0-dev.20200402.1",
+          "(.NET Core 4.6.28325.01; Microsoft Windows 10.0.18362 )"
         ],
         "x-ms-blob-type": "AppendBlob",
         "x-ms-client-request-id": "45fd4259-5eb6-1f85-6cfb-9b30d4fe11d0",
-        "x-ms-date": "Thu, 05 Mar 2020 20:52:18 GMT",
-        "x-ms-return-client-request-id": "true",
-        "x-ms-version": "2019-10-10"
-=======
-        "traceparent": "00-fadf3dfd315c1c41b9e1e65dd88ef67d-45dc4013a4330d49-00",
-        "User-Agent": [
-          "azsdk-net-Storage.Blobs/12.5.0-dev.20200402.1",
-          "(.NET Core 4.6.28325.01; Microsoft Windows 10.0.18362 )"
-        ],
-        "x-ms-blob-type": "AppendBlob",
+        "x-ms-date": "Thu, 02 Apr 2020 23:40:30 GMT",
+        "x-ms-return-client-request-id": "true",
+        "x-ms-version": "2019-12-12"
+      },
+      "RequestBody": null,
+      "StatusCode": 201,
+      "ResponseHeaders": {
+        "Content-Length": "0",
+        "Date": "Thu, 02 Apr 2020 23:40:28 GMT",
+        "ETag": "\u00220x8D7D75F3A14055B\u0022",
+        "Last-Modified": "Thu, 02 Apr 2020 23:40:29 GMT",
+        "Server": [
+          "Windows-Azure-Blob/1.0",
+          "Microsoft-HTTPAPI/2.0"
+        ],
         "x-ms-client-request-id": "45fd4259-5eb6-1f85-6cfb-9b30d4fe11d0",
-        "x-ms-date": "Thu, 02 Apr 2020 23:40:30 GMT",
-        "x-ms-return-client-request-id": "true",
-        "x-ms-version": "2019-12-12"
->>>>>>> 32e373e2
-      },
-      "RequestBody": null,
-      "StatusCode": 201,
-      "ResponseHeaders": {
-        "Content-Length": "0",
-<<<<<<< HEAD
-        "Date": "Thu, 05 Mar 2020 20:52:17 GMT",
-        "ETag": "\u00220x8D7C14717C52128\u0022",
-        "Last-Modified": "Thu, 05 Mar 2020 20:52:18 GMT",
-=======
-        "Date": "Thu, 02 Apr 2020 23:40:28 GMT",
-        "ETag": "\u00220x8D7D75F3A14055B\u0022",
-        "Last-Modified": "Thu, 02 Apr 2020 23:40:29 GMT",
->>>>>>> 32e373e2
-        "Server": [
-          "Windows-Azure-Blob/1.0",
-          "Microsoft-HTTPAPI/2.0"
-        ],
-        "x-ms-client-request-id": "45fd4259-5eb6-1f85-6cfb-9b30d4fe11d0",
-<<<<<<< HEAD
-        "x-ms-request-id": "c8d6b96b-701e-000c-472f-f30533000000",
-        "x-ms-request-server-encrypted": "true",
-        "x-ms-version": "2019-10-10"
-=======
         "x-ms-request-id": "122cca05-601e-0072-4b48-094aef000000",
         "x-ms-request-server-encrypted": "true",
         "x-ms-version": "2019-12-12"
->>>>>>> 32e373e2
-      },
-      "ResponseBody": []
-    },
-    {
-<<<<<<< HEAD
-      "RequestUri": "https://seanstagetest.blob.core.windows.net/test-container-52c8b320-66a4-2d75-c94f-18969bf6a8cc/test-blob-ea3d2554-8351-08e4-47b7-16f82f589470?comp=appendblock",
-=======
+      },
+      "ResponseBody": []
+    },
+    {
       "RequestUri": "https://seanmcccanary.blob.core.windows.net/test-container-52c8b320-66a4-2d75-c94f-18969bf6a8cc/test-blob-ea3d2554-8351-08e4-47b7-16f82f589470?comp=appendblock",
->>>>>>> 32e373e2
       "RequestMethod": "PUT",
       "RequestHeaders": {
         "Authorization": "Sanitized",
         "Content-Length": "1024",
-<<<<<<< HEAD
-        "traceparent": "00-998751229ed5a54fbdf3737dc8ff4b75-e649a281d170e949-00",
-        "User-Agent": [
-          "azsdk-net-Storage.Blobs/12.4.0-dev.20200305.1",
-          "(.NET Core 4.6.28325.01; Microsoft Windows 10.0.18363 )"
+        "traceparent": "00-072cc9f49699ce49942589e5c3103dbe-d97d719afe94ae47-00",
+        "User-Agent": [
+          "azsdk-net-Storage.Blobs/12.5.0-dev.20200402.1",
+          "(.NET Core 4.6.28325.01; Microsoft Windows 10.0.18362 )"
         ],
         "x-ms-client-request-id": "ec9e75fd-4e5b-95b9-e9b0-3ea56fa47dae",
-        "x-ms-date": "Thu, 05 Mar 2020 20:52:18 GMT",
-        "x-ms-return-client-request-id": "true",
-        "x-ms-version": "2019-10-10"
-=======
-        "traceparent": "00-072cc9f49699ce49942589e5c3103dbe-d97d719afe94ae47-00",
-        "User-Agent": [
-          "azsdk-net-Storage.Blobs/12.5.0-dev.20200402.1",
-          "(.NET Core 4.6.28325.01; Microsoft Windows 10.0.18362 )"
-        ],
-        "x-ms-client-request-id": "ec9e75fd-4e5b-95b9-e9b0-3ea56fa47dae",
-        "x-ms-date": "Thu, 02 Apr 2020 23:40:30 GMT",
-        "x-ms-return-client-request-id": "true",
-        "x-ms-version": "2019-12-12"
->>>>>>> 32e373e2
+        "x-ms-date": "Thu, 02 Apr 2020 23:40:30 GMT",
+        "x-ms-return-client-request-id": "true",
+        "x-ms-version": "2019-12-12"
       },
       "RequestBody": "c8wpeb4vKJKvcQNOtmLsbnApBtmVqkP3mpGSE4EsLWRtyg765FR6I8wUVB1C\u002B4nY\u002Bm5MnvTskMmIMt4tnBUQg0Sf4OtT8okbruMNgVUmtJ4HuhgS345vgTpFcbF2TYe2A9HYoxuehQjkMfAQ3w90Yn4/JeH9/aO1L1\u002BwDoDYpWBcVn2DTRGDaTUQLq6eXqEr0Q8zNiiluQYuInO77XaHDIuPtImR8BRsu7ys7M/1F9G9hT1xpG44tpx3VSqdyHu\u002BiCEiDqoYmeD6xnpr\u002Bc02OAui/Wc5FmccV/3sGprpz/NB7WOt0ggmpOxcdt70zL3PQBwf\u002B8oThXK5BbesLH9GEfeHKgtpiGYCe1h73aCJKIpAHdl9ytQoLWjx881RenhsFmXnbaKxZre2HH9xl6jSMNwsbA\u002BmyEcjXvyjd5SZsQDgD8Y6obvojrchx61UtpXAH8PwJA5pxk0exA6lDu4iHWt\u002BkYjhl44hRN5YhAGZzqdm41fRqI3yd0l5HN2tQn/I/6lC1SUN34g0z98vEUFMhPVmPiuXUXTdjBk/Z3qwdAFej4VXV/mCWQPPnNmtwmYHLZjoRgRUMa00ZEgMzncOhFrd0YG89Cz75OUnx7SbL8mzNzrhxy39CV7XIvKwdouMwBh\u002B0PHlSjhr7WIfLWn5mTR/WJY9LLwt38ci5NE6Sm5ZmgebHF/Yze0BdtrL3tz13Ym9MR30T5RcUfApwmVnMaL0xZJiXn3VpoupO7bhYgHrLQdIfBlQZUtzPsturwuHmkQ31hlJk38L6IqSSxPdeu7vPZVeHrWJo19H7x\u002BxZ/eAIqFxqovnopmHPJOOvhk3lcPcf3J1KHuPrTO5AqRfWYGTEilybNBiB5v71uIh\u002B\u002BRGD1lc1eeFCvkl4fxYLp/1KOIS\u002BqzwxCjyeXfWeVGZbrFOc/JKAoSZDgcvTYrTCtn7Ba3/DgA4VUoxaVtwrpCnjHNLCbqtqyVdeeykwHedH2\u002Bd23OjmWCwFh2nGJkpKF92h8AXiAEeTVqIoZQUk5XTk0rr0tIcBPITmvKdBZKMNFCMLji2hpZufo0ZG/jLnIOI1IVOPVWNWYPOBO4OgUfH\u002B21Eh2RcHA2zfVREAuj5SP1uFDENPfb7/9S16IGoX/xGUiCKhxQeLLh4m78BSFab1Lzwn20Wur12SIiQpzSLCx5X/rDHbsHoUOh5laI2\u002Bbd9GRPFt7\u002BPL5hjEz6LjoWE7I\u002Bhqkmm02X7CE\u002BFnSQaQE/RE40gxlRex88XZFuCXMFi9agTlU5t1katya9wCpJzSNPuunv3YyU7QuN6jm4KeKuNIqd7B6oAYzxHcvyl7r08pByHk6JGa5GD2FJr80jXolEE4ujq90Eo7lY/sPAplQ==",
       "StatusCode": 201,
       "ResponseHeaders": {
         "Content-Length": "0",
-<<<<<<< HEAD
-        "Date": "Thu, 05 Mar 2020 20:52:18 GMT",
-        "ETag": "\u00220x8D7C14717D1A1BA\u0022",
-        "Last-Modified": "Thu, 05 Mar 2020 20:52:18 GMT",
-=======
         "Date": "Thu, 02 Apr 2020 23:40:28 GMT",
         "ETag": "\u00220x8D7D75F3A208AC5\u0022",
         "Last-Modified": "Thu, 02 Apr 2020 23:40:29 GMT",
->>>>>>> 32e373e2
         "Server": [
           "Windows-Azure-Blob/1.0",
           "Microsoft-HTTPAPI/2.0"
@@ -241,167 +134,84 @@
         "x-ms-blob-committed-block-count": "1",
         "x-ms-client-request-id": "ec9e75fd-4e5b-95b9-e9b0-3ea56fa47dae",
         "x-ms-content-crc64": "zGazw92MwnA=",
-<<<<<<< HEAD
-        "x-ms-request-id": "c8d6b96c-701e-000c-482f-f30533000000",
-        "x-ms-request-server-encrypted": "true",
-        "x-ms-version": "2019-10-10"
-=======
         "x-ms-request-id": "122cca10-601e-0072-5548-094aef000000",
         "x-ms-request-server-encrypted": "true",
         "x-ms-version": "2019-12-12"
->>>>>>> 32e373e2
-      },
-      "ResponseBody": []
-    },
-    {
-<<<<<<< HEAD
-      "RequestUri": "https://seanstagetest.blob.core.windows.net/test-container-52c8b320-66a4-2d75-c94f-18969bf6a8cc/test-blob-654b8ec9-78bb-dc80-4db3-f5ca200ffa2d",
-=======
+      },
+      "ResponseBody": []
+    },
+    {
       "RequestUri": "https://seanmcccanary.blob.core.windows.net/test-container-52c8b320-66a4-2d75-c94f-18969bf6a8cc/test-blob-654b8ec9-78bb-dc80-4db3-f5ca200ffa2d",
->>>>>>> 32e373e2
-      "RequestMethod": "PUT",
-      "RequestHeaders": {
-        "Authorization": "Sanitized",
-        "Content-Length": "0",
-<<<<<<< HEAD
-        "traceparent": "00-b35487546f33f443a37f825f82b79f10-3c4a1afaeb8fec42-00",
-        "User-Agent": [
-          "azsdk-net-Storage.Blobs/12.4.0-dev.20200305.1",
-          "(.NET Core 4.6.28325.01; Microsoft Windows 10.0.18363 )"
+      "RequestMethod": "PUT",
+      "RequestHeaders": {
+        "Authorization": "Sanitized",
+        "Content-Length": "0",
+        "traceparent": "00-a23c8fade8a3714997ae35d473b0bed3-74e5a240c4b60548-00",
+        "User-Agent": [
+          "azsdk-net-Storage.Blobs/12.5.0-dev.20200402.1",
+          "(.NET Core 4.6.28325.01; Microsoft Windows 10.0.18362 )"
         ],
         "x-ms-blob-type": "AppendBlob",
         "x-ms-client-request-id": "96ac8f6e-56f3-8484-f5c2-9ea759ef74d9",
-        "x-ms-date": "Thu, 05 Mar 2020 20:52:18 GMT",
-        "x-ms-return-client-request-id": "true",
-        "x-ms-version": "2019-10-10"
-=======
-        "traceparent": "00-a23c8fade8a3714997ae35d473b0bed3-74e5a240c4b60548-00",
-        "User-Agent": [
-          "azsdk-net-Storage.Blobs/12.5.0-dev.20200402.1",
-          "(.NET Core 4.6.28325.01; Microsoft Windows 10.0.18362 )"
-        ],
-        "x-ms-blob-type": "AppendBlob",
+        "x-ms-date": "Thu, 02 Apr 2020 23:40:30 GMT",
+        "x-ms-return-client-request-id": "true",
+        "x-ms-version": "2019-12-12"
+      },
+      "RequestBody": null,
+      "StatusCode": 201,
+      "ResponseHeaders": {
+        "Content-Length": "0",
+        "Date": "Thu, 02 Apr 2020 23:40:28 GMT",
+        "ETag": "\u00220x8D7D75F3A2CC1FF\u0022",
+        "Last-Modified": "Thu, 02 Apr 2020 23:40:29 GMT",
+        "Server": [
+          "Windows-Azure-Blob/1.0",
+          "Microsoft-HTTPAPI/2.0"
+        ],
         "x-ms-client-request-id": "96ac8f6e-56f3-8484-f5c2-9ea759ef74d9",
-        "x-ms-date": "Thu, 02 Apr 2020 23:40:30 GMT",
-        "x-ms-return-client-request-id": "true",
-        "x-ms-version": "2019-12-12"
->>>>>>> 32e373e2
-      },
-      "RequestBody": null,
-      "StatusCode": 201,
-      "ResponseHeaders": {
-        "Content-Length": "0",
-<<<<<<< HEAD
-        "Date": "Thu, 05 Mar 2020 20:52:18 GMT",
-        "ETag": "\u00220x8D7C14717DDD70D\u0022",
-        "Last-Modified": "Thu, 05 Mar 2020 20:52:18 GMT",
-=======
-        "Date": "Thu, 02 Apr 2020 23:40:28 GMT",
-        "ETag": "\u00220x8D7D75F3A2CC1FF\u0022",
-        "Last-Modified": "Thu, 02 Apr 2020 23:40:29 GMT",
->>>>>>> 32e373e2
-        "Server": [
-          "Windows-Azure-Blob/1.0",
-          "Microsoft-HTTPAPI/2.0"
-        ],
-        "x-ms-client-request-id": "96ac8f6e-56f3-8484-f5c2-9ea759ef74d9",
-<<<<<<< HEAD
-        "x-ms-request-id": "c8d6b96d-701e-000c-492f-f30533000000",
-        "x-ms-request-server-encrypted": "true",
-        "x-ms-version": "2019-10-10"
-=======
         "x-ms-request-id": "122cca25-601e-0072-6a48-094aef000000",
         "x-ms-request-server-encrypted": "true",
         "x-ms-version": "2019-12-12"
->>>>>>> 32e373e2
-      },
-      "ResponseBody": []
-    },
-    {
-<<<<<<< HEAD
-      "RequestUri": "https://seanstagetest.blob.core.windows.net/test-container-52c8b320-66a4-2d75-c94f-18969bf6a8cc/test-blob-654b8ec9-78bb-dc80-4db3-f5ca200ffa2d?comp=appendblock",
-=======
+      },
+      "ResponseBody": []
+    },
+    {
       "RequestUri": "https://seanmcccanary.blob.core.windows.net/test-container-52c8b320-66a4-2d75-c94f-18969bf6a8cc/test-blob-654b8ec9-78bb-dc80-4db3-f5ca200ffa2d?comp=appendblock",
->>>>>>> 32e373e2
-      "RequestMethod": "PUT",
-      "RequestHeaders": {
-        "Authorization": "Sanitized",
-        "Content-Length": "0",
-<<<<<<< HEAD
-        "traceparent": "00-19fc79ba51d42c408a4fdfc07a6ea42f-dcbec25c23d1654b-00",
-        "User-Agent": [
-          "azsdk-net-Storage.Blobs/12.4.0-dev.20200305.1",
-          "(.NET Core 4.6.28325.01; Microsoft Windows 10.0.18363 )"
+      "RequestMethod": "PUT",
+      "RequestHeaders": {
+        "Authorization": "Sanitized",
+        "Content-Length": "0",
+        "traceparent": "00-905ddfc3df57f14aa18c052d78c959db-d561f92623cfc94a-00",
+        "User-Agent": [
+          "azsdk-net-Storage.Blobs/12.5.0-dev.20200402.1",
+          "(.NET Core 4.6.28325.01; Microsoft Windows 10.0.18362 )"
         ],
         "x-ms-client-request-id": "915c48da-6362-e839-d6ae-699d86cdb13d",
-        "x-ms-copy-source": "https://seanstagetest.blob.core.windows.net/test-container-52c8b320-66a4-2d75-c94f-18969bf6a8cc/test-blob-ea3d2554-8351-08e4-47b7-16f82f589470",
-        "x-ms-date": "Thu, 05 Mar 2020 20:52:18 GMT",
+        "x-ms-copy-source": "https://seanmcccanary.blob.core.windows.net/test-container-52c8b320-66a4-2d75-c94f-18969bf6a8cc/test-blob-ea3d2554-8351-08e4-47b7-16f82f589470",
+        "x-ms-date": "Thu, 02 Apr 2020 23:40:30 GMT",
         "x-ms-return-client-request-id": "true",
         "x-ms-source-content-md5": "teQ1VADQtOD7VtsVozf3ZQ==",
         "x-ms-source-range": "bytes=0-",
-        "x-ms-version": "2019-10-10"
-=======
-        "traceparent": "00-905ddfc3df57f14aa18c052d78c959db-d561f92623cfc94a-00",
-        "User-Agent": [
-          "azsdk-net-Storage.Blobs/12.5.0-dev.20200402.1",
-          "(.NET Core 4.6.28325.01; Microsoft Windows 10.0.18362 )"
-        ],
-        "x-ms-client-request-id": "915c48da-6362-e839-d6ae-699d86cdb13d",
-        "x-ms-copy-source": "https://seanmcccanary.blob.core.windows.net/test-container-52c8b320-66a4-2d75-c94f-18969bf6a8cc/test-blob-ea3d2554-8351-08e4-47b7-16f82f589470",
-        "x-ms-date": "Thu, 02 Apr 2020 23:40:30 GMT",
-        "x-ms-return-client-request-id": "true",
-        "x-ms-source-content-md5": "teQ1VADQtOD7VtsVozf3ZQ==",
-        "x-ms-source-range": "bytes=0-",
-        "x-ms-version": "2019-12-12"
->>>>>>> 32e373e2
+        "x-ms-version": "2019-12-12"
       },
       "RequestBody": null,
       "StatusCode": 400,
       "ResponseHeaders": {
         "Content-Length": "278",
         "Content-Type": "application/xml",
-<<<<<<< HEAD
-        "Date": "Thu, 05 Mar 2020 20:52:18 GMT",
-=======
-        "Date": "Thu, 02 Apr 2020 23:40:28 GMT",
->>>>>>> 32e373e2
+        "Date": "Thu, 02 Apr 2020 23:40:28 GMT",
         "Server": [
           "Windows-Azure-Blob/1.0",
           "Microsoft-HTTPAPI/2.0"
         ],
         "x-ms-client-request-id": "915c48da-6362-e839-d6ae-699d86cdb13d",
         "x-ms-error-code": "Md5Mismatch",
-<<<<<<< HEAD
-        "x-ms-request-id": "c8d6b96e-701e-000c-4a2f-f30533000000",
-        "x-ms-version": "2019-10-10"
-=======
         "x-ms-request-id": "122cca37-601e-0072-7c48-094aef000000",
         "x-ms-version": "2019-12-12"
->>>>>>> 32e373e2
       },
       "ResponseBody": [
         "\uFEFF\u003C?xml version=\u00221.0\u0022 encoding=\u0022utf-8\u0022?\u003E\n",
         "\u003CError\u003E\u003CCode\u003EMd5Mismatch\u003C/Code\u003E\u003CMessage\u003EThe MD5 value specified in the request did not match with the MD5 value calculated by the server.\n",
-<<<<<<< HEAD
-        "RequestId:c8d6b96e-701e-000c-4a2f-f30533000000\n",
-        "Time:2020-03-05T20:52:18.4408597Z\u003C/Message\u003E\u003C/Error\u003E"
-      ]
-    },
-    {
-      "RequestUri": "https://seanstagetest.blob.core.windows.net/test-container-52c8b320-66a4-2d75-c94f-18969bf6a8cc?restype=container",
-      "RequestMethod": "DELETE",
-      "RequestHeaders": {
-        "Authorization": "Sanitized",
-        "traceparent": "00-910c9a2aa3764b449215be7ca651e80c-dca7f9bf1c3f1e48-00",
-        "User-Agent": [
-          "azsdk-net-Storage.Blobs/12.4.0-dev.20200305.1",
-          "(.NET Core 4.6.28325.01; Microsoft Windows 10.0.18363 )"
-        ],
-        "x-ms-client-request-id": "11cca024-e393-5277-d87d-3dc1b5b11e4b",
-        "x-ms-date": "Thu, 05 Mar 2020 20:52:18 GMT",
-        "x-ms-return-client-request-id": "true",
-        "x-ms-version": "2019-10-10"
-=======
         "RequestId:122cca37-601e-0072-7c48-094aef000000\n",
         "Time:2020-04-02T23:40:29.5174217Z\u003C/Message\u003E\u003C/Error\u003E"
       ]
@@ -420,39 +230,25 @@
         "x-ms-date": "Thu, 02 Apr 2020 23:40:30 GMT",
         "x-ms-return-client-request-id": "true",
         "x-ms-version": "2019-12-12"
->>>>>>> 32e373e2
       },
       "RequestBody": null,
       "StatusCode": 202,
       "ResponseHeaders": {
         "Content-Length": "0",
-<<<<<<< HEAD
-        "Date": "Thu, 05 Mar 2020 20:52:18 GMT",
-=======
-        "Date": "Thu, 02 Apr 2020 23:40:28 GMT",
->>>>>>> 32e373e2
+        "Date": "Thu, 02 Apr 2020 23:40:28 GMT",
         "Server": [
           "Windows-Azure-Blob/1.0",
           "Microsoft-HTTPAPI/2.0"
         ],
         "x-ms-client-request-id": "11cca024-e393-5277-d87d-3dc1b5b11e4b",
-<<<<<<< HEAD
-        "x-ms-request-id": "c8d6b96f-701e-000c-4b2f-f30533000000",
-        "x-ms-version": "2019-10-10"
-=======
         "x-ms-request-id": "122cca4e-601e-0072-1348-094aef000000",
         "x-ms-version": "2019-12-12"
->>>>>>> 32e373e2
       },
       "ResponseBody": []
     }
   ],
   "Variables": {
     "RandomSeed": "719517120",
-<<<<<<< HEAD
-    "Storage_TestConfigDefault": "ProductionTenant\nseanstagetest\nU2FuaXRpemVk\nhttps://seanstagetest.blob.core.windows.net\nhttp://seanstagetest.file.core.windows.net\nhttp://seanstagetest.queue.core.windows.net\nhttp://seanstagetest.table.core.windows.net\n\n\n\n\nhttp://seanstagetest-secondary.blob.core.windows.net\nhttp://seanstagetest-secondary.file.core.windows.net\nhttp://seanstagetest-secondary.queue.core.windows.net\nhttp://seanstagetest-secondary.table.core.windows.net\n\nSanitized\n\n\nCloud\nBlobEndpoint=https://seanstagetest.blob.core.windows.net/;QueueEndpoint=http://seanstagetest.queue.core.windows.net/;FileEndpoint=http://seanstagetest.file.core.windows.net/;BlobSecondaryEndpoint=http://seanstagetest-secondary.blob.core.windows.net/;QueueSecondaryEndpoint=http://seanstagetest-secondary.queue.core.windows.net/;FileSecondaryEndpoint=http://seanstagetest-secondary.file.core.windows.net/;AccountName=seanstagetest;AccountKey=Sanitized\nseanscope1"
-=======
     "Storage_TestConfigDefault": "ProductionTenant\nseanmcccanary\nU2FuaXRpemVk\nhttps://seanmcccanary.blob.core.windows.net\nhttps://seanmcccanary.file.core.windows.net\nhttps://seanmcccanary.queue.core.windows.net\nhttps://seanmcccanary.table.core.windows.net\n\n\n\n\nhttps://seanmcccanary-secondary.blob.core.windows.net\nhttps://seanmcccanary-secondary.file.core.windows.net\nhttps://seanmcccanary-secondary.queue.core.windows.net\nhttps://seanmcccanary-secondary.table.core.windows.net\n\nSanitized\n\n\nCloud\nBlobEndpoint=https://seanmcccanary.blob.core.windows.net/;QueueEndpoint=https://seanmcccanary.queue.core.windows.net/;FileEndpoint=https://seanmcccanary.file.core.windows.net/;BlobSecondaryEndpoint=https://seanmcccanary-secondary.blob.core.windows.net/;QueueSecondaryEndpoint=https://seanmcccanary-secondary.queue.core.windows.net/;FileSecondaryEndpoint=https://seanmcccanary-secondary.file.core.windows.net/;AccountName=seanmcccanary;AccountKey=Sanitized\nseanscope1"
->>>>>>> 32e373e2
   }
 }