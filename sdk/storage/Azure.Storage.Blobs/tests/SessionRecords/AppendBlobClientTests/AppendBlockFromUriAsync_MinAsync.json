{
  "Entries": [
    {
      "RequestUri": "https://seanmcccanary.blob.core.windows.net/test-container-32413af5-7598-1b5d-7abe-4c44e20c0042?restype=container",
      "RequestMethod": "PUT",
      "RequestHeaders": {
        "Authorization": "Sanitized",
        "traceparent": "00-5166acd356865d4e9930634cece319f2-fce962c5521aaa43-00",
        "User-Agent": [
          "azsdk-net-Storage.Blobs/12.5.0-dev.20200402.1",
          "(.NET Core 4.6.28325.01; Microsoft Windows 10.0.18362 )"
        ],
        "x-ms-blob-public-access": "container",
        "x-ms-client-request-id": "65f4bfe4-df2f-18fd-b0d9-93b86eea5673",
        "x-ms-date": "Thu, 02 Apr 2020 23:40:30 GMT",
        "x-ms-return-client-request-id": "true",
        "x-ms-version": "2019-12-12"
      },
      "RequestBody": null,
      "StatusCode": 201,
      "ResponseHeaders": {
        "Content-Length": "0",
        "Date": "Thu, 02 Apr 2020 23:40:29 GMT",
        "ETag": "\u00220x8D7D75F3A7DCCEC\u0022",
        "Last-Modified": "Thu, 02 Apr 2020 23:40:29 GMT",
        "Server": [
          "Windows-Azure-Blob/1.0",
          "Microsoft-HTTPAPI/2.0"
        ],
        "x-ms-client-request-id": "65f4bfe4-df2f-18fd-b0d9-93b86eea5673",
<<<<<<< HEAD
        "x-ms-request-id": "d5214dee-301e-0022-102f-f35724000000",
=======
        "x-ms-request-id": "59b1e774-001e-0039-6448-09b6bc000000",
>>>>>>> 8d420312
        "x-ms-version": "2019-12-12"
      },
      "ResponseBody": []
    },
    {
      "RequestUri": "https://seanmcccanary.blob.core.windows.net/test-container-32413af5-7598-1b5d-7abe-4c44e20c0042?restype=container\u0026comp=acl",
      "RequestMethod": "PUT",
      "RequestHeaders": {
        "Authorization": "Sanitized",
        "Content-Length": "21",
        "Content-Type": "application/xml",
        "traceparent": "00-d1b41f77ffedc247add0634ee1ef0c2e-5f4461c1068ff445-00",
        "User-Agent": [
          "azsdk-net-Storage.Blobs/12.5.0-dev.20200402.1",
          "(.NET Core 4.6.28325.01; Microsoft Windows 10.0.18362 )"
        ],
        "x-ms-blob-public-access": "container",
        "x-ms-client-request-id": "235fc478-9b18-0813-3f13-a0eca3dc269f",
        "x-ms-date": "Thu, 02 Apr 2020 23:40:30 GMT",
        "x-ms-return-client-request-id": "true",
        "x-ms-version": "2019-12-12"
      },
      "RequestBody": "\u003CSignedIdentifiers /\u003E",
      "StatusCode": 200,
      "ResponseHeaders": {
        "Content-Length": "0",
        "Date": "Thu, 02 Apr 2020 23:40:29 GMT",
        "ETag": "\u00220x8D7D75F3A8B4D55\u0022",
        "Last-Modified": "Thu, 02 Apr 2020 23:40:30 GMT",
        "Server": [
          "Windows-Azure-Blob/1.0",
          "Microsoft-HTTPAPI/2.0"
        ],
        "x-ms-client-request-id": "235fc478-9b18-0813-3f13-a0eca3dc269f",
<<<<<<< HEAD
        "x-ms-request-id": "d5214df0-301e-0022-112f-f35724000000",
=======
        "x-ms-request-id": "59b1e77d-001e-0039-6b48-09b6bc000000",
>>>>>>> 8d420312
        "x-ms-version": "2019-12-12"
      },
      "ResponseBody": []
    },
    {
      "RequestUri": "https://seanmcccanary.blob.core.windows.net/test-container-32413af5-7598-1b5d-7abe-4c44e20c0042/test-blob-ed009e9e-97e6-5338-27dd-138b74d58478",
      "RequestMethod": "PUT",
      "RequestHeaders": {
        "Authorization": "Sanitized",
        "Content-Length": "0",
        "traceparent": "00-c6330a5dde38b84993580df70e32f045-3abbb053b03a1645-00",
        "User-Agent": [
          "azsdk-net-Storage.Blobs/12.5.0-dev.20200402.1",
          "(.NET Core 4.6.28325.01; Microsoft Windows 10.0.18362 )"
        ],
        "x-ms-blob-type": "AppendBlob",
        "x-ms-client-request-id": "df8b4e59-5033-147e-f307-fd72a3b5f898",
        "x-ms-date": "Thu, 02 Apr 2020 23:40:30 GMT",
        "x-ms-return-client-request-id": "true",
        "x-ms-version": "2019-12-12"
      },
      "RequestBody": null,
      "StatusCode": 201,
      "ResponseHeaders": {
        "Content-Length": "0",
        "Date": "Thu, 02 Apr 2020 23:40:29 GMT",
        "ETag": "\u00220x8D7D75F3A988FCB\u0022",
        "Last-Modified": "Thu, 02 Apr 2020 23:40:30 GMT",
        "Server": [
          "Windows-Azure-Blob/1.0",
          "Microsoft-HTTPAPI/2.0"
        ],
        "x-ms-client-request-id": "df8b4e59-5033-147e-f307-fd72a3b5f898",
        "x-ms-request-id": "59b1e780-001e-0039-6e48-09b6bc000000",
        "x-ms-request-server-encrypted": "true",
        "x-ms-version": "2019-12-12"
      },
      "ResponseBody": []
    },
    {
      "RequestUri": "https://seanmcccanary.blob.core.windows.net/test-container-32413af5-7598-1b5d-7abe-4c44e20c0042/test-blob-ed009e9e-97e6-5338-27dd-138b74d58478?comp=appendblock",
      "RequestMethod": "PUT",
      "RequestHeaders": {
        "Authorization": "Sanitized",
        "Content-Length": "1024",
        "traceparent": "00-d032a2cc403cc047b17fa504f28e6866-ad7340ca105edb41-00",
        "User-Agent": [
          "azsdk-net-Storage.Blobs/12.5.0-dev.20200402.1",
          "(.NET Core 4.6.28325.01; Microsoft Windows 10.0.18362 )"
        ],
        "x-ms-client-request-id": "253183c4-a449-5644-fdd3-e43534a830c5",
        "x-ms-date": "Thu, 02 Apr 2020 23:40:31 GMT",
        "x-ms-return-client-request-id": "true",
        "x-ms-version": "2019-12-12"
      },
      "RequestBody": "w851h3Kfk6FINr\u002BDNn7lEjxVQKqKM1uu4sFn4aOKGcmFCbpkKBXM2DG\u002B2uHckNHALY6wTpx8FZBzxqWwOLH9vhz1/S3DgOkmiWh4y1h50lHvprQV2cstCfQq8WFwG5\u002BAwBzF5pKk/K2kicQ0A0k4\u002BfRTwZH96ORQyPQ4mY6ItW7I\u002BAs8s\u002By/SqoHcFAH\u002BQWr8fdtHVoNg9c3dB6ebGIeHNNWawo9/EYIlHbn9niUSc7ujaiXGpgTu3UzBD7NIN5I6FR8sI37bfWxZInjJo1foitPr966hgE7QrCUCvcHOnOYnw0jGJlB8yCy5bYPMJTo02ITfnH/jWJSQW3dZmL\u002BqioWS4d/PIqSDru\u002BB6FLKxIbrDaU87wBmBGq0dYrY429szuL\u002BeQNaJfXgW\u002B1QIXABxVbwbosabZtFLJ21GuzZ6ouAVRmvzItDkOfvXJMS1iL6snBz6HSkUqEHuQyl5MsIxrEhj4xWkfiLbN3jKxEIMha6uqh8pcJW3AJ4qFO\u002B3avcplXh8UZWY\u002BC3qLtWwSdP/0b16yoizGDuyrOJ3illDI8xxkS7JgDQJBbHhP1GwBra6KkMiPKBudo1MyaSjIX3ElvsJTqi1JkGJcbTWwdjaAqYrvVAWIOcsAxqRjMafVeRELKhWprgOBQQBqMrrh7S0crb\u002Bh2QdvnYT7TueI6l66hvAkpUwg2vuHbhcBIgcQItV7RofkN6AJm4iMsmMf\u002BFqlr6/GuUfg\u002B9LAGmrsan\u002BB5ywODafW0k9QHw3DkCiYa3W8X3ZbTWWNlkqxJB01GS0NDss3Eeqyztlccp46HWeqK7L1MA8FKpnKfHdZJa4yHwHctoVdZVWLCZCc\u002BtrHV3jnBvxuP\u002BkiB\u002BQxbJVzWakrLlecXWreTMJZaiZ6aC/DAyT\u002Bdh6xx98Yuq6hL/TAG7PnccyDKvoSBLo6FNHCp5\u002B0bmlscOOOeWp4g6K4PRzNlVJ2kvpjP9gu7HFgd7MJWhMS7L2PV6bMWPRiBqdXVceZbH\u002BDSBShUS6RPYRyKgG7bymTqVBjPj2rqjoB/Tk025qpxwszig3\u002BbZuO/hoiWi7yqpd5x6h3Oi4916Han1P1XGHtyGL6h\u002BUbkT\u002B00EAniUwLE1KhuxfuMozY8bZsI85HlaG0MJHP\u002BCayYjJswmXuFkpV04/9V6FN/5nWHZIyq21tbT6ic1i\u002BPxsv71ThgXAm7ttoGlBCSj38ajD79dqQg7bBA1ErT6bxl5R00WhMaH4lrzK2xpEdKyb8ogUnwkU8m2\u002BiHH4i/6M0eoK7zXTVs/220kan3bklp9QqKqmhzdVPNDX8qkv8BrOTgkgOYV2uJvIHbPAClL2yfHip9ND1kqytbJVC2QW1tsuTFFtxF0A==",
      "StatusCode": 201,
      "ResponseHeaders": {
        "Content-Length": "0",
        "Date": "Thu, 02 Apr 2020 23:40:29 GMT",
        "ETag": "\u00220x8D7D75F3AA58A7F\u0022",
        "Last-Modified": "Thu, 02 Apr 2020 23:40:30 GMT",
        "Server": [
          "Windows-Azure-Blob/1.0",
          "Microsoft-HTTPAPI/2.0"
        ],
        "x-ms-blob-append-offset": "0",
        "x-ms-blob-committed-block-count": "1",
        "x-ms-client-request-id": "253183c4-a449-5644-fdd3-e43534a830c5",
        "x-ms-content-crc64": "iikkRp7WucM=",
        "x-ms-request-id": "59b1e784-001e-0039-7148-09b6bc000000",
        "x-ms-request-server-encrypted": "true",
        "x-ms-version": "2019-12-12"
      },
      "ResponseBody": []
    },
    {
      "RequestUri": "https://seanmcccanary.blob.core.windows.net/test-container-32413af5-7598-1b5d-7abe-4c44e20c0042/test-blob-af5cd51b-7ec1-ec9b-bc1f-5c06deacea45",
      "RequestMethod": "PUT",
      "RequestHeaders": {
        "Authorization": "Sanitized",
        "Content-Length": "0",
        "traceparent": "00-a3ec9ee2ead22542bb30be483d3408e3-af67178ead3a884a-00",
        "User-Agent": [
          "azsdk-net-Storage.Blobs/12.5.0-dev.20200402.1",
          "(.NET Core 4.6.28325.01; Microsoft Windows 10.0.18362 )"
        ],
        "x-ms-blob-type": "AppendBlob",
        "x-ms-client-request-id": "54b5acfc-8851-4586-e744-6929483e7851",
        "x-ms-date": "Thu, 02 Apr 2020 23:40:31 GMT",
        "x-ms-return-client-request-id": "true",
        "x-ms-version": "2019-12-12"
      },
      "RequestBody": null,
      "StatusCode": 201,
      "ResponseHeaders": {
        "Content-Length": "0",
        "Date": "Thu, 02 Apr 2020 23:40:29 GMT",
        "ETag": "\u00220x8D7D75F3AB2AC3B\u0022",
        "Last-Modified": "Thu, 02 Apr 2020 23:40:30 GMT",
        "Server": [
          "Windows-Azure-Blob/1.0",
          "Microsoft-HTTPAPI/2.0"
        ],
        "x-ms-client-request-id": "54b5acfc-8851-4586-e744-6929483e7851",
        "x-ms-request-id": "59b1e788-001e-0039-7448-09b6bc000000",
        "x-ms-request-server-encrypted": "true",
        "x-ms-version": "2019-12-12"
      },
      "ResponseBody": []
    },
    {
      "RequestUri": "https://seanmcccanary.blob.core.windows.net/test-container-32413af5-7598-1b5d-7abe-4c44e20c0042/test-blob-af5cd51b-7ec1-ec9b-bc1f-5c06deacea45?comp=appendblock",
      "RequestMethod": "PUT",
      "RequestHeaders": {
        "Authorization": "Sanitized",
        "Content-Length": "0",
        "traceparent": "00-9ec57e69f093a84d8faf4cbc6535f7a3-aecf49c7bd18d546-00",
        "User-Agent": [
          "azsdk-net-Storage.Blobs/12.5.0-dev.20200402.1",
          "(.NET Core 4.6.28325.01; Microsoft Windows 10.0.18362 )"
        ],
        "x-ms-client-request-id": "320981e8-96f6-48f4-2f68-383e692540e8",
        "x-ms-copy-source": "https://seanmcccanary.blob.core.windows.net/test-container-32413af5-7598-1b5d-7abe-4c44e20c0042/test-blob-ed009e9e-97e6-5338-27dd-138b74d58478",
        "x-ms-date": "Thu, 02 Apr 2020 23:40:31 GMT",
        "x-ms-return-client-request-id": "true",
        "x-ms-source-range": "bytes=0-1023",
        "x-ms-version": "2019-12-12"
      },
      "RequestBody": null,
      "StatusCode": 201,
      "ResponseHeaders": {
        "Content-Length": "0",
        "Content-MD5": "FTZZbunwQGGCtBdrYq3eEw==",
        "Date": "Thu, 02 Apr 2020 23:40:29 GMT",
        "ETag": "\u00220x8D7D75F3AC28DA2\u0022",
        "Last-Modified": "Thu, 02 Apr 2020 23:40:30 GMT",
        "Server": [
          "Windows-Azure-Blob/1.0",
          "Microsoft-HTTPAPI/2.0"
        ],
        "x-ms-blob-append-offset": "0",
        "x-ms-blob-committed-block-count": "1",
        "x-ms-client-request-id": "320981e8-96f6-48f4-2f68-383e692540e8",
        "x-ms-request-id": "59b1e78f-001e-0039-7948-09b6bc000000",
        "x-ms-request-server-encrypted": "true",
        "x-ms-version": "2019-12-12"
      },
      "ResponseBody": []
    },
    {
      "RequestUri": "https://seanmcccanary.blob.core.windows.net/test-container-32413af5-7598-1b5d-7abe-4c44e20c0042?restype=container",
      "RequestMethod": "DELETE",
      "RequestHeaders": {
        "Authorization": "Sanitized",
        "traceparent": "00-d783ca5693e59e4caa2f2afe7e7d9f16-27883fed60849940-00",
        "User-Agent": [
          "azsdk-net-Storage.Blobs/12.5.0-dev.20200402.1",
          "(.NET Core 4.6.28325.01; Microsoft Windows 10.0.18362 )"
        ],
        "x-ms-client-request-id": "c74109e0-4635-515a-aa1d-4f91d803df61",
        "x-ms-date": "Thu, 02 Apr 2020 23:40:31 GMT",
        "x-ms-return-client-request-id": "true",
        "x-ms-version": "2019-12-12"
      },
      "RequestBody": null,
      "StatusCode": 202,
      "ResponseHeaders": {
        "Content-Length": "0",
        "Date": "Thu, 02 Apr 2020 23:40:29 GMT",
        "Server": [
          "Windows-Azure-Blob/1.0",
          "Microsoft-HTTPAPI/2.0"
        ],
        "x-ms-client-request-id": "c74109e0-4635-515a-aa1d-4f91d803df61",
<<<<<<< HEAD
        "x-ms-request-id": "d5214df7-301e-0022-182f-f35724000000",
=======
        "x-ms-request-id": "59b1e7a2-001e-0039-0c48-09b6bc000000",
>>>>>>> 8d420312
        "x-ms-version": "2019-12-12"
      },
      "ResponseBody": []
    }
  ],
  "Variables": {
    "RandomSeed": "1233367971",
    "Storage_TestConfigDefault": "ProductionTenant\nseanmcccanary\nU2FuaXRpemVk\nhttps://seanmcccanary.blob.core.windows.net\nhttps://seanmcccanary.file.core.windows.net\nhttps://seanmcccanary.queue.core.windows.net\nhttps://seanmcccanary.table.core.windows.net\n\n\n\n\nhttps://seanmcccanary-secondary.blob.core.windows.net\nhttps://seanmcccanary-secondary.file.core.windows.net\nhttps://seanmcccanary-secondary.queue.core.windows.net\nhttps://seanmcccanary-secondary.table.core.windows.net\n\nSanitized\n\n\nCloud\nBlobEndpoint=https://seanmcccanary.blob.core.windows.net/;QueueEndpoint=https://seanmcccanary.queue.core.windows.net/;FileEndpoint=https://seanmcccanary.file.core.windows.net/;BlobSecondaryEndpoint=https://seanmcccanary-secondary.blob.core.windows.net/;QueueSecondaryEndpoint=https://seanmcccanary-secondary.queue.core.windows.net/;FileSecondaryEndpoint=https://seanmcccanary-secondary.file.core.windows.net/;AccountName=seanmcccanary;AccountKey=Sanitized\nseanscope1"
  }
}<|MERGE_RESOLUTION|>--- conflicted
+++ resolved
@@ -28,11 +28,7 @@
           "Microsoft-HTTPAPI/2.0"
         ],
         "x-ms-client-request-id": "65f4bfe4-df2f-18fd-b0d9-93b86eea5673",
-<<<<<<< HEAD
-        "x-ms-request-id": "d5214dee-301e-0022-102f-f35724000000",
-=======
         "x-ms-request-id": "59b1e774-001e-0039-6448-09b6bc000000",
->>>>>>> 8d420312
         "x-ms-version": "2019-12-12"
       },
       "ResponseBody": []
@@ -67,11 +63,7 @@
           "Microsoft-HTTPAPI/2.0"
         ],
         "x-ms-client-request-id": "235fc478-9b18-0813-3f13-a0eca3dc269f",
-<<<<<<< HEAD
-        "x-ms-request-id": "d5214df0-301e-0022-112f-f35724000000",
-=======
         "x-ms-request-id": "59b1e77d-001e-0039-6b48-09b6bc000000",
->>>>>>> 8d420312
         "x-ms-version": "2019-12-12"
       },
       "ResponseBody": []
@@ -247,11 +239,7 @@
           "Microsoft-HTTPAPI/2.0"
         ],
         "x-ms-client-request-id": "c74109e0-4635-515a-aa1d-4f91d803df61",
-<<<<<<< HEAD
-        "x-ms-request-id": "d5214df7-301e-0022-182f-f35724000000",
-=======
         "x-ms-request-id": "59b1e7a2-001e-0039-0c48-09b6bc000000",
->>>>>>> 8d420312
         "x-ms-version": "2019-12-12"
       },
       "ResponseBody": []
