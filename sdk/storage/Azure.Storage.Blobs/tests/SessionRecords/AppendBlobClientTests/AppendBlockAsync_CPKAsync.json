{
  "Entries": [
    {
      "RequestUri": "https://seanmcccanary.blob.core.windows.net/test-container-a095819c-5c81-5aa1-a6d8-cd1410c3d64a?restype=container",
      "RequestMethod": "PUT",
      "RequestHeaders": {
        "Authorization": "Sanitized",
        "traceparent": "00-959556825e4226498a84c3f651b85584-1f40b099f8d89c40-00",
        "User-Agent": [
          "azsdk-net-Storage.Blobs/12.5.0-dev.20200402.1",
          "(.NET Core 4.6.28325.01; Microsoft Windows 10.0.18362 )"
        ],
        "x-ms-blob-public-access": "container",
        "x-ms-client-request-id": "c8c4fc31-3339-9b83-d7ec-a484635b917b",
        "x-ms-date": "Thu, 02 Apr 2020 23:39:54 GMT",
        "x-ms-return-client-request-id": "true",
        "x-ms-version": "2019-12-12"
      },
      "RequestBody": null,
      "StatusCode": 201,
      "ResponseHeaders": {
        "Content-Length": "0",
        "Date": "Thu, 02 Apr 2020 23:39:53 GMT",
        "ETag": "\u00220x8D7D75F24E6EC0A\u0022",
        "Last-Modified": "Thu, 02 Apr 2020 23:39:53 GMT",
        "Server": [
          "Windows-Azure-Blob/1.0",
          "Microsoft-HTTPAPI/2.0"
        ],
        "x-ms-client-request-id": "c8c4fc31-3339-9b83-d7ec-a484635b917b",
<<<<<<< HEAD
        "x-ms-request-id": "2d17bc45-901e-0004-7b2f-f31f3c000000",
=======
        "x-ms-request-id": "ef978bc4-301e-000d-1548-098574000000",
>>>>>>> 8d420312
        "x-ms-version": "2019-12-12"
      },
      "ResponseBody": []
    },
    {
      "RequestUri": "https://seanmcccanary.blob.core.windows.net/test-container-a095819c-5c81-5aa1-a6d8-cd1410c3d64a/test-blob-7cbc8c46-7899-6f7f-58b9-197456caae3c",
      "RequestMethod": "PUT",
      "RequestHeaders": {
        "Authorization": "Sanitized",
        "Content-Length": "0",
        "traceparent": "00-59edb3e6e2894a47a713005fc6433093-f787c8c64030634a-00",
        "User-Agent": [
          "azsdk-net-Storage.Blobs/12.5.0-dev.20200402.1",
          "(.NET Core 4.6.28325.01; Microsoft Windows 10.0.18362 )"
        ],
        "x-ms-blob-type": "AppendBlob",
        "x-ms-client-request-id": "8a43f5b1-fab9-5141-4ee1-b074f4af1b3e",
        "x-ms-date": "Thu, 02 Apr 2020 23:39:54 GMT",
        "x-ms-encryption-algorithm": "AES256",
        "x-ms-encryption-key": "t4LjFP4OEYNwa9oMiKR5K3uKkB\u002BtpLG5fFVvfxkPRQw=",
        "x-ms-encryption-key-sha256": "J1Lw2BMVts5KraZCtk66f8Jh2V7MEfpwVsW50hFqmPA=",
        "x-ms-return-client-request-id": "true",
        "x-ms-version": "2019-12-12"
      },
      "RequestBody": null,
      "StatusCode": 201,
      "ResponseHeaders": {
        "Content-Length": "0",
        "Date": "Thu, 02 Apr 2020 23:39:53 GMT",
        "ETag": "\u00220x8D7D75F24F3A93B\u0022",
        "Last-Modified": "Thu, 02 Apr 2020 23:39:53 GMT",
        "Server": [
          "Windows-Azure-Blob/1.0",
          "Microsoft-HTTPAPI/2.0"
        ],
        "x-ms-client-request-id": "8a43f5b1-fab9-5141-4ee1-b074f4af1b3e",
        "x-ms-encryption-key-sha256": "J1Lw2BMVts5KraZCtk66f8Jh2V7MEfpwVsW50hFqmPA=",
        "x-ms-request-id": "ef978bc8-301e-000d-1748-098574000000",
        "x-ms-request-server-encrypted": "true",
        "x-ms-version": "2019-12-12"
      },
      "ResponseBody": []
    },
    {
      "RequestUri": "https://seanmcccanary.blob.core.windows.net/test-container-a095819c-5c81-5aa1-a6d8-cd1410c3d64a/test-blob-7cbc8c46-7899-6f7f-58b9-197456caae3c?comp=appendblock",
      "RequestMethod": "PUT",
      "RequestHeaders": {
        "Authorization": "Sanitized",
        "Content-Length": "1024",
        "traceparent": "00-b1164ae9808f3f4e853ce440ed1d8d85-e7e7539e80595d4b-00",
        "User-Agent": [
          "azsdk-net-Storage.Blobs/12.5.0-dev.20200402.1",
          "(.NET Core 4.6.28325.01; Microsoft Windows 10.0.18362 )"
        ],
        "x-ms-client-request-id": "f13a81ff-a77e-5512-4e84-9b97e2116a61",
        "x-ms-date": "Thu, 02 Apr 2020 23:39:54 GMT",
        "x-ms-encryption-algorithm": "AES256",
        "x-ms-encryption-key": "t4LjFP4OEYNwa9oMiKR5K3uKkB\u002BtpLG5fFVvfxkPRQw=",
        "x-ms-encryption-key-sha256": "J1Lw2BMVts5KraZCtk66f8Jh2V7MEfpwVsW50hFqmPA=",
        "x-ms-return-client-request-id": "true",
        "x-ms-version": "2019-12-12"
      },
      "RequestBody": "PWjM4Hh9fDh7OQwtnXPmsz/u\u002BMs5j44T0CmXqZ6RaWEmzc4g2Jiz/g1XpHSYgxsIbrw/KxZ50q7ZuQ9O5tOa6c\u002BqB8\u002BlxtunO/q\u002B4usaekwNjjriUT1KrPofRx6IZRc6vbqk7XxMY6jgmPAcuvDDvz7DQFeYuJeRYFrUhX68HtXihCQwdY3QwSuSAblNLfIKW4jfxSXAoQUiEowhd90pI3oaOjbMk0mx8n4sBrbeRDNoyin23FiwIeIfDWIBrkpNaN0\u002BM/O7Pcg\u002BLtOmlJtOQ85ZuayzM0YiaRhTrIXmsEM03p3ZoBFArIxht66FCo1H0cmUp/WdmTWWHMnaZ5FDWH6PcrX9dKO9GQwfUnuYnF\u002BLDNu7UghOlkRoQoNIZUX7HV8v9pfXSVwm147ofUe5/n9pTlu2hwZ1QNxxlTIgdbPHJDQcaKbHs8J\u002BlXp5ZRj9rkQD3hfpRZVZubW7ZrQqBmLbIVkSnZXZoZuZN/KL/NrDc\u002BbuHJac3d\u002Bfwq7xDE0NVI8YnkS\u002B6xCuKjx7UA2jzb3b9/LOO\u002BnLP0R6c9rm6JVNi\u002BNjcl2WBIjVP/FZII3S\u002B/XxFRRaPxilTV8ARHc1x0KnLcQpQFtgRPNq\u002BPz4cR62p3fl9dKA80zKvSX\u002Blr8QoHeusfLIqLuakNEh8EYcrNtASZwAUNJwJjp4XoI1Yq4zWViESr8s7v\u002B8S2QAXwIFrhFJvU0jEFClPYq3UEo5ZC4i7pbumGIcE1qdRARtb8c3crBw7KRhEEkI3gw0dJ21guc23nFsFhavLanyhcxLN83DgN2ZyHeJwd1N5rlV55\u002B96MEdN5FWy1uawb/6b4p8vKY\u002BcfS/G7pvrByTHjBcWUYKNZwKLgA8bbSC/we4j1FS0CkSFnWr/c0Hrop0wq0rPWd47zruco6mAgM/PRuyth3KQE0GSUPQXzfPA392x6oHV8GfP58XZF6bbBNxa7\u002BxVPdtqYFfJPQkqJACHm8OMDtZN\u002BZZE3Z9s9zua90vXvR4Hq6ICB0ppzLNepYPFUbvjDzXGDPZV0GA7/alcLgW9EqciQDAhiceL5C0jJjfbp2V/9\u002BhV0XAn8ZsBxgmhDZ5toVMcoxFLgUUuemjJMupoIBZD3HZdZ0F2\u002Bo6U34O96tZOtUSk/sRUNDZjJ1bHXr6w2aXzXTFoEHoRpehC9uHBcI9Ser2lw2FSL\u002Bg/\u002Bn/qb5wP48Xdio2k5qTKUxkb0T1UobbHtOPAyxZEoS1JKBY6J3YMcxLb4\u002BYB7VQY23AINh6qq1iJIvr4DtjvmOlgG/6O0CvjD13quL3QhYdP6C/mPKrOnny9cQS7FGQ57Ar84ZGVicsEZObAwDLauF0zqCbpCZx\u002BUX1B0V8nZ/s58IxzA==",
      "StatusCode": 201,
      "ResponseHeaders": {
        "Content-Length": "0",
        "Date": "Thu, 02 Apr 2020 23:39:53 GMT",
        "ETag": "\u00220x8D7D75F2500CB01\u0022",
        "Last-Modified": "Thu, 02 Apr 2020 23:39:53 GMT",
        "Server": [
          "Windows-Azure-Blob/1.0",
          "Microsoft-HTTPAPI/2.0"
        ],
        "x-ms-blob-append-offset": "0",
        "x-ms-blob-committed-block-count": "1",
        "x-ms-client-request-id": "f13a81ff-a77e-5512-4e84-9b97e2116a61",
        "x-ms-content-crc64": "8xBsLl5NopA=",
        "x-ms-encryption-key-sha256": "J1Lw2BMVts5KraZCtk66f8Jh2V7MEfpwVsW50hFqmPA=",
        "x-ms-request-id": "ef978bcc-301e-000d-1b48-098574000000",
        "x-ms-request-server-encrypted": "true",
        "x-ms-version": "2019-12-12"
      },
      "ResponseBody": []
    },
    {
      "RequestUri": "https://seanmcccanary.blob.core.windows.net/test-container-a095819c-5c81-5aa1-a6d8-cd1410c3d64a?restype=container",
      "RequestMethod": "DELETE",
      "RequestHeaders": {
        "Authorization": "Sanitized",
        "traceparent": "00-2ea5d3b44aaeb14e9c8fc9def9d5c848-40982a5d9ee38d45-00",
        "User-Agent": [
          "azsdk-net-Storage.Blobs/12.5.0-dev.20200402.1",
          "(.NET Core 4.6.28325.01; Microsoft Windows 10.0.18362 )"
        ],
        "x-ms-client-request-id": "72751626-2974-f1bf-8b3d-96731b8a2e8e",
        "x-ms-date": "Thu, 02 Apr 2020 23:39:54 GMT",
        "x-ms-return-client-request-id": "true",
        "x-ms-version": "2019-12-12"
      },
      "RequestBody": null,
      "StatusCode": 202,
      "ResponseHeaders": {
        "Content-Length": "0",
        "Date": "Thu, 02 Apr 2020 23:39:53 GMT",
        "Server": [
          "Windows-Azure-Blob/1.0",
          "Microsoft-HTTPAPI/2.0"
        ],
        "x-ms-client-request-id": "72751626-2974-f1bf-8b3d-96731b8a2e8e",
<<<<<<< HEAD
        "x-ms-request-id": "2d17bc52-901e-0004-042f-f31f3c000000",
=======
        "x-ms-request-id": "ef978bce-301e-000d-1d48-098574000000",
>>>>>>> 8d420312
        "x-ms-version": "2019-12-12"
      },
      "ResponseBody": []
    }
  ],
  "Variables": {
    "RandomSeed": "981860044",
    "Storage_TestConfigDefault": "ProductionTenant\nseanmcccanary\nU2FuaXRpemVk\nhttps://seanmcccanary.blob.core.windows.net\nhttps://seanmcccanary.file.core.windows.net\nhttps://seanmcccanary.queue.core.windows.net\nhttps://seanmcccanary.table.core.windows.net\n\n\n\n\nhttps://seanmcccanary-secondary.blob.core.windows.net\nhttps://seanmcccanary-secondary.file.core.windows.net\nhttps://seanmcccanary-secondary.queue.core.windows.net\nhttps://seanmcccanary-secondary.table.core.windows.net\n\nSanitized\n\n\nCloud\nBlobEndpoint=https://seanmcccanary.blob.core.windows.net/;QueueEndpoint=https://seanmcccanary.queue.core.windows.net/;FileEndpoint=https://seanmcccanary.file.core.windows.net/;BlobSecondaryEndpoint=https://seanmcccanary-secondary.blob.core.windows.net/;QueueSecondaryEndpoint=https://seanmcccanary-secondary.queue.core.windows.net/;FileSecondaryEndpoint=https://seanmcccanary-secondary.file.core.windows.net/;AccountName=seanmcccanary;AccountKey=Sanitized\nseanscope1"
  }
}<|MERGE_RESOLUTION|>--- conflicted
+++ resolved
@@ -28,11 +28,7 @@
           "Microsoft-HTTPAPI/2.0"
         ],
         "x-ms-client-request-id": "c8c4fc31-3339-9b83-d7ec-a484635b917b",
-<<<<<<< HEAD
-        "x-ms-request-id": "2d17bc45-901e-0004-7b2f-f31f3c000000",
-=======
         "x-ms-request-id": "ef978bc4-301e-000d-1548-098574000000",
->>>>>>> 8d420312
         "x-ms-version": "2019-12-12"
       },
       "ResponseBody": []
@@ -142,11 +138,7 @@
           "Microsoft-HTTPAPI/2.0"
         ],
         "x-ms-client-request-id": "72751626-2974-f1bf-8b3d-96731b8a2e8e",
-<<<<<<< HEAD
-        "x-ms-request-id": "2d17bc52-901e-0004-042f-f31f3c000000",
-=======
         "x-ms-request-id": "ef978bce-301e-000d-1d48-098574000000",
->>>>>>> 8d420312
         "x-ms-version": "2019-12-12"
       },
       "ResponseBody": []
