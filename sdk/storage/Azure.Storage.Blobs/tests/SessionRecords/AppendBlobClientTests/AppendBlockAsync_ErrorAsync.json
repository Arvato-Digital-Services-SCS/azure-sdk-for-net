{
  "Entries": [
    {
<<<<<<< HEAD
      "RequestUri": "https://seanstagetest.blob.core.windows.net/test-container-2d074264-2b9e-6288-342d-88570cb81c11?restype=container",
      "RequestMethod": "PUT",
      "RequestHeaders": {
        "Authorization": "Sanitized",
        "traceparent": "00-5eb5fa8cba064740a88ba8578c6b3589-a4e793c679dead4a-00",
        "User-Agent": [
          "azsdk-net-Storage.Blobs/12.4.0-dev.20200305.1",
          "(.NET Core 4.6.28325.01; Microsoft Windows 10.0.18363 )"
        ],
        "x-ms-blob-public-access": "container",
        "x-ms-client-request-id": "0bf4c915-3d48-ce56-bdb0-cebdacd79253",
        "x-ms-date": "Thu, 05 Mar 2020 20:51:27 GMT",
        "x-ms-return-client-request-id": "true",
        "x-ms-version": "2019-10-10"
=======
      "RequestUri": "https://seanmcccanary.blob.core.windows.net/test-container-2d074264-2b9e-6288-342d-88570cb81c11?restype=container",
      "RequestMethod": "PUT",
      "RequestHeaders": {
        "Authorization": "Sanitized",
        "traceparent": "00-8680de005b205b4ea588f9fa04b2b96d-b1e9e5fe0a40a04b-00",
        "User-Agent": [
          "azsdk-net-Storage.Blobs/12.5.0-dev.20200402.1",
          "(.NET Core 4.6.28325.01; Microsoft Windows 10.0.18362 )"
        ],
        "x-ms-blob-public-access": "container",
        "x-ms-client-request-id": "0bf4c915-3d48-ce56-bdb0-cebdacd79253",
        "x-ms-date": "Thu, 02 Apr 2020 23:39:55 GMT",
        "x-ms-return-client-request-id": "true",
        "x-ms-version": "2019-12-12"
>>>>>>> 32e373e2
      },
      "RequestBody": null,
      "StatusCode": 201,
      "ResponseHeaders": {
        "Content-Length": "0",
<<<<<<< HEAD
        "Date": "Thu, 05 Mar 2020 20:51:27 GMT",
        "ETag": "\u00220x8D7C146F9DE6916\u0022",
        "Last-Modified": "Thu, 05 Mar 2020 20:51:28 GMT",
=======
        "Date": "Thu, 02 Apr 2020 23:39:54 GMT",
        "ETag": "\u00220x8D7D75F25BDE2D5\u0022",
        "Last-Modified": "Thu, 02 Apr 2020 23:39:55 GMT",
>>>>>>> 32e373e2
        "Server": [
          "Windows-Azure-Blob/1.0",
          "Microsoft-HTTPAPI/2.0"
        ],
        "x-ms-client-request-id": "0bf4c915-3d48-ce56-bdb0-cebdacd79253",
<<<<<<< HEAD
        "x-ms-request-id": "728b3b65-801e-0018-282f-f34d5c000000",
        "x-ms-version": "2019-10-10"
=======
        "x-ms-request-id": "79e70e74-b01e-003c-2948-096467000000",
        "x-ms-version": "2019-12-12"
>>>>>>> 32e373e2
      },
      "ResponseBody": []
    },
    {
<<<<<<< HEAD
      "RequestUri": "https://seanstagetest.blob.core.windows.net/test-container-2d074264-2b9e-6288-342d-88570cb81c11/test-blob-64706a8e-bbbc-c1fc-7316-15ad75539488?comp=appendblock",
=======
      "RequestUri": "https://seanmcccanary.blob.core.windows.net/test-container-2d074264-2b9e-6288-342d-88570cb81c11/test-blob-64706a8e-bbbc-c1fc-7316-15ad75539488?comp=appendblock",
>>>>>>> 32e373e2
      "RequestMethod": "PUT",
      "RequestHeaders": {
        "Authorization": "Sanitized",
        "Content-Length": "1024",
<<<<<<< HEAD
        "traceparent": "00-5ddbe81d16f52949a2a139e83143072a-3af18d4a04799245-00",
        "User-Agent": [
          "azsdk-net-Storage.Blobs/12.4.0-dev.20200305.1",
          "(.NET Core 4.6.28325.01; Microsoft Windows 10.0.18363 )"
        ],
        "x-ms-client-request-id": "d2cbcd39-437b-c33e-c79f-84b28f3c75a0",
        "x-ms-date": "Thu, 05 Mar 2020 20:51:28 GMT",
        "x-ms-return-client-request-id": "true",
        "x-ms-version": "2019-10-10"
=======
        "traceparent": "00-5caa851c02de5a4a9e6af02675a01e01-785f0abbcb63d641-00",
        "User-Agent": [
          "azsdk-net-Storage.Blobs/12.5.0-dev.20200402.1",
          "(.NET Core 4.6.28325.01; Microsoft Windows 10.0.18362 )"
        ],
        "x-ms-client-request-id": "d2cbcd39-437b-c33e-c79f-84b28f3c75a0",
        "x-ms-date": "Thu, 02 Apr 2020 23:39:56 GMT",
        "x-ms-return-client-request-id": "true",
        "x-ms-version": "2019-12-12"
>>>>>>> 32e373e2
      },
      "RequestBody": "UJtCQ8QRySBu5Zdj1BFEQF9ipWM8eDBZzDOXMSipWGocRWwQlE6PfaBP9tYkmexh0tRNE60wS9hq6XeReZf4xY0tRo6lM6sQ0ijC7IJaNDJGNV9TW0S87PqTpavW/gMJVjFI91NevJ4oPUCFbV9WELRFS0Q4pWlJcFqUEY0AOdQkuZVRET3e53nBKh4DN36aPZX3kbK/0bHH/4b4yaoQKANsYLPJBf92ZmPLdnpLRTnb\u002BdT4CaghZejkiRG35h7OsAEal9bK0TiWgCpP9Fo2fLpMHNDWGB9bSvvL5Hvtv4BF/MV4MK5jESecYoh90nGOrQxXaslN\u002BJjiv03b/\u002By8qMCqCviUvkwL6AuoOrWW3XeKPTdulVS39wMtlnBgiBE637nI08d4\u002Be/AS4K9pb7jTOHVUMK1TRNr8hL0Zyfbq2D5bVr7zQqwEUNIrUnS\u002BlJESkmOizdPhZGmXeC0hJLH5aAhwzdk537XJT9/bJ/JmPjAsBzdTCAoqufIVHAp\u002B4ywgcipsDYa4GLLt2X40Bnx3cTn9NR16ZmA\u002BRhPm5INrSqyzuvXIOfBps\u002B6EpW6MNrO1nesQga4OpguKLcdykXQvQk7RQEtGr3cJk4Eu9YExsk\u002BgMQbYWsj\u002BZNTqPcwo9uK6VSLf\u002BrYoby5zxy4tH/BKmLt30qAtVyeF0tt2nHGq4JyetGCeEbeZt8HYZFPakUUkX2UQsSRCTT47WeeasZL8ySZRjqtP7EbD3lqeVPKTq0GWUjzMWi94XCdiYvfP/sYvG1ttSQLZ1LMeTNLJo/gLZ66mBF\u002BV8K722TJELUmO899Ub3mXZiI\u002B/H2J7g1crvgvFzsJafqmmSqstnAQVecpT1kzdTS\u002Bs8FMZwfhzAKhWmp6FNZORYnk7dYO6u/yLmaWYF70KXmDcKM5/QKyhI0oCxwFlkDQ2wmPTkder4kRmjjhS6uj7XDwtqRzFIiHMikJJp/TrFglhYVVJNryZMDZ6CLJ0XkhRF2rFR\u002BcnYZBCBweFYjpfe2gu4YmToiWPlGjmSxl/SDv56JCKJd4SSf\u002B1By\u002B1A938Ko1KVXzOzWVFRbN\u002BMRaG0s7bi3mp1VWaDJeJ3qsFyoCa6iCcJPLPOxsrRNAqlAjZPiRg2XhkQlUnsEjVNP7KT3si41b16q3cHFBefoCFb2iOoKB2pPEIJpfLdHSp6gYsYPVVB7Cx41OGhM0oBdPEkkDgRoReQ5qKGry/KnY5IiJKIh2bIGe33M1c8BAj0CDEBtIjyZOB3i1a2uz0AsjdXWKa7dPGOXHpKHnHAUOKVkqb6yOkBWieyFPgMFWKs8oEf6KtmPJNDc1QSpEputzZ0ISiaBeVOUgKDBWP1gksXmSvwoGg7L1IXu1Q==",
      "StatusCode": 404,
      "ResponseHeaders": {
        "Content-Length": "215",
        "Content-Type": "application/xml",
<<<<<<< HEAD
        "Date": "Thu, 05 Mar 2020 20:51:28 GMT",
=======
        "Date": "Thu, 02 Apr 2020 23:39:54 GMT",
>>>>>>> 32e373e2
        "Server": [
          "Windows-Azure-Blob/1.0",
          "Microsoft-HTTPAPI/2.0"
        ],
        "x-ms-client-request-id": "d2cbcd39-437b-c33e-c79f-84b28f3c75a0",
        "x-ms-error-code": "BlobNotFound",
<<<<<<< HEAD
        "x-ms-request-id": "728b3b6e-801e-0018-2e2f-f34d5c000000",
        "x-ms-version": "2019-10-10"
      },
      "ResponseBody": [
        "\uFEFF\u003C?xml version=\u00221.0\u0022 encoding=\u0022utf-8\u0022?\u003E\u003CError\u003E\u003CCode\u003EBlobNotFound\u003C/Code\u003E\u003CMessage\u003EThe specified blob does not exist.\n",
        "RequestId:728b3b6e-801e-0018-2e2f-f34d5c000000\n",
        "Time:2020-03-05T20:51:28.1078804Z\u003C/Message\u003E\u003C/Error\u003E"
      ]
    },
    {
      "RequestUri": "https://seanstagetest.blob.core.windows.net/test-container-2d074264-2b9e-6288-342d-88570cb81c11?restype=container",
      "RequestMethod": "DELETE",
      "RequestHeaders": {
        "Authorization": "Sanitized",
        "traceparent": "00-8e1e5e198d12c24e992106de90ff4149-74699e786ba2a74e-00",
        "User-Agent": [
          "azsdk-net-Storage.Blobs/12.4.0-dev.20200305.1",
          "(.NET Core 4.6.28325.01; Microsoft Windows 10.0.18363 )"
        ],
        "x-ms-client-request-id": "069263b4-1bb9-215a-fce9-afb152bed6c0",
        "x-ms-date": "Thu, 05 Mar 2020 20:51:28 GMT",
        "x-ms-return-client-request-id": "true",
        "x-ms-version": "2019-10-10"
=======
        "x-ms-request-id": "79e70e78-b01e-003c-2b48-096467000000",
        "x-ms-version": "2019-12-12"
      },
      "ResponseBody": [
        "\uFEFF\u003C?xml version=\u00221.0\u0022 encoding=\u0022utf-8\u0022?\u003E\u003CError\u003E\u003CCode\u003EBlobNotFound\u003C/Code\u003E\u003CMessage\u003EThe specified blob does not exist.\n",
        "RequestId:79e70e78-b01e-003c-2b48-096467000000\n",
        "Time:2020-04-02T23:39:55.2141466Z\u003C/Message\u003E\u003C/Error\u003E"
      ]
    },
    {
      "RequestUri": "https://seanmcccanary.blob.core.windows.net/test-container-2d074264-2b9e-6288-342d-88570cb81c11?restype=container",
      "RequestMethod": "DELETE",
      "RequestHeaders": {
        "Authorization": "Sanitized",
        "traceparent": "00-99dca236c3314445a4d99c740d4d25aa-dd6e09e3a5e13643-00",
        "User-Agent": [
          "azsdk-net-Storage.Blobs/12.5.0-dev.20200402.1",
          "(.NET Core 4.6.28325.01; Microsoft Windows 10.0.18362 )"
        ],
        "x-ms-client-request-id": "069263b4-1bb9-215a-fce9-afb152bed6c0",
        "x-ms-date": "Thu, 02 Apr 2020 23:39:56 GMT",
        "x-ms-return-client-request-id": "true",
        "x-ms-version": "2019-12-12"
>>>>>>> 32e373e2
      },
      "RequestBody": null,
      "StatusCode": 202,
      "ResponseHeaders": {
        "Content-Length": "0",
<<<<<<< HEAD
        "Date": "Thu, 05 Mar 2020 20:51:28 GMT",
=======
        "Date": "Thu, 02 Apr 2020 23:39:54 GMT",
>>>>>>> 32e373e2
        "Server": [
          "Windows-Azure-Blob/1.0",
          "Microsoft-HTTPAPI/2.0"
        ],
        "x-ms-client-request-id": "069263b4-1bb9-215a-fce9-afb152bed6c0",
<<<<<<< HEAD
        "x-ms-request-id": "728b3b74-801e-0018-342f-f34d5c000000",
        "x-ms-version": "2019-10-10"
=======
        "x-ms-request-id": "79e70e7b-b01e-003c-2e48-096467000000",
        "x-ms-version": "2019-12-12"
>>>>>>> 32e373e2
      },
      "ResponseBody": []
    }
  ],
  "Variables": {
    "RandomSeed": "1503342987",
<<<<<<< HEAD
    "Storage_TestConfigDefault": "ProductionTenant\nseanstagetest\nU2FuaXRpemVk\nhttps://seanstagetest.blob.core.windows.net\nhttp://seanstagetest.file.core.windows.net\nhttp://seanstagetest.queue.core.windows.net\nhttp://seanstagetest.table.core.windows.net\n\n\n\n\nhttp://seanstagetest-secondary.blob.core.windows.net\nhttp://seanstagetest-secondary.file.core.windows.net\nhttp://seanstagetest-secondary.queue.core.windows.net\nhttp://seanstagetest-secondary.table.core.windows.net\n\nSanitized\n\n\nCloud\nBlobEndpoint=https://seanstagetest.blob.core.windows.net/;QueueEndpoint=http://seanstagetest.queue.core.windows.net/;FileEndpoint=http://seanstagetest.file.core.windows.net/;BlobSecondaryEndpoint=http://seanstagetest-secondary.blob.core.windows.net/;QueueSecondaryEndpoint=http://seanstagetest-secondary.queue.core.windows.net/;FileSecondaryEndpoint=http://seanstagetest-secondary.file.core.windows.net/;AccountName=seanstagetest;AccountKey=Sanitized\nseanscope1"
=======
    "Storage_TestConfigDefault": "ProductionTenant\nseanmcccanary\nU2FuaXRpemVk\nhttps://seanmcccanary.blob.core.windows.net\nhttps://seanmcccanary.file.core.windows.net\nhttps://seanmcccanary.queue.core.windows.net\nhttps://seanmcccanary.table.core.windows.net\n\n\n\n\nhttps://seanmcccanary-secondary.blob.core.windows.net\nhttps://seanmcccanary-secondary.file.core.windows.net\nhttps://seanmcccanary-secondary.queue.core.windows.net\nhttps://seanmcccanary-secondary.table.core.windows.net\n\nSanitized\n\n\nCloud\nBlobEndpoint=https://seanmcccanary.blob.core.windows.net/;QueueEndpoint=https://seanmcccanary.queue.core.windows.net/;FileEndpoint=https://seanmcccanary.file.core.windows.net/;BlobSecondaryEndpoint=https://seanmcccanary-secondary.blob.core.windows.net/;QueueSecondaryEndpoint=https://seanmcccanary-secondary.queue.core.windows.net/;FileSecondaryEndpoint=https://seanmcccanary-secondary.file.core.windows.net/;AccountName=seanmcccanary;AccountKey=Sanitized\nseanscope1"
>>>>>>> 32e373e2
  }
}<|MERGE_RESOLUTION|>--- conflicted
+++ resolved
@@ -1,22 +1,6 @@
 {
   "Entries": [
     {
-<<<<<<< HEAD
-      "RequestUri": "https://seanstagetest.blob.core.windows.net/test-container-2d074264-2b9e-6288-342d-88570cb81c11?restype=container",
-      "RequestMethod": "PUT",
-      "RequestHeaders": {
-        "Authorization": "Sanitized",
-        "traceparent": "00-5eb5fa8cba064740a88ba8578c6b3589-a4e793c679dead4a-00",
-        "User-Agent": [
-          "azsdk-net-Storage.Blobs/12.4.0-dev.20200305.1",
-          "(.NET Core 4.6.28325.01; Microsoft Windows 10.0.18363 )"
-        ],
-        "x-ms-blob-public-access": "container",
-        "x-ms-client-request-id": "0bf4c915-3d48-ce56-bdb0-cebdacd79253",
-        "x-ms-date": "Thu, 05 Mar 2020 20:51:27 GMT",
-        "x-ms-return-client-request-id": "true",
-        "x-ms-version": "2019-10-10"
-=======
       "RequestUri": "https://seanmcccanary.blob.core.windows.net/test-container-2d074264-2b9e-6288-342d-88570cb81c11?restype=container",
       "RequestMethod": "PUT",
       "RequestHeaders": {
@@ -31,57 +15,30 @@
         "x-ms-date": "Thu, 02 Apr 2020 23:39:55 GMT",
         "x-ms-return-client-request-id": "true",
         "x-ms-version": "2019-12-12"
->>>>>>> 32e373e2
       },
       "RequestBody": null,
       "StatusCode": 201,
       "ResponseHeaders": {
         "Content-Length": "0",
-<<<<<<< HEAD
-        "Date": "Thu, 05 Mar 2020 20:51:27 GMT",
-        "ETag": "\u00220x8D7C146F9DE6916\u0022",
-        "Last-Modified": "Thu, 05 Mar 2020 20:51:28 GMT",
-=======
         "Date": "Thu, 02 Apr 2020 23:39:54 GMT",
         "ETag": "\u00220x8D7D75F25BDE2D5\u0022",
         "Last-Modified": "Thu, 02 Apr 2020 23:39:55 GMT",
->>>>>>> 32e373e2
         "Server": [
           "Windows-Azure-Blob/1.0",
           "Microsoft-HTTPAPI/2.0"
         ],
         "x-ms-client-request-id": "0bf4c915-3d48-ce56-bdb0-cebdacd79253",
-<<<<<<< HEAD
-        "x-ms-request-id": "728b3b65-801e-0018-282f-f34d5c000000",
-        "x-ms-version": "2019-10-10"
-=======
         "x-ms-request-id": "79e70e74-b01e-003c-2948-096467000000",
         "x-ms-version": "2019-12-12"
->>>>>>> 32e373e2
       },
       "ResponseBody": []
     },
     {
-<<<<<<< HEAD
-      "RequestUri": "https://seanstagetest.blob.core.windows.net/test-container-2d074264-2b9e-6288-342d-88570cb81c11/test-blob-64706a8e-bbbc-c1fc-7316-15ad75539488?comp=appendblock",
-=======
       "RequestUri": "https://seanmcccanary.blob.core.windows.net/test-container-2d074264-2b9e-6288-342d-88570cb81c11/test-blob-64706a8e-bbbc-c1fc-7316-15ad75539488?comp=appendblock",
->>>>>>> 32e373e2
       "RequestMethod": "PUT",
       "RequestHeaders": {
         "Authorization": "Sanitized",
         "Content-Length": "1024",
-<<<<<<< HEAD
-        "traceparent": "00-5ddbe81d16f52949a2a139e83143072a-3af18d4a04799245-00",
-        "User-Agent": [
-          "azsdk-net-Storage.Blobs/12.4.0-dev.20200305.1",
-          "(.NET Core 4.6.28325.01; Microsoft Windows 10.0.18363 )"
-        ],
-        "x-ms-client-request-id": "d2cbcd39-437b-c33e-c79f-84b28f3c75a0",
-        "x-ms-date": "Thu, 05 Mar 2020 20:51:28 GMT",
-        "x-ms-return-client-request-id": "true",
-        "x-ms-version": "2019-10-10"
-=======
         "traceparent": "00-5caa851c02de5a4a9e6af02675a01e01-785f0abbcb63d641-00",
         "User-Agent": [
           "azsdk-net-Storage.Blobs/12.5.0-dev.20200402.1",
@@ -91,49 +48,19 @@
         "x-ms-date": "Thu, 02 Apr 2020 23:39:56 GMT",
         "x-ms-return-client-request-id": "true",
         "x-ms-version": "2019-12-12"
->>>>>>> 32e373e2
       },
       "RequestBody": "UJtCQ8QRySBu5Zdj1BFEQF9ipWM8eDBZzDOXMSipWGocRWwQlE6PfaBP9tYkmexh0tRNE60wS9hq6XeReZf4xY0tRo6lM6sQ0ijC7IJaNDJGNV9TW0S87PqTpavW/gMJVjFI91NevJ4oPUCFbV9WELRFS0Q4pWlJcFqUEY0AOdQkuZVRET3e53nBKh4DN36aPZX3kbK/0bHH/4b4yaoQKANsYLPJBf92ZmPLdnpLRTnb\u002BdT4CaghZejkiRG35h7OsAEal9bK0TiWgCpP9Fo2fLpMHNDWGB9bSvvL5Hvtv4BF/MV4MK5jESecYoh90nGOrQxXaslN\u002BJjiv03b/\u002By8qMCqCviUvkwL6AuoOrWW3XeKPTdulVS39wMtlnBgiBE637nI08d4\u002Be/AS4K9pb7jTOHVUMK1TRNr8hL0Zyfbq2D5bVr7zQqwEUNIrUnS\u002BlJESkmOizdPhZGmXeC0hJLH5aAhwzdk537XJT9/bJ/JmPjAsBzdTCAoqufIVHAp\u002B4ywgcipsDYa4GLLt2X40Bnx3cTn9NR16ZmA\u002BRhPm5INrSqyzuvXIOfBps\u002B6EpW6MNrO1nesQga4OpguKLcdykXQvQk7RQEtGr3cJk4Eu9YExsk\u002BgMQbYWsj\u002BZNTqPcwo9uK6VSLf\u002BrYoby5zxy4tH/BKmLt30qAtVyeF0tt2nHGq4JyetGCeEbeZt8HYZFPakUUkX2UQsSRCTT47WeeasZL8ySZRjqtP7EbD3lqeVPKTq0GWUjzMWi94XCdiYvfP/sYvG1ttSQLZ1LMeTNLJo/gLZ66mBF\u002BV8K722TJELUmO899Ub3mXZiI\u002B/H2J7g1crvgvFzsJafqmmSqstnAQVecpT1kzdTS\u002Bs8FMZwfhzAKhWmp6FNZORYnk7dYO6u/yLmaWYF70KXmDcKM5/QKyhI0oCxwFlkDQ2wmPTkder4kRmjjhS6uj7XDwtqRzFIiHMikJJp/TrFglhYVVJNryZMDZ6CLJ0XkhRF2rFR\u002BcnYZBCBweFYjpfe2gu4YmToiWPlGjmSxl/SDv56JCKJd4SSf\u002B1By\u002B1A938Ko1KVXzOzWVFRbN\u002BMRaG0s7bi3mp1VWaDJeJ3qsFyoCa6iCcJPLPOxsrRNAqlAjZPiRg2XhkQlUnsEjVNP7KT3si41b16q3cHFBefoCFb2iOoKB2pPEIJpfLdHSp6gYsYPVVB7Cx41OGhM0oBdPEkkDgRoReQ5qKGry/KnY5IiJKIh2bIGe33M1c8BAj0CDEBtIjyZOB3i1a2uz0AsjdXWKa7dPGOXHpKHnHAUOKVkqb6yOkBWieyFPgMFWKs8oEf6KtmPJNDc1QSpEputzZ0ISiaBeVOUgKDBWP1gksXmSvwoGg7L1IXu1Q==",
       "StatusCode": 404,
       "ResponseHeaders": {
         "Content-Length": "215",
         "Content-Type": "application/xml",
-<<<<<<< HEAD
-        "Date": "Thu, 05 Mar 2020 20:51:28 GMT",
-=======
         "Date": "Thu, 02 Apr 2020 23:39:54 GMT",
->>>>>>> 32e373e2
         "Server": [
           "Windows-Azure-Blob/1.0",
           "Microsoft-HTTPAPI/2.0"
         ],
         "x-ms-client-request-id": "d2cbcd39-437b-c33e-c79f-84b28f3c75a0",
         "x-ms-error-code": "BlobNotFound",
-<<<<<<< HEAD
-        "x-ms-request-id": "728b3b6e-801e-0018-2e2f-f34d5c000000",
-        "x-ms-version": "2019-10-10"
-      },
-      "ResponseBody": [
-        "\uFEFF\u003C?xml version=\u00221.0\u0022 encoding=\u0022utf-8\u0022?\u003E\u003CError\u003E\u003CCode\u003EBlobNotFound\u003C/Code\u003E\u003CMessage\u003EThe specified blob does not exist.\n",
-        "RequestId:728b3b6e-801e-0018-2e2f-f34d5c000000\n",
-        "Time:2020-03-05T20:51:28.1078804Z\u003C/Message\u003E\u003C/Error\u003E"
-      ]
-    },
-    {
-      "RequestUri": "https://seanstagetest.blob.core.windows.net/test-container-2d074264-2b9e-6288-342d-88570cb81c11?restype=container",
-      "RequestMethod": "DELETE",
-      "RequestHeaders": {
-        "Authorization": "Sanitized",
-        "traceparent": "00-8e1e5e198d12c24e992106de90ff4149-74699e786ba2a74e-00",
-        "User-Agent": [
-          "azsdk-net-Storage.Blobs/12.4.0-dev.20200305.1",
-          "(.NET Core 4.6.28325.01; Microsoft Windows 10.0.18363 )"
-        ],
-        "x-ms-client-request-id": "069263b4-1bb9-215a-fce9-afb152bed6c0",
-        "x-ms-date": "Thu, 05 Mar 2020 20:51:28 GMT",
-        "x-ms-return-client-request-id": "true",
-        "x-ms-version": "2019-10-10"
-=======
         "x-ms-request-id": "79e70e78-b01e-003c-2b48-096467000000",
         "x-ms-version": "2019-12-12"
       },
@@ -157,39 +84,25 @@
         "x-ms-date": "Thu, 02 Apr 2020 23:39:56 GMT",
         "x-ms-return-client-request-id": "true",
         "x-ms-version": "2019-12-12"
->>>>>>> 32e373e2
       },
       "RequestBody": null,
       "StatusCode": 202,
       "ResponseHeaders": {
         "Content-Length": "0",
-<<<<<<< HEAD
-        "Date": "Thu, 05 Mar 2020 20:51:28 GMT",
-=======
         "Date": "Thu, 02 Apr 2020 23:39:54 GMT",
->>>>>>> 32e373e2
         "Server": [
           "Windows-Azure-Blob/1.0",
           "Microsoft-HTTPAPI/2.0"
         ],
         "x-ms-client-request-id": "069263b4-1bb9-215a-fce9-afb152bed6c0",
-<<<<<<< HEAD
-        "x-ms-request-id": "728b3b74-801e-0018-342f-f34d5c000000",
-        "x-ms-version": "2019-10-10"
-=======
         "x-ms-request-id": "79e70e7b-b01e-003c-2e48-096467000000",
         "x-ms-version": "2019-12-12"
->>>>>>> 32e373e2
       },
       "ResponseBody": []
     }
   ],
   "Variables": {
     "RandomSeed": "1503342987",
-<<<<<<< HEAD
-    "Storage_TestConfigDefault": "ProductionTenant\nseanstagetest\nU2FuaXRpemVk\nhttps://seanstagetest.blob.core.windows.net\nhttp://seanstagetest.file.core.windows.net\nhttp://seanstagetest.queue.core.windows.net\nhttp://seanstagetest.table.core.windows.net\n\n\n\n\nhttp://seanstagetest-secondary.blob.core.windows.net\nhttp://seanstagetest-secondary.file.core.windows.net\nhttp://seanstagetest-secondary.queue.core.windows.net\nhttp://seanstagetest-secondary.table.core.windows.net\n\nSanitized\n\n\nCloud\nBlobEndpoint=https://seanstagetest.blob.core.windows.net/;QueueEndpoint=http://seanstagetest.queue.core.windows.net/;FileEndpoint=http://seanstagetest.file.core.windows.net/;BlobSecondaryEndpoint=http://seanstagetest-secondary.blob.core.windows.net/;QueueSecondaryEndpoint=http://seanstagetest-secondary.queue.core.windows.net/;FileSecondaryEndpoint=http://seanstagetest-secondary.file.core.windows.net/;AccountName=seanstagetest;AccountKey=Sanitized\nseanscope1"
-=======
     "Storage_TestConfigDefault": "ProductionTenant\nseanmcccanary\nU2FuaXRpemVk\nhttps://seanmcccanary.blob.core.windows.net\nhttps://seanmcccanary.file.core.windows.net\nhttps://seanmcccanary.queue.core.windows.net\nhttps://seanmcccanary.table.core.windows.net\n\n\n\n\nhttps://seanmcccanary-secondary.blob.core.windows.net\nhttps://seanmcccanary-secondary.file.core.windows.net\nhttps://seanmcccanary-secondary.queue.core.windows.net\nhttps://seanmcccanary-secondary.table.core.windows.net\n\nSanitized\n\n\nCloud\nBlobEndpoint=https://seanmcccanary.blob.core.windows.net/;QueueEndpoint=https://seanmcccanary.queue.core.windows.net/;FileEndpoint=https://seanmcccanary.file.core.windows.net/;BlobSecondaryEndpoint=https://seanmcccanary-secondary.blob.core.windows.net/;QueueSecondaryEndpoint=https://seanmcccanary-secondary.queue.core.windows.net/;FileSecondaryEndpoint=https://seanmcccanary-secondary.file.core.windows.net/;AccountName=seanmcccanary;AccountKey=Sanitized\nseanscope1"
->>>>>>> 32e373e2
   }
 }