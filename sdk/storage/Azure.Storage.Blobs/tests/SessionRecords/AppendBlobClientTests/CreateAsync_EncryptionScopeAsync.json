{
  "Entries": [
    {
<<<<<<< HEAD
      "RequestUri": "https://seanstagetest.blob.core.windows.net/test-container-e157f197-c848-485b-395c-9a459c54d07a?restype=container",
      "RequestMethod": "PUT",
      "RequestHeaders": {
        "Authorization": "Sanitized",
        "traceparent": "00-2cc079d1239d00438fd10ad1a1d211b4-83b10654e6c99f49-00",
        "User-Agent": [
          "azsdk-net-Storage.Blobs/12.4.0-dev.20200305.1",
          "(.NET Core 4.6.28325.01; Microsoft Windows 10.0.18363 )"
        ],
        "x-ms-blob-public-access": "container",
        "x-ms-client-request-id": "7dfc0286-b0dd-d8ab-fbae-8556a4d7b8f3",
        "x-ms-date": "Thu, 05 Mar 2020 20:52:28 GMT",
        "x-ms-return-client-request-id": "true",
        "x-ms-version": "2019-10-10"
=======
      "RequestUri": "https://seanmcccanary.blob.core.windows.net/test-container-e157f197-c848-485b-395c-9a459c54d07a?restype=container",
      "RequestMethod": "PUT",
      "RequestHeaders": {
        "Authorization": "Sanitized",
        "traceparent": "00-82454438f9d9c24f933cb359f3f663e2-ccb16344bcc12847-00",
        "User-Agent": [
          "azsdk-net-Storage.Blobs/12.5.0-dev.20200402.1",
          "(.NET Core 4.6.28325.01; Microsoft Windows 10.0.18362 )"
        ],
        "x-ms-blob-public-access": "container",
        "x-ms-client-request-id": "7dfc0286-b0dd-d8ab-fbae-8556a4d7b8f3",
        "x-ms-date": "Thu, 02 Apr 2020 23:40:40 GMT",
        "x-ms-return-client-request-id": "true",
        "x-ms-version": "2019-12-12"
>>>>>>> 32e373e2
      },
      "RequestBody": null,
      "StatusCode": 201,
      "ResponseHeaders": {
        "Content-Length": "0",
<<<<<<< HEAD
        "Date": "Thu, 05 Mar 2020 20:52:28 GMT",
        "ETag": "\u00220x8D7C1471DC874EB\u0022",
        "Last-Modified": "Thu, 05 Mar 2020 20:52:28 GMT",
=======
        "Date": "Thu, 02 Apr 2020 23:40:39 GMT",
        "ETag": "\u00220x8D7D75F403E0FD6\u0022",
        "Last-Modified": "Thu, 02 Apr 2020 23:40:39 GMT",
>>>>>>> 32e373e2
        "Server": [
          "Windows-Azure-Blob/1.0",
          "Microsoft-HTTPAPI/2.0"
        ],
        "x-ms-client-request-id": "7dfc0286-b0dd-d8ab-fbae-8556a4d7b8f3",
<<<<<<< HEAD
        "x-ms-request-id": "33b9c22d-201e-002e-4a2f-f3c02c000000",
        "x-ms-version": "2019-10-10"
=======
        "x-ms-request-id": "6b83d31f-901e-0092-4d48-09c976000000",
        "x-ms-version": "2019-12-12"
>>>>>>> 32e373e2
      },
      "ResponseBody": []
    },
    {
      "RequestUri": "https://seanmcccanary.blob.core.windows.net/test-container-e157f197-c848-485b-395c-9a459c54d07a/test-blob-f16bf35c-f4a0-70e7-c2be-f15785a7659c",
      "RequestMethod": "PUT",
      "RequestHeaders": {
        "Authorization": "Sanitized",
        "Content-Length": "0",
<<<<<<< HEAD
        "traceparent": "00-c9a52cda2accd74d83432cca59f03295-57839addca9a5448-00",
        "User-Agent": [
          "azsdk-net-Storage.Blobs/12.4.0-dev.20200305.1",
          "(.NET Core 4.6.28325.01; Microsoft Windows 10.0.18363 )"
        ],
        "x-ms-blob-type": "AppendBlob",
        "x-ms-client-request-id": "ef574f38-5b31-92ad-1a8c-bb1ebf535353",
        "x-ms-date": "Thu, 05 Mar 2020 20:52:28 GMT",
        "x-ms-encryption-scope": "seanscope1",
        "x-ms-return-client-request-id": "true",
        "x-ms-version": "2019-10-10"
=======
        "traceparent": "00-7103a963442e79418aefcbeb97079ead-1150c5f34e34b44f-00",
        "User-Agent": [
          "azsdk-net-Storage.Blobs/12.5.0-dev.20200402.1",
          "(.NET Core 4.6.28325.01; Microsoft Windows 10.0.18362 )"
        ],
        "x-ms-blob-type": "AppendBlob",
        "x-ms-client-request-id": "ef574f38-5b31-92ad-1a8c-bb1ebf535353",
        "x-ms-date": "Thu, 02 Apr 2020 23:40:40 GMT",
        "x-ms-encryption-scope": "seanscope1",
        "x-ms-return-client-request-id": "true",
        "x-ms-version": "2019-12-12"
>>>>>>> 32e373e2
      },
      "RequestBody": null,
      "StatusCode": 201,
      "ResponseHeaders": {
        "Content-Length": "0",
<<<<<<< HEAD
        "Date": "Thu, 05 Mar 2020 20:52:28 GMT",
        "ETag": "\u00220x8D7C1471DD8E78A\u0022",
        "Last-Modified": "Thu, 05 Mar 2020 20:52:28 GMT",
=======
        "Date": "Thu, 02 Apr 2020 23:40:39 GMT",
        "ETag": "\u00220x8D7D75F406EB28F\u0022",
        "Last-Modified": "Thu, 02 Apr 2020 23:40:39 GMT",
>>>>>>> 32e373e2
        "Server": [
          "Windows-Azure-Blob/1.0",
          "Microsoft-HTTPAPI/2.0"
        ],
        "x-ms-client-request-id": "ef574f38-5b31-92ad-1a8c-bb1ebf535353",
        "x-ms-encryption-scope": "seanscope1",
<<<<<<< HEAD
        "x-ms-request-id": "33b9c230-201e-002e-4b2f-f3c02c000000",
        "x-ms-request-server-encrypted": "true",
        "x-ms-version": "2019-10-10"
=======
        "x-ms-request-id": "6b83d325-901e-0092-5148-09c976000000",
        "x-ms-request-server-encrypted": "true",
        "x-ms-version": "2019-12-12"
>>>>>>> 32e373e2
      },
      "ResponseBody": []
    },
    {
<<<<<<< HEAD
      "RequestUri": "https://seanstagetest.blob.core.windows.net/test-container-e157f197-c848-485b-395c-9a459c54d07a?restype=container",
      "RequestMethod": "DELETE",
      "RequestHeaders": {
        "Authorization": "Sanitized",
        "traceparent": "00-e602e3e77f2cca4e9645341712737df6-3c16b3f5d2c2fe4c-00",
        "User-Agent": [
          "azsdk-net-Storage.Blobs/12.4.0-dev.20200305.1",
          "(.NET Core 4.6.28325.01; Microsoft Windows 10.0.18363 )"
        ],
        "x-ms-client-request-id": "351fd8c9-764f-b36a-9f2c-7fcb977ebad6",
        "x-ms-date": "Thu, 05 Mar 2020 20:52:28 GMT",
        "x-ms-return-client-request-id": "true",
        "x-ms-version": "2019-10-10"
=======
      "RequestUri": "https://seanmcccanary.blob.core.windows.net/test-container-e157f197-c848-485b-395c-9a459c54d07a?restype=container",
      "RequestMethod": "DELETE",
      "RequestHeaders": {
        "Authorization": "Sanitized",
        "traceparent": "00-dd8bd717d4033f469b4db22584aefa80-1f6021e234b37a40-00",
        "User-Agent": [
          "azsdk-net-Storage.Blobs/12.5.0-dev.20200402.1",
          "(.NET Core 4.6.28325.01; Microsoft Windows 10.0.18362 )"
        ],
        "x-ms-client-request-id": "351fd8c9-764f-b36a-9f2c-7fcb977ebad6",
        "x-ms-date": "Thu, 02 Apr 2020 23:40:40 GMT",
        "x-ms-return-client-request-id": "true",
        "x-ms-version": "2019-12-12"
>>>>>>> 32e373e2
      },
      "RequestBody": null,
      "StatusCode": 202,
      "ResponseHeaders": {
        "Content-Length": "0",
<<<<<<< HEAD
        "Date": "Thu, 05 Mar 2020 20:52:28 GMT",
=======
        "Date": "Thu, 02 Apr 2020 23:40:39 GMT",
>>>>>>> 32e373e2
        "Server": [
          "Windows-Azure-Blob/1.0",
          "Microsoft-HTTPAPI/2.0"
        ],
        "x-ms-client-request-id": "351fd8c9-764f-b36a-9f2c-7fcb977ebad6",
<<<<<<< HEAD
        "x-ms-request-id": "33b9c231-201e-002e-4c2f-f3c02c000000",
        "x-ms-version": "2019-10-10"
=======
        "x-ms-request-id": "6b83d330-901e-0092-5c48-09c976000000",
        "x-ms-version": "2019-12-12"
>>>>>>> 32e373e2
      },
      "ResponseBody": []
    }
  ],
  "Variables": {
    "RandomSeed": "1649120823",
<<<<<<< HEAD
    "Storage_TestConfigDefault": "ProductionTenant\nseanstagetest\nU2FuaXRpemVk\nhttps://seanstagetest.blob.core.windows.net\nhttp://seanstagetest.file.core.windows.net\nhttp://seanstagetest.queue.core.windows.net\nhttp://seanstagetest.table.core.windows.net\n\n\n\n\nhttp://seanstagetest-secondary.blob.core.windows.net\nhttp://seanstagetest-secondary.file.core.windows.net\nhttp://seanstagetest-secondary.queue.core.windows.net\nhttp://seanstagetest-secondary.table.core.windows.net\n\nSanitized\n\n\nCloud\nBlobEndpoint=https://seanstagetest.blob.core.windows.net/;QueueEndpoint=http://seanstagetest.queue.core.windows.net/;FileEndpoint=http://seanstagetest.file.core.windows.net/;BlobSecondaryEndpoint=http://seanstagetest-secondary.blob.core.windows.net/;QueueSecondaryEndpoint=http://seanstagetest-secondary.queue.core.windows.net/;FileSecondaryEndpoint=http://seanstagetest-secondary.file.core.windows.net/;AccountName=seanstagetest;AccountKey=Sanitized\nseanscope1"
=======
    "Storage_TestConfigDefault": "ProductionTenant\nseanmcccanary\nU2FuaXRpemVk\nhttps://seanmcccanary.blob.core.windows.net\nhttps://seanmcccanary.file.core.windows.net\nhttps://seanmcccanary.queue.core.windows.net\nhttps://seanmcccanary.table.core.windows.net\n\n\n\n\nhttps://seanmcccanary-secondary.blob.core.windows.net\nhttps://seanmcccanary-secondary.file.core.windows.net\nhttps://seanmcccanary-secondary.queue.core.windows.net\nhttps://seanmcccanary-secondary.table.core.windows.net\n\nSanitized\n\n\nCloud\nBlobEndpoint=https://seanmcccanary.blob.core.windows.net/;QueueEndpoint=https://seanmcccanary.queue.core.windows.net/;FileEndpoint=https://seanmcccanary.file.core.windows.net/;BlobSecondaryEndpoint=https://seanmcccanary-secondary.blob.core.windows.net/;QueueSecondaryEndpoint=https://seanmcccanary-secondary.queue.core.windows.net/;FileSecondaryEndpoint=https://seanmcccanary-secondary.file.core.windows.net/;AccountName=seanmcccanary;AccountKey=Sanitized\nseanscope1"
>>>>>>> 32e373e2
  }
}<|MERGE_RESOLUTION|>--- conflicted
+++ resolved
@@ -1,22 +1,6 @@
 {
   "Entries": [
     {
-<<<<<<< HEAD
-      "RequestUri": "https://seanstagetest.blob.core.windows.net/test-container-e157f197-c848-485b-395c-9a459c54d07a?restype=container",
-      "RequestMethod": "PUT",
-      "RequestHeaders": {
-        "Authorization": "Sanitized",
-        "traceparent": "00-2cc079d1239d00438fd10ad1a1d211b4-83b10654e6c99f49-00",
-        "User-Agent": [
-          "azsdk-net-Storage.Blobs/12.4.0-dev.20200305.1",
-          "(.NET Core 4.6.28325.01; Microsoft Windows 10.0.18363 )"
-        ],
-        "x-ms-blob-public-access": "container",
-        "x-ms-client-request-id": "7dfc0286-b0dd-d8ab-fbae-8556a4d7b8f3",
-        "x-ms-date": "Thu, 05 Mar 2020 20:52:28 GMT",
-        "x-ms-return-client-request-id": "true",
-        "x-ms-version": "2019-10-10"
-=======
       "RequestUri": "https://seanmcccanary.blob.core.windows.net/test-container-e157f197-c848-485b-395c-9a459c54d07a?restype=container",
       "RequestMethod": "PUT",
       "RequestHeaders": {
@@ -31,33 +15,21 @@
         "x-ms-date": "Thu, 02 Apr 2020 23:40:40 GMT",
         "x-ms-return-client-request-id": "true",
         "x-ms-version": "2019-12-12"
->>>>>>> 32e373e2
       },
       "RequestBody": null,
       "StatusCode": 201,
       "ResponseHeaders": {
         "Content-Length": "0",
-<<<<<<< HEAD
-        "Date": "Thu, 05 Mar 2020 20:52:28 GMT",
-        "ETag": "\u00220x8D7C1471DC874EB\u0022",
-        "Last-Modified": "Thu, 05 Mar 2020 20:52:28 GMT",
-=======
         "Date": "Thu, 02 Apr 2020 23:40:39 GMT",
         "ETag": "\u00220x8D7D75F403E0FD6\u0022",
         "Last-Modified": "Thu, 02 Apr 2020 23:40:39 GMT",
->>>>>>> 32e373e2
         "Server": [
           "Windows-Azure-Blob/1.0",
           "Microsoft-HTTPAPI/2.0"
         ],
         "x-ms-client-request-id": "7dfc0286-b0dd-d8ab-fbae-8556a4d7b8f3",
-<<<<<<< HEAD
-        "x-ms-request-id": "33b9c22d-201e-002e-4a2f-f3c02c000000",
-        "x-ms-version": "2019-10-10"
-=======
         "x-ms-request-id": "6b83d31f-901e-0092-4d48-09c976000000",
         "x-ms-version": "2019-12-12"
->>>>>>> 32e373e2
       },
       "ResponseBody": []
     },
@@ -67,19 +39,6 @@
       "RequestHeaders": {
         "Authorization": "Sanitized",
         "Content-Length": "0",
-<<<<<<< HEAD
-        "traceparent": "00-c9a52cda2accd74d83432cca59f03295-57839addca9a5448-00",
-        "User-Agent": [
-          "azsdk-net-Storage.Blobs/12.4.0-dev.20200305.1",
-          "(.NET Core 4.6.28325.01; Microsoft Windows 10.0.18363 )"
-        ],
-        "x-ms-blob-type": "AppendBlob",
-        "x-ms-client-request-id": "ef574f38-5b31-92ad-1a8c-bb1ebf535353",
-        "x-ms-date": "Thu, 05 Mar 2020 20:52:28 GMT",
-        "x-ms-encryption-scope": "seanscope1",
-        "x-ms-return-client-request-id": "true",
-        "x-ms-version": "2019-10-10"
-=======
         "traceparent": "00-7103a963442e79418aefcbeb97079ead-1150c5f34e34b44f-00",
         "User-Agent": [
           "azsdk-net-Storage.Blobs/12.5.0-dev.20200402.1",
@@ -91,55 +50,27 @@
         "x-ms-encryption-scope": "seanscope1",
         "x-ms-return-client-request-id": "true",
         "x-ms-version": "2019-12-12"
->>>>>>> 32e373e2
       },
       "RequestBody": null,
       "StatusCode": 201,
       "ResponseHeaders": {
         "Content-Length": "0",
-<<<<<<< HEAD
-        "Date": "Thu, 05 Mar 2020 20:52:28 GMT",
-        "ETag": "\u00220x8D7C1471DD8E78A\u0022",
-        "Last-Modified": "Thu, 05 Mar 2020 20:52:28 GMT",
-=======
         "Date": "Thu, 02 Apr 2020 23:40:39 GMT",
         "ETag": "\u00220x8D7D75F406EB28F\u0022",
         "Last-Modified": "Thu, 02 Apr 2020 23:40:39 GMT",
->>>>>>> 32e373e2
         "Server": [
           "Windows-Azure-Blob/1.0",
           "Microsoft-HTTPAPI/2.0"
         ],
         "x-ms-client-request-id": "ef574f38-5b31-92ad-1a8c-bb1ebf535353",
         "x-ms-encryption-scope": "seanscope1",
-<<<<<<< HEAD
-        "x-ms-request-id": "33b9c230-201e-002e-4b2f-f3c02c000000",
-        "x-ms-request-server-encrypted": "true",
-        "x-ms-version": "2019-10-10"
-=======
         "x-ms-request-id": "6b83d325-901e-0092-5148-09c976000000",
         "x-ms-request-server-encrypted": "true",
         "x-ms-version": "2019-12-12"
->>>>>>> 32e373e2
       },
       "ResponseBody": []
     },
     {
-<<<<<<< HEAD
-      "RequestUri": "https://seanstagetest.blob.core.windows.net/test-container-e157f197-c848-485b-395c-9a459c54d07a?restype=container",
-      "RequestMethod": "DELETE",
-      "RequestHeaders": {
-        "Authorization": "Sanitized",
-        "traceparent": "00-e602e3e77f2cca4e9645341712737df6-3c16b3f5d2c2fe4c-00",
-        "User-Agent": [
-          "azsdk-net-Storage.Blobs/12.4.0-dev.20200305.1",
-          "(.NET Core 4.6.28325.01; Microsoft Windows 10.0.18363 )"
-        ],
-        "x-ms-client-request-id": "351fd8c9-764f-b36a-9f2c-7fcb977ebad6",
-        "x-ms-date": "Thu, 05 Mar 2020 20:52:28 GMT",
-        "x-ms-return-client-request-id": "true",
-        "x-ms-version": "2019-10-10"
-=======
       "RequestUri": "https://seanmcccanary.blob.core.windows.net/test-container-e157f197-c848-485b-395c-9a459c54d07a?restype=container",
       "RequestMethod": "DELETE",
       "RequestHeaders": {
@@ -153,39 +84,25 @@
         "x-ms-date": "Thu, 02 Apr 2020 23:40:40 GMT",
         "x-ms-return-client-request-id": "true",
         "x-ms-version": "2019-12-12"
->>>>>>> 32e373e2
       },
       "RequestBody": null,
       "StatusCode": 202,
       "ResponseHeaders": {
         "Content-Length": "0",
-<<<<<<< HEAD
-        "Date": "Thu, 05 Mar 2020 20:52:28 GMT",
-=======
         "Date": "Thu, 02 Apr 2020 23:40:39 GMT",
->>>>>>> 32e373e2
         "Server": [
           "Windows-Azure-Blob/1.0",
           "Microsoft-HTTPAPI/2.0"
         ],
         "x-ms-client-request-id": "351fd8c9-764f-b36a-9f2c-7fcb977ebad6",
-<<<<<<< HEAD
-        "x-ms-request-id": "33b9c231-201e-002e-4c2f-f3c02c000000",
-        "x-ms-version": "2019-10-10"
-=======
         "x-ms-request-id": "6b83d330-901e-0092-5c48-09c976000000",
         "x-ms-version": "2019-12-12"
->>>>>>> 32e373e2
       },
       "ResponseBody": []
     }
   ],
   "Variables": {
     "RandomSeed": "1649120823",
-<<<<<<< HEAD
-    "Storage_TestConfigDefault": "ProductionTenant\nseanstagetest\nU2FuaXRpemVk\nhttps://seanstagetest.blob.core.windows.net\nhttp://seanstagetest.file.core.windows.net\nhttp://seanstagetest.queue.core.windows.net\nhttp://seanstagetest.table.core.windows.net\n\n\n\n\nhttp://seanstagetest-secondary.blob.core.windows.net\nhttp://seanstagetest-secondary.file.core.windows.net\nhttp://seanstagetest-secondary.queue.core.windows.net\nhttp://seanstagetest-secondary.table.core.windows.net\n\nSanitized\n\n\nCloud\nBlobEndpoint=https://seanstagetest.blob.core.windows.net/;QueueEndpoint=http://seanstagetest.queue.core.windows.net/;FileEndpoint=http://seanstagetest.file.core.windows.net/;BlobSecondaryEndpoint=http://seanstagetest-secondary.blob.core.windows.net/;QueueSecondaryEndpoint=http://seanstagetest-secondary.queue.core.windows.net/;FileSecondaryEndpoint=http://seanstagetest-secondary.file.core.windows.net/;AccountName=seanstagetest;AccountKey=Sanitized\nseanscope1"
-=======
     "Storage_TestConfigDefault": "ProductionTenant\nseanmcccanary\nU2FuaXRpemVk\nhttps://seanmcccanary.blob.core.windows.net\nhttps://seanmcccanary.file.core.windows.net\nhttps://seanmcccanary.queue.core.windows.net\nhttps://seanmcccanary.table.core.windows.net\n\n\n\n\nhttps://seanmcccanary-secondary.blob.core.windows.net\nhttps://seanmcccanary-secondary.file.core.windows.net\nhttps://seanmcccanary-secondary.queue.core.windows.net\nhttps://seanmcccanary-secondary.table.core.windows.net\n\nSanitized\n\n\nCloud\nBlobEndpoint=https://seanmcccanary.blob.core.windows.net/;QueueEndpoint=https://seanmcccanary.queue.core.windows.net/;FileEndpoint=https://seanmcccanary.file.core.windows.net/;BlobSecondaryEndpoint=https://seanmcccanary-secondary.blob.core.windows.net/;QueueSecondaryEndpoint=https://seanmcccanary-secondary.queue.core.windows.net/;FileSecondaryEndpoint=https://seanmcccanary-secondary.file.core.windows.net/;AccountName=seanmcccanary;AccountKey=Sanitized\nseanscope1"
->>>>>>> 32e373e2
   }
 }