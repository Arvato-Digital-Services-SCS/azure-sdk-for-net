{
  "Entries": [
    {
      "RequestUri": "https://seanmcccanary.blob.core.windows.net/test-container-d8656de4-bd31-2ff7-44d4-6476f7ba9eb0?restype=container",
      "RequestMethod": "PUT",
      "RequestHeaders": {
        "Authorization": "Sanitized",
        "traceparent": "00-a5c354d1b937cc4a9c8e77cf48ba24c0-8f9095497197da49-00",
        "User-Agent": [
          "azsdk-net-Storage.Blobs/12.5.0-dev.20200402.1",
          "(.NET Core 4.6.28325.01; Microsoft Windows 10.0.18362 )"
        ],
        "x-ms-blob-public-access": "container",
        "x-ms-client-request-id": "85c458ee-eb74-abfb-acba-98652ac11244",
        "x-ms-date": "Thu, 02 Apr 2020 23:38:57 GMT",
        "x-ms-return-client-request-id": "true",
        "x-ms-version": "2019-12-12"
      },
      "RequestBody": null,
      "StatusCode": 201,
      "ResponseHeaders": {
        "Content-Length": "0",
        "Date": "Thu, 02 Apr 2020 23:38:56 GMT",
        "ETag": "\u00220x8D7D75F02FE4F88\u0022",
        "Last-Modified": "Thu, 02 Apr 2020 23:38:56 GMT",
        "Server": [
          "Windows-Azure-Blob/1.0",
          "Microsoft-HTTPAPI/2.0"
        ],
        "x-ms-client-request-id": "85c458ee-eb74-abfb-acba-98652ac11244",
<<<<<<< HEAD
        "x-ms-request-id": "66c3d664-601e-0000-7d2f-f3923b000000",
=======
        "x-ms-request-id": "52ddbe87-201e-0073-0a47-091533000000",
>>>>>>> 8d420312
        "x-ms-version": "2019-12-12"
      },
      "ResponseBody": []
    },
    {
      "RequestUri": "https://seanmcccanary.blob.core.windows.net/test-container-d8656de4-bd31-2ff7-44d4-6476f7ba9eb0/test-blob-622599e7-a9f2-8d73-5983-1f4b034d8fdf",
      "RequestMethod": "PUT",
      "RequestHeaders": {
        "Authorization": "Sanitized",
        "Content-Length": "0",
        "traceparent": "00-726b75421cc9ec43a44192ab8b33282c-6367fee188d3434e-00",
        "User-Agent": [
          "azsdk-net-Storage.Blobs/12.5.0-dev.20200402.1",
          "(.NET Core 4.6.28325.01; Microsoft Windows 10.0.18362 )"
        ],
        "x-ms-blob-type": "AppendBlob",
        "x-ms-client-request-id": "06c375d2-923f-444e-e437-2bf0ccafa85e",
        "x-ms-date": "Thu, 02 Apr 2020 23:38:57 GMT",
        "x-ms-return-client-request-id": "true",
        "x-ms-version": "2019-12-12"
      },
      "RequestBody": null,
      "StatusCode": 201,
      "ResponseHeaders": {
        "Content-Length": "0",
        "Date": "Thu, 02 Apr 2020 23:38:56 GMT",
        "ETag": "\u00220x8D7D75F030ADC85\u0022",
        "Last-Modified": "Thu, 02 Apr 2020 23:38:56 GMT",
        "Server": [
          "Windows-Azure-Blob/1.0",
          "Microsoft-HTTPAPI/2.0"
        ],
        "x-ms-client-request-id": "06c375d2-923f-444e-e437-2bf0ccafa85e",
        "x-ms-request-id": "52ddbe92-201e-0073-1247-091533000000",
        "x-ms-request-server-encrypted": "true",
        "x-ms-version": "2019-12-12"
      },
      "ResponseBody": []
    },
    {
      "RequestUri": "https://seanmcccanary.blob.core.windows.net/test-container-d8656de4-bd31-2ff7-44d4-6476f7ba9eb0/test-blob-622599e7-a9f2-8d73-5983-1f4b034d8fdf?comp=appendblock",
      "RequestMethod": "PUT",
      "RequestHeaders": {
        "Authorization": "Sanitized",
        "Content-Length": "1024",
        "Content-MD5": "yOjfiVwsrhZrrQJ/3xUzWw==",
        "traceparent": "00-ec02bdbfa441fe4cafe72fbe69942e1f-b366404a6b2d6d41-00",
        "User-Agent": [
          "azsdk-net-Storage.Blobs/12.5.0-dev.20200402.1",
          "(.NET Core 4.6.28325.01; Microsoft Windows 10.0.18362 )"
        ],
        "x-ms-client-request-id": "fe454e19-edea-3c78-58bf-45ce540b744f",
        "x-ms-date": "Thu, 02 Apr 2020 23:38:57 GMT",
        "x-ms-return-client-request-id": "true",
        "x-ms-version": "2019-12-12"
      },
      "RequestBody": "KrmFBjlyTs1cXVhVaibPqswneY6JiJ9O1UO6vu1L\u002B1r04CEEKbC9Xyf1quE5\u002BNq\u002BZ4EkpDYZ1KEZNzD2uI/fEGL\u002BYIkEy4EbahlmlN69FNxo/FZsJ1Yj2wuA6vF/xqeXFpl/OphRuZz/CDocskDCXCJTjrs4c\u002BkL2oV9hOCPm6Nxz31FPtlEFkO5bB4cBijLvY7PLDfsXqKvdGAT1DS8b22Wq\u002BPCfB5ID3h4fwbL7tNcssdSwG9rhXDblsl5MUEO/f2whVtECEBvhhy/dN\u002Bc5IWMtiJtaa/9KyZy5\u002BZUzt02aYEJGmh4GKqG4jlSrBGRPrJD7XsfoJRNs1o00SBZG7g/iApek8kdE5145oZ1q38V4ag0EOBiF8jsu2cOQ0aJLceBEyMGMqvoJtndp7oN1wfaH/B3JQrX3XFBcddiDtBX7rm/9JhcDq79TOoHhG8O3uNfMyNVEge8qTaxxcHUhRgJhbgATuNvfhFBetkg0FgCM5LzA9qsAdyyAkphqkntKcbS/f62DY8A8LUSFJgunNndr5Iv4II9XYPcTkyYDdPIVFASTtNZSyUC8xIlme1Dg2VxhPu2vkhDlJ972r9DaOLhSsBHG04Gg2NtLO1vGMOWmMrnJ4nXEZUIzrkz3nFlv4swQ04s/GgXagCXSZFb1Hzb5EH0XEBZCTkqP0yU06XyB21iP9R1aZxhz7yIQMcErPo9V/kwcGJK1zoVAr0cgpdbpEIk\u002BZWoZnukk4yE0MlyJpJRV3urwpYKGGeZX2bfRU0kLZuF4LJllPF\u002Bi93WxQZwo9wqyiocr\u002BKrGeEtDgcUxU0\u002BX6Mt7EXf7MOKLTe5M1JgKLyKtXoiCH252sbRN4bqacaPl2ZjQraWSt5nkoKq8eWPzOVKihDTG1cldBJ/DrQ8oMNxKZzs/OUF9Gqcu3b6DujhQmqgn9\u002B1vHwPPs6kFzwpKvK/OchJos8ARZWlNmDgK2YqnctJnADku2wg3b4XYd0ucpCDO9Ugl5\u002BboFlJEIYbLhNneXlw4I3x2n1bKcUR6OO4d8TPXe\u002BRCgYsrvynmqvmBK6rr\u002BdkvpICkmBXxG7Zibd1kZjBTNEj1m9zQzGRSkDSdSUXZTj8U7kyzMqOOUWXUiRFMQgSJbjdiNh38XpgcUgghU9JwiR\u002BeT3fjn8GlJ0p2/EMSxg3v1BtOd1ghGI/0lqCbrT2TpAAxrjLM5Y41/M7TRWIUyYv6MX\u002B3IlHHvTan7wlgyXoM41gDIVgbIy6NGLpJDZNtn40U4bv93EHuKjD8JPZE1PNUhqIKEahzns5RKcmXfm\u002Bjek98C\u002Bf\u002BTsbWVTcnXz44CEOG9IbxI44k4UKtbPK4FuvBWKqmyIjLlnfbM7yxDD/QWOGGA==",
      "StatusCode": 400,
      "ResponseHeaders": {
        "Content-Length": "405",
        "Content-Type": "application/xml",
        "Date": "Thu, 02 Apr 2020 23:38:56 GMT",
        "Server": [
          "Windows-Azure-Blob/1.0",
          "Microsoft-HTTPAPI/2.0"
        ],
        "x-ms-client-request-id": "fe454e19-edea-3c78-58bf-45ce540b744f",
        "x-ms-error-code": "Md5Mismatch",
<<<<<<< HEAD
        "x-ms-request-id": "66c3d672-601e-0000-082f-f3923b000000",
=======
        "x-ms-request-id": "52ddbe9a-201e-0073-1a47-091533000000",
>>>>>>> 8d420312
        "x-ms-version": "2019-12-12"
      },
      "ResponseBody": [
        "\uFEFF\u003C?xml version=\u00221.0\u0022 encoding=\u0022utf-8\u0022?\u003E\u003CError\u003E\u003CCode\u003EMd5Mismatch\u003C/Code\u003E\u003CMessage\u003EThe MD5 value specified in the request did not match with the MD5 value calculated by the server.\n",
        "RequestId:52ddbe9a-201e-0073-1a47-091533000000\n",
        "Time:2020-04-02T23:38:57.0041650Z\u003C/Message\u003E\u003CUserSpecifiedMd5\u003EyOjfiVwsrhZrrQJ/3xUzWw==\u003C/UserSpecifiedMd5\u003E\u003CServerCalculatedMd5\u003EUN/OyX1Bqtt8tV8QzUKymw==\u003C/ServerCalculatedMd5\u003E\u003C/Error\u003E"
      ]
    },
    {
      "RequestUri": "https://seanmcccanary.blob.core.windows.net/test-container-d8656de4-bd31-2ff7-44d4-6476f7ba9eb0?restype=container",
      "RequestMethod": "DELETE",
      "RequestHeaders": {
        "Authorization": "Sanitized",
        "traceparent": "00-dfc5c27bb05c7b4cb72a2a32f6eb4ecb-298bf75c2bf58047-00",
        "User-Agent": [
          "azsdk-net-Storage.Blobs/12.5.0-dev.20200402.1",
          "(.NET Core 4.6.28325.01; Microsoft Windows 10.0.18362 )"
        ],
        "x-ms-client-request-id": "f2e59897-871e-542d-ae65-709ac08e5589",
        "x-ms-date": "Thu, 02 Apr 2020 23:38:57 GMT",
        "x-ms-return-client-request-id": "true",
        "x-ms-version": "2019-12-12"
      },
      "RequestBody": null,
      "StatusCode": 202,
      "ResponseHeaders": {
        "Content-Length": "0",
        "Date": "Thu, 02 Apr 2020 23:38:56 GMT",
        "Server": [
          "Windows-Azure-Blob/1.0",
          "Microsoft-HTTPAPI/2.0"
        ],
        "x-ms-client-request-id": "f2e59897-871e-542d-ae65-709ac08e5589",
<<<<<<< HEAD
        "x-ms-request-id": "66c3d675-601e-0000-0b2f-f3923b000000",
=======
        "x-ms-request-id": "52ddbea9-201e-0073-2947-091533000000",
>>>>>>> 8d420312
        "x-ms-version": "2019-12-12"
      },
      "ResponseBody": []
    }
  ],
  "Variables": {
    "RandomSeed": "1630421808",
    "Storage_TestConfigDefault": "ProductionTenant\nseanmcccanary\nU2FuaXRpemVk\nhttps://seanmcccanary.blob.core.windows.net\nhttps://seanmcccanary.file.core.windows.net\nhttps://seanmcccanary.queue.core.windows.net\nhttps://seanmcccanary.table.core.windows.net\n\n\n\n\nhttps://seanmcccanary-secondary.blob.core.windows.net\nhttps://seanmcccanary-secondary.file.core.windows.net\nhttps://seanmcccanary-secondary.queue.core.windows.net\nhttps://seanmcccanary-secondary.table.core.windows.net\n\nSanitized\n\n\nCloud\nBlobEndpoint=https://seanmcccanary.blob.core.windows.net/;QueueEndpoint=https://seanmcccanary.queue.core.windows.net/;FileEndpoint=https://seanmcccanary.file.core.windows.net/;BlobSecondaryEndpoint=https://seanmcccanary-secondary.blob.core.windows.net/;QueueSecondaryEndpoint=https://seanmcccanary-secondary.queue.core.windows.net/;FileSecondaryEndpoint=https://seanmcccanary-secondary.file.core.windows.net/;AccountName=seanmcccanary;AccountKey=Sanitized\nseanscope1"
  }
}<|MERGE_RESOLUTION|>--- conflicted
+++ resolved
@@ -28,11 +28,7 @@
           "Microsoft-HTTPAPI/2.0"
         ],
         "x-ms-client-request-id": "85c458ee-eb74-abfb-acba-98652ac11244",
-<<<<<<< HEAD
-        "x-ms-request-id": "66c3d664-601e-0000-7d2f-f3923b000000",
-=======
         "x-ms-request-id": "52ddbe87-201e-0073-0a47-091533000000",
->>>>>>> 8d420312
         "x-ms-version": "2019-12-12"
       },
       "ResponseBody": []
@@ -101,11 +97,7 @@
         ],
         "x-ms-client-request-id": "fe454e19-edea-3c78-58bf-45ce540b744f",
         "x-ms-error-code": "Md5Mismatch",
-<<<<<<< HEAD
-        "x-ms-request-id": "66c3d672-601e-0000-082f-f3923b000000",
-=======
         "x-ms-request-id": "52ddbe9a-201e-0073-1a47-091533000000",
->>>>>>> 8d420312
         "x-ms-version": "2019-12-12"
       },
       "ResponseBody": [
@@ -139,11 +131,7 @@
           "Microsoft-HTTPAPI/2.0"
         ],
         "x-ms-client-request-id": "f2e59897-871e-542d-ae65-709ac08e5589",
-<<<<<<< HEAD
-        "x-ms-request-id": "66c3d675-601e-0000-0b2f-f3923b000000",
-=======
         "x-ms-request-id": "52ddbea9-201e-0073-2947-091533000000",
->>>>>>> 8d420312
         "x-ms-version": "2019-12-12"
       },
       "ResponseBody": []
