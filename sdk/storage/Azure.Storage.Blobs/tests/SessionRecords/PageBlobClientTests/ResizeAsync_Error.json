--- conflicted
+++ resolved
@@ -1,22 +1,6 @@
 {
   "Entries": [
     {
-<<<<<<< HEAD
-      "RequestUri": "https://seanstagetest.blob.core.windows.net/test-container-fcae05bc-6790-d720-307c-7894bbc18a71?restype=container",
-      "RequestMethod": "PUT",
-      "RequestHeaders": {
-        "Authorization": "Sanitized",
-        "traceparent": "00-201e723a601247448ea15099b308975d-9696bd825e77c342-00",
-        "User-Agent": [
-          "azsdk-net-Storage.Blobs/12.4.0-dev.20200305.1",
-          "(.NET Core 4.6.28325.01; Microsoft Windows 10.0.18363 )"
-        ],
-        "x-ms-blob-public-access": "container",
-        "x-ms-client-request-id": "0d8093a8-1f49-7234-4807-d05bf046ac21",
-        "x-ms-date": "Thu, 05 Mar 2020 21:19:08 GMT",
-        "x-ms-return-client-request-id": "true",
-        "x-ms-version": "2019-10-10"
-=======
       "RequestUri": "https://seanmcccanary.blob.core.windows.net/test-container-fcae05bc-6790-d720-307c-7894bbc18a71?restype=container",
       "RequestMethod": "PUT",
       "RequestHeaders": {
@@ -31,119 +15,62 @@
         "x-ms-date": "Fri, 03 Apr 2020 00:03:57 GMT",
         "x-ms-return-client-request-id": "true",
         "x-ms-version": "2019-12-12"
->>>>>>> 32e373e2
       },
       "RequestBody": null,
       "StatusCode": 201,
       "ResponseHeaders": {
         "Content-Length": "0",
-<<<<<<< HEAD
-        "Date": "Thu, 05 Mar 2020 21:19:08 GMT",
-        "ETag": "\u00220x8D7C14AD7C0C309\u0022",
-        "Last-Modified": "Thu, 05 Mar 2020 21:19:08 GMT",
-=======
         "Date": "Fri, 03 Apr 2020 00:03:56 GMT",
         "ETag": "\u00220x8D7D7628159F14C\u0022",
         "Last-Modified": "Fri, 03 Apr 2020 00:03:57 GMT",
->>>>>>> 32e373e2
         "Server": [
           "Windows-Azure-Blob/1.0",
           "Microsoft-HTTPAPI/2.0"
         ],
         "x-ms-client-request-id": "0d8093a8-1f49-7234-4807-d05bf046ac21",
-<<<<<<< HEAD
-        "x-ms-request-id": "2d185e4f-901e-0004-3b33-f31f3c000000",
-        "x-ms-version": "2019-10-10"
-=======
         "x-ms-request-id": "ab77697b-b01e-0013-574b-0969ac000000",
         "x-ms-version": "2019-12-12"
->>>>>>> 32e373e2
       },
       "ResponseBody": []
     },
     {
-<<<<<<< HEAD
-      "RequestUri": "https://seanstagetest.blob.core.windows.net/test-container-fcae05bc-6790-d720-307c-7894bbc18a71/test-blob-40527724-a581-7585-f8e3-fb7fb23f8be9",
-=======
       "RequestUri": "https://seanmcccanary.blob.core.windows.net/test-container-fcae05bc-6790-d720-307c-7894bbc18a71/test-blob-40527724-a581-7585-f8e3-fb7fb23f8be9",
->>>>>>> 32e373e2
       "RequestMethod": "PUT",
       "RequestHeaders": {
         "Authorization": "Sanitized",
         "Content-Length": "0",
-<<<<<<< HEAD
-        "traceparent": "00-a7d30a5516f2774cb3164077c7b90509-d0cbc27a3ed94841-00",
-        "User-Agent": [
-          "azsdk-net-Storage.Blobs/12.4.0-dev.20200305.1",
-          "(.NET Core 4.6.28325.01; Microsoft Windows 10.0.18363 )"
-=======
         "traceparent": "00-418a20d4c0e845429a11a0996dbc0289-371a6eb438c88546-00",
         "User-Agent": [
           "azsdk-net-Storage.Blobs/12.5.0-dev.20200402.1",
           "(.NET Core 4.6.28325.01; Microsoft Windows 10.0.18362 )"
->>>>>>> 32e373e2
         ],
         "x-ms-blob-content-length": "4096",
         "x-ms-blob-sequence-number": "0",
         "x-ms-blob-type": "PageBlob",
         "x-ms-client-request-id": "d4bc9465-99f5-02e5-0e0b-146524b4c009",
-<<<<<<< HEAD
-        "x-ms-date": "Thu, 05 Mar 2020 21:19:08 GMT",
-        "x-ms-return-client-request-id": "true",
-        "x-ms-version": "2019-10-10"
-=======
         "x-ms-date": "Fri, 03 Apr 2020 00:03:58 GMT",
         "x-ms-return-client-request-id": "true",
         "x-ms-version": "2019-12-12"
->>>>>>> 32e373e2
       },
       "RequestBody": null,
       "StatusCode": 201,
       "ResponseHeaders": {
         "Content-Length": "0",
-<<<<<<< HEAD
-        "Date": "Thu, 05 Mar 2020 21:19:08 GMT",
-        "ETag": "\u00220x8D7C14AD7CDDB7F\u0022",
-        "Last-Modified": "Thu, 05 Mar 2020 21:19:08 GMT",
-=======
         "Date": "Fri, 03 Apr 2020 00:03:56 GMT",
         "ETag": "\u00220x8D7D76281672DED\u0022",
         "Last-Modified": "Fri, 03 Apr 2020 00:03:57 GMT",
->>>>>>> 32e373e2
         "Server": [
           "Windows-Azure-Blob/1.0",
           "Microsoft-HTTPAPI/2.0"
         ],
         "x-ms-client-request-id": "d4bc9465-99f5-02e5-0e0b-146524b4c009",
-<<<<<<< HEAD
-        "x-ms-request-id": "2d185e53-901e-0004-3d33-f31f3c000000",
-        "x-ms-request-server-encrypted": "true",
-        "x-ms-version": "2019-10-10"
-=======
         "x-ms-request-id": "ab7769c3-b01e-0013-0b4b-0969ac000000",
         "x-ms-request-server-encrypted": "true",
         "x-ms-version": "2019-12-12"
->>>>>>> 32e373e2
       },
       "ResponseBody": []
     },
     {
-<<<<<<< HEAD
-      "RequestUri": "https://seanstagetest.blob.core.windows.net/test-container-fcae05bc-6790-d720-307c-7894bbc18a71/test-blob-40527724-a581-7585-f8e3-fb7fb23f8be9?comp=properties",
-      "RequestMethod": "PUT",
-      "RequestHeaders": {
-        "Authorization": "Sanitized",
-        "traceparent": "00-9510eb842d123946a20cae4f839dbf7a-e69904621fbbaa46-00",
-        "User-Agent": [
-          "azsdk-net-Storage.Blobs/12.4.0-dev.20200305.1",
-          "(.NET Core 4.6.28325.01; Microsoft Windows 10.0.18363 )"
-        ],
-        "x-ms-blob-content-length": "511",
-        "x-ms-client-request-id": "1d1a4009-b682-0af4-2ce9-193568c234ff",
-        "x-ms-date": "Thu, 05 Mar 2020 21:19:08 GMT",
-        "x-ms-return-client-request-id": "true",
-        "x-ms-version": "2019-10-10"
-=======
       "RequestUri": "https://seanmcccanary.blob.core.windows.net/test-container-fcae05bc-6790-d720-307c-7894bbc18a71/test-blob-40527724-a581-7585-f8e3-fb7fb23f8be9?comp=properties",
       "RequestMethod": "PUT",
       "RequestHeaders": {
@@ -158,49 +85,19 @@
         "x-ms-date": "Fri, 03 Apr 2020 00:03:58 GMT",
         "x-ms-return-client-request-id": "true",
         "x-ms-version": "2019-12-12"
->>>>>>> 32e373e2
       },
       "RequestBody": null,
       "StatusCode": 400,
       "ResponseHeaders": {
         "Content-Length": "333",
         "Content-Type": "application/xml",
-<<<<<<< HEAD
-        "Date": "Thu, 05 Mar 2020 21:19:08 GMT",
-=======
         "Date": "Fri, 03 Apr 2020 00:03:56 GMT",
->>>>>>> 32e373e2
         "Server": [
           "Windows-Azure-Blob/1.0",
           "Microsoft-HTTPAPI/2.0"
         ],
         "x-ms-client-request-id": "1d1a4009-b682-0af4-2ce9-193568c234ff",
         "x-ms-error-code": "InvalidHeaderValue",
-<<<<<<< HEAD
-        "x-ms-request-id": "2d185e54-901e-0004-3e33-f31f3c000000",
-        "x-ms-version": "2019-10-10"
-      },
-      "ResponseBody": [
-        "\uFEFF\u003C?xml version=\u00221.0\u0022 encoding=\u0022utf-8\u0022?\u003E\u003CError\u003E\u003CCode\u003EInvalidHeaderValue\u003C/Code\u003E\u003CMessage\u003EThe value for one of the HTTP headers is not in the correct format.\n",
-        "RequestId:2d185e54-901e-0004-3e33-f31f3c000000\n",
-        "Time:2020-03-05T21:19:09.0139531Z\u003C/Message\u003E\u003CHeaderName\u003Ex-ms-blob-content-length\u003C/HeaderName\u003E\u003CHeaderValue\u003E511\u003C/HeaderValue\u003E\u003C/Error\u003E"
-      ]
-    },
-    {
-      "RequestUri": "https://seanstagetest.blob.core.windows.net/test-container-fcae05bc-6790-d720-307c-7894bbc18a71?restype=container",
-      "RequestMethod": "DELETE",
-      "RequestHeaders": {
-        "Authorization": "Sanitized",
-        "traceparent": "00-7258fa9c921ab445a9241bc09d5c6913-2cacfc186fc56e4a-00",
-        "User-Agent": [
-          "azsdk-net-Storage.Blobs/12.4.0-dev.20200305.1",
-          "(.NET Core 4.6.28325.01; Microsoft Windows 10.0.18363 )"
-        ],
-        "x-ms-client-request-id": "e35bce0c-a29a-c686-f2ad-b2716ba93e8c",
-        "x-ms-date": "Thu, 05 Mar 2020 21:19:09 GMT",
-        "x-ms-return-client-request-id": "true",
-        "x-ms-version": "2019-10-10"
-=======
         "x-ms-request-id": "ab776a04-b01e-0013-424b-0969ac000000",
         "x-ms-version": "2019-12-12"
       },
@@ -224,39 +121,25 @@
         "x-ms-date": "Fri, 03 Apr 2020 00:03:58 GMT",
         "x-ms-return-client-request-id": "true",
         "x-ms-version": "2019-12-12"
->>>>>>> 32e373e2
       },
       "RequestBody": null,
       "StatusCode": 202,
       "ResponseHeaders": {
         "Content-Length": "0",
-<<<<<<< HEAD
-        "Date": "Thu, 05 Mar 2020 21:19:08 GMT",
-=======
         "Date": "Fri, 03 Apr 2020 00:03:56 GMT",
->>>>>>> 32e373e2
         "Server": [
           "Windows-Azure-Blob/1.0",
           "Microsoft-HTTPAPI/2.0"
         ],
         "x-ms-client-request-id": "e35bce0c-a29a-c686-f2ad-b2716ba93e8c",
-<<<<<<< HEAD
-        "x-ms-request-id": "2d185e55-901e-0004-3f33-f31f3c000000",
-        "x-ms-version": "2019-10-10"
-=======
         "x-ms-request-id": "ab776a45-b01e-0013-734b-0969ac000000",
         "x-ms-version": "2019-12-12"
->>>>>>> 32e373e2
       },
       "ResponseBody": []
     }
   ],
   "Variables": {
     "RandomSeed": "448397021",
-<<<<<<< HEAD
-    "Storage_TestConfigDefault": "ProductionTenant\nseanstagetest\nU2FuaXRpemVk\nhttps://seanstagetest.blob.core.windows.net\nhttp://seanstagetest.file.core.windows.net\nhttp://seanstagetest.queue.core.windows.net\nhttp://seanstagetest.table.core.windows.net\n\n\n\n\nhttp://seanstagetest-secondary.blob.core.windows.net\nhttp://seanstagetest-secondary.file.core.windows.net\nhttp://seanstagetest-secondary.queue.core.windows.net\nhttp://seanstagetest-secondary.table.core.windows.net\n\nSanitized\n\n\nCloud\nBlobEndpoint=https://seanstagetest.blob.core.windows.net/;QueueEndpoint=http://seanstagetest.queue.core.windows.net/;FileEndpoint=http://seanstagetest.file.core.windows.net/;BlobSecondaryEndpoint=http://seanstagetest-secondary.blob.core.windows.net/;QueueSecondaryEndpoint=http://seanstagetest-secondary.queue.core.windows.net/;FileSecondaryEndpoint=http://seanstagetest-secondary.file.core.windows.net/;AccountName=seanstagetest;AccountKey=Sanitized\nseanscope1"
-=======
     "Storage_TestConfigDefault": "ProductionTenant\nseanmcccanary\nU2FuaXRpemVk\nhttps://seanmcccanary.blob.core.windows.net\nhttps://seanmcccanary.file.core.windows.net\nhttps://seanmcccanary.queue.core.windows.net\nhttps://seanmcccanary.table.core.windows.net\n\n\n\n\nhttps://seanmcccanary-secondary.blob.core.windows.net\nhttps://seanmcccanary-secondary.file.core.windows.net\nhttps://seanmcccanary-secondary.queue.core.windows.net\nhttps://seanmcccanary-secondary.table.core.windows.net\n\nSanitized\n\n\nCloud\nBlobEndpoint=https://seanmcccanary.blob.core.windows.net/;QueueEndpoint=https://seanmcccanary.queue.core.windows.net/;FileEndpoint=https://seanmcccanary.file.core.windows.net/;BlobSecondaryEndpoint=https://seanmcccanary-secondary.blob.core.windows.net/;QueueSecondaryEndpoint=https://seanmcccanary-secondary.queue.core.windows.net/;FileSecondaryEndpoint=https://seanmcccanary-secondary.file.core.windows.net/;AccountName=seanmcccanary;AccountKey=Sanitized\nseanscope1"
->>>>>>> 32e373e2
   }
 }