{
  "Entries": [
    {
<<<<<<< HEAD
      "RequestUri": "https://seanstagetest.blob.core.windows.net/test-container-c20edf73-8a9e-01f2-60ab-38d6c570343e?restype=container",
      "RequestMethod": "PUT",
      "RequestHeaders": {
        "Authorization": "Sanitized",
        "traceparent": "00-da0ab2bfe57d4a4f9e04affe109e4997-e60c71619a0b5341-00",
        "User-Agent": [
          "azsdk-net-Storage.Blobs/12.4.0-dev.20200305.1",
          "(.NET Core 4.6.28325.01; Microsoft Windows 10.0.18363 )"
        ],
        "x-ms-blob-public-access": "container",
        "x-ms-client-request-id": "0c708868-601b-6178-e9e5-1fbfc48dcfc6",
        "x-ms-date": "Thu, 05 Mar 2020 21:24:10 GMT",
        "x-ms-return-client-request-id": "true",
        "x-ms-version": "2019-10-10"
=======
      "RequestUri": "https://seanmcccanary.blob.core.windows.net/test-container-c20edf73-8a9e-01f2-60ab-38d6c570343e?restype=container",
      "RequestMethod": "PUT",
      "RequestHeaders": {
        "Authorization": "Sanitized",
        "traceparent": "00-e253ab02a889aa4488a80a9eea6d9761-0c36a7fb87aa0041-00",
        "User-Agent": [
          "azsdk-net-Storage.Blobs/12.5.0-dev.20200402.1",
          "(.NET Core 4.6.28325.01; Microsoft Windows 10.0.18362 )"
        ],
        "x-ms-blob-public-access": "container",
        "x-ms-client-request-id": "0c708868-601b-6178-e9e5-1fbfc48dcfc6",
        "x-ms-date": "Fri, 03 Apr 2020 00:09:12 GMT",
        "x-ms-return-client-request-id": "true",
        "x-ms-version": "2019-12-12"
>>>>>>> 32e373e2
      },
      "RequestBody": null,
      "StatusCode": 201,
      "ResponseHeaders": {
        "Content-Length": "0",
<<<<<<< HEAD
        "Date": "Thu, 05 Mar 2020 21:24:09 GMT",
        "ETag": "\u00220x8D7C14B8B7FB5EF\u0022",
        "Last-Modified": "Thu, 05 Mar 2020 21:24:10 GMT",
=======
        "Date": "Fri, 03 Apr 2020 00:09:11 GMT",
        "ETag": "\u00220x8D7D7633D21284E\u0022",
        "Last-Modified": "Fri, 03 Apr 2020 00:09:12 GMT",
>>>>>>> 32e373e2
        "Server": [
          "Windows-Azure-Blob/1.0",
          "Microsoft-HTTPAPI/2.0"
        ],
        "x-ms-client-request-id": "0c708868-601b-6178-e9e5-1fbfc48dcfc6",
<<<<<<< HEAD
        "x-ms-request-id": "f7bc3dbb-001e-0029-0534-f3ac4f000000",
        "x-ms-version": "2019-10-10"
=======
        "x-ms-request-id": "0f0373e5-901e-003b-104c-090804000000",
        "x-ms-version": "2019-12-12"
>>>>>>> 32e373e2
      },
      "ResponseBody": []
    },
    {
      "RequestUri": "https://seanmcccanary.blob.core.windows.net/test-container-c20edf73-8a9e-01f2-60ab-38d6c570343e/test-blob-89084842-1292-4c8e-380c-aa51ad052b21",
      "RequestMethod": "PUT",
      "RequestHeaders": {
        "Authorization": "Sanitized",
        "Content-Length": "0",
<<<<<<< HEAD
        "traceparent": "00-eeb87b209329804caba7a8fd559b7c1f-c3c0015eae89cc43-00",
        "User-Agent": [
          "azsdk-net-Storage.Blobs/12.4.0-dev.20200305.1",
          "(.NET Core 4.6.28325.01; Microsoft Windows 10.0.18363 )"
=======
        "traceparent": "00-e405a8adf30c5945be43052d03ee24db-b7e76e5055533347-00",
        "User-Agent": [
          "azsdk-net-Storage.Blobs/12.5.0-dev.20200402.1",
          "(.NET Core 4.6.28325.01; Microsoft Windows 10.0.18362 )"
>>>>>>> 32e373e2
        ],
        "x-ms-blob-content-length": "1024",
        "x-ms-blob-type": "PageBlob",
        "x-ms-client-request-id": "8e35e90f-9588-4559-d821-4a49d7d9ee0c",
<<<<<<< HEAD
        "x-ms-date": "Thu, 05 Mar 2020 21:24:10 GMT",
        "x-ms-encryption-scope": "seanscope1",
        "x-ms-return-client-request-id": "true",
        "x-ms-version": "2019-10-10"
=======
        "x-ms-date": "Fri, 03 Apr 2020 00:09:13 GMT",
        "x-ms-encryption-scope": "seanscope1",
        "x-ms-return-client-request-id": "true",
        "x-ms-version": "2019-12-12"
>>>>>>> 32e373e2
      },
      "RequestBody": null,
      "StatusCode": 201,
      "ResponseHeaders": {
        "Content-Length": "0",
<<<<<<< HEAD
        "Date": "Thu, 05 Mar 2020 21:24:09 GMT",
        "ETag": "\u00220x8D7C14B8B92F04E\u0022",
        "Last-Modified": "Thu, 05 Mar 2020 21:24:10 GMT",
=======
        "Date": "Fri, 03 Apr 2020 00:09:11 GMT",
        "ETag": "\u00220x8D7D7633D4D803F\u0022",
        "Last-Modified": "Fri, 03 Apr 2020 00:09:12 GMT",
>>>>>>> 32e373e2
        "Server": [
          "Windows-Azure-Blob/1.0",
          "Microsoft-HTTPAPI/2.0"
        ],
        "x-ms-client-request-id": "8e35e90f-9588-4559-d821-4a49d7d9ee0c",
        "x-ms-encryption-scope": "seanscope1",
<<<<<<< HEAD
        "x-ms-request-id": "f7bc3dc9-001e-0029-1034-f3ac4f000000",
        "x-ms-request-server-encrypted": "true",
        "x-ms-version": "2019-10-10"
=======
        "x-ms-request-id": "0f0373fe-901e-003b-214c-090804000000",
        "x-ms-request-server-encrypted": "true",
        "x-ms-version": "2019-12-12"
>>>>>>> 32e373e2
      },
      "ResponseBody": []
    },
    {
      "RequestUri": "https://seanmcccanary.blob.core.windows.net/test-container-c20edf73-8a9e-01f2-60ab-38d6c570343e/test-blob-89084842-1292-4c8e-380c-aa51ad052b21?comp=page",
      "RequestMethod": "PUT",
      "RequestHeaders": {
        "Authorization": "Sanitized",
        "Content-Length": "1024",
<<<<<<< HEAD
        "traceparent": "00-562976b0cb022141882411f5c94507d3-98ccd76441e16e4f-00",
        "User-Agent": [
          "azsdk-net-Storage.Blobs/12.4.0-dev.20200305.1",
          "(.NET Core 4.6.28325.01; Microsoft Windows 10.0.18363 )"
        ],
        "x-ms-client-request-id": "e5617766-8e36-bd8c-1955-509813a874fe",
        "x-ms-date": "Thu, 05 Mar 2020 21:24:10 GMT",
=======
        "traceparent": "00-376e00eb77353541ae48b6ed9c400eb0-2bd01b550f39a84b-00",
        "User-Agent": [
          "azsdk-net-Storage.Blobs/12.5.0-dev.20200402.1",
          "(.NET Core 4.6.28325.01; Microsoft Windows 10.0.18362 )"
        ],
        "x-ms-client-request-id": "e5617766-8e36-bd8c-1955-509813a874fe",
        "x-ms-date": "Fri, 03 Apr 2020 00:09:13 GMT",
>>>>>>> 32e373e2
        "x-ms-encryption-scope": "seanscope1",
        "x-ms-page-write": "update",
        "x-ms-range": "bytes=0-1023",
        "x-ms-return-client-request-id": "true",
<<<<<<< HEAD
        "x-ms-version": "2019-10-10"
=======
        "x-ms-version": "2019-12-12"
>>>>>>> 32e373e2
      },
      "RequestBody": "fR5uPf8nImZOYAxzB\u002Bc9i34WqY02pIdV\u002BSPUD7Yns\u002BS6/kKmHpHGGyWhOzEFG0VRzh7Sl1ue6tiWGETbUxKwJ6wouAmkl2zsT45nlWhWUN3egkGXVByIGxNpDwVN6scS8BSE3GI8rDay5UfNN1VwQMhm/dDRGdKQoJ31Oodmn2TGVKRU0XN6otYK5G7Uu\u002BS\u002B\u002Bc895u33QddB9DzFRnGuTEbiBuKwG29V7Fr6xjRku\u002BW4NkG4Kbh3zxPME9w2tFtkXJgn8bQCDd5g5/mS/Hqj3DhXDBAw9iONazfO5AeSHjf/lmqbPMoxtiliV0G\u002B5NKZKDak36hLM2V1mYZ8NCnWzsnCk2YQB6BuJVXnzp7hzoZkNLvR7T6PtGMEJqJDtIIAjIl3/FFsiCGWNblSY2XHk8v/F/9tBeCKMt4DDOD9KnHT50IUatE196uaOriEPVD9PJPXRJyDkoap7MpyaXxAmQtIf3wjsin5ySBT0sooBvWOBc9NJeXVT1S7a30Hwo4vWqCsPL7T2opq3np8MMC7gebV5GSt8nMlcy8oZ0er8QaRI3gqe8o3uipF40dqWB\u002BU/\u002BmXMd4pgWcth8iOq3JCvux06gxHkQYcnik5aA8suhoPlGddFL8oaKIQ/PQBqA\u002B3AiRa9m4TTG7je5O17xlYAMyufxcL5aosS4JpNpQSGvYZgmbq0sOs/Ef5eZksc3iJuPwnUij4rBx6LavsqRXZ0WCdm22zbS4IAoLPEWsQANgJ4H6Y6sjNIdVJb6QYwFMxIKc5jtgL1UrOHlClKJuwai3S4siXQeeYz3mYaf6J8EIvnvDE13H//go0ycx3J/g6mAV3Rd2Kmt/Aob9ec2xMRS4Odoqq7JK70\u002BS9Y3caIKeBXdH4EapkpAQRAzayoYqe54SeaLFtj6tzvHL4zTZnpoAX3RWaVDODqtGGmelcCDFZHnvzfLf2E84mhVU4a9fNql22m8R1BJNQG77g5/bCFrNBn666dCnIIclGdM/eSz75ue\u002BLpmxt5BroomH5FSzYY26h98wpEjUz7Xr6LpDEctCA5i4HN3BG07qU0tHIzwudbhBgPFNx0Ka5V7jycrWKJC\u002BQeC/90Sz\u002BWiMRlEBkax5vXMB/YzV8DhaHTt\u002B3VGEFCq6hN1bcn53kYuIwXztmVeyagxb0CsD6FGkYdYJNRgXCDIqRwjPIkrwjmgFTS6/aIfjyHdBLEP/tpyLswykalxvcblOw1JK40fBZ0W\u002B/psm6PlSKWik0d/uLpBoQ28\u002BTCAPldtxbKU1mOUvg8T\u002BPLgBZMYXVkD3yp/dXJTB3qPUhxshs2jDsXxQGIyDdVIW8/HUatqlKvXjG88/lAwQd7pFVvit2I1TQbdJxzmwdFA==",
      "StatusCode": 201,
      "ResponseHeaders": {
        "Content-Length": "0",
        "Content-MD5": "f6F1rjAW1NwLmlisKCQl2Q==",
<<<<<<< HEAD
        "Date": "Thu, 05 Mar 2020 21:24:10 GMT",
        "ETag": "\u00220x8D7C14B8B9F75E1\u0022",
        "Last-Modified": "Thu, 05 Mar 2020 21:24:10 GMT",
=======
        "Date": "Fri, 03 Apr 2020 00:09:11 GMT",
        "ETag": "\u00220x8D7D7633D5EE88C\u0022",
        "Last-Modified": "Fri, 03 Apr 2020 00:09:12 GMT",
>>>>>>> 32e373e2
        "Server": [
          "Windows-Azure-Blob/1.0",
          "Microsoft-HTTPAPI/2.0"
        ],
        "x-ms-blob-sequence-number": "0",
        "x-ms-client-request-id": "e5617766-8e36-bd8c-1955-509813a874fe",
        "x-ms-encryption-scope": "seanscope1",
<<<<<<< HEAD
        "x-ms-request-id": "f7bc3dd6-001e-0029-1d34-f3ac4f000000",
        "x-ms-request-server-encrypted": "true",
        "x-ms-version": "2019-10-10"
=======
        "x-ms-request-id": "0f03746f-901e-003b-794c-090804000000",
        "x-ms-request-server-encrypted": "true",
        "x-ms-version": "2019-12-12"
>>>>>>> 32e373e2
      },
      "ResponseBody": []
    },
    {
<<<<<<< HEAD
      "RequestUri": "https://seanstagetest.blob.core.windows.net/test-container-c20edf73-8a9e-01f2-60ab-38d6c570343e?restype=container",
      "RequestMethod": "DELETE",
      "RequestHeaders": {
        "Authorization": "Sanitized",
        "traceparent": "00-e91088100e5f4547968172e164fbfd13-f64cff9d56c1bf4e-00",
        "User-Agent": [
          "azsdk-net-Storage.Blobs/12.4.0-dev.20200305.1",
          "(.NET Core 4.6.28325.01; Microsoft Windows 10.0.18363 )"
        ],
        "x-ms-client-request-id": "60e2dab4-0977-1ad5-52bf-59128bc97df7",
        "x-ms-date": "Thu, 05 Mar 2020 21:24:10 GMT",
        "x-ms-return-client-request-id": "true",
        "x-ms-version": "2019-10-10"
=======
      "RequestUri": "https://seanmcccanary.blob.core.windows.net/test-container-c20edf73-8a9e-01f2-60ab-38d6c570343e?restype=container",
      "RequestMethod": "DELETE",
      "RequestHeaders": {
        "Authorization": "Sanitized",
        "traceparent": "00-42ce8c5e38d4984584507636e63560a9-6729cc162618c049-00",
        "User-Agent": [
          "azsdk-net-Storage.Blobs/12.5.0-dev.20200402.1",
          "(.NET Core 4.6.28325.01; Microsoft Windows 10.0.18362 )"
        ],
        "x-ms-client-request-id": "60e2dab4-0977-1ad5-52bf-59128bc97df7",
        "x-ms-date": "Fri, 03 Apr 2020 00:09:13 GMT",
        "x-ms-return-client-request-id": "true",
        "x-ms-version": "2019-12-12"
>>>>>>> 32e373e2
      },
      "RequestBody": null,
      "StatusCode": 202,
      "ResponseHeaders": {
        "Content-Length": "0",
<<<<<<< HEAD
        "Date": "Thu, 05 Mar 2020 21:24:10 GMT",
=======
        "Date": "Fri, 03 Apr 2020 00:09:11 GMT",
>>>>>>> 32e373e2
        "Server": [
          "Windows-Azure-Blob/1.0",
          "Microsoft-HTTPAPI/2.0"
        ],
        "x-ms-client-request-id": "60e2dab4-0977-1ad5-52bf-59128bc97df7",
<<<<<<< HEAD
        "x-ms-request-id": "f7bc3dde-001e-0029-2534-f3ac4f000000",
        "x-ms-version": "2019-10-10"
=======
        "x-ms-request-id": "0f037489-901e-003b-104c-090804000000",
        "x-ms-version": "2019-12-12"
>>>>>>> 32e373e2
      },
      "ResponseBody": []
    }
  ],
  "Variables": {
    "RandomSeed": "974723629",
<<<<<<< HEAD
    "Storage_TestConfigDefault": "ProductionTenant\nseanstagetest\nU2FuaXRpemVk\nhttps://seanstagetest.blob.core.windows.net\nhttp://seanstagetest.file.core.windows.net\nhttp://seanstagetest.queue.core.windows.net\nhttp://seanstagetest.table.core.windows.net\n\n\n\n\nhttp://seanstagetest-secondary.blob.core.windows.net\nhttp://seanstagetest-secondary.file.core.windows.net\nhttp://seanstagetest-secondary.queue.core.windows.net\nhttp://seanstagetest-secondary.table.core.windows.net\n\nSanitized\n\n\nCloud\nBlobEndpoint=https://seanstagetest.blob.core.windows.net/;QueueEndpoint=http://seanstagetest.queue.core.windows.net/;FileEndpoint=http://seanstagetest.file.core.windows.net/;BlobSecondaryEndpoint=http://seanstagetest-secondary.blob.core.windows.net/;QueueSecondaryEndpoint=http://seanstagetest-secondary.queue.core.windows.net/;FileSecondaryEndpoint=http://seanstagetest-secondary.file.core.windows.net/;AccountName=seanstagetest;AccountKey=Sanitized\nseanscope1"
=======
    "Storage_TestConfigDefault": "ProductionTenant\nseanmcccanary\nU2FuaXRpemVk\nhttps://seanmcccanary.blob.core.windows.net\nhttps://seanmcccanary.file.core.windows.net\nhttps://seanmcccanary.queue.core.windows.net\nhttps://seanmcccanary.table.core.windows.net\n\n\n\n\nhttps://seanmcccanary-secondary.blob.core.windows.net\nhttps://seanmcccanary-secondary.file.core.windows.net\nhttps://seanmcccanary-secondary.queue.core.windows.net\nhttps://seanmcccanary-secondary.table.core.windows.net\n\nSanitized\n\n\nCloud\nBlobEndpoint=https://seanmcccanary.blob.core.windows.net/;QueueEndpoint=https://seanmcccanary.queue.core.windows.net/;FileEndpoint=https://seanmcccanary.file.core.windows.net/;BlobSecondaryEndpoint=https://seanmcccanary-secondary.blob.core.windows.net/;QueueSecondaryEndpoint=https://seanmcccanary-secondary.queue.core.windows.net/;FileSecondaryEndpoint=https://seanmcccanary-secondary.file.core.windows.net/;AccountName=seanmcccanary;AccountKey=Sanitized\nseanscope1"
>>>>>>> 32e373e2
  }
}<|MERGE_RESOLUTION|>--- conflicted
+++ resolved
@@ -1,22 +1,6 @@
 {
   "Entries": [
     {
-<<<<<<< HEAD
-      "RequestUri": "https://seanstagetest.blob.core.windows.net/test-container-c20edf73-8a9e-01f2-60ab-38d6c570343e?restype=container",
-      "RequestMethod": "PUT",
-      "RequestHeaders": {
-        "Authorization": "Sanitized",
-        "traceparent": "00-da0ab2bfe57d4a4f9e04affe109e4997-e60c71619a0b5341-00",
-        "User-Agent": [
-          "azsdk-net-Storage.Blobs/12.4.0-dev.20200305.1",
-          "(.NET Core 4.6.28325.01; Microsoft Windows 10.0.18363 )"
-        ],
-        "x-ms-blob-public-access": "container",
-        "x-ms-client-request-id": "0c708868-601b-6178-e9e5-1fbfc48dcfc6",
-        "x-ms-date": "Thu, 05 Mar 2020 21:24:10 GMT",
-        "x-ms-return-client-request-id": "true",
-        "x-ms-version": "2019-10-10"
-=======
       "RequestUri": "https://seanmcccanary.blob.core.windows.net/test-container-c20edf73-8a9e-01f2-60ab-38d6c570343e?restype=container",
       "RequestMethod": "PUT",
       "RequestHeaders": {
@@ -31,33 +15,21 @@
         "x-ms-date": "Fri, 03 Apr 2020 00:09:12 GMT",
         "x-ms-return-client-request-id": "true",
         "x-ms-version": "2019-12-12"
->>>>>>> 32e373e2
       },
       "RequestBody": null,
       "StatusCode": 201,
       "ResponseHeaders": {
         "Content-Length": "0",
-<<<<<<< HEAD
-        "Date": "Thu, 05 Mar 2020 21:24:09 GMT",
-        "ETag": "\u00220x8D7C14B8B7FB5EF\u0022",
-        "Last-Modified": "Thu, 05 Mar 2020 21:24:10 GMT",
-=======
         "Date": "Fri, 03 Apr 2020 00:09:11 GMT",
         "ETag": "\u00220x8D7D7633D21284E\u0022",
         "Last-Modified": "Fri, 03 Apr 2020 00:09:12 GMT",
->>>>>>> 32e373e2
         "Server": [
           "Windows-Azure-Blob/1.0",
           "Microsoft-HTTPAPI/2.0"
         ],
         "x-ms-client-request-id": "0c708868-601b-6178-e9e5-1fbfc48dcfc6",
-<<<<<<< HEAD
-        "x-ms-request-id": "f7bc3dbb-001e-0029-0534-f3ac4f000000",
-        "x-ms-version": "2019-10-10"
-=======
         "x-ms-request-id": "0f0373e5-901e-003b-104c-090804000000",
         "x-ms-version": "2019-12-12"
->>>>>>> 32e373e2
       },
       "ResponseBody": []
     },
@@ -67,61 +39,35 @@
       "RequestHeaders": {
         "Authorization": "Sanitized",
         "Content-Length": "0",
-<<<<<<< HEAD
-        "traceparent": "00-eeb87b209329804caba7a8fd559b7c1f-c3c0015eae89cc43-00",
-        "User-Agent": [
-          "azsdk-net-Storage.Blobs/12.4.0-dev.20200305.1",
-          "(.NET Core 4.6.28325.01; Microsoft Windows 10.0.18363 )"
-=======
         "traceparent": "00-e405a8adf30c5945be43052d03ee24db-b7e76e5055533347-00",
         "User-Agent": [
           "azsdk-net-Storage.Blobs/12.5.0-dev.20200402.1",
           "(.NET Core 4.6.28325.01; Microsoft Windows 10.0.18362 )"
->>>>>>> 32e373e2
         ],
         "x-ms-blob-content-length": "1024",
         "x-ms-blob-type": "PageBlob",
         "x-ms-client-request-id": "8e35e90f-9588-4559-d821-4a49d7d9ee0c",
-<<<<<<< HEAD
-        "x-ms-date": "Thu, 05 Mar 2020 21:24:10 GMT",
-        "x-ms-encryption-scope": "seanscope1",
-        "x-ms-return-client-request-id": "true",
-        "x-ms-version": "2019-10-10"
-=======
         "x-ms-date": "Fri, 03 Apr 2020 00:09:13 GMT",
         "x-ms-encryption-scope": "seanscope1",
         "x-ms-return-client-request-id": "true",
         "x-ms-version": "2019-12-12"
->>>>>>> 32e373e2
       },
       "RequestBody": null,
       "StatusCode": 201,
       "ResponseHeaders": {
         "Content-Length": "0",
-<<<<<<< HEAD
-        "Date": "Thu, 05 Mar 2020 21:24:09 GMT",
-        "ETag": "\u00220x8D7C14B8B92F04E\u0022",
-        "Last-Modified": "Thu, 05 Mar 2020 21:24:10 GMT",
-=======
         "Date": "Fri, 03 Apr 2020 00:09:11 GMT",
         "ETag": "\u00220x8D7D7633D4D803F\u0022",
         "Last-Modified": "Fri, 03 Apr 2020 00:09:12 GMT",
->>>>>>> 32e373e2
         "Server": [
           "Windows-Azure-Blob/1.0",
           "Microsoft-HTTPAPI/2.0"
         ],
         "x-ms-client-request-id": "8e35e90f-9588-4559-d821-4a49d7d9ee0c",
         "x-ms-encryption-scope": "seanscope1",
-<<<<<<< HEAD
-        "x-ms-request-id": "f7bc3dc9-001e-0029-1034-f3ac4f000000",
-        "x-ms-request-server-encrypted": "true",
-        "x-ms-version": "2019-10-10"
-=======
         "x-ms-request-id": "0f0373fe-901e-003b-214c-090804000000",
         "x-ms-request-server-encrypted": "true",
         "x-ms-version": "2019-12-12"
->>>>>>> 32e373e2
       },
       "ResponseBody": []
     },
@@ -131,15 +77,6 @@
       "RequestHeaders": {
         "Authorization": "Sanitized",
         "Content-Length": "1024",
-<<<<<<< HEAD
-        "traceparent": "00-562976b0cb022141882411f5c94507d3-98ccd76441e16e4f-00",
-        "User-Agent": [
-          "azsdk-net-Storage.Blobs/12.4.0-dev.20200305.1",
-          "(.NET Core 4.6.28325.01; Microsoft Windows 10.0.18363 )"
-        ],
-        "x-ms-client-request-id": "e5617766-8e36-bd8c-1955-509813a874fe",
-        "x-ms-date": "Thu, 05 Mar 2020 21:24:10 GMT",
-=======
         "traceparent": "00-376e00eb77353541ae48b6ed9c400eb0-2bd01b550f39a84b-00",
         "User-Agent": [
           "azsdk-net-Storage.Blobs/12.5.0-dev.20200402.1",
@@ -147,31 +84,20 @@
         ],
         "x-ms-client-request-id": "e5617766-8e36-bd8c-1955-509813a874fe",
         "x-ms-date": "Fri, 03 Apr 2020 00:09:13 GMT",
->>>>>>> 32e373e2
         "x-ms-encryption-scope": "seanscope1",
         "x-ms-page-write": "update",
         "x-ms-range": "bytes=0-1023",
         "x-ms-return-client-request-id": "true",
-<<<<<<< HEAD
-        "x-ms-version": "2019-10-10"
-=======
         "x-ms-version": "2019-12-12"
->>>>>>> 32e373e2
       },
       "RequestBody": "fR5uPf8nImZOYAxzB\u002Bc9i34WqY02pIdV\u002BSPUD7Yns\u002BS6/kKmHpHGGyWhOzEFG0VRzh7Sl1ue6tiWGETbUxKwJ6wouAmkl2zsT45nlWhWUN3egkGXVByIGxNpDwVN6scS8BSE3GI8rDay5UfNN1VwQMhm/dDRGdKQoJ31Oodmn2TGVKRU0XN6otYK5G7Uu\u002BS\u002B\u002Bc895u33QddB9DzFRnGuTEbiBuKwG29V7Fr6xjRku\u002BW4NkG4Kbh3zxPME9w2tFtkXJgn8bQCDd5g5/mS/Hqj3DhXDBAw9iONazfO5AeSHjf/lmqbPMoxtiliV0G\u002B5NKZKDak36hLM2V1mYZ8NCnWzsnCk2YQB6BuJVXnzp7hzoZkNLvR7T6PtGMEJqJDtIIAjIl3/FFsiCGWNblSY2XHk8v/F/9tBeCKMt4DDOD9KnHT50IUatE196uaOriEPVD9PJPXRJyDkoap7MpyaXxAmQtIf3wjsin5ySBT0sooBvWOBc9NJeXVT1S7a30Hwo4vWqCsPL7T2opq3np8MMC7gebV5GSt8nMlcy8oZ0er8QaRI3gqe8o3uipF40dqWB\u002BU/\u002BmXMd4pgWcth8iOq3JCvux06gxHkQYcnik5aA8suhoPlGddFL8oaKIQ/PQBqA\u002B3AiRa9m4TTG7je5O17xlYAMyufxcL5aosS4JpNpQSGvYZgmbq0sOs/Ef5eZksc3iJuPwnUij4rBx6LavsqRXZ0WCdm22zbS4IAoLPEWsQANgJ4H6Y6sjNIdVJb6QYwFMxIKc5jtgL1UrOHlClKJuwai3S4siXQeeYz3mYaf6J8EIvnvDE13H//go0ycx3J/g6mAV3Rd2Kmt/Aob9ec2xMRS4Odoqq7JK70\u002BS9Y3caIKeBXdH4EapkpAQRAzayoYqe54SeaLFtj6tzvHL4zTZnpoAX3RWaVDODqtGGmelcCDFZHnvzfLf2E84mhVU4a9fNql22m8R1BJNQG77g5/bCFrNBn666dCnIIclGdM/eSz75ue\u002BLpmxt5BroomH5FSzYY26h98wpEjUz7Xr6LpDEctCA5i4HN3BG07qU0tHIzwudbhBgPFNx0Ka5V7jycrWKJC\u002BQeC/90Sz\u002BWiMRlEBkax5vXMB/YzV8DhaHTt\u002B3VGEFCq6hN1bcn53kYuIwXztmVeyagxb0CsD6FGkYdYJNRgXCDIqRwjPIkrwjmgFTS6/aIfjyHdBLEP/tpyLswykalxvcblOw1JK40fBZ0W\u002B/psm6PlSKWik0d/uLpBoQ28\u002BTCAPldtxbKU1mOUvg8T\u002BPLgBZMYXVkD3yp/dXJTB3qPUhxshs2jDsXxQGIyDdVIW8/HUatqlKvXjG88/lAwQd7pFVvit2I1TQbdJxzmwdFA==",
       "StatusCode": 201,
       "ResponseHeaders": {
         "Content-Length": "0",
         "Content-MD5": "f6F1rjAW1NwLmlisKCQl2Q==",
-<<<<<<< HEAD
-        "Date": "Thu, 05 Mar 2020 21:24:10 GMT",
-        "ETag": "\u00220x8D7C14B8B9F75E1\u0022",
-        "Last-Modified": "Thu, 05 Mar 2020 21:24:10 GMT",
-=======
         "Date": "Fri, 03 Apr 2020 00:09:11 GMT",
         "ETag": "\u00220x8D7D7633D5EE88C\u0022",
         "Last-Modified": "Fri, 03 Apr 2020 00:09:12 GMT",
->>>>>>> 32e373e2
         "Server": [
           "Windows-Azure-Blob/1.0",
           "Microsoft-HTTPAPI/2.0"
@@ -179,34 +105,13 @@
         "x-ms-blob-sequence-number": "0",
         "x-ms-client-request-id": "e5617766-8e36-bd8c-1955-509813a874fe",
         "x-ms-encryption-scope": "seanscope1",
-<<<<<<< HEAD
-        "x-ms-request-id": "f7bc3dd6-001e-0029-1d34-f3ac4f000000",
-        "x-ms-request-server-encrypted": "true",
-        "x-ms-version": "2019-10-10"
-=======
         "x-ms-request-id": "0f03746f-901e-003b-794c-090804000000",
         "x-ms-request-server-encrypted": "true",
         "x-ms-version": "2019-12-12"
->>>>>>> 32e373e2
       },
       "ResponseBody": []
     },
     {
-<<<<<<< HEAD
-      "RequestUri": "https://seanstagetest.blob.core.windows.net/test-container-c20edf73-8a9e-01f2-60ab-38d6c570343e?restype=container",
-      "RequestMethod": "DELETE",
-      "RequestHeaders": {
-        "Authorization": "Sanitized",
-        "traceparent": "00-e91088100e5f4547968172e164fbfd13-f64cff9d56c1bf4e-00",
-        "User-Agent": [
-          "azsdk-net-Storage.Blobs/12.4.0-dev.20200305.1",
-          "(.NET Core 4.6.28325.01; Microsoft Windows 10.0.18363 )"
-        ],
-        "x-ms-client-request-id": "60e2dab4-0977-1ad5-52bf-59128bc97df7",
-        "x-ms-date": "Thu, 05 Mar 2020 21:24:10 GMT",
-        "x-ms-return-client-request-id": "true",
-        "x-ms-version": "2019-10-10"
-=======
       "RequestUri": "https://seanmcccanary.blob.core.windows.net/test-container-c20edf73-8a9e-01f2-60ab-38d6c570343e?restype=container",
       "RequestMethod": "DELETE",
       "RequestHeaders": {
@@ -220,39 +125,25 @@
         "x-ms-date": "Fri, 03 Apr 2020 00:09:13 GMT",
         "x-ms-return-client-request-id": "true",
         "x-ms-version": "2019-12-12"
->>>>>>> 32e373e2
       },
       "RequestBody": null,
       "StatusCode": 202,
       "ResponseHeaders": {
         "Content-Length": "0",
-<<<<<<< HEAD
-        "Date": "Thu, 05 Mar 2020 21:24:10 GMT",
-=======
         "Date": "Fri, 03 Apr 2020 00:09:11 GMT",
->>>>>>> 32e373e2
         "Server": [
           "Windows-Azure-Blob/1.0",
           "Microsoft-HTTPAPI/2.0"
         ],
         "x-ms-client-request-id": "60e2dab4-0977-1ad5-52bf-59128bc97df7",
-<<<<<<< HEAD
-        "x-ms-request-id": "f7bc3dde-001e-0029-2534-f3ac4f000000",
-        "x-ms-version": "2019-10-10"
-=======
         "x-ms-request-id": "0f037489-901e-003b-104c-090804000000",
         "x-ms-version": "2019-12-12"
->>>>>>> 32e373e2
       },
       "ResponseBody": []
     }
   ],
   "Variables": {
     "RandomSeed": "974723629",
-<<<<<<< HEAD
-    "Storage_TestConfigDefault": "ProductionTenant\nseanstagetest\nU2FuaXRpemVk\nhttps://seanstagetest.blob.core.windows.net\nhttp://seanstagetest.file.core.windows.net\nhttp://seanstagetest.queue.core.windows.net\nhttp://seanstagetest.table.core.windows.net\n\n\n\n\nhttp://seanstagetest-secondary.blob.core.windows.net\nhttp://seanstagetest-secondary.file.core.windows.net\nhttp://seanstagetest-secondary.queue.core.windows.net\nhttp://seanstagetest-secondary.table.core.windows.net\n\nSanitized\n\n\nCloud\nBlobEndpoint=https://seanstagetest.blob.core.windows.net/;QueueEndpoint=http://seanstagetest.queue.core.windows.net/;FileEndpoint=http://seanstagetest.file.core.windows.net/;BlobSecondaryEndpoint=http://seanstagetest-secondary.blob.core.windows.net/;QueueSecondaryEndpoint=http://seanstagetest-secondary.queue.core.windows.net/;FileSecondaryEndpoint=http://seanstagetest-secondary.file.core.windows.net/;AccountName=seanstagetest;AccountKey=Sanitized\nseanscope1"
-=======
     "Storage_TestConfigDefault": "ProductionTenant\nseanmcccanary\nU2FuaXRpemVk\nhttps://seanmcccanary.blob.core.windows.net\nhttps://seanmcccanary.file.core.windows.net\nhttps://seanmcccanary.queue.core.windows.net\nhttps://seanmcccanary.table.core.windows.net\n\n\n\n\nhttps://seanmcccanary-secondary.blob.core.windows.net\nhttps://seanmcccanary-secondary.file.core.windows.net\nhttps://seanmcccanary-secondary.queue.core.windows.net\nhttps://seanmcccanary-secondary.table.core.windows.net\n\nSanitized\n\n\nCloud\nBlobEndpoint=https://seanmcccanary.blob.core.windows.net/;QueueEndpoint=https://seanmcccanary.queue.core.windows.net/;FileEndpoint=https://seanmcccanary.file.core.windows.net/;BlobSecondaryEndpoint=https://seanmcccanary-secondary.blob.core.windows.net/;QueueSecondaryEndpoint=https://seanmcccanary-secondary.queue.core.windows.net/;FileSecondaryEndpoint=https://seanmcccanary-secondary.file.core.windows.net/;AccountName=seanmcccanary;AccountKey=Sanitized\nseanscope1"
->>>>>>> 32e373e2
   }
 }