--- conflicted
+++ resolved
@@ -1,22 +1,6 @@
 {
   "Entries": [
     {
-<<<<<<< HEAD
-      "RequestUri": "https://seanstagetest.blob.core.windows.net/test-container-555998c4-5df4-fbd0-271a-c748d6e3f30a?restype=container",
-      "RequestMethod": "PUT",
-      "RequestHeaders": {
-        "Authorization": "Sanitized",
-        "traceparent": "00-61f40d50c9e4724fb8a39db6bf85a1b1-f4fe5ee01b58b24d-00",
-        "User-Agent": [
-          "azsdk-net-Storage.Blobs/12.4.0-dev.20200305.1",
-          "(.NET Core 4.6.28325.01; Microsoft Windows 10.0.18363 )"
-        ],
-        "x-ms-blob-public-access": "container",
-        "x-ms-client-request-id": "57da5580-2da3-e505-4a8c-6db97cb3341d",
-        "x-ms-date": "Thu, 05 Mar 2020 21:22:27 GMT",
-        "x-ms-return-client-request-id": "true",
-        "x-ms-version": "2019-10-10"
-=======
       "RequestUri": "https://seanmcccanary.blob.core.windows.net/test-container-555998c4-5df4-fbd0-271a-c748d6e3f30a?restype=container",
       "RequestMethod": "PUT",
       "RequestHeaders": {
@@ -31,120 +15,62 @@
         "x-ms-date": "Fri, 03 Apr 2020 00:07:32 GMT",
         "x-ms-return-client-request-id": "true",
         "x-ms-version": "2019-12-12"
->>>>>>> 32e373e2
-      },
-      "RequestBody": null,
-      "StatusCode": 201,
-      "ResponseHeaders": {
-        "Content-Length": "0",
-<<<<<<< HEAD
-        "Date": "Thu, 05 Mar 2020 21:22:26 GMT",
-        "ETag": "\u00220x8D7C14B4E2E37EA\u0022",
-        "Last-Modified": "Thu, 05 Mar 2020 21:22:27 GMT",
-=======
+      },
+      "RequestBody": null,
+      "StatusCode": 201,
+      "ResponseHeaders": {
+        "Content-Length": "0",
         "Date": "Fri, 03 Apr 2020 00:07:31 GMT",
         "ETag": "\u00220x8D7D7630149D875\u0022",
         "Last-Modified": "Fri, 03 Apr 2020 00:07:31 GMT",
->>>>>>> 32e373e2
         "Server": [
           "Windows-Azure-Blob/1.0",
           "Microsoft-HTTPAPI/2.0"
         ],
         "x-ms-client-request-id": "57da5580-2da3-e505-4a8c-6db97cb3341d",
-<<<<<<< HEAD
-        "x-ms-request-id": "3595b11e-201e-0001-2e34-f3cde7000000",
-        "x-ms-version": "2019-10-10"
-=======
         "x-ms-request-id": "7f4e91f2-101e-0057-2a4b-09e393000000",
         "x-ms-version": "2019-12-12"
->>>>>>> 32e373e2
-      },
-      "ResponseBody": []
-    },
-    {
-<<<<<<< HEAD
-      "RequestUri": "https://seanstagetest.blob.core.windows.net/test-container-555998c4-5df4-fbd0-271a-c748d6e3f30a/test-blob-1a54cc02-f6ad-8528-103a-5db6fa87f7e4",
-=======
+      },
+      "ResponseBody": []
+    },
+    {
       "RequestUri": "https://seanmcccanary.blob.core.windows.net/test-container-555998c4-5df4-fbd0-271a-c748d6e3f30a/test-blob-1a54cc02-f6ad-8528-103a-5db6fa87f7e4",
->>>>>>> 32e373e2
-      "RequestMethod": "PUT",
-      "RequestHeaders": {
-        "Authorization": "Sanitized",
-        "Content-Length": "0",
-<<<<<<< HEAD
-        "traceparent": "00-aa4ba8ee2f5f9a4fb0178c4cc4730493-62fc3e180288c840-00",
-        "User-Agent": [
-          "azsdk-net-Storage.Blobs/12.4.0-dev.20200305.1",
-          "(.NET Core 4.6.28325.01; Microsoft Windows 10.0.18363 )"
-=======
+      "RequestMethod": "PUT",
+      "RequestHeaders": {
+        "Authorization": "Sanitized",
+        "Content-Length": "0",
         "traceparent": "00-02c6be619a3ab246b971f402d8a7fdb5-75a2fd78f184ee41-00",
         "User-Agent": [
           "azsdk-net-Storage.Blobs/12.5.0-dev.20200402.1",
           "(.NET Core 4.6.28325.01; Microsoft Windows 10.0.18362 )"
->>>>>>> 32e373e2
         ],
         "x-ms-blob-content-length": "4096",
         "x-ms-blob-sequence-number": "0",
         "x-ms-blob-type": "PageBlob",
         "x-ms-client-request-id": "37474509-09ee-8ae7-2d54-4768d04feac2",
-<<<<<<< HEAD
-        "x-ms-date": "Thu, 05 Mar 2020 21:22:27 GMT",
-        "x-ms-return-client-request-id": "true",
-        "x-ms-version": "2019-10-10"
-=======
         "x-ms-date": "Fri, 03 Apr 2020 00:07:32 GMT",
         "x-ms-return-client-request-id": "true",
         "x-ms-version": "2019-12-12"
->>>>>>> 32e373e2
-      },
-      "RequestBody": null,
-      "StatusCode": 201,
-      "ResponseHeaders": {
-        "Content-Length": "0",
-<<<<<<< HEAD
-        "Date": "Thu, 05 Mar 2020 21:22:26 GMT",
-        "ETag": "\u00220x8D7C14B4E3AD435\u0022",
-        "Last-Modified": "Thu, 05 Mar 2020 21:22:27 GMT",
-=======
+      },
+      "RequestBody": null,
+      "StatusCode": 201,
+      "ResponseHeaders": {
+        "Content-Length": "0",
         "Date": "Fri, 03 Apr 2020 00:07:31 GMT",
         "ETag": "\u00220x8D7D7630157384E\u0022",
         "Last-Modified": "Fri, 03 Apr 2020 00:07:32 GMT",
->>>>>>> 32e373e2
         "Server": [
           "Windows-Azure-Blob/1.0",
           "Microsoft-HTTPAPI/2.0"
         ],
         "x-ms-client-request-id": "37474509-09ee-8ae7-2d54-4768d04feac2",
-<<<<<<< HEAD
-        "x-ms-request-id": "3595b122-201e-0001-3034-f3cde7000000",
-        "x-ms-request-server-encrypted": "true",
-        "x-ms-version": "2019-10-10"
-=======
         "x-ms-request-id": "7f4e9208-101e-0057-394b-09e393000000",
         "x-ms-request-server-encrypted": "true",
         "x-ms-version": "2019-12-12"
->>>>>>> 32e373e2
-      },
-      "ResponseBody": []
-    },
-    {
-<<<<<<< HEAD
-      "RequestUri": "https://seanstagetest.blob.core.windows.net/test-container-555998c4-5df4-fbd0-271a-c748d6e3f30a/test-blob-1a54cc02-f6ad-8528-103a-5db6fa87f7e4?comp=properties",
-      "RequestMethod": "PUT",
-      "RequestHeaders": {
-        "Authorization": "Sanitized",
-        "If-Modified-Since": "Fri, 06 Mar 2020 21:22:27 GMT",
-        "traceparent": "00-d5a421f1798faa4ab4c29027b5de7fde-332500a8206a0b4c-00",
-        "User-Agent": [
-          "azsdk-net-Storage.Blobs/12.4.0-dev.20200305.1",
-          "(.NET Core 4.6.28325.01; Microsoft Windows 10.0.18363 )"
-        ],
-        "x-ms-blob-content-length": "8192",
-        "x-ms-client-request-id": "b4ad1997-c040-edf6-4a3e-54b455fed4ac",
-        "x-ms-date": "Thu, 05 Mar 2020 21:22:27 GMT",
-        "x-ms-return-client-request-id": "true",
-        "x-ms-version": "2019-10-10"
-=======
+      },
+      "ResponseBody": []
+    },
+    {
       "RequestUri": "https://seanmcccanary.blob.core.windows.net/test-container-555998c4-5df4-fbd0-271a-c748d6e3f30a/test-blob-1a54cc02-f6ad-8528-103a-5db6fa87f7e4?comp=properties",
       "RequestMethod": "PUT",
       "RequestHeaders": {
@@ -160,49 +86,19 @@
         "x-ms-date": "Fri, 03 Apr 2020 00:07:32 GMT",
         "x-ms-return-client-request-id": "true",
         "x-ms-version": "2019-12-12"
->>>>>>> 32e373e2
       },
       "RequestBody": null,
       "StatusCode": 412,
       "ResponseHeaders": {
         "Content-Length": "252",
         "Content-Type": "application/xml",
-<<<<<<< HEAD
-        "Date": "Thu, 05 Mar 2020 21:22:27 GMT",
-=======
         "Date": "Fri, 03 Apr 2020 00:07:31 GMT",
->>>>>>> 32e373e2
         "Server": [
           "Windows-Azure-Blob/1.0",
           "Microsoft-HTTPAPI/2.0"
         ],
         "x-ms-client-request-id": "b4ad1997-c040-edf6-4a3e-54b455fed4ac",
         "x-ms-error-code": "ConditionNotMet",
-<<<<<<< HEAD
-        "x-ms-request-id": "3595b125-201e-0001-3334-f3cde7000000",
-        "x-ms-version": "2019-10-10"
-      },
-      "ResponseBody": [
-        "\uFEFF\u003C?xml version=\u00221.0\u0022 encoding=\u0022utf-8\u0022?\u003E\u003CError\u003E\u003CCode\u003EConditionNotMet\u003C/Code\u003E\u003CMessage\u003EThe condition specified using HTTP conditional header(s) is not met.\n",
-        "RequestId:3595b125-201e-0001-3334-f3cde7000000\n",
-        "Time:2020-03-05T21:22:27.6204392Z\u003C/Message\u003E\u003C/Error\u003E"
-      ]
-    },
-    {
-      "RequestUri": "https://seanstagetest.blob.core.windows.net/test-container-555998c4-5df4-fbd0-271a-c748d6e3f30a?restype=container",
-      "RequestMethod": "DELETE",
-      "RequestHeaders": {
-        "Authorization": "Sanitized",
-        "traceparent": "00-d41855ae7efde349afe9ad1c7feb5706-1b39c067927b4f47-00",
-        "User-Agent": [
-          "azsdk-net-Storage.Blobs/12.4.0-dev.20200305.1",
-          "(.NET Core 4.6.28325.01; Microsoft Windows 10.0.18363 )"
-        ],
-        "x-ms-client-request-id": "b6d106a0-36a1-d382-92d5-ffac5e5f0f65",
-        "x-ms-date": "Thu, 05 Mar 2020 21:22:27 GMT",
-        "x-ms-return-client-request-id": "true",
-        "x-ms-version": "2019-10-10"
-=======
         "x-ms-request-id": "7f4e9231-101e-0057-5b4b-09e393000000",
         "x-ms-version": "2019-12-12"
       },
@@ -226,49 +122,23 @@
         "x-ms-date": "Fri, 03 Apr 2020 00:07:33 GMT",
         "x-ms-return-client-request-id": "true",
         "x-ms-version": "2019-12-12"
->>>>>>> 32e373e2
       },
       "RequestBody": null,
       "StatusCode": 202,
       "ResponseHeaders": {
         "Content-Length": "0",
-<<<<<<< HEAD
-        "Date": "Thu, 05 Mar 2020 21:22:27 GMT",
-=======
         "Date": "Fri, 03 Apr 2020 00:07:31 GMT",
->>>>>>> 32e373e2
         "Server": [
           "Windows-Azure-Blob/1.0",
           "Microsoft-HTTPAPI/2.0"
         ],
         "x-ms-client-request-id": "b6d106a0-36a1-d382-92d5-ffac5e5f0f65",
-<<<<<<< HEAD
-        "x-ms-request-id": "3595b127-201e-0001-3534-f3cde7000000",
-        "x-ms-version": "2019-10-10"
-=======
         "x-ms-request-id": "7f4e9242-101e-0057-6b4b-09e393000000",
         "x-ms-version": "2019-12-12"
->>>>>>> 32e373e2
-      },
-      "ResponseBody": []
-    },
-    {
-<<<<<<< HEAD
-      "RequestUri": "https://seanstagetest.blob.core.windows.net/test-container-6a4073db-6c7d-3e34-bf57-835eedb80365?restype=container",
-      "RequestMethod": "PUT",
-      "RequestHeaders": {
-        "Authorization": "Sanitized",
-        "traceparent": "00-09f9d58d4c1937498fe56c1a80a83439-020f2b710fd77a44-00",
-        "User-Agent": [
-          "azsdk-net-Storage.Blobs/12.4.0-dev.20200305.1",
-          "(.NET Core 4.6.28325.01; Microsoft Windows 10.0.18363 )"
-        ],
-        "x-ms-blob-public-access": "container",
-        "x-ms-client-request-id": "75636dd1-d0a4-34a6-d193-f74ab223e5da",
-        "x-ms-date": "Thu, 05 Mar 2020 21:22:27 GMT",
-        "x-ms-return-client-request-id": "true",
-        "x-ms-version": "2019-10-10"
-=======
+      },
+      "ResponseBody": []
+    },
+    {
       "RequestUri": "https://seanmcccanary.blob.core.windows.net/test-container-6a4073db-6c7d-3e34-bf57-835eedb80365?restype=container",
       "RequestMethod": "PUT",
       "RequestHeaders": {
@@ -283,120 +153,62 @@
         "x-ms-date": "Fri, 03 Apr 2020 00:07:33 GMT",
         "x-ms-return-client-request-id": "true",
         "x-ms-version": "2019-12-12"
->>>>>>> 32e373e2
-      },
-      "RequestBody": null,
-      "StatusCode": 201,
-      "ResponseHeaders": {
-        "Content-Length": "0",
-<<<<<<< HEAD
-        "Date": "Thu, 05 Mar 2020 21:22:27 GMT",
-        "ETag": "\u00220x8D7C14B4E7FFA5D\u0022",
-        "Last-Modified": "Thu, 05 Mar 2020 21:22:27 GMT",
-=======
+      },
+      "RequestBody": null,
+      "StatusCode": 201,
+      "ResponseHeaders": {
+        "Content-Length": "0",
         "Date": "Fri, 03 Apr 2020 00:07:32 GMT",
         "ETag": "\u00220x8D7D76301A45F36\u0022",
         "Last-Modified": "Fri, 03 Apr 2020 00:07:32 GMT",
->>>>>>> 32e373e2
         "Server": [
           "Windows-Azure-Blob/1.0",
           "Microsoft-HTTPAPI/2.0"
         ],
         "x-ms-client-request-id": "75636dd1-d0a4-34a6-d193-f74ab223e5da",
-<<<<<<< HEAD
-        "x-ms-request-id": "0fafcc64-d01e-0015-3934-f38588000000",
-        "x-ms-version": "2019-10-10"
-=======
         "x-ms-request-id": "f0ef53b3-301e-008b-1f4b-0949cd000000",
         "x-ms-version": "2019-12-12"
->>>>>>> 32e373e2
-      },
-      "ResponseBody": []
-    },
-    {
-<<<<<<< HEAD
-      "RequestUri": "https://seanstagetest.blob.core.windows.net/test-container-6a4073db-6c7d-3e34-bf57-835eedb80365/test-blob-2ea999d2-c04b-bd38-69b5-08c6b7fee413",
-=======
+      },
+      "ResponseBody": []
+    },
+    {
       "RequestUri": "https://seanmcccanary.blob.core.windows.net/test-container-6a4073db-6c7d-3e34-bf57-835eedb80365/test-blob-2ea999d2-c04b-bd38-69b5-08c6b7fee413",
->>>>>>> 32e373e2
-      "RequestMethod": "PUT",
-      "RequestHeaders": {
-        "Authorization": "Sanitized",
-        "Content-Length": "0",
-<<<<<<< HEAD
-        "traceparent": "00-4b3cc8487b69d743bf6b23a629f13825-8ecc1436a5272040-00",
-        "User-Agent": [
-          "azsdk-net-Storage.Blobs/12.4.0-dev.20200305.1",
-          "(.NET Core 4.6.28325.01; Microsoft Windows 10.0.18363 )"
-=======
+      "RequestMethod": "PUT",
+      "RequestHeaders": {
+        "Authorization": "Sanitized",
+        "Content-Length": "0",
         "traceparent": "00-c5e1d010683f564794b61683919b8e59-357347cf6b146043-00",
         "User-Agent": [
           "azsdk-net-Storage.Blobs/12.5.0-dev.20200402.1",
           "(.NET Core 4.6.28325.01; Microsoft Windows 10.0.18362 )"
->>>>>>> 32e373e2
         ],
         "x-ms-blob-content-length": "4096",
         "x-ms-blob-sequence-number": "0",
         "x-ms-blob-type": "PageBlob",
         "x-ms-client-request-id": "c063dad2-c802-1185-34a5-0cefc8df7dd2",
-<<<<<<< HEAD
-        "x-ms-date": "Thu, 05 Mar 2020 21:22:28 GMT",
-        "x-ms-return-client-request-id": "true",
-        "x-ms-version": "2019-10-10"
-=======
         "x-ms-date": "Fri, 03 Apr 2020 00:07:33 GMT",
         "x-ms-return-client-request-id": "true",
         "x-ms-version": "2019-12-12"
->>>>>>> 32e373e2
-      },
-      "RequestBody": null,
-      "StatusCode": 201,
-      "ResponseHeaders": {
-        "Content-Length": "0",
-<<<<<<< HEAD
-        "Date": "Thu, 05 Mar 2020 21:22:27 GMT",
-        "ETag": "\u00220x8D7C14B4E8C771A\u0022",
-        "Last-Modified": "Thu, 05 Mar 2020 21:22:28 GMT",
-=======
+      },
+      "RequestBody": null,
+      "StatusCode": 201,
+      "ResponseHeaders": {
+        "Content-Length": "0",
         "Date": "Fri, 03 Apr 2020 00:07:32 GMT",
         "ETag": "\u00220x8D7D76301B28853\u0022",
         "Last-Modified": "Fri, 03 Apr 2020 00:07:32 GMT",
->>>>>>> 32e373e2
         "Server": [
           "Windows-Azure-Blob/1.0",
           "Microsoft-HTTPAPI/2.0"
         ],
         "x-ms-client-request-id": "c063dad2-c802-1185-34a5-0cefc8df7dd2",
-<<<<<<< HEAD
-        "x-ms-request-id": "0fafcc6d-d01e-0015-3e34-f38588000000",
-        "x-ms-request-server-encrypted": "true",
-        "x-ms-version": "2019-10-10"
-=======
         "x-ms-request-id": "f0ef540c-301e-008b-724b-0949cd000000",
         "x-ms-request-server-encrypted": "true",
         "x-ms-version": "2019-12-12"
->>>>>>> 32e373e2
-      },
-      "ResponseBody": []
-    },
-    {
-<<<<<<< HEAD
-      "RequestUri": "https://seanstagetest.blob.core.windows.net/test-container-6a4073db-6c7d-3e34-bf57-835eedb80365/test-blob-2ea999d2-c04b-bd38-69b5-08c6b7fee413?comp=properties",
-      "RequestMethod": "PUT",
-      "RequestHeaders": {
-        "Authorization": "Sanitized",
-        "If-Unmodified-Since": "Wed, 04 Mar 2020 21:22:27 GMT",
-        "traceparent": "00-91577ad36723c54883894dca1e371aac-be46d89752cf834f-00",
-        "User-Agent": [
-          "azsdk-net-Storage.Blobs/12.4.0-dev.20200305.1",
-          "(.NET Core 4.6.28325.01; Microsoft Windows 10.0.18363 )"
-        ],
-        "x-ms-blob-content-length": "8192",
-        "x-ms-client-request-id": "dcf4cadd-239a-9610-2b7b-4baf81d16aaa",
-        "x-ms-date": "Thu, 05 Mar 2020 21:22:28 GMT",
-        "x-ms-return-client-request-id": "true",
-        "x-ms-version": "2019-10-10"
-=======
+      },
+      "ResponseBody": []
+    },
+    {
       "RequestUri": "https://seanmcccanary.blob.core.windows.net/test-container-6a4073db-6c7d-3e34-bf57-835eedb80365/test-blob-2ea999d2-c04b-bd38-69b5-08c6b7fee413?comp=properties",
       "RequestMethod": "PUT",
       "RequestHeaders": {
@@ -412,49 +224,19 @@
         "x-ms-date": "Fri, 03 Apr 2020 00:07:33 GMT",
         "x-ms-return-client-request-id": "true",
         "x-ms-version": "2019-12-12"
->>>>>>> 32e373e2
       },
       "RequestBody": null,
       "StatusCode": 412,
       "ResponseHeaders": {
         "Content-Length": "252",
         "Content-Type": "application/xml",
-<<<<<<< HEAD
-        "Date": "Thu, 05 Mar 2020 21:22:27 GMT",
-=======
         "Date": "Fri, 03 Apr 2020 00:07:32 GMT",
->>>>>>> 32e373e2
         "Server": [
           "Windows-Azure-Blob/1.0",
           "Microsoft-HTTPAPI/2.0"
         ],
         "x-ms-client-request-id": "dcf4cadd-239a-9610-2b7b-4baf81d16aaa",
         "x-ms-error-code": "ConditionNotMet",
-<<<<<<< HEAD
-        "x-ms-request-id": "0fafcc72-d01e-0015-4234-f38588000000",
-        "x-ms-version": "2019-10-10"
-      },
-      "ResponseBody": [
-        "\uFEFF\u003C?xml version=\u00221.0\u0022 encoding=\u0022utf-8\u0022?\u003E\u003CError\u003E\u003CCode\u003EConditionNotMet\u003C/Code\u003E\u003CMessage\u003EThe condition specified using HTTP conditional header(s) is not met.\n",
-        "RequestId:0fafcc72-d01e-0015-4234-f38588000000\n",
-        "Time:2020-03-05T21:22:28.1582015Z\u003C/Message\u003E\u003C/Error\u003E"
-      ]
-    },
-    {
-      "RequestUri": "https://seanstagetest.blob.core.windows.net/test-container-6a4073db-6c7d-3e34-bf57-835eedb80365?restype=container",
-      "RequestMethod": "DELETE",
-      "RequestHeaders": {
-        "Authorization": "Sanitized",
-        "traceparent": "00-e51f031b9d763b4d88efe33bc0b2a0a5-2d886300ed5a1d47-00",
-        "User-Agent": [
-          "azsdk-net-Storage.Blobs/12.4.0-dev.20200305.1",
-          "(.NET Core 4.6.28325.01; Microsoft Windows 10.0.18363 )"
-        ],
-        "x-ms-client-request-id": "fd11630e-a0eb-8b37-d354-d51b19d6c308",
-        "x-ms-date": "Thu, 05 Mar 2020 21:22:28 GMT",
-        "x-ms-return-client-request-id": "true",
-        "x-ms-version": "2019-10-10"
-=======
         "x-ms-request-id": "f0ef5461-301e-008b-434b-0949cd000000",
         "x-ms-version": "2019-12-12"
       },
@@ -478,49 +260,23 @@
         "x-ms-date": "Fri, 03 Apr 2020 00:07:33 GMT",
         "x-ms-return-client-request-id": "true",
         "x-ms-version": "2019-12-12"
->>>>>>> 32e373e2
       },
       "RequestBody": null,
       "StatusCode": 202,
       "ResponseHeaders": {
         "Content-Length": "0",
-<<<<<<< HEAD
-        "Date": "Thu, 05 Mar 2020 21:22:27 GMT",
-=======
         "Date": "Fri, 03 Apr 2020 00:07:32 GMT",
->>>>>>> 32e373e2
         "Server": [
           "Windows-Azure-Blob/1.0",
           "Microsoft-HTTPAPI/2.0"
         ],
         "x-ms-client-request-id": "fd11630e-a0eb-8b37-d354-d51b19d6c308",
-<<<<<<< HEAD
-        "x-ms-request-id": "0fafcc74-d01e-0015-4434-f38588000000",
-        "x-ms-version": "2019-10-10"
-=======
         "x-ms-request-id": "f0ef54b6-301e-008b-124b-0949cd000000",
         "x-ms-version": "2019-12-12"
->>>>>>> 32e373e2
-      },
-      "ResponseBody": []
-    },
-    {
-<<<<<<< HEAD
-      "RequestUri": "https://seanstagetest.blob.core.windows.net/test-container-970bfa0d-54b5-06d5-2286-877b3d857212?restype=container",
-      "RequestMethod": "PUT",
-      "RequestHeaders": {
-        "Authorization": "Sanitized",
-        "traceparent": "00-42e91654abfbab4d83dde91b46850739-3fd752c3483ab94c-00",
-        "User-Agent": [
-          "azsdk-net-Storage.Blobs/12.4.0-dev.20200305.1",
-          "(.NET Core 4.6.28325.01; Microsoft Windows 10.0.18363 )"
-        ],
-        "x-ms-blob-public-access": "container",
-        "x-ms-client-request-id": "297dde5c-370d-b9e0-8e0a-db6519bb4e4e",
-        "x-ms-date": "Thu, 05 Mar 2020 21:22:28 GMT",
-        "x-ms-return-client-request-id": "true",
-        "x-ms-version": "2019-10-10"
-=======
+      },
+      "ResponseBody": []
+    },
+    {
       "RequestUri": "https://seanmcccanary.blob.core.windows.net/test-container-970bfa0d-54b5-06d5-2286-877b3d857212?restype=container",
       "RequestMethod": "PUT",
       "RequestHeaders": {
@@ -535,124 +291,67 @@
         "x-ms-date": "Fri, 03 Apr 2020 00:07:33 GMT",
         "x-ms-return-client-request-id": "true",
         "x-ms-version": "2019-12-12"
->>>>>>> 32e373e2
-      },
-      "RequestBody": null,
-      "StatusCode": 201,
-      "ResponseHeaders": {
-        "Content-Length": "0",
-<<<<<<< HEAD
-        "Date": "Thu, 05 Mar 2020 21:22:27 GMT",
-        "ETag": "\u00220x8D7C14B4ED541D9\u0022",
-        "Last-Modified": "Thu, 05 Mar 2020 21:22:28 GMT",
-=======
+      },
+      "RequestBody": null,
+      "StatusCode": 201,
+      "ResponseHeaders": {
+        "Content-Length": "0",
         "Date": "Fri, 03 Apr 2020 00:07:32 GMT",
         "ETag": "\u00220x8D7D76302036D54\u0022",
         "Last-Modified": "Fri, 03 Apr 2020 00:07:33 GMT",
->>>>>>> 32e373e2
         "Server": [
           "Windows-Azure-Blob/1.0",
           "Microsoft-HTTPAPI/2.0"
         ],
         "x-ms-client-request-id": "297dde5c-370d-b9e0-8e0a-db6519bb4e4e",
-<<<<<<< HEAD
-        "x-ms-request-id": "050857d0-b01e-002c-2b34-f37e94000000",
-        "x-ms-version": "2019-10-10"
-=======
         "x-ms-request-id": "ca3efc22-301e-006f-394b-094753000000",
         "x-ms-version": "2019-12-12"
->>>>>>> 32e373e2
-      },
-      "ResponseBody": []
-    },
-    {
-<<<<<<< HEAD
-      "RequestUri": "https://seanstagetest.blob.core.windows.net/test-container-970bfa0d-54b5-06d5-2286-877b3d857212/test-blob-636fc3e2-a435-a048-3c4a-2257e6550597",
-=======
+      },
+      "ResponseBody": []
+    },
+    {
       "RequestUri": "https://seanmcccanary.blob.core.windows.net/test-container-970bfa0d-54b5-06d5-2286-877b3d857212/test-blob-636fc3e2-a435-a048-3c4a-2257e6550597",
->>>>>>> 32e373e2
-      "RequestMethod": "PUT",
-      "RequestHeaders": {
-        "Authorization": "Sanitized",
-        "Content-Length": "0",
-<<<<<<< HEAD
-        "traceparent": "00-81dd33122869f346b22098940919a0b3-1dc19acc7b3eca49-00",
-        "User-Agent": [
-          "azsdk-net-Storage.Blobs/12.4.0-dev.20200305.1",
-          "(.NET Core 4.6.28325.01; Microsoft Windows 10.0.18363 )"
-=======
+      "RequestMethod": "PUT",
+      "RequestHeaders": {
+        "Authorization": "Sanitized",
+        "Content-Length": "0",
         "traceparent": "00-7aca954d4739a74dbb920048f86fa777-e8ae54e41175b84f-00",
         "User-Agent": [
           "azsdk-net-Storage.Blobs/12.5.0-dev.20200402.1",
           "(.NET Core 4.6.28325.01; Microsoft Windows 10.0.18362 )"
->>>>>>> 32e373e2
         ],
         "x-ms-blob-content-length": "4096",
         "x-ms-blob-sequence-number": "0",
         "x-ms-blob-type": "PageBlob",
         "x-ms-client-request-id": "3e9d1f0f-f01c-b749-96dc-edc31489d338",
-<<<<<<< HEAD
-        "x-ms-date": "Thu, 05 Mar 2020 21:22:28 GMT",
-        "x-ms-return-client-request-id": "true",
-        "x-ms-version": "2019-10-10"
-=======
         "x-ms-date": "Fri, 03 Apr 2020 00:07:34 GMT",
         "x-ms-return-client-request-id": "true",
         "x-ms-version": "2019-12-12"
->>>>>>> 32e373e2
-      },
-      "RequestBody": null,
-      "StatusCode": 201,
-      "ResponseHeaders": {
-        "Content-Length": "0",
-<<<<<<< HEAD
-        "Date": "Thu, 05 Mar 2020 21:22:27 GMT",
-        "ETag": "\u00220x8D7C14B4EE2ACA3\u0022",
-        "Last-Modified": "Thu, 05 Mar 2020 21:22:28 GMT",
-=======
+      },
+      "RequestBody": null,
+      "StatusCode": 201,
+      "ResponseHeaders": {
+        "Content-Length": "0",
         "Date": "Fri, 03 Apr 2020 00:07:32 GMT",
         "ETag": "\u00220x8D7D763021022BC\u0022",
         "Last-Modified": "Fri, 03 Apr 2020 00:07:33 GMT",
->>>>>>> 32e373e2
         "Server": [
           "Windows-Azure-Blob/1.0",
           "Microsoft-HTTPAPI/2.0"
         ],
         "x-ms-client-request-id": "3e9d1f0f-f01c-b749-96dc-edc31489d338",
-<<<<<<< HEAD
-        "x-ms-request-id": "050857d6-b01e-002c-3034-f37e94000000",
-        "x-ms-request-server-encrypted": "true",
-        "x-ms-version": "2019-10-10"
-=======
         "x-ms-request-id": "ca3efc48-301e-006f-5a4b-094753000000",
         "x-ms-request-server-encrypted": "true",
         "x-ms-version": "2019-12-12"
->>>>>>> 32e373e2
-      },
-      "ResponseBody": []
-    },
-    {
-<<<<<<< HEAD
-      "RequestUri": "https://seanstagetest.blob.core.windows.net/test-container-970bfa0d-54b5-06d5-2286-877b3d857212/test-blob-636fc3e2-a435-a048-3c4a-2257e6550597?comp=properties",
-=======
+      },
+      "ResponseBody": []
+    },
+    {
       "RequestUri": "https://seanmcccanary.blob.core.windows.net/test-container-970bfa0d-54b5-06d5-2286-877b3d857212/test-blob-636fc3e2-a435-a048-3c4a-2257e6550597?comp=properties",
->>>>>>> 32e373e2
       "RequestMethod": "PUT",
       "RequestHeaders": {
         "Authorization": "Sanitized",
         "If-Match": "\u0022garbage\u0022",
-<<<<<<< HEAD
-        "traceparent": "00-3cce1e7ef19caf4b88deedf21a0e8a67-9153f2f2ebbfb246-00",
-        "User-Agent": [
-          "azsdk-net-Storage.Blobs/12.4.0-dev.20200305.1",
-          "(.NET Core 4.6.28325.01; Microsoft Windows 10.0.18363 )"
-        ],
-        "x-ms-blob-content-length": "8192",
-        "x-ms-client-request-id": "c7476aa3-c6b8-427a-be68-c82a5a41604b",
-        "x-ms-date": "Thu, 05 Mar 2020 21:22:28 GMT",
-        "x-ms-return-client-request-id": "true",
-        "x-ms-version": "2019-10-10"
-=======
         "traceparent": "00-fcb36277689ef44d8801bb813e41a37e-f9f13d49cadb6146-00",
         "User-Agent": [
           "azsdk-net-Storage.Blobs/12.5.0-dev.20200402.1",
@@ -663,49 +362,19 @@
         "x-ms-date": "Fri, 03 Apr 2020 00:07:34 GMT",
         "x-ms-return-client-request-id": "true",
         "x-ms-version": "2019-12-12"
->>>>>>> 32e373e2
       },
       "RequestBody": null,
       "StatusCode": 412,
       "ResponseHeaders": {
         "Content-Length": "252",
         "Content-Type": "application/xml",
-<<<<<<< HEAD
-        "Date": "Thu, 05 Mar 2020 21:22:27 GMT",
-=======
         "Date": "Fri, 03 Apr 2020 00:07:32 GMT",
->>>>>>> 32e373e2
         "Server": [
           "Windows-Azure-Blob/1.0",
           "Microsoft-HTTPAPI/2.0"
         ],
         "x-ms-client-request-id": "c7476aa3-c6b8-427a-be68-c82a5a41604b",
         "x-ms-error-code": "ConditionNotMet",
-<<<<<<< HEAD
-        "x-ms-request-id": "050857d9-b01e-002c-3334-f37e94000000",
-        "x-ms-version": "2019-10-10"
-      },
-      "ResponseBody": [
-        "\uFEFF\u003C?xml version=\u00221.0\u0022 encoding=\u0022utf-8\u0022?\u003E\u003CError\u003E\u003CCode\u003EConditionNotMet\u003C/Code\u003E\u003CMessage\u003EThe condition specified using HTTP conditional header(s) is not met.\n",
-        "RequestId:050857d9-b01e-002c-3334-f37e94000000\n",
-        "Time:2020-03-05T21:22:28.7391898Z\u003C/Message\u003E\u003C/Error\u003E"
-      ]
-    },
-    {
-      "RequestUri": "https://seanstagetest.blob.core.windows.net/test-container-970bfa0d-54b5-06d5-2286-877b3d857212?restype=container",
-      "RequestMethod": "DELETE",
-      "RequestHeaders": {
-        "Authorization": "Sanitized",
-        "traceparent": "00-cb37a2fb26dafd428d19058d3e88028f-8f594fabb7c7e64f-00",
-        "User-Agent": [
-          "azsdk-net-Storage.Blobs/12.4.0-dev.20200305.1",
-          "(.NET Core 4.6.28325.01; Microsoft Windows 10.0.18363 )"
-        ],
-        "x-ms-client-request-id": "aa1f0acd-0b42-3e80-c9ef-5134271c3f7c",
-        "x-ms-date": "Thu, 05 Mar 2020 21:22:28 GMT",
-        "x-ms-return-client-request-id": "true",
-        "x-ms-version": "2019-10-10"
-=======
         "x-ms-request-id": "ca3efc64-301e-006f-704b-094753000000",
         "x-ms-version": "2019-12-12"
       },
@@ -729,49 +398,23 @@
         "x-ms-date": "Fri, 03 Apr 2020 00:07:34 GMT",
         "x-ms-return-client-request-id": "true",
         "x-ms-version": "2019-12-12"
->>>>>>> 32e373e2
       },
       "RequestBody": null,
       "StatusCode": 202,
       "ResponseHeaders": {
         "Content-Length": "0",
-<<<<<<< HEAD
-        "Date": "Thu, 05 Mar 2020 21:22:27 GMT",
-=======
         "Date": "Fri, 03 Apr 2020 00:07:32 GMT",
->>>>>>> 32e373e2
         "Server": [
           "Windows-Azure-Blob/1.0",
           "Microsoft-HTTPAPI/2.0"
         ],
         "x-ms-client-request-id": "aa1f0acd-0b42-3e80-c9ef-5134271c3f7c",
-<<<<<<< HEAD
-        "x-ms-request-id": "050857db-b01e-002c-3534-f37e94000000",
-        "x-ms-version": "2019-10-10"
-=======
         "x-ms-request-id": "ca3efc72-301e-006f-7c4b-094753000000",
         "x-ms-version": "2019-12-12"
->>>>>>> 32e373e2
-      },
-      "ResponseBody": []
-    },
-    {
-<<<<<<< HEAD
-      "RequestUri": "https://seanstagetest.blob.core.windows.net/test-container-bd3a4399-c2e3-0cbc-4f27-eeb54758e0c3?restype=container",
-      "RequestMethod": "PUT",
-      "RequestHeaders": {
-        "Authorization": "Sanitized",
-        "traceparent": "00-0b512248328bee49b5d0e96052180f84-0964b48991abab4d-00",
-        "User-Agent": [
-          "azsdk-net-Storage.Blobs/12.4.0-dev.20200305.1",
-          "(.NET Core 4.6.28325.01; Microsoft Windows 10.0.18363 )"
-        ],
-        "x-ms-blob-public-access": "container",
-        "x-ms-client-request-id": "1e8803c3-e5c0-0a1f-4e12-5a1a1dcaf770",
-        "x-ms-date": "Thu, 05 Mar 2020 21:22:28 GMT",
-        "x-ms-return-client-request-id": "true",
-        "x-ms-version": "2019-10-10"
-=======
+      },
+      "ResponseBody": []
+    },
+    {
       "RequestUri": "https://seanmcccanary.blob.core.windows.net/test-container-bd3a4399-c2e3-0cbc-4f27-eeb54758e0c3?restype=container",
       "RequestMethod": "PUT",
       "RequestHeaders": {
@@ -786,118 +429,62 @@
         "x-ms-date": "Fri, 03 Apr 2020 00:07:34 GMT",
         "x-ms-return-client-request-id": "true",
         "x-ms-version": "2019-12-12"
->>>>>>> 32e373e2
-      },
-      "RequestBody": null,
-      "StatusCode": 201,
-      "ResponseHeaders": {
-        "Content-Length": "0",
-<<<<<<< HEAD
-        "Date": "Thu, 05 Mar 2020 21:22:29 GMT",
-        "ETag": "\u00220x8D7C14B4F2D2795\u0022",
-        "Last-Modified": "Thu, 05 Mar 2020 21:22:29 GMT",
-=======
+      },
+      "RequestBody": null,
+      "StatusCode": 201,
+      "ResponseHeaders": {
+        "Content-Length": "0",
         "Date": "Fri, 03 Apr 2020 00:07:33 GMT",
         "ETag": "\u00220x8D7D763025E1813\u0022",
         "Last-Modified": "Fri, 03 Apr 2020 00:07:33 GMT",
->>>>>>> 32e373e2
         "Server": [
           "Windows-Azure-Blob/1.0",
           "Microsoft-HTTPAPI/2.0"
         ],
         "x-ms-client-request-id": "1e8803c3-e5c0-0a1f-4e12-5a1a1dcaf770",
-<<<<<<< HEAD
-        "x-ms-request-id": "fcb25e1a-001e-0039-6134-f36927000000",
-        "x-ms-version": "2019-10-10"
-=======
         "x-ms-request-id": "cf63b2bf-a01e-007d-2e4b-093c83000000",
         "x-ms-version": "2019-12-12"
->>>>>>> 32e373e2
-      },
-      "ResponseBody": []
-    },
-    {
-<<<<<<< HEAD
-      "RequestUri": "https://seanstagetest.blob.core.windows.net/test-container-bd3a4399-c2e3-0cbc-4f27-eeb54758e0c3/test-blob-626f8e0f-efbe-e35a-3a33-e6733e85c867",
-=======
+      },
+      "ResponseBody": []
+    },
+    {
       "RequestUri": "https://seanmcccanary.blob.core.windows.net/test-container-bd3a4399-c2e3-0cbc-4f27-eeb54758e0c3/test-blob-626f8e0f-efbe-e35a-3a33-e6733e85c867",
->>>>>>> 32e373e2
-      "RequestMethod": "PUT",
-      "RequestHeaders": {
-        "Authorization": "Sanitized",
-        "Content-Length": "0",
-<<<<<<< HEAD
-        "traceparent": "00-c21740d29a469645a02c3fc19e7cbd9f-eac6a5c122b9ff4c-00",
-        "User-Agent": [
-          "azsdk-net-Storage.Blobs/12.4.0-dev.20200305.1",
-          "(.NET Core 4.6.28325.01; Microsoft Windows 10.0.18363 )"
-=======
+      "RequestMethod": "PUT",
+      "RequestHeaders": {
+        "Authorization": "Sanitized",
+        "Content-Length": "0",
         "traceparent": "00-88e2938d39a4904eb6f79f73a1b28d1a-5728065f6d3c6942-00",
         "User-Agent": [
           "azsdk-net-Storage.Blobs/12.5.0-dev.20200402.1",
           "(.NET Core 4.6.28325.01; Microsoft Windows 10.0.18362 )"
->>>>>>> 32e373e2
         ],
         "x-ms-blob-content-length": "4096",
         "x-ms-blob-sequence-number": "0",
         "x-ms-blob-type": "PageBlob",
         "x-ms-client-request-id": "b6271378-9578-d3fe-a8a4-e48cffacccc9",
-<<<<<<< HEAD
-        "x-ms-date": "Thu, 05 Mar 2020 21:22:29 GMT",
-        "x-ms-return-client-request-id": "true",
-        "x-ms-version": "2019-10-10"
-=======
         "x-ms-date": "Fri, 03 Apr 2020 00:07:34 GMT",
         "x-ms-return-client-request-id": "true",
         "x-ms-version": "2019-12-12"
->>>>>>> 32e373e2
-      },
-      "RequestBody": null,
-      "StatusCode": 201,
-      "ResponseHeaders": {
-        "Content-Length": "0",
-<<<<<<< HEAD
-        "Date": "Thu, 05 Mar 2020 21:22:29 GMT",
-        "ETag": "\u00220x8D7C14B4F39F364\u0022",
-        "Last-Modified": "Thu, 05 Mar 2020 21:22:29 GMT",
-=======
+      },
+      "RequestBody": null,
+      "StatusCode": 201,
+      "ResponseHeaders": {
+        "Content-Length": "0",
         "Date": "Fri, 03 Apr 2020 00:07:33 GMT",
         "ETag": "\u00220x8D7D763026BC0F4\u0022",
         "Last-Modified": "Fri, 03 Apr 2020 00:07:33 GMT",
->>>>>>> 32e373e2
         "Server": [
           "Windows-Azure-Blob/1.0",
           "Microsoft-HTTPAPI/2.0"
         ],
         "x-ms-client-request-id": "b6271378-9578-d3fe-a8a4-e48cffacccc9",
-<<<<<<< HEAD
-        "x-ms-request-id": "fcb25e1e-001e-0039-6334-f36927000000",
-        "x-ms-request-server-encrypted": "true",
-        "x-ms-version": "2019-10-10"
-=======
         "x-ms-request-id": "cf63b2d8-a01e-007d-424b-093c83000000",
         "x-ms-request-server-encrypted": "true",
         "x-ms-version": "2019-12-12"
->>>>>>> 32e373e2
-      },
-      "ResponseBody": []
-    },
-    {
-<<<<<<< HEAD
-      "RequestUri": "https://seanstagetest.blob.core.windows.net/test-container-bd3a4399-c2e3-0cbc-4f27-eeb54758e0c3/test-blob-626f8e0f-efbe-e35a-3a33-e6733e85c867",
-      "RequestMethod": "HEAD",
-      "RequestHeaders": {
-        "Authorization": "Sanitized",
-        "traceparent": "00-c4a4e6099157654d95b022e6f7f742ab-412f926d7e7ade43-00",
-        "User-Agent": [
-          "azsdk-net-Storage.Blobs/12.4.0-dev.20200305.1",
-          "(.NET Core 4.6.28325.01; Microsoft Windows 10.0.18363 )"
-        ],
-        "x-ms-client-request-id": "2afada49-115d-9aef-331e-9b2bdd77e0f9",
-        "x-ms-date": "Thu, 05 Mar 2020 21:22:29 GMT",
-        "x-ms-return-client-request-id": "true",
-        "x-ms-version": "2019-10-10"
-=======
+      },
+      "ResponseBody": []
+    },
+    {
       "RequestUri": "https://seanmcccanary.blob.core.windows.net/test-container-bd3a4399-c2e3-0cbc-4f27-eeb54758e0c3/test-blob-626f8e0f-efbe-e35a-3a33-e6733e85c867",
       "RequestMethod": "HEAD",
       "RequestHeaders": {
@@ -911,7 +498,6 @@
         "x-ms-date": "Fri, 03 Apr 2020 00:07:34 GMT",
         "x-ms-return-client-request-id": "true",
         "x-ms-version": "2019-12-12"
->>>>>>> 32e373e2
       },
       "RequestBody": null,
       "StatusCode": 200,
@@ -919,15 +505,9 @@
         "Accept-Ranges": "bytes",
         "Content-Length": "4096",
         "Content-Type": "application/octet-stream",
-<<<<<<< HEAD
-        "Date": "Thu, 05 Mar 2020 21:22:29 GMT",
-        "ETag": "\u00220x8D7C14B4F39F364\u0022",
-        "Last-Modified": "Thu, 05 Mar 2020 21:22:29 GMT",
-=======
         "Date": "Fri, 03 Apr 2020 00:07:33 GMT",
         "ETag": "\u00220x8D7D763026BC0F4\u0022",
         "Last-Modified": "Fri, 03 Apr 2020 00:07:33 GMT",
->>>>>>> 32e373e2
         "Server": [
           "Windows-Azure-Blob/1.0",
           "Microsoft-HTTPAPI/2.0"
@@ -935,42 +515,16 @@
         "x-ms-blob-sequence-number": "0",
         "x-ms-blob-type": "PageBlob",
         "x-ms-client-request-id": "2afada49-115d-9aef-331e-9b2bdd77e0f9",
-<<<<<<< HEAD
-        "x-ms-creation-time": "Thu, 05 Mar 2020 21:22:29 GMT",
-        "x-ms-lease-state": "available",
-        "x-ms-lease-status": "unlocked",
-        "x-ms-request-id": "fcb25e22-001e-0039-6534-f36927000000",
-        "x-ms-server-encrypted": "true",
-        "x-ms-version": "2019-10-10"
-=======
         "x-ms-creation-time": "Fri, 03 Apr 2020 00:07:33 GMT",
         "x-ms-lease-state": "available",
         "x-ms-lease-status": "unlocked",
         "x-ms-request-id": "cf63b2f5-a01e-007d-5b4b-093c83000000",
         "x-ms-server-encrypted": "true",
         "x-ms-version": "2019-12-12"
->>>>>>> 32e373e2
-      },
-      "ResponseBody": []
-    },
-    {
-<<<<<<< HEAD
-      "RequestUri": "https://seanstagetest.blob.core.windows.net/test-container-bd3a4399-c2e3-0cbc-4f27-eeb54758e0c3/test-blob-626f8e0f-efbe-e35a-3a33-e6733e85c867?comp=properties",
-      "RequestMethod": "PUT",
-      "RequestHeaders": {
-        "Authorization": "Sanitized",
-        "If-None-Match": "\u00220x8D7C14B4F39F364\u0022",
-        "traceparent": "00-7fbd2e4cf0afb742837373ad65aa1008-802de6eb976ba144-00",
-        "User-Agent": [
-          "azsdk-net-Storage.Blobs/12.4.0-dev.20200305.1",
-          "(.NET Core 4.6.28325.01; Microsoft Windows 10.0.18363 )"
-        ],
-        "x-ms-blob-content-length": "8192",
-        "x-ms-client-request-id": "2443981c-a1b2-386b-0350-b8b918756f13",
-        "x-ms-date": "Thu, 05 Mar 2020 21:22:29 GMT",
-        "x-ms-return-client-request-id": "true",
-        "x-ms-version": "2019-10-10"
-=======
+      },
+      "ResponseBody": []
+    },
+    {
       "RequestUri": "https://seanmcccanary.blob.core.windows.net/test-container-bd3a4399-c2e3-0cbc-4f27-eeb54758e0c3/test-blob-626f8e0f-efbe-e35a-3a33-e6733e85c867?comp=properties",
       "RequestMethod": "PUT",
       "RequestHeaders": {
@@ -986,49 +540,19 @@
         "x-ms-date": "Fri, 03 Apr 2020 00:07:34 GMT",
         "x-ms-return-client-request-id": "true",
         "x-ms-version": "2019-12-12"
->>>>>>> 32e373e2
       },
       "RequestBody": null,
       "StatusCode": 412,
       "ResponseHeaders": {
         "Content-Length": "252",
         "Content-Type": "application/xml",
-<<<<<<< HEAD
-        "Date": "Thu, 05 Mar 2020 21:22:29 GMT",
-=======
-        "Date": "Fri, 03 Apr 2020 00:07:33 GMT",
->>>>>>> 32e373e2
+        "Date": "Fri, 03 Apr 2020 00:07:33 GMT",
         "Server": [
           "Windows-Azure-Blob/1.0",
           "Microsoft-HTTPAPI/2.0"
         ],
         "x-ms-client-request-id": "2443981c-a1b2-386b-0350-b8b918756f13",
         "x-ms-error-code": "ConditionNotMet",
-<<<<<<< HEAD
-        "x-ms-request-id": "fcb25e23-001e-0039-6634-f36927000000",
-        "x-ms-version": "2019-10-10"
-      },
-      "ResponseBody": [
-        "\uFEFF\u003C?xml version=\u00221.0\u0022 encoding=\u0022utf-8\u0022?\u003E\u003CError\u003E\u003CCode\u003EConditionNotMet\u003C/Code\u003E\u003CMessage\u003EThe condition specified using HTTP conditional header(s) is not met.\n",
-        "RequestId:fcb25e23-001e-0039-6634-f36927000000\n",
-        "Time:2020-03-05T21:22:29.3911842Z\u003C/Message\u003E\u003C/Error\u003E"
-      ]
-    },
-    {
-      "RequestUri": "https://seanstagetest.blob.core.windows.net/test-container-bd3a4399-c2e3-0cbc-4f27-eeb54758e0c3?restype=container",
-      "RequestMethod": "DELETE",
-      "RequestHeaders": {
-        "Authorization": "Sanitized",
-        "traceparent": "00-df1cb28ac700a040be7f298548c73915-eac85ae9ad2c654e-00",
-        "User-Agent": [
-          "azsdk-net-Storage.Blobs/12.4.0-dev.20200305.1",
-          "(.NET Core 4.6.28325.01; Microsoft Windows 10.0.18363 )"
-        ],
-        "x-ms-client-request-id": "450f3e38-bb33-e447-cd8b-65b3457aacfc",
-        "x-ms-date": "Thu, 05 Mar 2020 21:22:29 GMT",
-        "x-ms-return-client-request-id": "true",
-        "x-ms-version": "2019-10-10"
-=======
         "x-ms-request-id": "cf63b315-a01e-007d-734b-093c83000000",
         "x-ms-version": "2019-12-12"
       },
@@ -1052,49 +576,23 @@
         "x-ms-date": "Fri, 03 Apr 2020 00:07:34 GMT",
         "x-ms-return-client-request-id": "true",
         "x-ms-version": "2019-12-12"
->>>>>>> 32e373e2
       },
       "RequestBody": null,
       "StatusCode": 202,
       "ResponseHeaders": {
         "Content-Length": "0",
-<<<<<<< HEAD
-        "Date": "Thu, 05 Mar 2020 21:22:29 GMT",
-=======
-        "Date": "Fri, 03 Apr 2020 00:07:33 GMT",
->>>>>>> 32e373e2
+        "Date": "Fri, 03 Apr 2020 00:07:33 GMT",
         "Server": [
           "Windows-Azure-Blob/1.0",
           "Microsoft-HTTPAPI/2.0"
         ],
         "x-ms-client-request-id": "450f3e38-bb33-e447-cd8b-65b3457aacfc",
-<<<<<<< HEAD
-        "x-ms-request-id": "fcb25e24-001e-0039-6734-f36927000000",
-        "x-ms-version": "2019-10-10"
-=======
         "x-ms-request-id": "cf63b32c-a01e-007d-054b-093c83000000",
         "x-ms-version": "2019-12-12"
->>>>>>> 32e373e2
-      },
-      "ResponseBody": []
-    },
-    {
-<<<<<<< HEAD
-      "RequestUri": "https://seanstagetest.blob.core.windows.net/test-container-153b196a-31ac-fbd5-50f8-7e7de8e853fc?restype=container",
-      "RequestMethod": "PUT",
-      "RequestHeaders": {
-        "Authorization": "Sanitized",
-        "traceparent": "00-fd7c5be78b0efd47a422c7eab5029ab7-b7ff544c84f08844-00",
-        "User-Agent": [
-          "azsdk-net-Storage.Blobs/12.4.0-dev.20200305.1",
-          "(.NET Core 4.6.28325.01; Microsoft Windows 10.0.18363 )"
-        ],
-        "x-ms-blob-public-access": "container",
-        "x-ms-client-request-id": "cc18bc88-abcb-07f5-6913-f53a3dcafbe4",
-        "x-ms-date": "Thu, 05 Mar 2020 21:22:29 GMT",
-        "x-ms-return-client-request-id": "true",
-        "x-ms-version": "2019-10-10"
-=======
+      },
+      "ResponseBody": []
+    },
+    {
       "RequestUri": "https://seanmcccanary.blob.core.windows.net/test-container-153b196a-31ac-fbd5-50f8-7e7de8e853fc?restype=container",
       "RequestMethod": "PUT",
       "RequestHeaders": {
@@ -1109,116 +607,62 @@
         "x-ms-date": "Fri, 03 Apr 2020 00:07:35 GMT",
         "x-ms-return-client-request-id": "true",
         "x-ms-version": "2019-12-12"
->>>>>>> 32e373e2
-      },
-      "RequestBody": null,
-      "StatusCode": 201,
-      "ResponseHeaders": {
-        "Content-Length": "0",
-<<<<<<< HEAD
-        "Date": "Thu, 05 Mar 2020 21:22:29 GMT",
-        "ETag": "\u00220x8D7C14B4F906F46\u0022",
-        "Last-Modified": "Thu, 05 Mar 2020 21:22:29 GMT",
-=======
+      },
+      "RequestBody": null,
+      "StatusCode": 201,
+      "ResponseHeaders": {
+        "Content-Length": "0",
         "Date": "Fri, 03 Apr 2020 00:07:33 GMT",
         "ETag": "\u00220x8D7D76302C69467\u0022",
         "Last-Modified": "Fri, 03 Apr 2020 00:07:34 GMT",
->>>>>>> 32e373e2
         "Server": [
           "Windows-Azure-Blob/1.0",
           "Microsoft-HTTPAPI/2.0"
         ],
         "x-ms-client-request-id": "cc18bc88-abcb-07f5-6913-f53a3dcafbe4",
-<<<<<<< HEAD
-        "x-ms-request-id": "c8d74481-701e-000c-3b34-f30533000000",
-        "x-ms-version": "2019-10-10"
-=======
         "x-ms-request-id": "9a52f8e9-e01e-001e-1f4b-09a178000000",
         "x-ms-version": "2019-12-12"
->>>>>>> 32e373e2
-      },
-      "ResponseBody": []
-    },
-    {
-<<<<<<< HEAD
-      "RequestUri": "https://seanstagetest.blob.core.windows.net/test-container-153b196a-31ac-fbd5-50f8-7e7de8e853fc/test-blob-2d256838-d3f9-3f95-3949-99aa49d93fbc",
-=======
+      },
+      "ResponseBody": []
+    },
+    {
       "RequestUri": "https://seanmcccanary.blob.core.windows.net/test-container-153b196a-31ac-fbd5-50f8-7e7de8e853fc/test-blob-2d256838-d3f9-3f95-3949-99aa49d93fbc",
->>>>>>> 32e373e2
-      "RequestMethod": "PUT",
-      "RequestHeaders": {
-        "Authorization": "Sanitized",
-        "Content-Length": "0",
-<<<<<<< HEAD
-        "traceparent": "00-ae875116b941954dafc30f09a11bb3ff-210321c829f1944e-00",
-        "User-Agent": [
-          "azsdk-net-Storage.Blobs/12.4.0-dev.20200305.1",
-          "(.NET Core 4.6.28325.01; Microsoft Windows 10.0.18363 )"
-=======
+      "RequestMethod": "PUT",
+      "RequestHeaders": {
+        "Authorization": "Sanitized",
+        "Content-Length": "0",
         "traceparent": "00-d7877701170d174d93a9d0fc0a6c7f9e-2e3befbf358ad446-00",
         "User-Agent": [
           "azsdk-net-Storage.Blobs/12.5.0-dev.20200402.1",
           "(.NET Core 4.6.28325.01; Microsoft Windows 10.0.18362 )"
->>>>>>> 32e373e2
         ],
         "x-ms-blob-content-length": "4096",
         "x-ms-blob-sequence-number": "0",
         "x-ms-blob-type": "PageBlob",
         "x-ms-client-request-id": "52c30305-d86e-b432-27d9-9282124abe8f",
-<<<<<<< HEAD
-        "x-ms-date": "Thu, 05 Mar 2020 21:22:29 GMT",
-        "x-ms-return-client-request-id": "true",
-        "x-ms-version": "2019-10-10"
-=======
         "x-ms-date": "Fri, 03 Apr 2020 00:07:35 GMT",
         "x-ms-return-client-request-id": "true",
         "x-ms-version": "2019-12-12"
->>>>>>> 32e373e2
-      },
-      "RequestBody": null,
-      "StatusCode": 201,
-      "ResponseHeaders": {
-        "Content-Length": "0",
-<<<<<<< HEAD
-        "Date": "Thu, 05 Mar 2020 21:22:29 GMT",
-        "ETag": "\u00220x8D7C14B4F9DBDB6\u0022",
-        "Last-Modified": "Thu, 05 Mar 2020 21:22:29 GMT",
-=======
+      },
+      "RequestBody": null,
+      "StatusCode": 201,
+      "ResponseHeaders": {
+        "Content-Length": "0",
         "Date": "Fri, 03 Apr 2020 00:07:33 GMT",
         "ETag": "\u00220x8D7D76302D3E491\u0022",
         "Last-Modified": "Fri, 03 Apr 2020 00:07:34 GMT",
->>>>>>> 32e373e2
         "Server": [
           "Windows-Azure-Blob/1.0",
           "Microsoft-HTTPAPI/2.0"
         ],
         "x-ms-client-request-id": "52c30305-d86e-b432-27d9-9282124abe8f",
-<<<<<<< HEAD
-        "x-ms-request-id": "c8d74484-701e-000c-3c34-f30533000000",
-        "x-ms-request-server-encrypted": "true",
-        "x-ms-version": "2019-10-10"
-=======
         "x-ms-request-id": "9a52f8ff-e01e-001e-2f4b-09a178000000",
         "x-ms-request-server-encrypted": "true",
         "x-ms-version": "2019-12-12"
->>>>>>> 32e373e2
-      },
-      "ResponseBody": []
-    },
-    {
-<<<<<<< HEAD
-      "RequestUri": "https://seanstagetest.blob.core.windows.net/test-container-153b196a-31ac-fbd5-50f8-7e7de8e853fc/test-blob-2d256838-d3f9-3f95-3949-99aa49d93fbc?comp=lease",
-      "RequestMethod": "PUT",
-      "RequestHeaders": {
-        "Authorization": "Sanitized",
-        "traceparent": "00-6d97102da03e4f4fb82d4bf26aa711ac-68ee4558fa64fb4e-00",
-        "User-Agent": [
-          "azsdk-net-Storage.Blobs/12.4.0-dev.20200305.1",
-          "(.NET Core 4.6.28325.01; Microsoft Windows 10.0.18363 )"
-        ],
-        "x-ms-client-request-id": "fc7fe0ba-c85c-36dd-ed11-1a2bccb250e5",
-        "x-ms-date": "Thu, 05 Mar 2020 21:22:30 GMT",
-=======
+      },
+      "ResponseBody": []
+    },
+    {
       "RequestUri": "https://seanmcccanary.blob.core.windows.net/test-container-153b196a-31ac-fbd5-50f8-7e7de8e853fc/test-blob-2d256838-d3f9-3f95-3949-99aa49d93fbc?comp=lease",
       "RequestMethod": "PUT",
       "RequestHeaders": {
@@ -1230,64 +674,31 @@
         ],
         "x-ms-client-request-id": "fc7fe0ba-c85c-36dd-ed11-1a2bccb250e5",
         "x-ms-date": "Fri, 03 Apr 2020 00:07:35 GMT",
->>>>>>> 32e373e2
         "x-ms-lease-action": "acquire",
         "x-ms-lease-duration": "-1",
         "x-ms-proposed-lease-id": "eb4838d3-cfd5-b115-3842-0b8063410a94",
         "x-ms-return-client-request-id": "true",
-<<<<<<< HEAD
-        "x-ms-version": "2019-10-10"
-=======
-        "x-ms-version": "2019-12-12"
->>>>>>> 32e373e2
-      },
-      "RequestBody": null,
-      "StatusCode": 201,
-      "ResponseHeaders": {
-        "Content-Length": "0",
-<<<<<<< HEAD
-        "Date": "Thu, 05 Mar 2020 21:22:29 GMT",
-        "ETag": "\u00220x8D7C14B4F9DBDB6\u0022",
-        "Last-Modified": "Thu, 05 Mar 2020 21:22:29 GMT",
-=======
+        "x-ms-version": "2019-12-12"
+      },
+      "RequestBody": null,
+      "StatusCode": 201,
+      "ResponseHeaders": {
+        "Content-Length": "0",
         "Date": "Fri, 03 Apr 2020 00:07:33 GMT",
         "ETag": "\u00220x8D7D76302D3E491\u0022",
         "Last-Modified": "Fri, 03 Apr 2020 00:07:34 GMT",
->>>>>>> 32e373e2
         "Server": [
           "Windows-Azure-Blob/1.0",
           "Microsoft-HTTPAPI/2.0"
         ],
         "x-ms-client-request-id": "fc7fe0ba-c85c-36dd-ed11-1a2bccb250e5",
         "x-ms-lease-id": "eb4838d3-cfd5-b115-3842-0b8063410a94",
-<<<<<<< HEAD
-        "x-ms-request-id": "c8d74486-701e-000c-3e34-f30533000000",
-        "x-ms-version": "2019-10-10"
-=======
         "x-ms-request-id": "9a52f922-e01e-001e-4f4b-09a178000000",
         "x-ms-version": "2019-12-12"
->>>>>>> 32e373e2
-      },
-      "ResponseBody": []
-    },
-    {
-<<<<<<< HEAD
-      "RequestUri": "https://seanstagetest.blob.core.windows.net/test-container-153b196a-31ac-fbd5-50f8-7e7de8e853fc/test-blob-2d256838-d3f9-3f95-3949-99aa49d93fbc?comp=properties",
-      "RequestMethod": "PUT",
-      "RequestHeaders": {
-        "Authorization": "Sanitized",
-        "traceparent": "00-5d5912a3f2485c408f84721e7d594b7e-485a1b8d40725049-00",
-        "User-Agent": [
-          "azsdk-net-Storage.Blobs/12.4.0-dev.20200305.1",
-          "(.NET Core 4.6.28325.01; Microsoft Windows 10.0.18363 )"
-        ],
-        "x-ms-blob-content-length": "8192",
-        "x-ms-client-request-id": "83c53472-0dc2-cb38-0a6e-5804d2224d6c",
-        "x-ms-date": "Thu, 05 Mar 2020 21:22:30 GMT",
-        "x-ms-lease-id": "95871b43-44d3-0afb-01f5-d6271b3fe8d3",
-        "x-ms-return-client-request-id": "true",
-        "x-ms-version": "2019-10-10"
-=======
+      },
+      "ResponseBody": []
+    },
+    {
       "RequestUri": "https://seanmcccanary.blob.core.windows.net/test-container-153b196a-31ac-fbd5-50f8-7e7de8e853fc/test-blob-2d256838-d3f9-3f95-3949-99aa49d93fbc?comp=properties",
       "RequestMethod": "PUT",
       "RequestHeaders": {
@@ -1303,49 +714,19 @@
         "x-ms-lease-id": "95871b43-44d3-0afb-01f5-d6271b3fe8d3",
         "x-ms-return-client-request-id": "true",
         "x-ms-version": "2019-12-12"
->>>>>>> 32e373e2
       },
       "RequestBody": null,
       "StatusCode": 412,
       "ResponseHeaders": {
         "Content-Length": "264",
         "Content-Type": "application/xml",
-<<<<<<< HEAD
-        "Date": "Thu, 05 Mar 2020 21:22:30 GMT",
-=======
-        "Date": "Fri, 03 Apr 2020 00:07:33 GMT",
->>>>>>> 32e373e2
+        "Date": "Fri, 03 Apr 2020 00:07:33 GMT",
         "Server": [
           "Windows-Azure-Blob/1.0",
           "Microsoft-HTTPAPI/2.0"
         ],
         "x-ms-client-request-id": "83c53472-0dc2-cb38-0a6e-5804d2224d6c",
         "x-ms-error-code": "LeaseIdMismatchWithBlobOperation",
-<<<<<<< HEAD
-        "x-ms-request-id": "c8d74489-701e-000c-4134-f30533000000",
-        "x-ms-version": "2019-10-10"
-      },
-      "ResponseBody": [
-        "\uFEFF\u003C?xml version=\u00221.0\u0022 encoding=\u0022utf-8\u0022?\u003E\u003CError\u003E\u003CCode\u003ELeaseIdMismatchWithBlobOperation\u003C/Code\u003E\u003CMessage\u003EThe lease ID specified did not match the lease ID for the blob.\n",
-        "RequestId:c8d74489-701e-000c-4134-f30533000000\n",
-        "Time:2020-03-05T21:22:30.0538611Z\u003C/Message\u003E\u003C/Error\u003E"
-      ]
-    },
-    {
-      "RequestUri": "https://seanstagetest.blob.core.windows.net/test-container-153b196a-31ac-fbd5-50f8-7e7de8e853fc?restype=container",
-      "RequestMethod": "DELETE",
-      "RequestHeaders": {
-        "Authorization": "Sanitized",
-        "traceparent": "00-db3c2b3f3e2ddd4ab23324f9550234a6-64c9610d1e69604c-00",
-        "User-Agent": [
-          "azsdk-net-Storage.Blobs/12.4.0-dev.20200305.1",
-          "(.NET Core 4.6.28325.01; Microsoft Windows 10.0.18363 )"
-        ],
-        "x-ms-client-request-id": "97b98f55-cdec-c023-c522-20361e7313c8",
-        "x-ms-date": "Thu, 05 Mar 2020 21:22:30 GMT",
-        "x-ms-return-client-request-id": "true",
-        "x-ms-version": "2019-10-10"
-=======
         "x-ms-request-id": "9a52f941-e01e-001e-674b-09a178000000",
         "x-ms-version": "2019-12-12"
       },
@@ -1369,42 +750,26 @@
         "x-ms-date": "Fri, 03 Apr 2020 00:07:35 GMT",
         "x-ms-return-client-request-id": "true",
         "x-ms-version": "2019-12-12"
->>>>>>> 32e373e2
       },
       "RequestBody": null,
       "StatusCode": 202,
       "ResponseHeaders": {
         "Content-Length": "0",
-<<<<<<< HEAD
-        "Date": "Thu, 05 Mar 2020 21:22:30 GMT",
-=======
-        "Date": "Fri, 03 Apr 2020 00:07:33 GMT",
->>>>>>> 32e373e2
+        "Date": "Fri, 03 Apr 2020 00:07:33 GMT",
         "Server": [
           "Windows-Azure-Blob/1.0",
           "Microsoft-HTTPAPI/2.0"
         ],
         "x-ms-client-request-id": "97b98f55-cdec-c023-c522-20361e7313c8",
-<<<<<<< HEAD
-        "x-ms-request-id": "c8d7448b-701e-000c-4334-f30533000000",
-        "x-ms-version": "2019-10-10"
-=======
         "x-ms-request-id": "9a52f961-e01e-001e-024b-09a178000000",
         "x-ms-version": "2019-12-12"
->>>>>>> 32e373e2
       },
       "ResponseBody": []
     }
   ],
   "Variables": {
-<<<<<<< HEAD
-    "DateTimeOffsetNow": "2020-03-05T13:22:27.2900124-08:00",
-    "RandomSeed": "179123748",
-    "Storage_TestConfigDefault": "ProductionTenant\nseanstagetest\nU2FuaXRpemVk\nhttps://seanstagetest.blob.core.windows.net\nhttp://seanstagetest.file.core.windows.net\nhttp://seanstagetest.queue.core.windows.net\nhttp://seanstagetest.table.core.windows.net\n\n\n\n\nhttp://seanstagetest-secondary.blob.core.windows.net\nhttp://seanstagetest-secondary.file.core.windows.net\nhttp://seanstagetest-secondary.queue.core.windows.net\nhttp://seanstagetest-secondary.table.core.windows.net\n\nSanitized\n\n\nCloud\nBlobEndpoint=https://seanstagetest.blob.core.windows.net/;QueueEndpoint=http://seanstagetest.queue.core.windows.net/;FileEndpoint=http://seanstagetest.file.core.windows.net/;BlobSecondaryEndpoint=http://seanstagetest-secondary.blob.core.windows.net/;QueueSecondaryEndpoint=http://seanstagetest-secondary.queue.core.windows.net/;FileSecondaryEndpoint=http://seanstagetest-secondary.file.core.windows.net/;AccountName=seanstagetest;AccountKey=Sanitized\nseanscope1"
-=======
     "DateTimeOffsetNow": "2020-04-02T17:07:32.5619186-07:00",
     "RandomSeed": "179123748",
     "Storage_TestConfigDefault": "ProductionTenant\nseanmcccanary\nU2FuaXRpemVk\nhttps://seanmcccanary.blob.core.windows.net\nhttps://seanmcccanary.file.core.windows.net\nhttps://seanmcccanary.queue.core.windows.net\nhttps://seanmcccanary.table.core.windows.net\n\n\n\n\nhttps://seanmcccanary-secondary.blob.core.windows.net\nhttps://seanmcccanary-secondary.file.core.windows.net\nhttps://seanmcccanary-secondary.queue.core.windows.net\nhttps://seanmcccanary-secondary.table.core.windows.net\n\nSanitized\n\n\nCloud\nBlobEndpoint=https://seanmcccanary.blob.core.windows.net/;QueueEndpoint=https://seanmcccanary.queue.core.windows.net/;FileEndpoint=https://seanmcccanary.file.core.windows.net/;BlobSecondaryEndpoint=https://seanmcccanary-secondary.blob.core.windows.net/;QueueSecondaryEndpoint=https://seanmcccanary-secondary.queue.core.windows.net/;FileSecondaryEndpoint=https://seanmcccanary-secondary.file.core.windows.net/;AccountName=seanmcccanary;AccountKey=Sanitized\nseanscope1"
->>>>>>> 32e373e2
   }
 }