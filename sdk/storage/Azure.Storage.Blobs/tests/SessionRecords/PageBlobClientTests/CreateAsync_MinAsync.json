{
  "Entries": [
    {
<<<<<<< HEAD
      "RequestUri": "https://seanstagetest.blob.core.windows.net/test-container-c439ffda-b350-e32d-a26d-bd520fe8720c?restype=container",
      "RequestMethod": "PUT",
      "RequestHeaders": {
        "Authorization": "Sanitized",
        "traceparent": "00-02e2c78422f184469e3c3423a546a11e-fa1279168af4404f-00",
        "User-Agent": [
          "azsdk-net-Storage.Blobs/12.4.0-dev.20200305.1",
          "(.NET Core 4.6.28325.01; Microsoft Windows 10.0.18363 )"
        ],
        "x-ms-blob-public-access": "container",
        "x-ms-client-request-id": "11615fb9-6e45-e92c-2121-c3c970be7607",
        "x-ms-date": "Thu, 05 Mar 2020 21:22:02 GMT",
        "x-ms-return-client-request-id": "true",
        "x-ms-version": "2019-10-10"
=======
      "RequestUri": "https://seanmcccanary.blob.core.windows.net/test-container-c439ffda-b350-e32d-a26d-bd520fe8720c?restype=container",
      "RequestMethod": "PUT",
      "RequestHeaders": {
        "Authorization": "Sanitized",
        "traceparent": "00-a393fdf89f96c44798b8feb440731860-ac2ad5410037814d-00",
        "User-Agent": [
          "azsdk-net-Storage.Blobs/12.5.0-dev.20200402.1",
          "(.NET Core 4.6.28325.01; Microsoft Windows 10.0.18362 )"
        ],
        "x-ms-blob-public-access": "container",
        "x-ms-client-request-id": "11615fb9-6e45-e92c-2121-c3c970be7607",
        "x-ms-date": "Fri, 03 Apr 2020 00:07:05 GMT",
        "x-ms-return-client-request-id": "true",
        "x-ms-version": "2019-12-12"
>>>>>>> 32e373e2
      },
      "RequestBody": null,
      "StatusCode": 201,
      "ResponseHeaders": {
        "Content-Length": "0",
<<<<<<< HEAD
        "Date": "Thu, 05 Mar 2020 21:22:02 GMT",
        "ETag": "\u00220x8D7C14B3F9683FE\u0022",
        "Last-Modified": "Thu, 05 Mar 2020 21:22:02 GMT",
=======
        "Date": "Fri, 03 Apr 2020 00:07:04 GMT",
        "ETag": "\u00220x8D7D762F141FECB\u0022",
        "Last-Modified": "Fri, 03 Apr 2020 00:07:05 GMT",
>>>>>>> 32e373e2
        "Server": [
          "Windows-Azure-Blob/1.0",
          "Microsoft-HTTPAPI/2.0"
        ],
        "x-ms-client-request-id": "11615fb9-6e45-e92c-2121-c3c970be7607",
<<<<<<< HEAD
        "x-ms-request-id": "916516e6-501e-0024-2934-f3649b000000",
        "x-ms-version": "2019-10-10"
=======
        "x-ms-request-id": "430a6299-101e-001a-5b4b-092c7f000000",
        "x-ms-version": "2019-12-12"
>>>>>>> 32e373e2
      },
      "ResponseBody": []
    },
    {
<<<<<<< HEAD
      "RequestUri": "https://seanstagetest.blob.core.windows.net/test-container-c439ffda-b350-e32d-a26d-bd520fe8720c/test-blob-67b9f466-d54a-0bf5-5657-a3ee803f5994",
=======
      "RequestUri": "https://seanmcccanary.blob.core.windows.net/test-container-c439ffda-b350-e32d-a26d-bd520fe8720c/test-blob-67b9f466-d54a-0bf5-5657-a3ee803f5994",
>>>>>>> 32e373e2
      "RequestMethod": "PUT",
      "RequestHeaders": {
        "Authorization": "Sanitized",
        "Content-Length": "0",
<<<<<<< HEAD
        "traceparent": "00-99f96f4fb3ad7749924c187dbbe8a333-6f304a688b62e44e-00",
        "User-Agent": [
          "azsdk-net-Storage.Blobs/12.4.0-dev.20200305.1",
          "(.NET Core 4.6.28325.01; Microsoft Windows 10.0.18363 )"
=======
        "traceparent": "00-7a03328bcd61664490bafa8170c5e48c-b89ab66e95effa47-00",
        "User-Agent": [
          "azsdk-net-Storage.Blobs/12.5.0-dev.20200402.1",
          "(.NET Core 4.6.28325.01; Microsoft Windows 10.0.18362 )"
>>>>>>> 32e373e2
        ],
        "x-ms-blob-content-length": "1024",
        "x-ms-blob-type": "PageBlob",
        "x-ms-client-request-id": "94872beb-3c54-e393-6956-baeeca3e68e1",
<<<<<<< HEAD
        "x-ms-date": "Thu, 05 Mar 2020 21:22:03 GMT",
        "x-ms-return-client-request-id": "true",
        "x-ms-version": "2019-10-10"
=======
        "x-ms-date": "Fri, 03 Apr 2020 00:07:06 GMT",
        "x-ms-return-client-request-id": "true",
        "x-ms-version": "2019-12-12"
>>>>>>> 32e373e2
      },
      "RequestBody": null,
      "StatusCode": 201,
      "ResponseHeaders": {
        "Content-Length": "0",
<<<<<<< HEAD
        "Date": "Thu, 05 Mar 2020 21:22:02 GMT",
        "ETag": "\u00220x8D7C14B3FA3F33B\u0022",
        "Last-Modified": "Thu, 05 Mar 2020 21:22:03 GMT",
=======
        "Date": "Fri, 03 Apr 2020 00:07:04 GMT",
        "ETag": "\u00220x8D7D762F14E9563\u0022",
        "Last-Modified": "Fri, 03 Apr 2020 00:07:05 GMT",
>>>>>>> 32e373e2
        "Server": [
          "Windows-Azure-Blob/1.0",
          "Microsoft-HTTPAPI/2.0"
        ],
        "x-ms-client-request-id": "94872beb-3c54-e393-6956-baeeca3e68e1",
<<<<<<< HEAD
        "x-ms-request-id": "916516f7-501e-0024-3334-f3649b000000",
        "x-ms-request-server-encrypted": "true",
        "x-ms-version": "2019-10-10"
=======
        "x-ms-request-id": "430a62c2-101e-001a-7a4b-092c7f000000",
        "x-ms-request-server-encrypted": "true",
        "x-ms-version": "2019-12-12"
>>>>>>> 32e373e2
      },
      "ResponseBody": []
    },
    {
<<<<<<< HEAD
      "RequestUri": "https://seanstagetest.blob.core.windows.net/test-container-c439ffda-b350-e32d-a26d-bd520fe8720c?restype=container",
      "RequestMethod": "DELETE",
      "RequestHeaders": {
        "Authorization": "Sanitized",
        "traceparent": "00-25c9f06373c4104dab4536a4a0c61f6d-91d4aa9d194a6240-00",
        "User-Agent": [
          "azsdk-net-Storage.Blobs/12.4.0-dev.20200305.1",
          "(.NET Core 4.6.28325.01; Microsoft Windows 10.0.18363 )"
        ],
        "x-ms-client-request-id": "550341e5-c5b7-8b40-4cb6-4530a6d71265",
        "x-ms-date": "Thu, 05 Mar 2020 21:22:03 GMT",
        "x-ms-return-client-request-id": "true",
        "x-ms-version": "2019-10-10"
=======
      "RequestUri": "https://seanmcccanary.blob.core.windows.net/test-container-c439ffda-b350-e32d-a26d-bd520fe8720c?restype=container",
      "RequestMethod": "DELETE",
      "RequestHeaders": {
        "Authorization": "Sanitized",
        "traceparent": "00-1bd8c0cdd1763444a31ba789965022a7-a96130225ba8e14e-00",
        "User-Agent": [
          "azsdk-net-Storage.Blobs/12.5.0-dev.20200402.1",
          "(.NET Core 4.6.28325.01; Microsoft Windows 10.0.18362 )"
        ],
        "x-ms-client-request-id": "550341e5-c5b7-8b40-4cb6-4530a6d71265",
        "x-ms-date": "Fri, 03 Apr 2020 00:07:06 GMT",
        "x-ms-return-client-request-id": "true",
        "x-ms-version": "2019-12-12"
>>>>>>> 32e373e2
      },
      "RequestBody": null,
      "StatusCode": 202,
      "ResponseHeaders": {
        "Content-Length": "0",
<<<<<<< HEAD
        "Date": "Thu, 05 Mar 2020 21:22:02 GMT",
=======
        "Date": "Fri, 03 Apr 2020 00:07:04 GMT",
>>>>>>> 32e373e2
        "Server": [
          "Windows-Azure-Blob/1.0",
          "Microsoft-HTTPAPI/2.0"
        ],
        "x-ms-client-request-id": "550341e5-c5b7-8b40-4cb6-4530a6d71265",
<<<<<<< HEAD
        "x-ms-request-id": "91651700-501e-0024-3934-f3649b000000",
        "x-ms-version": "2019-10-10"
=======
        "x-ms-request-id": "430a62d5-101e-001a-0a4b-092c7f000000",
        "x-ms-version": "2019-12-12"
>>>>>>> 32e373e2
      },
      "ResponseBody": []
    }
  ],
  "Variables": {
    "RandomSeed": "687872029",
<<<<<<< HEAD
    "Storage_TestConfigDefault": "ProductionTenant\nseanstagetest\nU2FuaXRpemVk\nhttps://seanstagetest.blob.core.windows.net\nhttp://seanstagetest.file.core.windows.net\nhttp://seanstagetest.queue.core.windows.net\nhttp://seanstagetest.table.core.windows.net\n\n\n\n\nhttp://seanstagetest-secondary.blob.core.windows.net\nhttp://seanstagetest-secondary.file.core.windows.net\nhttp://seanstagetest-secondary.queue.core.windows.net\nhttp://seanstagetest-secondary.table.core.windows.net\n\nSanitized\n\n\nCloud\nBlobEndpoint=https://seanstagetest.blob.core.windows.net/;QueueEndpoint=http://seanstagetest.queue.core.windows.net/;FileEndpoint=http://seanstagetest.file.core.windows.net/;BlobSecondaryEndpoint=http://seanstagetest-secondary.blob.core.windows.net/;QueueSecondaryEndpoint=http://seanstagetest-secondary.queue.core.windows.net/;FileSecondaryEndpoint=http://seanstagetest-secondary.file.core.windows.net/;AccountName=seanstagetest;AccountKey=Sanitized\nseanscope1"
=======
    "Storage_TestConfigDefault": "ProductionTenant\nseanmcccanary\nU2FuaXRpemVk\nhttps://seanmcccanary.blob.core.windows.net\nhttps://seanmcccanary.file.core.windows.net\nhttps://seanmcccanary.queue.core.windows.net\nhttps://seanmcccanary.table.core.windows.net\n\n\n\n\nhttps://seanmcccanary-secondary.blob.core.windows.net\nhttps://seanmcccanary-secondary.file.core.windows.net\nhttps://seanmcccanary-secondary.queue.core.windows.net\nhttps://seanmcccanary-secondary.table.core.windows.net\n\nSanitized\n\n\nCloud\nBlobEndpoint=https://seanmcccanary.blob.core.windows.net/;QueueEndpoint=https://seanmcccanary.queue.core.windows.net/;FileEndpoint=https://seanmcccanary.file.core.windows.net/;BlobSecondaryEndpoint=https://seanmcccanary-secondary.blob.core.windows.net/;QueueSecondaryEndpoint=https://seanmcccanary-secondary.queue.core.windows.net/;FileSecondaryEndpoint=https://seanmcccanary-secondary.file.core.windows.net/;AccountName=seanmcccanary;AccountKey=Sanitized\nseanscope1"
>>>>>>> 32e373e2
  }
}<|MERGE_RESOLUTION|>--- conflicted
+++ resolved
@@ -1,22 +1,6 @@
 {
   "Entries": [
     {
-<<<<<<< HEAD
-      "RequestUri": "https://seanstagetest.blob.core.windows.net/test-container-c439ffda-b350-e32d-a26d-bd520fe8720c?restype=container",
-      "RequestMethod": "PUT",
-      "RequestHeaders": {
-        "Authorization": "Sanitized",
-        "traceparent": "00-02e2c78422f184469e3c3423a546a11e-fa1279168af4404f-00",
-        "User-Agent": [
-          "azsdk-net-Storage.Blobs/12.4.0-dev.20200305.1",
-          "(.NET Core 4.6.28325.01; Microsoft Windows 10.0.18363 )"
-        ],
-        "x-ms-blob-public-access": "container",
-        "x-ms-client-request-id": "11615fb9-6e45-e92c-2121-c3c970be7607",
-        "x-ms-date": "Thu, 05 Mar 2020 21:22:02 GMT",
-        "x-ms-return-client-request-id": "true",
-        "x-ms-version": "2019-10-10"
-=======
       "RequestUri": "https://seanmcccanary.blob.core.windows.net/test-container-c439ffda-b350-e32d-a26d-bd520fe8720c?restype=container",
       "RequestMethod": "PUT",
       "RequestHeaders": {
@@ -31,117 +15,61 @@
         "x-ms-date": "Fri, 03 Apr 2020 00:07:05 GMT",
         "x-ms-return-client-request-id": "true",
         "x-ms-version": "2019-12-12"
->>>>>>> 32e373e2
       },
       "RequestBody": null,
       "StatusCode": 201,
       "ResponseHeaders": {
         "Content-Length": "0",
-<<<<<<< HEAD
-        "Date": "Thu, 05 Mar 2020 21:22:02 GMT",
-        "ETag": "\u00220x8D7C14B3F9683FE\u0022",
-        "Last-Modified": "Thu, 05 Mar 2020 21:22:02 GMT",
-=======
         "Date": "Fri, 03 Apr 2020 00:07:04 GMT",
         "ETag": "\u00220x8D7D762F141FECB\u0022",
         "Last-Modified": "Fri, 03 Apr 2020 00:07:05 GMT",
->>>>>>> 32e373e2
         "Server": [
           "Windows-Azure-Blob/1.0",
           "Microsoft-HTTPAPI/2.0"
         ],
         "x-ms-client-request-id": "11615fb9-6e45-e92c-2121-c3c970be7607",
-<<<<<<< HEAD
-        "x-ms-request-id": "916516e6-501e-0024-2934-f3649b000000",
-        "x-ms-version": "2019-10-10"
-=======
         "x-ms-request-id": "430a6299-101e-001a-5b4b-092c7f000000",
         "x-ms-version": "2019-12-12"
->>>>>>> 32e373e2
       },
       "ResponseBody": []
     },
     {
-<<<<<<< HEAD
-      "RequestUri": "https://seanstagetest.blob.core.windows.net/test-container-c439ffda-b350-e32d-a26d-bd520fe8720c/test-blob-67b9f466-d54a-0bf5-5657-a3ee803f5994",
-=======
       "RequestUri": "https://seanmcccanary.blob.core.windows.net/test-container-c439ffda-b350-e32d-a26d-bd520fe8720c/test-blob-67b9f466-d54a-0bf5-5657-a3ee803f5994",
->>>>>>> 32e373e2
       "RequestMethod": "PUT",
       "RequestHeaders": {
         "Authorization": "Sanitized",
         "Content-Length": "0",
-<<<<<<< HEAD
-        "traceparent": "00-99f96f4fb3ad7749924c187dbbe8a333-6f304a688b62e44e-00",
-        "User-Agent": [
-          "azsdk-net-Storage.Blobs/12.4.0-dev.20200305.1",
-          "(.NET Core 4.6.28325.01; Microsoft Windows 10.0.18363 )"
-=======
         "traceparent": "00-7a03328bcd61664490bafa8170c5e48c-b89ab66e95effa47-00",
         "User-Agent": [
           "azsdk-net-Storage.Blobs/12.5.0-dev.20200402.1",
           "(.NET Core 4.6.28325.01; Microsoft Windows 10.0.18362 )"
->>>>>>> 32e373e2
         ],
         "x-ms-blob-content-length": "1024",
         "x-ms-blob-type": "PageBlob",
         "x-ms-client-request-id": "94872beb-3c54-e393-6956-baeeca3e68e1",
-<<<<<<< HEAD
-        "x-ms-date": "Thu, 05 Mar 2020 21:22:03 GMT",
-        "x-ms-return-client-request-id": "true",
-        "x-ms-version": "2019-10-10"
-=======
         "x-ms-date": "Fri, 03 Apr 2020 00:07:06 GMT",
         "x-ms-return-client-request-id": "true",
         "x-ms-version": "2019-12-12"
->>>>>>> 32e373e2
       },
       "RequestBody": null,
       "StatusCode": 201,
       "ResponseHeaders": {
         "Content-Length": "0",
-<<<<<<< HEAD
-        "Date": "Thu, 05 Mar 2020 21:22:02 GMT",
-        "ETag": "\u00220x8D7C14B3FA3F33B\u0022",
-        "Last-Modified": "Thu, 05 Mar 2020 21:22:03 GMT",
-=======
         "Date": "Fri, 03 Apr 2020 00:07:04 GMT",
         "ETag": "\u00220x8D7D762F14E9563\u0022",
         "Last-Modified": "Fri, 03 Apr 2020 00:07:05 GMT",
->>>>>>> 32e373e2
         "Server": [
           "Windows-Azure-Blob/1.0",
           "Microsoft-HTTPAPI/2.0"
         ],
         "x-ms-client-request-id": "94872beb-3c54-e393-6956-baeeca3e68e1",
-<<<<<<< HEAD
-        "x-ms-request-id": "916516f7-501e-0024-3334-f3649b000000",
-        "x-ms-request-server-encrypted": "true",
-        "x-ms-version": "2019-10-10"
-=======
         "x-ms-request-id": "430a62c2-101e-001a-7a4b-092c7f000000",
         "x-ms-request-server-encrypted": "true",
         "x-ms-version": "2019-12-12"
->>>>>>> 32e373e2
       },
       "ResponseBody": []
     },
     {
-<<<<<<< HEAD
-      "RequestUri": "https://seanstagetest.blob.core.windows.net/test-container-c439ffda-b350-e32d-a26d-bd520fe8720c?restype=container",
-      "RequestMethod": "DELETE",
-      "RequestHeaders": {
-        "Authorization": "Sanitized",
-        "traceparent": "00-25c9f06373c4104dab4536a4a0c61f6d-91d4aa9d194a6240-00",
-        "User-Agent": [
-          "azsdk-net-Storage.Blobs/12.4.0-dev.20200305.1",
-          "(.NET Core 4.6.28325.01; Microsoft Windows 10.0.18363 )"
-        ],
-        "x-ms-client-request-id": "550341e5-c5b7-8b40-4cb6-4530a6d71265",
-        "x-ms-date": "Thu, 05 Mar 2020 21:22:03 GMT",
-        "x-ms-return-client-request-id": "true",
-        "x-ms-version": "2019-10-10"
-=======
       "RequestUri": "https://seanmcccanary.blob.core.windows.net/test-container-c439ffda-b350-e32d-a26d-bd520fe8720c?restype=container",
       "RequestMethod": "DELETE",
       "RequestHeaders": {
@@ -155,39 +83,25 @@
         "x-ms-date": "Fri, 03 Apr 2020 00:07:06 GMT",
         "x-ms-return-client-request-id": "true",
         "x-ms-version": "2019-12-12"
->>>>>>> 32e373e2
       },
       "RequestBody": null,
       "StatusCode": 202,
       "ResponseHeaders": {
         "Content-Length": "0",
-<<<<<<< HEAD
-        "Date": "Thu, 05 Mar 2020 21:22:02 GMT",
-=======
         "Date": "Fri, 03 Apr 2020 00:07:04 GMT",
->>>>>>> 32e373e2
         "Server": [
           "Windows-Azure-Blob/1.0",
           "Microsoft-HTTPAPI/2.0"
         ],
         "x-ms-client-request-id": "550341e5-c5b7-8b40-4cb6-4530a6d71265",
-<<<<<<< HEAD
-        "x-ms-request-id": "91651700-501e-0024-3934-f3649b000000",
-        "x-ms-version": "2019-10-10"
-=======
         "x-ms-request-id": "430a62d5-101e-001a-0a4b-092c7f000000",
         "x-ms-version": "2019-12-12"
->>>>>>> 32e373e2
       },
       "ResponseBody": []
     }
   ],
   "Variables": {
     "RandomSeed": "687872029",
-<<<<<<< HEAD
-    "Storage_TestConfigDefault": "ProductionTenant\nseanstagetest\nU2FuaXRpemVk\nhttps://seanstagetest.blob.core.windows.net\nhttp://seanstagetest.file.core.windows.net\nhttp://seanstagetest.queue.core.windows.net\nhttp://seanstagetest.table.core.windows.net\n\n\n\n\nhttp://seanstagetest-secondary.blob.core.windows.net\nhttp://seanstagetest-secondary.file.core.windows.net\nhttp://seanstagetest-secondary.queue.core.windows.net\nhttp://seanstagetest-secondary.table.core.windows.net\n\nSanitized\n\n\nCloud\nBlobEndpoint=https://seanstagetest.blob.core.windows.net/;QueueEndpoint=http://seanstagetest.queue.core.windows.net/;FileEndpoint=http://seanstagetest.file.core.windows.net/;BlobSecondaryEndpoint=http://seanstagetest-secondary.blob.core.windows.net/;QueueSecondaryEndpoint=http://seanstagetest-secondary.queue.core.windows.net/;FileSecondaryEndpoint=http://seanstagetest-secondary.file.core.windows.net/;AccountName=seanstagetest;AccountKey=Sanitized\nseanscope1"
-=======
     "Storage_TestConfigDefault": "ProductionTenant\nseanmcccanary\nU2FuaXRpemVk\nhttps://seanmcccanary.blob.core.windows.net\nhttps://seanmcccanary.file.core.windows.net\nhttps://seanmcccanary.queue.core.windows.net\nhttps://seanmcccanary.table.core.windows.net\n\n\n\n\nhttps://seanmcccanary-secondary.blob.core.windows.net\nhttps://seanmcccanary-secondary.file.core.windows.net\nhttps://seanmcccanary-secondary.queue.core.windows.net\nhttps://seanmcccanary-secondary.table.core.windows.net\n\nSanitized\n\n\nCloud\nBlobEndpoint=https://seanmcccanary.blob.core.windows.net/;QueueEndpoint=https://seanmcccanary.queue.core.windows.net/;FileEndpoint=https://seanmcccanary.file.core.windows.net/;BlobSecondaryEndpoint=https://seanmcccanary-secondary.blob.core.windows.net/;QueueSecondaryEndpoint=https://seanmcccanary-secondary.queue.core.windows.net/;FileSecondaryEndpoint=https://seanmcccanary-secondary.file.core.windows.net/;AccountName=seanmcccanary;AccountKey=Sanitized\nseanscope1"
->>>>>>> 32e373e2
   }
 }