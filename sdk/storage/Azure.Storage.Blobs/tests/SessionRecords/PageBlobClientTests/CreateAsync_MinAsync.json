--- conflicted
+++ resolved
@@ -28,11 +28,7 @@
           "Microsoft-HTTPAPI/2.0"
         ],
         "x-ms-client-request-id": "11615fb9-6e45-e92c-2121-c3c970be7607",
-<<<<<<< HEAD
-        "x-ms-request-id": "916516e6-501e-0024-2934-f3649b000000",
-=======
         "x-ms-request-id": "430a6299-101e-001a-5b4b-092c7f000000",
->>>>>>> 8d420312
         "x-ms-version": "2019-12-12"
       },
       "ResponseBody": []
@@ -98,11 +94,7 @@
           "Microsoft-HTTPAPI/2.0"
         ],
         "x-ms-client-request-id": "550341e5-c5b7-8b40-4cb6-4530a6d71265",
-<<<<<<< HEAD
-        "x-ms-request-id": "91651700-501e-0024-3934-f3649b000000",
-=======
         "x-ms-request-id": "430a62d5-101e-001a-0a4b-092c7f000000",
->>>>>>> 8d420312
         "x-ms-version": "2019-12-12"
       },
       "ResponseBody": []
