--- conflicted
+++ resolved
@@ -28,11 +28,7 @@
           "Microsoft-HTTPAPI/2.0"
         ],
         "x-ms-client-request-id": "229bb12b-90f2-b844-d23f-948235c3d028",
-<<<<<<< HEAD
-        "x-ms-request-id": "5f1a0761-901e-003b-5f34-f3d79f000000",
-=======
         "x-ms-request-id": "c9d288da-901e-0082-614c-090c1e000000",
->>>>>>> 8d420312
         "x-ms-version": "2019-12-12"
       },
       "ResponseBody": []
@@ -67,11 +63,7 @@
           "Microsoft-HTTPAPI/2.0"
         ],
         "x-ms-client-request-id": "9b2def64-f35b-294e-5c5e-462470033d27",
-<<<<<<< HEAD
-        "x-ms-request-id": "5f1a0768-901e-003b-6234-f3d79f000000",
-=======
         "x-ms-request-id": "c9d28909-901e-0082-054c-090c1e000000",
->>>>>>> 8d420312
         "x-ms-version": "2019-12-12"
       },
       "ResponseBody": []
@@ -252,11 +244,7 @@
           "Microsoft-HTTPAPI/2.0"
         ],
         "x-ms-client-request-id": "926d1d91-aa9d-2c40-2d6a-d7f4ea7517a4",
-<<<<<<< HEAD
-        "x-ms-request-id": "5f1a076e-901e-003b-6834-f3d79f000000",
-=======
         "x-ms-request-id": "c9d2897e-901e-0082-544c-090c1e000000",
->>>>>>> 8d420312
         "x-ms-version": "2019-12-12"
       },
       "ResponseBody": []
