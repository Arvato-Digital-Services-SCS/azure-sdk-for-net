{
  "Entries": [
    {
      "RequestUri": "https://seanmcccanary.blob.core.windows.net/test-container-9875e26a-4c78-d8b8-1920-ed552ff0e9d7?restype=container",
      "RequestMethod": "PUT",
      "RequestHeaders": {
        "Authorization": "Sanitized",
        "traceparent": "00-30c1d324c93e1a449631b0ef814e83c4-aac259bd2ea1db4e-00",
        "User-Agent": [
          "azsdk-net-Storage.Blobs/12.5.0-dev.20200402.1",
          "(.NET Core 4.6.28325.01; Microsoft Windows 10.0.18362 )"
        ],
        "x-ms-blob-public-access": "container",
        "x-ms-client-request-id": "de75941a-ba52-cccb-76a5-848d49bfea70",
        "x-ms-date": "Fri, 03 Apr 2020 00:07:04 GMT",
        "x-ms-return-client-request-id": "true",
        "x-ms-version": "2019-12-12"
      },
      "RequestBody": null,
      "StatusCode": 201,
      "ResponseHeaders": {
        "Content-Length": "0",
        "Date": "Fri, 03 Apr 2020 00:07:03 GMT",
        "ETag": "\u00220x8D7D762F093A4DB\u0022",
        "Last-Modified": "Fri, 03 Apr 2020 00:07:03 GMT",
        "Server": [
          "Windows-Azure-Blob/1.0",
          "Microsoft-HTTPAPI/2.0"
        ],
        "x-ms-client-request-id": "de75941a-ba52-cccb-76a5-848d49bfea70",
<<<<<<< HEAD
        "x-ms-request-id": "5f1a00c8-901e-003b-7334-f3d79f000000",
=======
        "x-ms-request-id": "d8ad48ee-801e-0018-184b-0992c7000000",
>>>>>>> 8d420312
        "x-ms-version": "2019-12-12"
      },
      "ResponseBody": []
    },
    {
      "RequestUri": "https://seanmcccanary.blob.core.windows.net/test-container-9875e26a-4c78-d8b8-1920-ed552ff0e9d7/test-blob-9458cf9a-aa41-bb57-09ef-a10458af8ad4",
      "RequestMethod": "PUT",
      "RequestHeaders": {
        "Authorization": "Sanitized",
        "Content-Length": "0",
        "traceparent": "00-3ed11664597d384f8edcb24ea16ac0e6-f1da4f991b630e4b-00",
        "User-Agent": [
          "azsdk-net-Storage.Blobs/12.5.0-dev.20200402.1",
          "(.NET Core 4.6.28325.01; Microsoft Windows 10.0.18362 )"
        ],
        "x-ms-blob-cache-control": "control",
        "x-ms-blob-content-disposition": "disposition",
        "x-ms-blob-content-encoding": "encoding",
        "x-ms-blob-content-language": "language",
        "x-ms-blob-content-length": "1024",
        "x-ms-blob-content-md5": "JgxVBL7q\u002Bu3dqBTex5pFqw==",
        "x-ms-blob-content-type": "type",
        "x-ms-blob-type": "PageBlob",
        "x-ms-client-request-id": "7e6e8489-04eb-705d-3cb9-d46318c674c6",
        "x-ms-date": "Fri, 03 Apr 2020 00:07:04 GMT",
        "x-ms-return-client-request-id": "true",
        "x-ms-version": "2019-12-12"
      },
      "RequestBody": null,
      "StatusCode": 201,
      "ResponseHeaders": {
        "Content-Length": "0",
        "Date": "Fri, 03 Apr 2020 00:07:03 GMT",
        "ETag": "\u00220x8D7D762F0A16CE6\u0022",
        "Last-Modified": "Fri, 03 Apr 2020 00:07:04 GMT",
        "Server": [
          "Windows-Azure-Blob/1.0",
          "Microsoft-HTTPAPI/2.0"
        ],
        "x-ms-client-request-id": "7e6e8489-04eb-705d-3cb9-d46318c674c6",
        "x-ms-request-id": "d8ad490c-801e-0018-2f4b-0992c7000000",
        "x-ms-request-server-encrypted": "true",
        "x-ms-version": "2019-12-12"
      },
      "ResponseBody": []
    },
    {
      "RequestUri": "https://seanmcccanary.blob.core.windows.net/test-container-9875e26a-4c78-d8b8-1920-ed552ff0e9d7/test-blob-9458cf9a-aa41-bb57-09ef-a10458af8ad4",
      "RequestMethod": "HEAD",
      "RequestHeaders": {
        "Authorization": "Sanitized",
        "traceparent": "00-2bc61c0b27ad014fa8ae8620f0070bf0-253e98ea4b3ac241-00",
        "User-Agent": [
          "azsdk-net-Storage.Blobs/12.5.0-dev.20200402.1",
          "(.NET Core 4.6.28325.01; Microsoft Windows 10.0.18362 )"
        ],
        "x-ms-client-request-id": "d37b6ab2-0b41-83e9-f1cb-5ec03620ee35",
        "x-ms-date": "Fri, 03 Apr 2020 00:07:04 GMT",
        "x-ms-return-client-request-id": "true",
        "x-ms-version": "2019-12-12"
      },
      "RequestBody": null,
      "StatusCode": 200,
      "ResponseHeaders": {
        "Accept-Ranges": "bytes",
        "Cache-Control": "control",
        "Content-Disposition": "disposition",
        "Content-Encoding": "encoding",
        "Content-Language": "language",
        "Content-Length": "1024",
        "Content-MD5": "JgxVBL7q\u002Bu3dqBTex5pFqw==",
        "Content-Type": "type",
        "Date": "Fri, 03 Apr 2020 00:07:03 GMT",
        "ETag": "\u00220x8D7D762F0A16CE6\u0022",
        "Last-Modified": "Fri, 03 Apr 2020 00:07:04 GMT",
        "Server": [
          "Windows-Azure-Blob/1.0",
          "Microsoft-HTTPAPI/2.0"
        ],
        "x-ms-blob-sequence-number": "0",
        "x-ms-blob-type": "PageBlob",
        "x-ms-client-request-id": "d37b6ab2-0b41-83e9-f1cb-5ec03620ee35",
        "x-ms-creation-time": "Fri, 03 Apr 2020 00:07:04 GMT",
        "x-ms-lease-state": "available",
        "x-ms-lease-status": "unlocked",
        "x-ms-request-id": "d8ad492c-801e-0018-444b-0992c7000000",
        "x-ms-server-encrypted": "true",
        "x-ms-version": "2019-12-12"
      },
      "ResponseBody": []
    },
    {
      "RequestUri": "https://seanmcccanary.blob.core.windows.net/test-container-9875e26a-4c78-d8b8-1920-ed552ff0e9d7?restype=container",
      "RequestMethod": "DELETE",
      "RequestHeaders": {
        "Authorization": "Sanitized",
        "traceparent": "00-63c7b4d1bec0fe49835fa51b922d380f-0229dd6ae0de7e4f-00",
        "User-Agent": [
          "azsdk-net-Storage.Blobs/12.5.0-dev.20200402.1",
          "(.NET Core 4.6.28325.01; Microsoft Windows 10.0.18362 )"
        ],
        "x-ms-client-request-id": "aeb11528-a14b-1084-c682-08b8f034572a",
        "x-ms-date": "Fri, 03 Apr 2020 00:07:05 GMT",
        "x-ms-return-client-request-id": "true",
        "x-ms-version": "2019-12-12"
      },
      "RequestBody": null,
      "StatusCode": 202,
      "ResponseHeaders": {
        "Content-Length": "0",
        "Date": "Fri, 03 Apr 2020 00:07:04 GMT",
        "Server": [
          "Windows-Azure-Blob/1.0",
          "Microsoft-HTTPAPI/2.0"
        ],
        "x-ms-client-request-id": "aeb11528-a14b-1084-c682-08b8f034572a",
<<<<<<< HEAD
        "x-ms-request-id": "5f1a00ce-901e-003b-7834-f3d79f000000",
=======
        "x-ms-request-id": "d8ad494b-801e-0018-5a4b-0992c7000000",
>>>>>>> 8d420312
        "x-ms-version": "2019-12-12"
      },
      "ResponseBody": []
    }
  ],
  "Variables": {
    "RandomSeed": "44151463",
    "Storage_TestConfigDefault": "ProductionTenant\nseanmcccanary\nU2FuaXRpemVk\nhttps://seanmcccanary.blob.core.windows.net\nhttps://seanmcccanary.file.core.windows.net\nhttps://seanmcccanary.queue.core.windows.net\nhttps://seanmcccanary.table.core.windows.net\n\n\n\n\nhttps://seanmcccanary-secondary.blob.core.windows.net\nhttps://seanmcccanary-secondary.file.core.windows.net\nhttps://seanmcccanary-secondary.queue.core.windows.net\nhttps://seanmcccanary-secondary.table.core.windows.net\n\nSanitized\n\n\nCloud\nBlobEndpoint=https://seanmcccanary.blob.core.windows.net/;QueueEndpoint=https://seanmcccanary.queue.core.windows.net/;FileEndpoint=https://seanmcccanary.file.core.windows.net/;BlobSecondaryEndpoint=https://seanmcccanary-secondary.blob.core.windows.net/;QueueSecondaryEndpoint=https://seanmcccanary-secondary.queue.core.windows.net/;FileSecondaryEndpoint=https://seanmcccanary-secondary.file.core.windows.net/;AccountName=seanmcccanary;AccountKey=Sanitized\nseanscope1"
  }
}<|MERGE_RESOLUTION|>--- conflicted
+++ resolved
@@ -28,11 +28,7 @@
           "Microsoft-HTTPAPI/2.0"
         ],
         "x-ms-client-request-id": "de75941a-ba52-cccb-76a5-848d49bfea70",
-<<<<<<< HEAD
-        "x-ms-request-id": "5f1a00c8-901e-003b-7334-f3d79f000000",
-=======
         "x-ms-request-id": "d8ad48ee-801e-0018-184b-0992c7000000",
->>>>>>> 8d420312
         "x-ms-version": "2019-12-12"
       },
       "ResponseBody": []
@@ -149,11 +145,7 @@
           "Microsoft-HTTPAPI/2.0"
         ],
         "x-ms-client-request-id": "aeb11528-a14b-1084-c682-08b8f034572a",
-<<<<<<< HEAD
-        "x-ms-request-id": "5f1a00ce-901e-003b-7834-f3d79f000000",
-=======
         "x-ms-request-id": "d8ad494b-801e-0018-5a4b-0992c7000000",
->>>>>>> 8d420312
         "x-ms-version": "2019-12-12"
       },
       "ResponseBody": []
