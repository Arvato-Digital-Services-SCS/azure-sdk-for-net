{
  "Entries": [
    {
<<<<<<< HEAD
      "RequestUri": "https://seanstagetest.blob.core.windows.net/test-container-d0bac363-d97c-065d-a520-850811fc424d?restype=container",
      "RequestMethod": "PUT",
      "RequestHeaders": {
        "Authorization": "Sanitized",
        "traceparent": "00-2a0e9b0408d18a4cb3ba2d91be4d247f-1b13c366a6ee814b-00",
        "User-Agent": [
          "azsdk-net-Storage.Blobs/12.4.0-dev.20200305.1",
          "(.NET Core 4.6.28325.01; Microsoft Windows 10.0.18363 )"
        ],
        "x-ms-blob-public-access": "container",
        "x-ms-client-request-id": "c12e16cb-e9b1-c6c8-455c-54a072b3f720",
        "x-ms-date": "Thu, 05 Mar 2020 21:20:46 GMT",
        "x-ms-return-client-request-id": "true",
        "x-ms-version": "2019-10-10"
=======
      "RequestUri": "https://seanmcccanary.blob.core.windows.net/test-container-d0bac363-d97c-065d-a520-850811fc424d?restype=container",
      "RequestMethod": "PUT",
      "RequestHeaders": {
        "Authorization": "Sanitized",
        "traceparent": "00-6aba1ce12bd1a74c9c7786106ab45b09-572128f84bc73c48-00",
        "User-Agent": [
          "azsdk-net-Storage.Blobs/12.5.0-dev.20200402.1",
          "(.NET Core 4.6.28325.01; Microsoft Windows 10.0.18362 )"
        ],
        "x-ms-blob-public-access": "container",
        "x-ms-client-request-id": "c12e16cb-e9b1-c6c8-455c-54a072b3f720",
        "x-ms-date": "Fri, 03 Apr 2020 00:05:36 GMT",
        "x-ms-return-client-request-id": "true",
        "x-ms-version": "2019-12-12"
>>>>>>> 32e373e2
      },
      "RequestBody": null,
      "StatusCode": 201,
      "ResponseHeaders": {
        "Content-Length": "0",
<<<<<<< HEAD
        "Date": "Thu, 05 Mar 2020 21:20:46 GMT",
        "ETag": "\u00220x8D7C14B1215DA44\u0022",
        "Last-Modified": "Thu, 05 Mar 2020 21:20:46 GMT",
=======
        "Date": "Fri, 03 Apr 2020 00:05:35 GMT",
        "ETag": "\u00220x8D7D762BC3425B0\u0022",
        "Last-Modified": "Fri, 03 Apr 2020 00:05:36 GMT",
>>>>>>> 32e373e2
        "Server": [
          "Windows-Azure-Blob/1.0",
          "Microsoft-HTTPAPI/2.0"
        ],
        "x-ms-client-request-id": "c12e16cb-e9b1-c6c8-455c-54a072b3f720",
<<<<<<< HEAD
        "x-ms-request-id": "9d5182db-c01e-0044-4333-f31804000000",
        "x-ms-version": "2019-10-10"
=======
        "x-ms-request-id": "a9cab2fd-c01e-0026-024b-0905b8000000",
        "x-ms-version": "2019-12-12"
>>>>>>> 32e373e2
      },
      "ResponseBody": []
    },
    {
<<<<<<< HEAD
      "RequestUri": "https://seanstagetest.blob.core.windows.net/test-container-d0bac363-d97c-065d-a520-850811fc424d/test-blob-bd048a83-23e2-6ba7-16fc-8af1542f06d0",
=======
      "RequestUri": "https://seanmcccanary.blob.core.windows.net/test-container-d0bac363-d97c-065d-a520-850811fc424d/test-blob-bd048a83-23e2-6ba7-16fc-8af1542f06d0",
>>>>>>> 32e373e2
      "RequestMethod": "PUT",
      "RequestHeaders": {
        "Authorization": "Sanitized",
        "Content-Length": "0",
<<<<<<< HEAD
        "traceparent": "00-ae1d90b56f1b1645b505fb21fd83ef69-a13a788079c2844f-00",
        "User-Agent": [
          "azsdk-net-Storage.Blobs/12.4.0-dev.20200305.1",
          "(.NET Core 4.6.28325.01; Microsoft Windows 10.0.18363 )"
=======
        "traceparent": "00-2bd6ab79f04d1e4aaf9bcb5231c59962-ab4dba2d9c479a44-00",
        "User-Agent": [
          "azsdk-net-Storage.Blobs/12.5.0-dev.20200402.1",
          "(.NET Core 4.6.28325.01; Microsoft Windows 10.0.18362 )"
>>>>>>> 32e373e2
        ],
        "x-ms-blob-content-length": "4096",
        "x-ms-blob-sequence-number": "0",
        "x-ms-blob-type": "PageBlob",
        "x-ms-client-request-id": "74aa6493-cbd0-a7bc-6ec3-abb55ed67115",
<<<<<<< HEAD
        "x-ms-date": "Thu, 05 Mar 2020 21:20:46 GMT",
        "x-ms-return-client-request-id": "true",
        "x-ms-version": "2019-10-10"
=======
        "x-ms-date": "Fri, 03 Apr 2020 00:05:36 GMT",
        "x-ms-return-client-request-id": "true",
        "x-ms-version": "2019-12-12"
>>>>>>> 32e373e2
      },
      "RequestBody": null,
      "StatusCode": 201,
      "ResponseHeaders": {
        "Content-Length": "0",
<<<<<<< HEAD
        "Date": "Thu, 05 Mar 2020 21:20:46 GMT",
        "ETag": "\u00220x8D7C14B1222B0FE\u0022",
        "Last-Modified": "Thu, 05 Mar 2020 21:20:46 GMT",
=======
        "Date": "Fri, 03 Apr 2020 00:05:35 GMT",
        "ETag": "\u00220x8D7D762BC414ADA\u0022",
        "Last-Modified": "Fri, 03 Apr 2020 00:05:36 GMT",
>>>>>>> 32e373e2
        "Server": [
          "Windows-Azure-Blob/1.0",
          "Microsoft-HTTPAPI/2.0"
        ],
        "x-ms-client-request-id": "74aa6493-cbd0-a7bc-6ec3-abb55ed67115",
<<<<<<< HEAD
        "x-ms-request-id": "9d5182df-c01e-0044-4533-f31804000000",
        "x-ms-request-server-encrypted": "true",
        "x-ms-version": "2019-10-10"
=======
        "x-ms-request-id": "a9cab320-c01e-0026-204b-0905b8000000",
        "x-ms-request-server-encrypted": "true",
        "x-ms-version": "2019-12-12"
>>>>>>> 32e373e2
      },
      "ResponseBody": []
    },
    {
<<<<<<< HEAD
      "RequestUri": "https://seanstagetest.blob.core.windows.net/test-container-d0bac363-d97c-065d-a520-850811fc424d/test-blob-bd048a83-23e2-6ba7-16fc-8af1542f06d0?comp=page",
=======
      "RequestUri": "https://seanmcccanary.blob.core.windows.net/test-container-d0bac363-d97c-065d-a520-850811fc424d/test-blob-bd048a83-23e2-6ba7-16fc-8af1542f06d0?comp=page",
>>>>>>> 32e373e2
      "RequestMethod": "PUT",
      "RequestHeaders": {
        "Authorization": "Sanitized",
        "Content-Length": "1024",
<<<<<<< HEAD
        "traceparent": "00-1d1a6536df61fe478ce3d7a11f1da254-968a709b73261b48-00",
        "User-Agent": [
          "azsdk-net-Storage.Blobs/12.4.0-dev.20200305.1",
          "(.NET Core 4.6.28325.01; Microsoft Windows 10.0.18363 )"
        ],
        "x-ms-client-request-id": "49bb6d25-4d77-b280-c6ac-8d09ab898860",
        "x-ms-date": "Thu, 05 Mar 2020 21:20:46 GMT",
        "x-ms-page-write": "update",
        "x-ms-range": "bytes=1024-2047",
        "x-ms-return-client-request-id": "true",
        "x-ms-version": "2019-10-10"
=======
        "traceparent": "00-ac2ed38910cf414aaba6a1853d8d6b37-ec0c4fcdecddec4e-00",
        "User-Agent": [
          "azsdk-net-Storage.Blobs/12.5.0-dev.20200402.1",
          "(.NET Core 4.6.28325.01; Microsoft Windows 10.0.18362 )"
        ],
        "x-ms-client-request-id": "49bb6d25-4d77-b280-c6ac-8d09ab898860",
        "x-ms-date": "Fri, 03 Apr 2020 00:05:37 GMT",
        "x-ms-page-write": "update",
        "x-ms-range": "bytes=1024-2047",
        "x-ms-return-client-request-id": "true",
        "x-ms-version": "2019-12-12"
>>>>>>> 32e373e2
      },
      "RequestBody": "VoQKjHX8UQLuZglVaBjHCbH3Xu\u002BFkf/KKpWMC9XnP94bpjkeAr4dlhKnhmrCZz9W\u002B6IDZ3eBj8SEQGLfcEYsBycrOcHfqAfz2sfd3QuVB8JWNQ8z49hmmRZ0msFcPSbLe35Cly19dlKaEIyvpLG57jifiTo3\u002BCNPxJ\u002Brag5Flp2hEWKMU3CV2b69mNNLtvVku6uJvbPrlIJb89ON0QxDVXnvDpNPLJvICrB7eV9PAw2qR69jvNnptnzfMV\u002BdBweyeUNaW6hiFY4PwbMDbxojC\u002B/F44pc35mgBlcXb/s8KgKoyP8c9adkSDEhVPol5UdhvCVv1yR8VpqquVVRS6WS0pawWqYaBhVIYZtYOoueeiAQtbLVzFPeLHJlcjxSE/yLjoFkdIugRrUQJ3aIIxwOCz40QZXzvQVD0i40tZTZ9k6ezasJOgWVb2/8xaXcVQhWV2b9HdFnmNF7IaJcbJEhNjEo6lZwBdE4n9Em9vdgZnwl3l0u3Nh8NzTZjRhjOAPd2490tGux5VGVxH0AQKHaG7olNo0z8lpYq7Ihlne41WbNSBto7LERdPgMmRdae/aT/3JdPgJ1qug1Gwi4kE/a3O8XMviGci8JE8KVJ1lC/TC8jpcEWpdjWJ0yMtCoWOOpMbwoQ0j9DY1DVCo/4IOP8h7Y/AK31YFYs9paUz9eYLve6/WcGrrnvoAKwQZsJHgao0Cy0Fzh8Vs7z49uo7lN5PNvYPSN8thk8D2BrRR7649iP7D/rJBf/fqaYUoqeRvHvNwS/cOEjbBnTt8eX0NHv\u002BP/DGMJTjhjEGP58pGNOXciuvE3aO7M3bIAl16xQJ22UqFmKm24vW2kr\u002B1fipoe2hRn\u002B6VSD1f1My6xCbfass/FQ5/wJg4KavyEk7kAbFMX4b1JSUT4Y0NKcPc\u002BBrS1yv0emkb6LrMGXZGoznyd9cfamif6kGiKzd9cprYXy2NHzsm74dIMHLMKQ\u002BuzT5XGrHswZGyNuzmUk81nnof97pItYf\u002Bz4RP0zX508E19131Klfk652f3uhOPJ04FpX0rDVRZhe6VE8pnO5buGcvsF7xPHAiNwgcrNqbsI7rF7ygASeP4I1GPtIEv0qzQCKFIoxCRtYh1nUpNLk5HqPAQoktt7s/o8/NqwGiGXu9bWi0FpH\u002BqMzqfiquYq/UDRwuRHzBgYhrRYK8cJvUg7z5b8tQgQgRwZW4RzmMkT0j9Z3lc9T\u002B\u002B\u002BvcTM0TQjQ1Ef5ttPbkh4gQHILnCT5S2rRBnH798w/n/nPfcDQ6/oNhhzE7ItxKP24V0VdSF/KpiXYYzaW5NyLuhbaHBRNX1R4DhYING7fb\u002B10M5B24kep9Neq\u002BIjDdpEwOTJklxzpewfw5UpA==",
      "StatusCode": 201,
      "ResponseHeaders": {
        "Content-Length": "0",
        "Content-MD5": "tig2sfUZ\u002B/PvvdeQXqHppw==",
<<<<<<< HEAD
        "Date": "Thu, 05 Mar 2020 21:20:46 GMT",
        "ETag": "\u00220x8D7C14B122EBEAA\u0022",
        "Last-Modified": "Thu, 05 Mar 2020 21:20:46 GMT",
=======
        "Date": "Fri, 03 Apr 2020 00:05:35 GMT",
        "ETag": "\u00220x8D7D762BC4D5AFD\u0022",
        "Last-Modified": "Fri, 03 Apr 2020 00:05:36 GMT",
>>>>>>> 32e373e2
        "Server": [
          "Windows-Azure-Blob/1.0",
          "Microsoft-HTTPAPI/2.0"
        ],
        "x-ms-blob-sequence-number": "0",
        "x-ms-client-request-id": "49bb6d25-4d77-b280-c6ac-8d09ab898860",
<<<<<<< HEAD
        "x-ms-request-id": "9d5182e0-c01e-0044-4633-f31804000000",
        "x-ms-request-server-encrypted": "true",
        "x-ms-version": "2019-10-10"
=======
        "x-ms-request-id": "a9cab333-c01e-0026-314b-0905b8000000",
        "x-ms-request-server-encrypted": "true",
        "x-ms-version": "2019-12-12"
>>>>>>> 32e373e2
      },
      "ResponseBody": []
    },
    {
<<<<<<< HEAD
      "RequestUri": "https://seanstagetest.blob.core.windows.net/test-container-d0bac363-d97c-065d-a520-850811fc424d/test-blob-bd048a83-23e2-6ba7-16fc-8af1542f06d0",
      "RequestMethod": "GET",
      "RequestHeaders": {
        "Authorization": "Sanitized",
        "traceparent": "00-a913c811f6bea04e8b7bd03f19782f29-2a72ffbfa7f0a84a-00",
        "User-Agent": [
          "azsdk-net-Storage.Blobs/12.4.0-dev.20200305.1",
          "(.NET Core 4.6.28325.01; Microsoft Windows 10.0.18363 )"
        ],
        "x-ms-client-request-id": "118acc5a-0b52-4f2c-a669-a8e3a8887f8a",
        "x-ms-date": "Thu, 05 Mar 2020 21:20:46 GMT",
        "x-ms-range": "bytes=0-4095",
        "x-ms-return-client-request-id": "true",
        "x-ms-version": "2019-10-10"
=======
      "RequestUri": "https://seanmcccanary.blob.core.windows.net/test-container-d0bac363-d97c-065d-a520-850811fc424d/test-blob-bd048a83-23e2-6ba7-16fc-8af1542f06d0",
      "RequestMethod": "GET",
      "RequestHeaders": {
        "Authorization": "Sanitized",
        "traceparent": "00-3c759e48aeb63a48b52ab5c0b87f248f-60134177f70b9444-00",
        "User-Agent": [
          "azsdk-net-Storage.Blobs/12.5.0-dev.20200402.1",
          "(.NET Core 4.6.28325.01; Microsoft Windows 10.0.18362 )"
        ],
        "x-ms-client-request-id": "118acc5a-0b52-4f2c-a669-a8e3a8887f8a",
        "x-ms-date": "Fri, 03 Apr 2020 00:05:37 GMT",
        "x-ms-range": "bytes=0-4095",
        "x-ms-return-client-request-id": "true",
        "x-ms-version": "2019-12-12"
>>>>>>> 32e373e2
      },
      "RequestBody": null,
      "StatusCode": 206,
      "ResponseHeaders": {
        "Accept-Ranges": "bytes",
        "Content-Length": "4096",
        "Content-Range": "bytes 0-4095/4096",
        "Content-Type": "application/octet-stream",
<<<<<<< HEAD
        "Date": "Thu, 05 Mar 2020 21:20:46 GMT",
        "ETag": "\u00220x8D7C14B122EBEAA\u0022",
        "Last-Modified": "Thu, 05 Mar 2020 21:20:46 GMT",
=======
        "Date": "Fri, 03 Apr 2020 00:05:35 GMT",
        "ETag": "\u00220x8D7D762BC4D5AFD\u0022",
        "Last-Modified": "Fri, 03 Apr 2020 00:05:36 GMT",
>>>>>>> 32e373e2
        "Server": [
          "Windows-Azure-Blob/1.0",
          "Microsoft-HTTPAPI/2.0"
        ],
        "x-ms-blob-sequence-number": "0",
        "x-ms-blob-type": "PageBlob",
        "x-ms-client-request-id": "118acc5a-0b52-4f2c-a669-a8e3a8887f8a",
<<<<<<< HEAD
        "x-ms-creation-time": "Thu, 05 Mar 2020 21:20:46 GMT",
        "x-ms-lease-state": "available",
        "x-ms-lease-status": "unlocked",
        "x-ms-request-id": "9d5182e2-c01e-0044-4833-f31804000000",
        "x-ms-server-encrypted": "true",
        "x-ms-version": "2019-10-10"
=======
        "x-ms-creation-time": "Fri, 03 Apr 2020 00:05:36 GMT",
        "x-ms-lease-state": "available",
        "x-ms-lease-status": "unlocked",
        "x-ms-request-id": "a9cab34f-c01e-0026-484b-0905b8000000",
        "x-ms-server-encrypted": "true",
        "x-ms-version": "2019-12-12"
>>>>>>> 32e373e2
      },
      "ResponseBody": "AAAAAAAAAAAAAAAAAAAAAAAAAAAAAAAAAAAAAAAAAAAAAAAAAAAAAAAAAAAAAAAAAAAAAAAAAAAAAAAAAAAAAAAAAAAAAAAAAAAAAAAAAAAAAAAAAAAAAAAAAAAAAAAAAAAAAAAAAAAAAAAAAAAAAAAAAAAAAAAAAAAAAAAAAAAAAAAAAAAAAAAAAAAAAAAAAAAAAAAAAAAAAAAAAAAAAAAAAAAAAAAAAAAAAAAAAAAAAAAAAAAAAAAAAAAAAAAAAAAAAAAAAAAAAAAAAAAAAAAAAAAAAAAAAAAAAAAAAAAAAAAAAAAAAAAAAAAAAAAAAAAAAAAAAAAAAAAAAAAAAAAAAAAAAAAAAAAAAAAAAAAAAAAAAAAAAAAAAAAAAAAAAAAAAAAAAAAAAAAAAAAAAAAAAAAAAAAAAAAAAAAAAAAAAAAAAAAAAAAAAAAAAAAAAAAAAAAAAAAAAAAAAAAAAAAAAAAAAAAAAAAAAAAAAAAAAAAAAAAAAAAAAAAAAAAAAAAAAAAAAAAAAAAAAAAAAAAAAAAAAAAAAAAAAAAAAAAAAAAAAAAAAAAAAAAAAAAAAAAAAAAAAAAAAAAAAAAAAAAAAAAAAAAAAAAAAAAAAAAAAAAAAAAAAAAAAAAAAAAAAAAAAAAAAAAAAAAAAAAAAAAAAAAAAAAAAAAAAAAAAAAAAAAAAAAAAAAAAAAAAAAAAAAAAAAAAAAAAAAAAAAAAAAAAAAAAAAAAAAAAAAAAAAAAAAAAAAAAAAAAAAAAAAAAAAAAAAAAAAAAAAAAAAAAAAAAAAAAAAAAAAAAAAAAAAAAAAAAAAAAAAAAAAAAAAAAAAAAAAAAAAAAAAAAAAAAAAAAAAAAAAAAAAAAAAAAAAAAAAAAAAAAAAAAAAAAAAAAAAAAAAAAAAAAAAAAAAAAAAAAAAAAAAAAAAAAAAAAAAAAAAAAAAAAAAAAAAAAAAAAAAAAAAAAAAAAAAAAAAAAAAAAAAAAAAAAAAAAAAAAAAAAAAAAAAAAAAAAAAAAAAAAAAAAAAAAAAAAAAAAAAAAAAAAAAAAAAAAAAAAAAAAAAAAAAAAAAAAAAAAAAAAAAAAAAAAAAAAAAAAAAAAAAAAAAAAAAAAAAAAAAAAAAAAAAAAAAAAAAAAAAAAAAAAAAAAAAAAAAAAAAAAAAAAAAAAAAAAAAAAAAAAAAAAAAAAAAAAAAAAAAAAAAAAAAAAAAAAAAAAAAAAAAAAAAAAAAAAAAAAAAAAAAAAAAAAAAAAAAAAAAAAAAAAAAAAAAAAAAAAAAAAAAAAAAAAAAAAAAAAAAAAAAAAAAAAAAAAAAAAAAAAAAAAAAAAAAAAAAAAAAAAAAAAAAAAAAAAAAAAAAAAFaECox1/FEC7mYJVWgYxwmx917vhZH/yiqVjAvV5z/eG6Y5HgK\u002BHZYSp4Zqwmc/VvuiA2d3gY/EhEBi33BGLAcnKznB36gH89rH3d0LlQfCVjUPM\u002BPYZpkWdJrBXD0my3t\u002BQpctfXZSmhCMr6Sxue44n4k6N/gjT8Sfq2oORZadoRFijFNwldm\u002BvZjTS7b1ZLurib2z65SCW/PTjdEMQ1V57w6TTyybyAqwe3lfTwMNqkevY7zZ6bZ83zFfnQcHsnlDWluoYhWOD8GzA28aIwvvxeOKXN\u002BZoAZXF2/7PCoCqMj/HPWnZEgxIVT6JeVHYbwlb9ckfFaaqrlVUUulktKWsFqmGgYVSGGbWDqLnnogELWy1cxT3ixyZXI8UhP8i46BZHSLoEa1ECd2iCMcDgs\u002BNEGV870FQ9IuNLWU2fZOns2rCToFlW9v/MWl3FUIVldm/R3RZ5jReyGiXGyRITYxKOpWcAXROJ/RJvb3YGZ8Jd5dLtzYfDc02Y0YYzgD3duPdLRrseVRlcR9AECh2hu6JTaNM/JaWKuyIZZ3uNVmzUgbaOyxEXT4DJkXWnv2k/9yXT4CdaroNRsIuJBP2tzvFzL4hnIvCRPClSdZQv0wvI6XBFqXY1idMjLQqFjjqTG8KENI/Q2NQ1QqP\u002BCDj/Ie2PwCt9WBWLPaWlM/XmC73uv1nBq6576ACsEGbCR4GqNAstBc4fFbO8\u002BPbqO5TeTzb2D0jfLYZPA9ga0Ue\u002BuPYj\u002Bw/6yQX/36mmFKKnkbx7zcEv3DhI2wZ07fHl9DR7/j/wxjCU44YxBj\u002BfKRjTl3IrrxN2juzN2yAJdesUCdtlKhZiptuL1tpK/tX4qaHtoUZ/ulUg9X9TMusQm32rLPxUOf8CYOCmr8hJO5AGxTF\u002BG9SUlE\u002BGNDSnD3Pga0tcr9HppG\u002Bi6zBl2RqM58nfXH2pon\u002BpBois3fXKa2F8tjR87Ju\u002BHSDByzCkPrs0\u002BVxqx7MGRsjbs5lJPNZ56H/e6SLWH/s\u002BET9M1\u002BdPBNfdd9SpX5Oudn97oTjydOBaV9Kw1UWYXulRPKZzuW7hnL7Be8TxwIjcIHKzam7CO6xe8oAEnj\u002BCNRj7SBL9Ks0AihSKMQkbWIdZ1KTS5OR6jwEKJLbe7P6PPzasBohl7vW1otBaR/qjM6n4qrmKv1A0cLkR8wYGIa0WCvHCb1IO8\u002BW/LUIEIEcGVuEc5jJE9I/Wd5XPU/vvr3EzNE0I0NRH\u002BbbT25IeIEByC5wk\u002BUtq0QZx\u002B/fMP5/5z33A0Ov6DYYcxOyLcSj9uFdFXUhfyqYl2GM2luTci7oW2hwUTV9UeA4WCDRu32/tdDOQduJHqfTXqviIw3aRMDkyZJcc6XsH8OVKQAAAAAAAAAAAAAAAAAAAAAAAAAAAAAAAAAAAAAAAAAAAAAAAAAAAAAAAAAAAAAAAAAAAAAAAAAAAAAAAAAAAAAAAAAAAAAAAAAAAAAAAAAAAAAAAAAAAAAAAAAAAAAAAAAAAAAAAAAAAAAAAAAAAAAAAAAAAAAAAAAAAAAAAAAAAAAAAAAAAAAAAAAAAAAAAAAAAAAAAAAAAAAAAAAAAAAAAAAAAAAAAAAAAAAAAAAAAAAAAAAAAAAAAAAAAAAAAAAAAAAAAAAAAAAAAAAAAAAAAAAAAAAAAAAAAAAAAAAAAAAAAAAAAAAAAAAAAAAAAAAAAAAAAAAAAAAAAAAAAAAAAAAAAAAAAAAAAAAAAAAAAAAAAAAAAAAAAAAAAAAAAAAAAAAAAAAAAAAAAAAAAAAAAAAAAAAAAAAAAAAAAAAAAAAAAAAAAAAAAAAAAAAAAAAAAAAAAAAAAAAAAAAAAAAAAAAAAAAAAAAAAAAAAAAAAAAAAAAAAAAAAAAAAAAAAAAAAAAAAAAAAAAAAAAAAAAAAAAAAAAAAAAAAAAAAAAAAAAAAAAAAAAAAAAAAAAAAAAAAAAAAAAAAAAAAAAAAAAAAAAAAAAAAAAAAAAAAAAAAAAAAAAAAAAAAAAAAAAAAAAAAAAAAAAAAAAAAAAAAAAAAAAAAAAAAAAAAAAAAAAAAAAAAAAAAAAAAAAAAAAAAAAAAAAAAAAAAAAAAAAAAAAAAAAAAAAAAAAAAAAAAAAAAAAAAAAAAAAAAAAAAAAAAAAAAAAAAAAAAAAAAAAAAAAAAAAAAAAAAAAAAAAAAAAAAAAAAAAAAAAAAAAAAAAAAAAAAAAAAAAAAAAAAAAAAAAAAAAAAAAAAAAAAAAAAAAAAAAAAAAAAAAAAAAAAAAAAAAAAAAAAAAAAAAAAAAAAAAAAAAAAAAAAAAAAAAAAAAAAAAAAAAAAAAAAAAAAAAAAAAAAAAAAAAAAAAAAAAAAAAAAAAAAAAAAAAAAAAAAAAAAAAAAAAAAAAAAAAAAAAAAAAAAAAAAAAAAAAAAAAAAAAAAAAAAAAAAAAAAAAAAAAAAAAAAAAAAAAAAAAAAAAAAAAAAAAAAAAAAAAAAAAAAAAAAAAAAAAAAAAAAAAAAAAAAAAAAAAAAAAAAAAAAAAAAAAAAAAAAAAAAAAAAAAAAAAAAAAAAAAAAAAAAAAAAAAAAAAAAAAAAAAAAAAAAAAAAAAAAAAAAAAAAAAAAAAAAAAAAAAAAAAAAAAAAAAAAAAAAAAAAAAAAAAAAAAAAAAAAAAAAAAAAAAAAAAAAAAAAAAAAAAAAAAAAAAAAAAAAAAAAAAAAAAAAAAAAAAAAAAAAAAAAAAAAAAAAAAAAAAAAAAAAAAAAAAAAAAAAAAAAAAAAAAAAAAAAAAAAAAAAAAAAAAAAAAAAAAAAAAAAAAAAAAAAAAAAAAAAAAAAAAAAAAAAAAAAAAAAAAAAAAAAAAAAAAAAAAAAAAAAAAAAAAAAAAAAAAAAAAAAAAAAAAAAAAAAAAAAAAAAAAAAAAAAAAAAAAAAAAAAAAAAAAAAAAAAAAAAAAAAAAAAAAAAAAAAAAAAAAAAAAAAAAAAAAAAAAAAAAAAAAAAAAAAAAAAAAAAAAAAAAAAAAAAAAAAAAAAAAAAAAAAAAAAAAAAAAAAAAAAAAAAAAAAAAAAAAAAAAAAAAAAAAAAAAAAAAAAAAAAAAAAAAAAAAAAAAAAAAAAAAAAAAAAAAAAAAAAAAAAAAAAAAAAAAAAAAAAAAAAAAAAAAAAAAAAAAAAAAAAAAAAAAAAAAAAAAAAAAAAAAAAAAAAAAAAAAAAAAAAAAAAAAAAAAAAAAAAAAAAAAAAAAAAAAAAAAAAAAAAAAAAAAAAAAAAAAAAAAAAAAAAAAAAAAAAAAAAAAAAAAAAAAAAAAAAAAAAAAAAAAAAAAAAAAAAAAAAAAAAAAAAAAAAAAAAAAAAAAAAAAAAAAAAAAAAAAAAAAAAAAAAAAAAAAAAAAAAAAAAAAAAAAAAAAAAAAAAAAAAAAAAAAAAAAAAAAAAAAAAAAAAAAAAAAAAAAAAAAAAAAAAAAAAAAAAAAAAAAAAAAAAAAAAAAAAAAAAAAAAAAAAAAAAAAAAAAAAAAAAAAAAAAAAAAAAAAAAAAAAAAAAAAAAAAAAAAAAAAAAAAAAAAAAAAAAAAAAAAAAAAAAAAAAAAAAAAAAAAAAAAAAAAAAAAAAAAAAAAAAAAAAAAAAAAAAAAAAAAAAAAAAAAAAAAAAAAAAAAAAAAAAAAAAAAAAAAAAAAAAAAAAAAAAAAAAAAAAAAAAAAAAAAAAAAAAAAAAAAAAAAAAAAAAAAAAAAAAAAAAAAAAAAAAAAAAAAAAAAAAAAAAAAAAAAAAAAAAAAAAAAAAAAAAAAAAAAAAAAAAAAAAAAAAAAAAAAAAAAAAAAAAAAAAAAAAAAAAAAAAAAAAAAAAAAAAAAAAAAAAAAAAAAAAAAAAAAAAAAAAAAAAAAAAAAAAAAAAAAAAAAAAAAAAAAAAAAAAAAAAAAAAAAAAAAAAAAAAAAAAAAAAAAAAAAAAAAAAAAAAAAAAAAAAAAAAAAAAAAAAAAAAAAAAAAAAAAAAAAAAAAAAAAAAAAAAAAAAAAAAAAAAAAAAAAAAAAAAAAAAAAAAAAAAAAAAAAAAAAAAAAAAAAAAAAAAAAAAAAAAAAAAAAAAAAAAAAAAAAAAAAAAAAAAAAAAAAAAAAAAAAAAAAAA=="
    },
    {
<<<<<<< HEAD
      "RequestUri": "https://seanstagetest.blob.core.windows.net/test-container-d0bac363-d97c-065d-a520-850811fc424d?restype=container",
      "RequestMethod": "DELETE",
      "RequestHeaders": {
        "Authorization": "Sanitized",
        "traceparent": "00-57d7d9219102614d80a3e3f3973448f6-802749baf716a446-00",
        "User-Agent": [
          "azsdk-net-Storage.Blobs/12.4.0-dev.20200305.1",
          "(.NET Core 4.6.28325.01; Microsoft Windows 10.0.18363 )"
        ],
        "x-ms-client-request-id": "dfaf1e56-76ff-c40d-a9b4-80f49714ad1d",
        "x-ms-date": "Thu, 05 Mar 2020 21:20:47 GMT",
        "x-ms-return-client-request-id": "true",
        "x-ms-version": "2019-10-10"
=======
      "RequestUri": "https://seanmcccanary.blob.core.windows.net/test-container-d0bac363-d97c-065d-a520-850811fc424d?restype=container",
      "RequestMethod": "DELETE",
      "RequestHeaders": {
        "Authorization": "Sanitized",
        "traceparent": "00-955ebca70a95c2438e1f6eb7167c7865-b17cb65338ae4245-00",
        "User-Agent": [
          "azsdk-net-Storage.Blobs/12.5.0-dev.20200402.1",
          "(.NET Core 4.6.28325.01; Microsoft Windows 10.0.18362 )"
        ],
        "x-ms-client-request-id": "dfaf1e56-76ff-c40d-a9b4-80f49714ad1d",
        "x-ms-date": "Fri, 03 Apr 2020 00:05:37 GMT",
        "x-ms-return-client-request-id": "true",
        "x-ms-version": "2019-12-12"
>>>>>>> 32e373e2
      },
      "RequestBody": null,
      "StatusCode": 202,
      "ResponseHeaders": {
        "Content-Length": "0",
<<<<<<< HEAD
        "Date": "Thu, 05 Mar 2020 21:20:46 GMT",
=======
        "Date": "Fri, 03 Apr 2020 00:05:35 GMT",
>>>>>>> 32e373e2
        "Server": [
          "Windows-Azure-Blob/1.0",
          "Microsoft-HTTPAPI/2.0"
        ],
        "x-ms-client-request-id": "dfaf1e56-76ff-c40d-a9b4-80f49714ad1d",
<<<<<<< HEAD
        "x-ms-request-id": "9d5182e3-c01e-0044-4933-f31804000000",
        "x-ms-version": "2019-10-10"
=======
        "x-ms-request-id": "a9cab36c-c01e-0026-5e4b-0905b8000000",
        "x-ms-version": "2019-12-12"
>>>>>>> 32e373e2
      },
      "ResponseBody": []
    }
  ],
  "Variables": {
    "RandomSeed": "603437067",
<<<<<<< HEAD
    "Storage_TestConfigDefault": "ProductionTenant\nseanstagetest\nU2FuaXRpemVk\nhttps://seanstagetest.blob.core.windows.net\nhttp://seanstagetest.file.core.windows.net\nhttp://seanstagetest.queue.core.windows.net\nhttp://seanstagetest.table.core.windows.net\n\n\n\n\nhttp://seanstagetest-secondary.blob.core.windows.net\nhttp://seanstagetest-secondary.file.core.windows.net\nhttp://seanstagetest-secondary.queue.core.windows.net\nhttp://seanstagetest-secondary.table.core.windows.net\n\nSanitized\n\n\nCloud\nBlobEndpoint=https://seanstagetest.blob.core.windows.net/;QueueEndpoint=http://seanstagetest.queue.core.windows.net/;FileEndpoint=http://seanstagetest.file.core.windows.net/;BlobSecondaryEndpoint=http://seanstagetest-secondary.blob.core.windows.net/;QueueSecondaryEndpoint=http://seanstagetest-secondary.queue.core.windows.net/;FileSecondaryEndpoint=http://seanstagetest-secondary.file.core.windows.net/;AccountName=seanstagetest;AccountKey=Sanitized\nseanscope1"
=======
    "Storage_TestConfigDefault": "ProductionTenant\nseanmcccanary\nU2FuaXRpemVk\nhttps://seanmcccanary.blob.core.windows.net\nhttps://seanmcccanary.file.core.windows.net\nhttps://seanmcccanary.queue.core.windows.net\nhttps://seanmcccanary.table.core.windows.net\n\n\n\n\nhttps://seanmcccanary-secondary.blob.core.windows.net\nhttps://seanmcccanary-secondary.file.core.windows.net\nhttps://seanmcccanary-secondary.queue.core.windows.net\nhttps://seanmcccanary-secondary.table.core.windows.net\n\nSanitized\n\n\nCloud\nBlobEndpoint=https://seanmcccanary.blob.core.windows.net/;QueueEndpoint=https://seanmcccanary.queue.core.windows.net/;FileEndpoint=https://seanmcccanary.file.core.windows.net/;BlobSecondaryEndpoint=https://seanmcccanary-secondary.blob.core.windows.net/;QueueSecondaryEndpoint=https://seanmcccanary-secondary.queue.core.windows.net/;FileSecondaryEndpoint=https://seanmcccanary-secondary.file.core.windows.net/;AccountName=seanmcccanary;AccountKey=Sanitized\nseanscope1"
>>>>>>> 32e373e2
  }
}<|MERGE_RESOLUTION|>--- conflicted
+++ resolved
@@ -1,22 +1,6 @@
 {
   "Entries": [
     {
-<<<<<<< HEAD
-      "RequestUri": "https://seanstagetest.blob.core.windows.net/test-container-d0bac363-d97c-065d-a520-850811fc424d?restype=container",
-      "RequestMethod": "PUT",
-      "RequestHeaders": {
-        "Authorization": "Sanitized",
-        "traceparent": "00-2a0e9b0408d18a4cb3ba2d91be4d247f-1b13c366a6ee814b-00",
-        "User-Agent": [
-          "azsdk-net-Storage.Blobs/12.4.0-dev.20200305.1",
-          "(.NET Core 4.6.28325.01; Microsoft Windows 10.0.18363 )"
-        ],
-        "x-ms-blob-public-access": "container",
-        "x-ms-client-request-id": "c12e16cb-e9b1-c6c8-455c-54a072b3f720",
-        "x-ms-date": "Thu, 05 Mar 2020 21:20:46 GMT",
-        "x-ms-return-client-request-id": "true",
-        "x-ms-version": "2019-10-10"
-=======
       "RequestUri": "https://seanmcccanary.blob.core.windows.net/test-container-d0bac363-d97c-065d-a520-850811fc424d?restype=container",
       "RequestMethod": "PUT",
       "RequestHeaders": {
@@ -31,125 +15,67 @@
         "x-ms-date": "Fri, 03 Apr 2020 00:05:36 GMT",
         "x-ms-return-client-request-id": "true",
         "x-ms-version": "2019-12-12"
->>>>>>> 32e373e2
       },
       "RequestBody": null,
       "StatusCode": 201,
       "ResponseHeaders": {
         "Content-Length": "0",
-<<<<<<< HEAD
-        "Date": "Thu, 05 Mar 2020 21:20:46 GMT",
-        "ETag": "\u00220x8D7C14B1215DA44\u0022",
-        "Last-Modified": "Thu, 05 Mar 2020 21:20:46 GMT",
-=======
         "Date": "Fri, 03 Apr 2020 00:05:35 GMT",
         "ETag": "\u00220x8D7D762BC3425B0\u0022",
         "Last-Modified": "Fri, 03 Apr 2020 00:05:36 GMT",
->>>>>>> 32e373e2
         "Server": [
           "Windows-Azure-Blob/1.0",
           "Microsoft-HTTPAPI/2.0"
         ],
         "x-ms-client-request-id": "c12e16cb-e9b1-c6c8-455c-54a072b3f720",
-<<<<<<< HEAD
-        "x-ms-request-id": "9d5182db-c01e-0044-4333-f31804000000",
-        "x-ms-version": "2019-10-10"
-=======
         "x-ms-request-id": "a9cab2fd-c01e-0026-024b-0905b8000000",
         "x-ms-version": "2019-12-12"
->>>>>>> 32e373e2
       },
       "ResponseBody": []
     },
     {
-<<<<<<< HEAD
-      "RequestUri": "https://seanstagetest.blob.core.windows.net/test-container-d0bac363-d97c-065d-a520-850811fc424d/test-blob-bd048a83-23e2-6ba7-16fc-8af1542f06d0",
-=======
       "RequestUri": "https://seanmcccanary.blob.core.windows.net/test-container-d0bac363-d97c-065d-a520-850811fc424d/test-blob-bd048a83-23e2-6ba7-16fc-8af1542f06d0",
->>>>>>> 32e373e2
       "RequestMethod": "PUT",
       "RequestHeaders": {
         "Authorization": "Sanitized",
         "Content-Length": "0",
-<<<<<<< HEAD
-        "traceparent": "00-ae1d90b56f1b1645b505fb21fd83ef69-a13a788079c2844f-00",
-        "User-Agent": [
-          "azsdk-net-Storage.Blobs/12.4.0-dev.20200305.1",
-          "(.NET Core 4.6.28325.01; Microsoft Windows 10.0.18363 )"
-=======
         "traceparent": "00-2bd6ab79f04d1e4aaf9bcb5231c59962-ab4dba2d9c479a44-00",
         "User-Agent": [
           "azsdk-net-Storage.Blobs/12.5.0-dev.20200402.1",
           "(.NET Core 4.6.28325.01; Microsoft Windows 10.0.18362 )"
->>>>>>> 32e373e2
         ],
         "x-ms-blob-content-length": "4096",
         "x-ms-blob-sequence-number": "0",
         "x-ms-blob-type": "PageBlob",
         "x-ms-client-request-id": "74aa6493-cbd0-a7bc-6ec3-abb55ed67115",
-<<<<<<< HEAD
-        "x-ms-date": "Thu, 05 Mar 2020 21:20:46 GMT",
-        "x-ms-return-client-request-id": "true",
-        "x-ms-version": "2019-10-10"
-=======
         "x-ms-date": "Fri, 03 Apr 2020 00:05:36 GMT",
         "x-ms-return-client-request-id": "true",
         "x-ms-version": "2019-12-12"
->>>>>>> 32e373e2
       },
       "RequestBody": null,
       "StatusCode": 201,
       "ResponseHeaders": {
         "Content-Length": "0",
-<<<<<<< HEAD
-        "Date": "Thu, 05 Mar 2020 21:20:46 GMT",
-        "ETag": "\u00220x8D7C14B1222B0FE\u0022",
-        "Last-Modified": "Thu, 05 Mar 2020 21:20:46 GMT",
-=======
         "Date": "Fri, 03 Apr 2020 00:05:35 GMT",
         "ETag": "\u00220x8D7D762BC414ADA\u0022",
         "Last-Modified": "Fri, 03 Apr 2020 00:05:36 GMT",
->>>>>>> 32e373e2
         "Server": [
           "Windows-Azure-Blob/1.0",
           "Microsoft-HTTPAPI/2.0"
         ],
         "x-ms-client-request-id": "74aa6493-cbd0-a7bc-6ec3-abb55ed67115",
-<<<<<<< HEAD
-        "x-ms-request-id": "9d5182df-c01e-0044-4533-f31804000000",
-        "x-ms-request-server-encrypted": "true",
-        "x-ms-version": "2019-10-10"
-=======
         "x-ms-request-id": "a9cab320-c01e-0026-204b-0905b8000000",
         "x-ms-request-server-encrypted": "true",
         "x-ms-version": "2019-12-12"
->>>>>>> 32e373e2
       },
       "ResponseBody": []
     },
     {
-<<<<<<< HEAD
-      "RequestUri": "https://seanstagetest.blob.core.windows.net/test-container-d0bac363-d97c-065d-a520-850811fc424d/test-blob-bd048a83-23e2-6ba7-16fc-8af1542f06d0?comp=page",
-=======
       "RequestUri": "https://seanmcccanary.blob.core.windows.net/test-container-d0bac363-d97c-065d-a520-850811fc424d/test-blob-bd048a83-23e2-6ba7-16fc-8af1542f06d0?comp=page",
->>>>>>> 32e373e2
       "RequestMethod": "PUT",
       "RequestHeaders": {
         "Authorization": "Sanitized",
         "Content-Length": "1024",
-<<<<<<< HEAD
-        "traceparent": "00-1d1a6536df61fe478ce3d7a11f1da254-968a709b73261b48-00",
-        "User-Agent": [
-          "azsdk-net-Storage.Blobs/12.4.0-dev.20200305.1",
-          "(.NET Core 4.6.28325.01; Microsoft Windows 10.0.18363 )"
-        ],
-        "x-ms-client-request-id": "49bb6d25-4d77-b280-c6ac-8d09ab898860",
-        "x-ms-date": "Thu, 05 Mar 2020 21:20:46 GMT",
-        "x-ms-page-write": "update",
-        "x-ms-range": "bytes=1024-2047",
-        "x-ms-return-client-request-id": "true",
-        "x-ms-version": "2019-10-10"
-=======
         "traceparent": "00-ac2ed38910cf414aaba6a1853d8d6b37-ec0c4fcdecddec4e-00",
         "User-Agent": [
           "azsdk-net-Storage.Blobs/12.5.0-dev.20200402.1",
@@ -161,57 +87,28 @@
         "x-ms-range": "bytes=1024-2047",
         "x-ms-return-client-request-id": "true",
         "x-ms-version": "2019-12-12"
->>>>>>> 32e373e2
       },
       "RequestBody": "VoQKjHX8UQLuZglVaBjHCbH3Xu\u002BFkf/KKpWMC9XnP94bpjkeAr4dlhKnhmrCZz9W\u002B6IDZ3eBj8SEQGLfcEYsBycrOcHfqAfz2sfd3QuVB8JWNQ8z49hmmRZ0msFcPSbLe35Cly19dlKaEIyvpLG57jifiTo3\u002BCNPxJ\u002Brag5Flp2hEWKMU3CV2b69mNNLtvVku6uJvbPrlIJb89ON0QxDVXnvDpNPLJvICrB7eV9PAw2qR69jvNnptnzfMV\u002BdBweyeUNaW6hiFY4PwbMDbxojC\u002B/F44pc35mgBlcXb/s8KgKoyP8c9adkSDEhVPol5UdhvCVv1yR8VpqquVVRS6WS0pawWqYaBhVIYZtYOoueeiAQtbLVzFPeLHJlcjxSE/yLjoFkdIugRrUQJ3aIIxwOCz40QZXzvQVD0i40tZTZ9k6ezasJOgWVb2/8xaXcVQhWV2b9HdFnmNF7IaJcbJEhNjEo6lZwBdE4n9Em9vdgZnwl3l0u3Nh8NzTZjRhjOAPd2490tGux5VGVxH0AQKHaG7olNo0z8lpYq7Ihlne41WbNSBto7LERdPgMmRdae/aT/3JdPgJ1qug1Gwi4kE/a3O8XMviGci8JE8KVJ1lC/TC8jpcEWpdjWJ0yMtCoWOOpMbwoQ0j9DY1DVCo/4IOP8h7Y/AK31YFYs9paUz9eYLve6/WcGrrnvoAKwQZsJHgao0Cy0Fzh8Vs7z49uo7lN5PNvYPSN8thk8D2BrRR7649iP7D/rJBf/fqaYUoqeRvHvNwS/cOEjbBnTt8eX0NHv\u002BP/DGMJTjhjEGP58pGNOXciuvE3aO7M3bIAl16xQJ22UqFmKm24vW2kr\u002B1fipoe2hRn\u002B6VSD1f1My6xCbfass/FQ5/wJg4KavyEk7kAbFMX4b1JSUT4Y0NKcPc\u002BBrS1yv0emkb6LrMGXZGoznyd9cfamif6kGiKzd9cprYXy2NHzsm74dIMHLMKQ\u002BuzT5XGrHswZGyNuzmUk81nnof97pItYf\u002Bz4RP0zX508E19131Klfk652f3uhOPJ04FpX0rDVRZhe6VE8pnO5buGcvsF7xPHAiNwgcrNqbsI7rF7ygASeP4I1GPtIEv0qzQCKFIoxCRtYh1nUpNLk5HqPAQoktt7s/o8/NqwGiGXu9bWi0FpH\u002BqMzqfiquYq/UDRwuRHzBgYhrRYK8cJvUg7z5b8tQgQgRwZW4RzmMkT0j9Z3lc9T\u002B\u002B\u002BvcTM0TQjQ1Ef5ttPbkh4gQHILnCT5S2rRBnH798w/n/nPfcDQ6/oNhhzE7ItxKP24V0VdSF/KpiXYYzaW5NyLuhbaHBRNX1R4DhYING7fb\u002B10M5B24kep9Neq\u002BIjDdpEwOTJklxzpewfw5UpA==",
       "StatusCode": 201,
       "ResponseHeaders": {
         "Content-Length": "0",
         "Content-MD5": "tig2sfUZ\u002B/PvvdeQXqHppw==",
-<<<<<<< HEAD
-        "Date": "Thu, 05 Mar 2020 21:20:46 GMT",
-        "ETag": "\u00220x8D7C14B122EBEAA\u0022",
-        "Last-Modified": "Thu, 05 Mar 2020 21:20:46 GMT",
-=======
         "Date": "Fri, 03 Apr 2020 00:05:35 GMT",
         "ETag": "\u00220x8D7D762BC4D5AFD\u0022",
         "Last-Modified": "Fri, 03 Apr 2020 00:05:36 GMT",
->>>>>>> 32e373e2
         "Server": [
           "Windows-Azure-Blob/1.0",
           "Microsoft-HTTPAPI/2.0"
         ],
         "x-ms-blob-sequence-number": "0",
         "x-ms-client-request-id": "49bb6d25-4d77-b280-c6ac-8d09ab898860",
-<<<<<<< HEAD
-        "x-ms-request-id": "9d5182e0-c01e-0044-4633-f31804000000",
-        "x-ms-request-server-encrypted": "true",
-        "x-ms-version": "2019-10-10"
-=======
         "x-ms-request-id": "a9cab333-c01e-0026-314b-0905b8000000",
         "x-ms-request-server-encrypted": "true",
         "x-ms-version": "2019-12-12"
->>>>>>> 32e373e2
       },
       "ResponseBody": []
     },
     {
-<<<<<<< HEAD
-      "RequestUri": "https://seanstagetest.blob.core.windows.net/test-container-d0bac363-d97c-065d-a520-850811fc424d/test-blob-bd048a83-23e2-6ba7-16fc-8af1542f06d0",
-      "RequestMethod": "GET",
-      "RequestHeaders": {
-        "Authorization": "Sanitized",
-        "traceparent": "00-a913c811f6bea04e8b7bd03f19782f29-2a72ffbfa7f0a84a-00",
-        "User-Agent": [
-          "azsdk-net-Storage.Blobs/12.4.0-dev.20200305.1",
-          "(.NET Core 4.6.28325.01; Microsoft Windows 10.0.18363 )"
-        ],
-        "x-ms-client-request-id": "118acc5a-0b52-4f2c-a669-a8e3a8887f8a",
-        "x-ms-date": "Thu, 05 Mar 2020 21:20:46 GMT",
-        "x-ms-range": "bytes=0-4095",
-        "x-ms-return-client-request-id": "true",
-        "x-ms-version": "2019-10-10"
-=======
       "RequestUri": "https://seanmcccanary.blob.core.windows.net/test-container-d0bac363-d97c-065d-a520-850811fc424d/test-blob-bd048a83-23e2-6ba7-16fc-8af1542f06d0",
       "RequestMethod": "GET",
       "RequestHeaders": {
@@ -226,7 +123,6 @@
         "x-ms-range": "bytes=0-4095",
         "x-ms-return-client-request-id": "true",
         "x-ms-version": "2019-12-12"
->>>>>>> 32e373e2
       },
       "RequestBody": null,
       "StatusCode": 206,
@@ -235,15 +131,9 @@
         "Content-Length": "4096",
         "Content-Range": "bytes 0-4095/4096",
         "Content-Type": "application/octet-stream",
-<<<<<<< HEAD
-        "Date": "Thu, 05 Mar 2020 21:20:46 GMT",
-        "ETag": "\u00220x8D7C14B122EBEAA\u0022",
-        "Last-Modified": "Thu, 05 Mar 2020 21:20:46 GMT",
-=======
         "Date": "Fri, 03 Apr 2020 00:05:35 GMT",
         "ETag": "\u00220x8D7D762BC4D5AFD\u0022",
         "Last-Modified": "Fri, 03 Apr 2020 00:05:36 GMT",
->>>>>>> 32e373e2
         "Server": [
           "Windows-Azure-Blob/1.0",
           "Microsoft-HTTPAPI/2.0"
@@ -251,40 +141,16 @@
         "x-ms-blob-sequence-number": "0",
         "x-ms-blob-type": "PageBlob",
         "x-ms-client-request-id": "118acc5a-0b52-4f2c-a669-a8e3a8887f8a",
-<<<<<<< HEAD
-        "x-ms-creation-time": "Thu, 05 Mar 2020 21:20:46 GMT",
-        "x-ms-lease-state": "available",
-        "x-ms-lease-status": "unlocked",
-        "x-ms-request-id": "9d5182e2-c01e-0044-4833-f31804000000",
-        "x-ms-server-encrypted": "true",
-        "x-ms-version": "2019-10-10"
-=======
         "x-ms-creation-time": "Fri, 03 Apr 2020 00:05:36 GMT",
         "x-ms-lease-state": "available",
         "x-ms-lease-status": "unlocked",
         "x-ms-request-id": "a9cab34f-c01e-0026-484b-0905b8000000",
         "x-ms-server-encrypted": "true",
         "x-ms-version": "2019-12-12"
->>>>>>> 32e373e2
       },
       "ResponseBody": "AAAAAAAAAAAAAAAAAAAAAAAAAAAAAAAAAAAAAAAAAAAAAAAAAAAAAAAAAAAAAAAAAAAAAAAAAAAAAAAAAAAAAAAAAAAAAAAAAAAAAAAAAAAAAAAAAAAAAAAAAAAAAAAAAAAAAAAAAAAAAAAAAAAAAAAAAAAAAAAAAAAAAAAAAAAAAAAAAAAAAAAAAAAAAAAAAAAAAAAAAAAAAAAAAAAAAAAAAAAAAAAAAAAAAAAAAAAAAAAAAAAAAAAAAAAAAAAAAAAAAAAAAAAAAAAAAAAAAAAAAAAAAAAAAAAAAAAAAAAAAAAAAAAAAAAAAAAAAAAAAAAAAAAAAAAAAAAAAAAAAAAAAAAAAAAAAAAAAAAAAAAAAAAAAAAAAAAAAAAAAAAAAAAAAAAAAAAAAAAAAAAAAAAAAAAAAAAAAAAAAAAAAAAAAAAAAAAAAAAAAAAAAAAAAAAAAAAAAAAAAAAAAAAAAAAAAAAAAAAAAAAAAAAAAAAAAAAAAAAAAAAAAAAAAAAAAAAAAAAAAAAAAAAAAAAAAAAAAAAAAAAAAAAAAAAAAAAAAAAAAAAAAAAAAAAAAAAAAAAAAAAAAAAAAAAAAAAAAAAAAAAAAAAAAAAAAAAAAAAAAAAAAAAAAAAAAAAAAAAAAAAAAAAAAAAAAAAAAAAAAAAAAAAAAAAAAAAAAAAAAAAAAAAAAAAAAAAAAAAAAAAAAAAAAAAAAAAAAAAAAAAAAAAAAAAAAAAAAAAAAAAAAAAAAAAAAAAAAAAAAAAAAAAAAAAAAAAAAAAAAAAAAAAAAAAAAAAAAAAAAAAAAAAAAAAAAAAAAAAAAAAAAAAAAAAAAAAAAAAAAAAAAAAAAAAAAAAAAAAAAAAAAAAAAAAAAAAAAAAAAAAAAAAAAAAAAAAAAAAAAAAAAAAAAAAAAAAAAAAAAAAAAAAAAAAAAAAAAAAAAAAAAAAAAAAAAAAAAAAAAAAAAAAAAAAAAAAAAAAAAAAAAAAAAAAAAAAAAAAAAAAAAAAAAAAAAAAAAAAAAAAAAAAAAAAAAAAAAAAAAAAAAAAAAAAAAAAAAAAAAAAAAAAAAAAAAAAAAAAAAAAAAAAAAAAAAAAAAAAAAAAAAAAAAAAAAAAAAAAAAAAAAAAAAAAAAAAAAAAAAAAAAAAAAAAAAAAAAAAAAAAAAAAAAAAAAAAAAAAAAAAAAAAAAAAAAAAAAAAAAAAAAAAAAAAAAAAAAAAAAAAAAAAAAAAAAAAAAAAAAAAAAAAAAAAAAAAAAAAAAAAAAAAAAAAAAAAAAAAAAAAAAAAAAAAAAAAAAAAAAAAAAAAAAAAAAAAAAAAAAAAAAAAAAAAAAAAAAAAAAAAAAAAAAAAAAAAAAAAAAAAAAFaECox1/FEC7mYJVWgYxwmx917vhZH/yiqVjAvV5z/eG6Y5HgK\u002BHZYSp4Zqwmc/VvuiA2d3gY/EhEBi33BGLAcnKznB36gH89rH3d0LlQfCVjUPM\u002BPYZpkWdJrBXD0my3t\u002BQpctfXZSmhCMr6Sxue44n4k6N/gjT8Sfq2oORZadoRFijFNwldm\u002BvZjTS7b1ZLurib2z65SCW/PTjdEMQ1V57w6TTyybyAqwe3lfTwMNqkevY7zZ6bZ83zFfnQcHsnlDWluoYhWOD8GzA28aIwvvxeOKXN\u002BZoAZXF2/7PCoCqMj/HPWnZEgxIVT6JeVHYbwlb9ckfFaaqrlVUUulktKWsFqmGgYVSGGbWDqLnnogELWy1cxT3ixyZXI8UhP8i46BZHSLoEa1ECd2iCMcDgs\u002BNEGV870FQ9IuNLWU2fZOns2rCToFlW9v/MWl3FUIVldm/R3RZ5jReyGiXGyRITYxKOpWcAXROJ/RJvb3YGZ8Jd5dLtzYfDc02Y0YYzgD3duPdLRrseVRlcR9AECh2hu6JTaNM/JaWKuyIZZ3uNVmzUgbaOyxEXT4DJkXWnv2k/9yXT4CdaroNRsIuJBP2tzvFzL4hnIvCRPClSdZQv0wvI6XBFqXY1idMjLQqFjjqTG8KENI/Q2NQ1QqP\u002BCDj/Ie2PwCt9WBWLPaWlM/XmC73uv1nBq6576ACsEGbCR4GqNAstBc4fFbO8\u002BPbqO5TeTzb2D0jfLYZPA9ga0Ue\u002BuPYj\u002Bw/6yQX/36mmFKKnkbx7zcEv3DhI2wZ07fHl9DR7/j/wxjCU44YxBj\u002BfKRjTl3IrrxN2juzN2yAJdesUCdtlKhZiptuL1tpK/tX4qaHtoUZ/ulUg9X9TMusQm32rLPxUOf8CYOCmr8hJO5AGxTF\u002BG9SUlE\u002BGNDSnD3Pga0tcr9HppG\u002Bi6zBl2RqM58nfXH2pon\u002BpBois3fXKa2F8tjR87Ju\u002BHSDByzCkPrs0\u002BVxqx7MGRsjbs5lJPNZ56H/e6SLWH/s\u002BET9M1\u002BdPBNfdd9SpX5Oudn97oTjydOBaV9Kw1UWYXulRPKZzuW7hnL7Be8TxwIjcIHKzam7CO6xe8oAEnj\u002BCNRj7SBL9Ks0AihSKMQkbWIdZ1KTS5OR6jwEKJLbe7P6PPzasBohl7vW1otBaR/qjM6n4qrmKv1A0cLkR8wYGIa0WCvHCb1IO8\u002BW/LUIEIEcGVuEc5jJE9I/Wd5XPU/vvr3EzNE0I0NRH\u002BbbT25IeIEByC5wk\u002BUtq0QZx\u002B/fMP5/5z33A0Ov6DYYcxOyLcSj9uFdFXUhfyqYl2GM2luTci7oW2hwUTV9UeA4WCDRu32/tdDOQduJHqfTXqviIw3aRMDkyZJcc6XsH8OVKQAAAAAAAAAAAAAAAAAAAAAAAAAAAAAAAAAAAAAAAAAAAAAAAAAAAAAAAAAAAAAAAAAAAAAAAAAAAAAAAAAAAAAAAAAAAAAAAAAAAAAAAAAAAAAAAAAAAAAAAAAAAAAAAAAAAAAAAAAAAAAAAAAAAAAAAAAAAAAAAAAAAAAAAAAAAAAAAAAAAAAAAAAAAAAAAAAAAAAAAAAAAAAAAAAAAAAAAAAAAAAAAAAAAAAAAAAAAAAAAAAAAAAAAAAAAAAAAAAAAAAAAAAAAAAAAAAAAAAAAAAAAAAAAAAAAAAAAAAAAAAAAAAAAAAAAAAAAAAAAAAAAAAAAAAAAAAAAAAAAAAAAAAAAAAAAAAAAAAAAAAAAAAAAAAAAAAAAAAAAAAAAAAAAAAAAAAAAAAAAAAAAAAAAAAAAAAAAAAAAAAAAAAAAAAAAAAAAAAAAAAAAAAAAAAAAAAAAAAAAAAAAAAAAAAAAAAAAAAAAAAAAAAAAAAAAAAAAAAAAAAAAAAAAAAAAAAAAAAAAAAAAAAAAAAAAAAAAAAAAAAAAAAAAAAAAAAAAAAAAAAAAAAAAAAAAAAAAAAAAAAAAAAAAAAAAAAAAAAAAAAAAAAAAAAAAAAAAAAAAAAAAAAAAAAAAAAAAAAAAAAAAAAAAAAAAAAAAAAAAAAAAAAAAAAAAAAAAAAAAAAAAAAAAAAAAAAAAAAAAAAAAAAAAAAAAAAAAAAAAAAAAAAAAAAAAAAAAAAAAAAAAAAAAAAAAAAAAAAAAAAAAAAAAAAAAAAAAAAAAAAAAAAAAAAAAAAAAAAAAAAAAAAAAAAAAAAAAAAAAAAAAAAAAAAAAAAAAAAAAAAAAAAAAAAAAAAAAAAAAAAAAAAAAAAAAAAAAAAAAAAAAAAAAAAAAAAAAAAAAAAAAAAAAAAAAAAAAAAAAAAAAAAAAAAAAAAAAAAAAAAAAAAAAAAAAAAAAAAAAAAAAAAAAAAAAAAAAAAAAAAAAAAAAAAAAAAAAAAAAAAAAAAAAAAAAAAAAAAAAAAAAAAAAAAAAAAAAAAAAAAAAAAAAAAAAAAAAAAAAAAAAAAAAAAAAAAAAAAAAAAAAAAAAAAAAAAAAAAAAAAAAAAAAAAAAAAAAAAAAAAAAAAAAAAAAAAAAAAAAAAAAAAAAAAAAAAAAAAAAAAAAAAAAAAAAAAAAAAAAAAAAAAAAAAAAAAAAAAAAAAAAAAAAAAAAAAAAAAAAAAAAAAAAAAAAAAAAAAAAAAAAAAAAAAAAAAAAAAAAAAAAAAAAAAAAAAAAAAAAAAAAAAAAAAAAAAAAAAAAAAAAAAAAAAAAAAAAAAAAAAAAAAAAAAAAAAAAAAAAAAAAAAAAAAAAAAAAAAAAAAAAAAAAAAAAAAAAAAAAAAAAAAAAAAAAAAAAAAAAAAAAAAAAAAAAAAAAAAAAAAAAAAAAAAAAAAAAAAAAAAAAAAAAAAAAAAAAAAAAAAAAAAAAAAAAAAAAAAAAAAAAAAAAAAAAAAAAAAAAAAAAAAAAAAAAAAAAAAAAAAAAAAAAAAAAAAAAAAAAAAAAAAAAAAAAAAAAAAAAAAAAAAAAAAAAAAAAAAAAAAAAAAAAAAAAAAAAAAAAAAAAAAAAAAAAAAAAAAAAAAAAAAAAAAAAAAAAAAAAAAAAAAAAAAAAAAAAAAAAAAAAAAAAAAAAAAAAAAAAAAAAAAAAAAAAAAAAAAAAAAAAAAAAAAAAAAAAAAAAAAAAAAAAAAAAAAAAAAAAAAAAAAAAAAAAAAAAAAAAAAAAAAAAAAAAAAAAAAAAAAAAAAAAAAAAAAAAAAAAAAAAAAAAAAAAAAAAAAAAAAAAAAAAAAAAAAAAAAAAAAAAAAAAAAAAAAAAAAAAAAAAAAAAAAAAAAAAAAAAAAAAAAAAAAAAAAAAAAAAAAAAAAAAAAAAAAAAAAAAAAAAAAAAAAAAAAAAAAAAAAAAAAAAAAAAAAAAAAAAAAAAAAAAAAAAAAAAAAAAAAAAAAAAAAAAAAAAAAAAAAAAAAAAAAAAAAAAAAAAAAAAAAAAAAAAAAAAAAAAAAAAAAAAAAAAAAAAAAAAAAAAAAAAAAAAAAAAAAAAAAAAAAAAAAAAAAAAAAAAAAAAAAAAAAAAAAAAAAAAAAAAAAAAAAAAAAAAAAAAAAAAAAAAAAAAAAAAAAAAAAAAAAAAAAAAAAAAAAAAAAAAAAAAAAAAAAAAAAAAAAAAAAAAAAAAAAAAAAAAAAAAAAAAAAAAAAAAAAAAAAAAAAAAAAAAAAAAAAAAAAAAAAAAAAAAAAAAAAAAAAAAAAAAAAAAAAAAAAAAAAAAAAAAAAAAAAAAAAAAAAAAAAAAAAAAAAAAAAAAAAAAAAAAAAAAAAAAAAAAAAAAAAAAAAAAAAAAAAAAAAAAAAAAAAAAAAAAAAAAAAAAAAAAAAAAAAAAAAAAAAAAAAAAAAAAAAAAAAAAAAAAAAAAAAAAAAAAAAAAAAAAAAAAAAAAAAAAAAAAAAAAAAAAAAAAAAAAAAAAAAAAAAAAAAAAAAAAAAAAAAAAAAAAAAAAAAAAAAAAAAAAAAAAAAAAAAAAAAAAAAAAAAAAAAAAAAAAAAAAAAAAAAAAAAAAAAAAAAAAAAAAAAAAAAAAAAAAAAAAAAAAAAAAAAAAAAAAAAAAAAAAAAAAAAAAAAAAAAAAAAAAAAAAAAAAAAAAAAAAAAAAAAAAAAAAAAAAAAAAAAAAAAAAAAAAAAAAAAAAAAAAAAAAAAAA=="
     },
     {
-<<<<<<< HEAD
-      "RequestUri": "https://seanstagetest.blob.core.windows.net/test-container-d0bac363-d97c-065d-a520-850811fc424d?restype=container",
-      "RequestMethod": "DELETE",
-      "RequestHeaders": {
-        "Authorization": "Sanitized",
-        "traceparent": "00-57d7d9219102614d80a3e3f3973448f6-802749baf716a446-00",
-        "User-Agent": [
-          "azsdk-net-Storage.Blobs/12.4.0-dev.20200305.1",
-          "(.NET Core 4.6.28325.01; Microsoft Windows 10.0.18363 )"
-        ],
-        "x-ms-client-request-id": "dfaf1e56-76ff-c40d-a9b4-80f49714ad1d",
-        "x-ms-date": "Thu, 05 Mar 2020 21:20:47 GMT",
-        "x-ms-return-client-request-id": "true",
-        "x-ms-version": "2019-10-10"
-=======
       "RequestUri": "https://seanmcccanary.blob.core.windows.net/test-container-d0bac363-d97c-065d-a520-850811fc424d?restype=container",
       "RequestMethod": "DELETE",
       "RequestHeaders": {
@@ -298,39 +164,25 @@
         "x-ms-date": "Fri, 03 Apr 2020 00:05:37 GMT",
         "x-ms-return-client-request-id": "true",
         "x-ms-version": "2019-12-12"
->>>>>>> 32e373e2
       },
       "RequestBody": null,
       "StatusCode": 202,
       "ResponseHeaders": {
         "Content-Length": "0",
-<<<<<<< HEAD
-        "Date": "Thu, 05 Mar 2020 21:20:46 GMT",
-=======
         "Date": "Fri, 03 Apr 2020 00:05:35 GMT",
->>>>>>> 32e373e2
         "Server": [
           "Windows-Azure-Blob/1.0",
           "Microsoft-HTTPAPI/2.0"
         ],
         "x-ms-client-request-id": "dfaf1e56-76ff-c40d-a9b4-80f49714ad1d",
-<<<<<<< HEAD
-        "x-ms-request-id": "9d5182e3-c01e-0044-4933-f31804000000",
-        "x-ms-version": "2019-10-10"
-=======
         "x-ms-request-id": "a9cab36c-c01e-0026-5e4b-0905b8000000",
         "x-ms-version": "2019-12-12"
->>>>>>> 32e373e2
       },
       "ResponseBody": []
     }
   ],
   "Variables": {
     "RandomSeed": "603437067",
-<<<<<<< HEAD
-    "Storage_TestConfigDefault": "ProductionTenant\nseanstagetest\nU2FuaXRpemVk\nhttps://seanstagetest.blob.core.windows.net\nhttp://seanstagetest.file.core.windows.net\nhttp://seanstagetest.queue.core.windows.net\nhttp://seanstagetest.table.core.windows.net\n\n\n\n\nhttp://seanstagetest-secondary.blob.core.windows.net\nhttp://seanstagetest-secondary.file.core.windows.net\nhttp://seanstagetest-secondary.queue.core.windows.net\nhttp://seanstagetest-secondary.table.core.windows.net\n\nSanitized\n\n\nCloud\nBlobEndpoint=https://seanstagetest.blob.core.windows.net/;QueueEndpoint=http://seanstagetest.queue.core.windows.net/;FileEndpoint=http://seanstagetest.file.core.windows.net/;BlobSecondaryEndpoint=http://seanstagetest-secondary.blob.core.windows.net/;QueueSecondaryEndpoint=http://seanstagetest-secondary.queue.core.windows.net/;FileSecondaryEndpoint=http://seanstagetest-secondary.file.core.windows.net/;AccountName=seanstagetest;AccountKey=Sanitized\nseanscope1"
-=======
     "Storage_TestConfigDefault": "ProductionTenant\nseanmcccanary\nU2FuaXRpemVk\nhttps://seanmcccanary.blob.core.windows.net\nhttps://seanmcccanary.file.core.windows.net\nhttps://seanmcccanary.queue.core.windows.net\nhttps://seanmcccanary.table.core.windows.net\n\n\n\n\nhttps://seanmcccanary-secondary.blob.core.windows.net\nhttps://seanmcccanary-secondary.file.core.windows.net\nhttps://seanmcccanary-secondary.queue.core.windows.net\nhttps://seanmcccanary-secondary.table.core.windows.net\n\nSanitized\n\n\nCloud\nBlobEndpoint=https://seanmcccanary.blob.core.windows.net/;QueueEndpoint=https://seanmcccanary.queue.core.windows.net/;FileEndpoint=https://seanmcccanary.file.core.windows.net/;BlobSecondaryEndpoint=https://seanmcccanary-secondary.blob.core.windows.net/;QueueSecondaryEndpoint=https://seanmcccanary-secondary.queue.core.windows.net/;FileSecondaryEndpoint=https://seanmcccanary-secondary.file.core.windows.net/;AccountName=seanmcccanary;AccountKey=Sanitized\nseanscope1"
->>>>>>> 32e373e2
   }
 }