--- conflicted
+++ resolved
@@ -1,22 +1,6 @@
 {
   "Entries": [
     {
-<<<<<<< HEAD
-      "RequestUri": "https://seanstagetest.blob.core.windows.net/test-container-04e7847e-2be8-1677-9f64-08c9f428f496?restype=container",
-      "RequestMethod": "PUT",
-      "RequestHeaders": {
-        "Authorization": "Sanitized",
-        "traceparent": "00-89afd9c9817b7e4199cd6c18426f3cf7-2cd02fae2cbf584f-00",
-        "User-Agent": [
-          "azsdk-net-Storage.Blobs/12.4.0-dev.20200305.1",
-          "(.NET Core 4.6.28325.01; Microsoft Windows 10.0.18363 )"
-        ],
-        "x-ms-blob-public-access": "container",
-        "x-ms-client-request-id": "ca7afac8-02d7-ab9e-2ec9-56e244036ee4",
-        "x-ms-date": "Thu, 05 Mar 2020 21:20:35 GMT",
-        "x-ms-return-client-request-id": "true",
-        "x-ms-version": "2019-10-10"
-=======
       "RequestUri": "https://seanmcccanary.blob.core.windows.net/test-container-04e7847e-2be8-1677-9f64-08c9f428f496?restype=container",
       "RequestMethod": "PUT",
       "RequestHeaders": {
@@ -31,120 +15,62 @@
         "x-ms-date": "Fri, 03 Apr 2020 00:05:25 GMT",
         "x-ms-return-client-request-id": "true",
         "x-ms-version": "2019-12-12"
->>>>>>> 32e373e2
       },
       "RequestBody": null,
       "StatusCode": 201,
       "ResponseHeaders": {
         "Content-Length": "0",
-<<<<<<< HEAD
-        "Date": "Thu, 05 Mar 2020 21:20:35 GMT",
-        "ETag": "\u00220x8D7C14B0B76FE48\u0022",
-        "Last-Modified": "Thu, 05 Mar 2020 21:20:35 GMT",
-=======
         "Date": "Fri, 03 Apr 2020 00:05:24 GMT",
         "ETag": "\u00220x8D7D762B5945DA6\u0022",
         "Last-Modified": "Fri, 03 Apr 2020 00:05:24 GMT",
->>>>>>> 32e373e2
         "Server": [
           "Windows-Azure-Blob/1.0",
           "Microsoft-HTTPAPI/2.0"
         ],
         "x-ms-client-request-id": "ca7afac8-02d7-ab9e-2ec9-56e244036ee4",
-<<<<<<< HEAD
-        "x-ms-request-id": "84b21048-f01e-003d-1a33-f3e420000000",
-        "x-ms-version": "2019-10-10"
-=======
         "x-ms-request-id": "fd9334bb-101e-0047-0c4b-0926fb000000",
         "x-ms-version": "2019-12-12"
->>>>>>> 32e373e2
       },
       "ResponseBody": []
     },
     {
-<<<<<<< HEAD
-      "RequestUri": "https://seanstagetest.blob.core.windows.net/test-container-04e7847e-2be8-1677-9f64-08c9f428f496/test-blob-8bccf6e9-1868-916f-4f4e-2533f891af11",
-=======
       "RequestUri": "https://seanmcccanary.blob.core.windows.net/test-container-04e7847e-2be8-1677-9f64-08c9f428f496/test-blob-8bccf6e9-1868-916f-4f4e-2533f891af11",
->>>>>>> 32e373e2
       "RequestMethod": "PUT",
       "RequestHeaders": {
         "Authorization": "Sanitized",
         "Content-Length": "0",
-<<<<<<< HEAD
-        "traceparent": "00-c1f3bc900d919241ac434be4806c6d8e-5c4e9c19756b5944-00",
-        "User-Agent": [
-          "azsdk-net-Storage.Blobs/12.4.0-dev.20200305.1",
-          "(.NET Core 4.6.28325.01; Microsoft Windows 10.0.18363 )"
-=======
         "traceparent": "00-72e612c5aab7c04da1522177e13f27af-8eb01d242393cf47-00",
         "User-Agent": [
           "azsdk-net-Storage.Blobs/12.5.0-dev.20200402.1",
           "(.NET Core 4.6.28325.01; Microsoft Windows 10.0.18362 )"
->>>>>>> 32e373e2
         ],
         "x-ms-blob-content-length": "4096",
         "x-ms-blob-sequence-number": "0",
         "x-ms-blob-type": "PageBlob",
         "x-ms-client-request-id": "70fc4e46-07c1-afd2-8ae9-7a89dd6ab39d",
-<<<<<<< HEAD
-        "x-ms-date": "Thu, 05 Mar 2020 21:20:35 GMT",
-        "x-ms-return-client-request-id": "true",
-        "x-ms-version": "2019-10-10"
-=======
         "x-ms-date": "Fri, 03 Apr 2020 00:05:25 GMT",
         "x-ms-return-client-request-id": "true",
         "x-ms-version": "2019-12-12"
->>>>>>> 32e373e2
       },
       "RequestBody": null,
       "StatusCode": 201,
       "ResponseHeaders": {
         "Content-Length": "0",
-<<<<<<< HEAD
-        "Date": "Thu, 05 Mar 2020 21:20:35 GMT",
-        "ETag": "\u00220x8D7C14B0B840FFD\u0022",
-        "Last-Modified": "Thu, 05 Mar 2020 21:20:35 GMT",
-=======
         "Date": "Fri, 03 Apr 2020 00:05:24 GMT",
         "ETag": "\u00220x8D7D762B5A12389\u0022",
         "Last-Modified": "Fri, 03 Apr 2020 00:05:25 GMT",
->>>>>>> 32e373e2
         "Server": [
           "Windows-Azure-Blob/1.0",
           "Microsoft-HTTPAPI/2.0"
         ],
         "x-ms-client-request-id": "70fc4e46-07c1-afd2-8ae9-7a89dd6ab39d",
-<<<<<<< HEAD
-        "x-ms-request-id": "84b2104c-f01e-003d-1c33-f3e420000000",
-        "x-ms-request-server-encrypted": "true",
-        "x-ms-version": "2019-10-10"
-=======
         "x-ms-request-id": "fd9334db-101e-0047-294b-0926fb000000",
         "x-ms-request-server-encrypted": "true",
         "x-ms-version": "2019-12-12"
->>>>>>> 32e373e2
       },
       "ResponseBody": []
     },
     {
-<<<<<<< HEAD
-      "RequestUri": "https://seanstagetest.blob.core.windows.net/test-container-04e7847e-2be8-1677-9f64-08c9f428f496/test-blob-8bccf6e9-1868-916f-4f4e-2533f891af11?comp=properties",
-      "RequestMethod": "PUT",
-      "RequestHeaders": {
-        "Authorization": "Sanitized",
-        "traceparent": "00-9d64f543827da0458b118306486203cf-2958d2029b6a5b40-00",
-        "User-Agent": [
-          "azsdk-net-Storage.Blobs/12.4.0-dev.20200305.1",
-          "(.NET Core 4.6.28325.01; Microsoft Windows 10.0.18363 )"
-        ],
-        "x-ms-blob-sequence-number": "-1",
-        "x-ms-client-request-id": "aaed4afa-3e94-ca50-fa51-6ec3af35c6ac",
-        "x-ms-date": "Thu, 05 Mar 2020 21:20:35 GMT",
-        "x-ms-return-client-request-id": "true",
-        "x-ms-sequence-number-action": "update",
-        "x-ms-version": "2019-10-10"
-=======
       "RequestUri": "https://seanmcccanary.blob.core.windows.net/test-container-04e7847e-2be8-1677-9f64-08c9f428f496/test-blob-8bccf6e9-1868-916f-4f4e-2533f891af11?comp=properties",
       "RequestMethod": "PUT",
       "RequestHeaders": {
@@ -160,49 +86,19 @@
         "x-ms-return-client-request-id": "true",
         "x-ms-sequence-number-action": "update",
         "x-ms-version": "2019-12-12"
->>>>>>> 32e373e2
       },
       "RequestBody": null,
       "StatusCode": 400,
       "ResponseHeaders": {
         "Content-Length": "333",
         "Content-Type": "application/xml",
-<<<<<<< HEAD
-        "Date": "Thu, 05 Mar 2020 21:20:35 GMT",
-=======
         "Date": "Fri, 03 Apr 2020 00:05:24 GMT",
->>>>>>> 32e373e2
         "Server": [
           "Windows-Azure-Blob/1.0",
           "Microsoft-HTTPAPI/2.0"
         ],
         "x-ms-client-request-id": "aaed4afa-3e94-ca50-fa51-6ec3af35c6ac",
         "x-ms-error-code": "InvalidHeaderValue",
-<<<<<<< HEAD
-        "x-ms-request-id": "84b2104e-f01e-003d-1e33-f3e420000000",
-        "x-ms-version": "2019-10-10"
-      },
-      "ResponseBody": [
-        "\uFEFF\u003C?xml version=\u00221.0\u0022 encoding=\u0022utf-8\u0022?\u003E\u003CError\u003E\u003CCode\u003EInvalidHeaderValue\u003C/Code\u003E\u003CMessage\u003EThe value for one of the HTTP headers is not in the correct format.\n",
-        "RequestId:84b2104e-f01e-003d-1e33-f3e420000000\n",
-        "Time:2020-03-05T21:20:35.6960164Z\u003C/Message\u003E\u003CHeaderName\u003Ex-ms-blob-sequence-number\u003C/HeaderName\u003E\u003CHeaderValue\u003E-1\u003C/HeaderValue\u003E\u003C/Error\u003E"
-      ]
-    },
-    {
-      "RequestUri": "https://seanstagetest.blob.core.windows.net/test-container-04e7847e-2be8-1677-9f64-08c9f428f496?restype=container",
-      "RequestMethod": "DELETE",
-      "RequestHeaders": {
-        "Authorization": "Sanitized",
-        "traceparent": "00-d6335bfd1c2ca34f8bb90ecbe0a8200a-a6f271422b27eb44-00",
-        "User-Agent": [
-          "azsdk-net-Storage.Blobs/12.4.0-dev.20200305.1",
-          "(.NET Core 4.6.28325.01; Microsoft Windows 10.0.18363 )"
-        ],
-        "x-ms-client-request-id": "928e7ced-087c-dc08-f545-7cb106731001",
-        "x-ms-date": "Thu, 05 Mar 2020 21:20:35 GMT",
-        "x-ms-return-client-request-id": "true",
-        "x-ms-version": "2019-10-10"
-=======
         "x-ms-request-id": "fd9334f2-101e-0047-3f4b-0926fb000000",
         "x-ms-version": "2019-12-12"
       },
@@ -226,39 +122,25 @@
         "x-ms-date": "Fri, 03 Apr 2020 00:05:26 GMT",
         "x-ms-return-client-request-id": "true",
         "x-ms-version": "2019-12-12"
->>>>>>> 32e373e2
       },
       "RequestBody": null,
       "StatusCode": 202,
       "ResponseHeaders": {
         "Content-Length": "0",
-<<<<<<< HEAD
-        "Date": "Thu, 05 Mar 2020 21:20:35 GMT",
-=======
         "Date": "Fri, 03 Apr 2020 00:05:25 GMT",
->>>>>>> 32e373e2
         "Server": [
           "Windows-Azure-Blob/1.0",
           "Microsoft-HTTPAPI/2.0"
         ],
         "x-ms-client-request-id": "928e7ced-087c-dc08-f545-7cb106731001",
-<<<<<<< HEAD
-        "x-ms-request-id": "84b21050-f01e-003d-2033-f3e420000000",
-        "x-ms-version": "2019-10-10"
-=======
         "x-ms-request-id": "fd93350c-101e-0047-574b-0926fb000000",
         "x-ms-version": "2019-12-12"
->>>>>>> 32e373e2
       },
       "ResponseBody": []
     }
   ],
   "Variables": {
     "RandomSeed": "670034468",
-<<<<<<< HEAD
-    "Storage_TestConfigDefault": "ProductionTenant\nseanstagetest\nU2FuaXRpemVk\nhttps://seanstagetest.blob.core.windows.net\nhttp://seanstagetest.file.core.windows.net\nhttp://seanstagetest.queue.core.windows.net\nhttp://seanstagetest.table.core.windows.net\n\n\n\n\nhttp://seanstagetest-secondary.blob.core.windows.net\nhttp://seanstagetest-secondary.file.core.windows.net\nhttp://seanstagetest-secondary.queue.core.windows.net\nhttp://seanstagetest-secondary.table.core.windows.net\n\nSanitized\n\n\nCloud\nBlobEndpoint=https://seanstagetest.blob.core.windows.net/;QueueEndpoint=http://seanstagetest.queue.core.windows.net/;FileEndpoint=http://seanstagetest.file.core.windows.net/;BlobSecondaryEndpoint=http://seanstagetest-secondary.blob.core.windows.net/;QueueSecondaryEndpoint=http://seanstagetest-secondary.queue.core.windows.net/;FileSecondaryEndpoint=http://seanstagetest-secondary.file.core.windows.net/;AccountName=seanstagetest;AccountKey=Sanitized\nseanscope1"
-=======
     "Storage_TestConfigDefault": "ProductionTenant\nseanmcccanary\nU2FuaXRpemVk\nhttps://seanmcccanary.blob.core.windows.net\nhttps://seanmcccanary.file.core.windows.net\nhttps://seanmcccanary.queue.core.windows.net\nhttps://seanmcccanary.table.core.windows.net\n\n\n\n\nhttps://seanmcccanary-secondary.blob.core.windows.net\nhttps://seanmcccanary-secondary.file.core.windows.net\nhttps://seanmcccanary-secondary.queue.core.windows.net\nhttps://seanmcccanary-secondary.table.core.windows.net\n\nSanitized\n\n\nCloud\nBlobEndpoint=https://seanmcccanary.blob.core.windows.net/;QueueEndpoint=https://seanmcccanary.queue.core.windows.net/;FileEndpoint=https://seanmcccanary.file.core.windows.net/;BlobSecondaryEndpoint=https://seanmcccanary-secondary.blob.core.windows.net/;QueueSecondaryEndpoint=https://seanmcccanary-secondary.queue.core.windows.net/;FileSecondaryEndpoint=https://seanmcccanary-secondary.file.core.windows.net/;AccountName=seanmcccanary;AccountKey=Sanitized\nseanscope1"
->>>>>>> 32e373e2
   }
 }