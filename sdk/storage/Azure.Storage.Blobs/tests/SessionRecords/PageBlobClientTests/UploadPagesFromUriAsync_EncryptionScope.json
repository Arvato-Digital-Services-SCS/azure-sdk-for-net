--- conflicted
+++ resolved
@@ -1,22 +1,6 @@
 {
   "Entries": [
     {
-<<<<<<< HEAD
-      "RequestUri": "https://seanstagetest.blob.core.windows.net/test-container-b3a17616-4f21-b243-5ce5-2f1e43831b3c?restype=container",
-      "RequestMethod": "PUT",
-      "RequestHeaders": {
-        "Authorization": "Sanitized",
-        "traceparent": "00-5c4d69b9437dd04782b2c2fc3e97a2a3-8ce3e269674f2649-00",
-        "User-Agent": [
-          "azsdk-net-Storage.Blobs/12.4.0-dev.20200305.1",
-          "(.NET Core 4.6.28325.01; Microsoft Windows 10.0.18363 )"
-        ],
-        "x-ms-blob-public-access": "container",
-        "x-ms-client-request-id": "598be08f-2917-f76d-9f5c-7e0fec7b1163",
-        "x-ms-date": "Thu, 05 Mar 2020 21:21:37 GMT",
-        "x-ms-return-client-request-id": "true",
-        "x-ms-version": "2019-10-10"
-=======
       "RequestUri": "https://seanmcccanary.blob.core.windows.net/test-container-b3a17616-4f21-b243-5ce5-2f1e43831b3c?restype=container",
       "RequestMethod": "PUT",
       "RequestHeaders": {
@@ -31,229 +15,130 @@
         "x-ms-date": "Fri, 03 Apr 2020 00:06:38 GMT",
         "x-ms-return-client-request-id": "true",
         "x-ms-version": "2019-12-12"
->>>>>>> 32e373e2
-      },
-      "RequestBody": null,
-      "StatusCode": 201,
-      "ResponseHeaders": {
-        "Content-Length": "0",
-<<<<<<< HEAD
-        "Date": "Thu, 05 Mar 2020 21:21:37 GMT",
-        "ETag": "\u00220x8D7C14B307C51DF\u0022",
-        "Last-Modified": "Thu, 05 Mar 2020 21:21:37 GMT",
-=======
+      },
+      "RequestBody": null,
+      "StatusCode": 201,
+      "ResponseHeaders": {
+        "Content-Length": "0",
         "Date": "Fri, 03 Apr 2020 00:06:37 GMT",
         "ETag": "\u00220x8D7D762E1284979\u0022",
         "Last-Modified": "Fri, 03 Apr 2020 00:06:38 GMT",
->>>>>>> 32e373e2
         "Server": [
           "Windows-Azure-Blob/1.0",
           "Microsoft-HTTPAPI/2.0"
         ],
         "x-ms-client-request-id": "598be08f-2917-f76d-9f5c-7e0fec7b1163",
-<<<<<<< HEAD
-        "x-ms-request-id": "17942fe6-101e-0025-0234-f33b47000000",
-        "x-ms-version": "2019-10-10"
-=======
         "x-ms-request-id": "cddd6e56-101e-009c-7c4b-09e0c6000000",
         "x-ms-version": "2019-12-12"
->>>>>>> 32e373e2
-      },
-      "ResponseBody": []
-    },
-    {
-<<<<<<< HEAD
-      "RequestUri": "https://seanstagetest.blob.core.windows.net/test-container-b3a17616-4f21-b243-5ce5-2f1e43831b3c?restype=container\u0026comp=acl",
-=======
+      },
+      "ResponseBody": []
+    },
+    {
       "RequestUri": "https://seanmcccanary.blob.core.windows.net/test-container-b3a17616-4f21-b243-5ce5-2f1e43831b3c?restype=container\u0026comp=acl",
->>>>>>> 32e373e2
       "RequestMethod": "PUT",
       "RequestHeaders": {
         "Authorization": "Sanitized",
         "Content-Length": "21",
         "Content-Type": "application/xml",
-<<<<<<< HEAD
-        "traceparent": "00-72726fc06ba4084c8e3e951776079c8e-09c714117411de4e-00",
-        "User-Agent": [
-          "azsdk-net-Storage.Blobs/12.4.0-dev.20200305.1",
-          "(.NET Core 4.6.28325.01; Microsoft Windows 10.0.18363 )"
+        "traceparent": "00-6a3395ca29aea347828d257d34f4c0cf-62f13556a7dba94d-00",
+        "User-Agent": [
+          "azsdk-net-Storage.Blobs/12.5.0-dev.20200402.1",
+          "(.NET Core 4.6.28325.01; Microsoft Windows 10.0.18362 )"
         ],
         "x-ms-blob-public-access": "container",
         "x-ms-client-request-id": "638fb234-c1f8-e524-c513-f6285f1c7f1f",
-        "x-ms-date": "Thu, 05 Mar 2020 21:21:37 GMT",
-        "x-ms-return-client-request-id": "true",
-        "x-ms-version": "2019-10-10"
-=======
-        "traceparent": "00-6a3395ca29aea347828d257d34f4c0cf-62f13556a7dba94d-00",
-        "User-Agent": [
-          "azsdk-net-Storage.Blobs/12.5.0-dev.20200402.1",
-          "(.NET Core 4.6.28325.01; Microsoft Windows 10.0.18362 )"
-        ],
-        "x-ms-blob-public-access": "container",
-        "x-ms-client-request-id": "638fb234-c1f8-e524-c513-f6285f1c7f1f",
-        "x-ms-date": "Fri, 03 Apr 2020 00:06:39 GMT",
-        "x-ms-return-client-request-id": "true",
-        "x-ms-version": "2019-12-12"
->>>>>>> 32e373e2
+        "x-ms-date": "Fri, 03 Apr 2020 00:06:39 GMT",
+        "x-ms-return-client-request-id": "true",
+        "x-ms-version": "2019-12-12"
       },
       "RequestBody": "\u003CSignedIdentifiers /\u003E",
       "StatusCode": 200,
       "ResponseHeaders": {
         "Content-Length": "0",
-<<<<<<< HEAD
-        "Date": "Thu, 05 Mar 2020 21:21:37 GMT",
-        "ETag": "\u00220x8D7C14B30892A58\u0022",
-        "Last-Modified": "Thu, 05 Mar 2020 21:21:37 GMT",
-=======
         "Date": "Fri, 03 Apr 2020 00:06:37 GMT",
         "ETag": "\u00220x8D7D762E1363C97\u0022",
         "Last-Modified": "Fri, 03 Apr 2020 00:06:38 GMT",
->>>>>>> 32e373e2
         "Server": [
           "Windows-Azure-Blob/1.0",
           "Microsoft-HTTPAPI/2.0"
         ],
         "x-ms-client-request-id": "638fb234-c1f8-e524-c513-f6285f1c7f1f",
-<<<<<<< HEAD
-        "x-ms-request-id": "17942fee-101e-0025-0734-f33b47000000",
-        "x-ms-version": "2019-10-10"
-=======
         "x-ms-request-id": "cddd6e89-101e-009c-284b-09e0c6000000",
         "x-ms-version": "2019-12-12"
->>>>>>> 32e373e2
-      },
-      "ResponseBody": []
-    },
-    {
-<<<<<<< HEAD
-      "RequestUri": "https://seanstagetest.blob.core.windows.net/test-container-b3a17616-4f21-b243-5ce5-2f1e43831b3c/test-blob-f27b17ae-acdc-034a-902b-426725084a20",
-=======
+      },
+      "ResponseBody": []
+    },
+    {
       "RequestUri": "https://seanmcccanary.blob.core.windows.net/test-container-b3a17616-4f21-b243-5ce5-2f1e43831b3c/test-blob-f27b17ae-acdc-034a-902b-426725084a20",
->>>>>>> 32e373e2
-      "RequestMethod": "PUT",
-      "RequestHeaders": {
-        "Authorization": "Sanitized",
-        "Content-Length": "0",
-<<<<<<< HEAD
-        "traceparent": "00-9735d15a317afe4eab5db53e90bf545f-22594cbb38621b48-00",
-        "User-Agent": [
-          "azsdk-net-Storage.Blobs/12.4.0-dev.20200305.1",
-          "(.NET Core 4.6.28325.01; Microsoft Windows 10.0.18363 )"
-=======
+      "RequestMethod": "PUT",
+      "RequestHeaders": {
+        "Authorization": "Sanitized",
+        "Content-Length": "0",
         "traceparent": "00-2bb82a6035f8904f9a30befb5c16cf56-aa413b7d8da1ef41-00",
         "User-Agent": [
           "azsdk-net-Storage.Blobs/12.5.0-dev.20200402.1",
           "(.NET Core 4.6.28325.01; Microsoft Windows 10.0.18362 )"
->>>>>>> 32e373e2
         ],
         "x-ms-blob-content-length": "1024",
         "x-ms-blob-type": "PageBlob",
         "x-ms-client-request-id": "d3a4d9ce-69fe-3268-98c5-803670cb264a",
-<<<<<<< HEAD
-        "x-ms-date": "Thu, 05 Mar 2020 21:21:37 GMT",
-        "x-ms-return-client-request-id": "true",
-        "x-ms-version": "2019-10-10"
-=======
-        "x-ms-date": "Fri, 03 Apr 2020 00:06:39 GMT",
-        "x-ms-return-client-request-id": "true",
-        "x-ms-version": "2019-12-12"
->>>>>>> 32e373e2
-      },
-      "RequestBody": null,
-      "StatusCode": 201,
-      "ResponseHeaders": {
-        "Content-Length": "0",
-<<<<<<< HEAD
-        "Date": "Thu, 05 Mar 2020 21:21:37 GMT",
-        "ETag": "\u00220x8D7C14B3095C110\u0022",
-        "Last-Modified": "Thu, 05 Mar 2020 21:21:37 GMT",
-=======
+        "x-ms-date": "Fri, 03 Apr 2020 00:06:39 GMT",
+        "x-ms-return-client-request-id": "true",
+        "x-ms-version": "2019-12-12"
+      },
+      "RequestBody": null,
+      "StatusCode": 201,
+      "ResponseHeaders": {
+        "Content-Length": "0",
         "Date": "Fri, 03 Apr 2020 00:06:38 GMT",
         "ETag": "\u00220x8D7D762E1438102\u0022",
         "Last-Modified": "Fri, 03 Apr 2020 00:06:38 GMT",
->>>>>>> 32e373e2
         "Server": [
           "Windows-Azure-Blob/1.0",
           "Microsoft-HTTPAPI/2.0"
         ],
         "x-ms-client-request-id": "d3a4d9ce-69fe-3268-98c5-803670cb264a",
-<<<<<<< HEAD
-        "x-ms-request-id": "17942fef-101e-0025-0834-f33b47000000",
-        "x-ms-request-server-encrypted": "true",
-        "x-ms-version": "2019-10-10"
-=======
         "x-ms-request-id": "cddd6ea5-101e-009c-3e4b-09e0c6000000",
         "x-ms-request-server-encrypted": "true",
         "x-ms-version": "2019-12-12"
->>>>>>> 32e373e2
-      },
-      "ResponseBody": []
-    },
-    {
-<<<<<<< HEAD
-      "RequestUri": "https://seanstagetest.blob.core.windows.net/test-container-b3a17616-4f21-b243-5ce5-2f1e43831b3c/test-blob-f27b17ae-acdc-034a-902b-426725084a20?comp=page",
-=======
+      },
+      "ResponseBody": []
+    },
+    {
       "RequestUri": "https://seanmcccanary.blob.core.windows.net/test-container-b3a17616-4f21-b243-5ce5-2f1e43831b3c/test-blob-f27b17ae-acdc-034a-902b-426725084a20?comp=page",
->>>>>>> 32e373e2
       "RequestMethod": "PUT",
       "RequestHeaders": {
         "Authorization": "Sanitized",
         "Content-Length": "1024",
-<<<<<<< HEAD
-        "traceparent": "00-379278a4efcd6e48bb122ac905d5ecb8-10c5bad879b90b4a-00",
-        "User-Agent": [
-          "azsdk-net-Storage.Blobs/12.4.0-dev.20200305.1",
-          "(.NET Core 4.6.28325.01; Microsoft Windows 10.0.18363 )"
+        "traceparent": "00-4cd4381dc20b5845b8e484a79d2f92a8-0352a5b807b0a54e-00",
+        "User-Agent": [
+          "azsdk-net-Storage.Blobs/12.5.0-dev.20200402.1",
+          "(.NET Core 4.6.28325.01; Microsoft Windows 10.0.18362 )"
         ],
         "x-ms-client-request-id": "4c998650-7764-4421-a2e1-b077e1077d07",
-        "x-ms-date": "Thu, 05 Mar 2020 21:21:37 GMT",
+        "x-ms-date": "Fri, 03 Apr 2020 00:06:39 GMT",
         "x-ms-page-write": "update",
         "x-ms-range": "bytes=0-1023",
         "x-ms-return-client-request-id": "true",
-        "x-ms-version": "2019-10-10"
-=======
-        "traceparent": "00-4cd4381dc20b5845b8e484a79d2f92a8-0352a5b807b0a54e-00",
-        "User-Agent": [
-          "azsdk-net-Storage.Blobs/12.5.0-dev.20200402.1",
-          "(.NET Core 4.6.28325.01; Microsoft Windows 10.0.18362 )"
-        ],
-        "x-ms-client-request-id": "4c998650-7764-4421-a2e1-b077e1077d07",
-        "x-ms-date": "Fri, 03 Apr 2020 00:06:39 GMT",
-        "x-ms-page-write": "update",
-        "x-ms-range": "bytes=0-1023",
-        "x-ms-return-client-request-id": "true",
-        "x-ms-version": "2019-12-12"
->>>>>>> 32e373e2
+        "x-ms-version": "2019-12-12"
       },
       "RequestBody": "vNz9eMNKFyY8Uw/iERjntk5l2zrrrWubB5mgUXJ72S22\u002BJgz6pVV6ptpJqSyQtSsLD/Z\u002BkFFMw5wYnApqcWzwHrhLBmAs8y5D/CegofG6MXF9CUzot7sccSJwockK0DVtWYq0Ra6K3hzIOpQprGHqnqrY7SfgB2b9btV9vBElOSvyc0gnBeuC8mtwIL0nMoTAhgNeMeMNTVIjtxbZTSHLosFoN3kZg1i/Fjr8sCbpljwQfTXNhscI5OX1w47U6WUJZH37vvtL5wLq3xvoUN0reeDayNAr/hv6XxKTI7/J6myVswuo7ddAxJXzIufrYJPIykmt\u002BiCVHaZiAV\u002Bo\u002BMNDIPSvEp2RQovJmcR6ONszzv6\u002Bihk2XDBMAFWlRuy3mAvScAIzfA32d0f9pGAcWuSLLjJg6i6qDMTEYtJH6/ufUcH4Z4jZAFKwyBLROLeQL\u002BVw2li6Fq3daGN9Lxl7rktMXlJeI/Nb8e3f8CIbmNQNNDMs1tGi5XsUGz9lm9F5dRmHRNplMgvyFSiq2mZLwY9PMDsmDpd56XjXSgjz9lXcZnrIVFQ558HnOoHo\u002BArUyFlwFmvWU2aCDZuhTegDPl6SjnQrQ217FUg5PtPVUPEuAoGvQ5/pxhLURga4mFoZ5DxjVimW6UTsNMEj3RRSrPyqc0tmU7q\u002BqMhhFz1mgrzuHxrXcjqHlxk8w06exik\u002BgdlKDiUOs5BB5O1hddJHhbJENb35uzqB4pxyKVBr36KfYlUj3LRX32uKVY1NJiEG9T3cWpBrBQaeiCtInEoAFcUKwhN9I\u002Bj97FZSbyWtdPy7K3RSj4USNB1OhRSJDwLhSn\u002BIAmQNidFU3q56GJXhMVNuzbEV7UZAOI32Lp6UdN0TcSSl5TJYbWFi/fEWl9uHbVPBGgGRy505SAmWV5tywGmRJuexO0wg1qBPsu\u002BVaWDyboEKkxrbgWWHrJ0oghWGMD1HRbDz1nIHoEOhAhitY97o4\u002BkaKC1O9WWB6Y7vOFRKiUKyTePv/lgPAzLXen9M2gi\u002BP54sbAgQOJALceyjGKfvFriV\u002BxX7OSWQyuU6d7smdQ9GMPi2Hh16ohVTpExrrCpK6CPGtt8ygwa4m2FjFYDU5TzdXOevOPhbW1jAZ1SZJV76r49XH74wE63yPYL8F0yUfr9PTg8C269rqxtGMhux33YCaGYxvcV\u002BrQl5vPt1nwQMa\u002BiVSZdP99Pf67RiqiFSQF4M\u002Ba7mosD6EKDFiR70NcvXecYy3JWesrCSUZIQ3AMoJ3ydKOWVJYknm3j2Sm71K/Xoi3AbH2PIbgc\u002BVFEu6TSd3WHiFw0mQhQ9CwFc6ChB3SXcaFCSzMfY1PqeVtF3\u002BPIEWKzM0tToggkcHhRig==",
       "StatusCode": 201,
       "ResponseHeaders": {
         "Content-Length": "0",
         "Content-MD5": "Sc0VfAdDltssE33zUprc0Q==",
-<<<<<<< HEAD
-        "Date": "Thu, 05 Mar 2020 21:21:37 GMT",
-        "ETag": "\u00220x8D7C14B30A26AAD\u0022",
-        "Last-Modified": "Thu, 05 Mar 2020 21:21:37 GMT",
-=======
         "Date": "Fri, 03 Apr 2020 00:06:38 GMT",
         "ETag": "\u00220x8D7D762E150549A\u0022",
         "Last-Modified": "Fri, 03 Apr 2020 00:06:38 GMT",
->>>>>>> 32e373e2
         "Server": [
           "Windows-Azure-Blob/1.0",
           "Microsoft-HTTPAPI/2.0"
         ],
         "x-ms-blob-sequence-number": "0",
         "x-ms-client-request-id": "4c998650-7764-4421-a2e1-b077e1077d07",
-<<<<<<< HEAD
-        "x-ms-request-id": "17942ff4-101e-0025-0d34-f33b47000000",
-        "x-ms-request-server-encrypted": "true",
-        "x-ms-version": "2019-10-10"
-=======
         "x-ms-request-id": "cddd6ec7-101e-009c-5c4b-09e0c6000000",
         "x-ms-request-server-encrypted": "true",
         "x-ms-version": "2019-12-12"
->>>>>>> 32e373e2
       },
       "ResponseBody": []
     },
@@ -263,61 +148,35 @@
       "RequestHeaders": {
         "Authorization": "Sanitized",
         "Content-Length": "0",
-<<<<<<< HEAD
-        "traceparent": "00-d40d17061e3d964d840eca3d37d325c8-6e5f328b5290a049-00",
-        "User-Agent": [
-          "azsdk-net-Storage.Blobs/12.4.0-dev.20200305.1",
-          "(.NET Core 4.6.28325.01; Microsoft Windows 10.0.18363 )"
-=======
         "traceparent": "00-9c40e235b2358f4ebcaf6e8fa9ae338d-f1838b849a87f542-00",
         "User-Agent": [
           "azsdk-net-Storage.Blobs/12.5.0-dev.20200402.1",
           "(.NET Core 4.6.28325.01; Microsoft Windows 10.0.18362 )"
->>>>>>> 32e373e2
         ],
         "x-ms-blob-content-length": "1024",
         "x-ms-blob-type": "PageBlob",
         "x-ms-client-request-id": "6db0170f-b904-dacc-2fd2-c00b7db0f9ec",
-<<<<<<< HEAD
-        "x-ms-date": "Thu, 05 Mar 2020 21:21:38 GMT",
-        "x-ms-encryption-scope": "seanscope1",
-        "x-ms-return-client-request-id": "true",
-        "x-ms-version": "2019-10-10"
-=======
-        "x-ms-date": "Fri, 03 Apr 2020 00:06:39 GMT",
-        "x-ms-encryption-scope": "seanscope1",
-        "x-ms-return-client-request-id": "true",
-        "x-ms-version": "2019-12-12"
->>>>>>> 32e373e2
-      },
-      "RequestBody": null,
-      "StatusCode": 201,
-      "ResponseHeaders": {
-        "Content-Length": "0",
-<<<<<<< HEAD
-        "Date": "Thu, 05 Mar 2020 21:21:37 GMT",
-        "ETag": "\u00220x8D7C14B30B8DB83\u0022",
-        "Last-Modified": "Thu, 05 Mar 2020 21:21:38 GMT",
-=======
+        "x-ms-date": "Fri, 03 Apr 2020 00:06:39 GMT",
+        "x-ms-encryption-scope": "seanscope1",
+        "x-ms-return-client-request-id": "true",
+        "x-ms-version": "2019-12-12"
+      },
+      "RequestBody": null,
+      "StatusCode": 201,
+      "ResponseHeaders": {
+        "Content-Length": "0",
         "Date": "Fri, 03 Apr 2020 00:06:38 GMT",
         "ETag": "\u00220x8D7D762E15D9D7A\u0022",
         "Last-Modified": "Fri, 03 Apr 2020 00:06:38 GMT",
->>>>>>> 32e373e2
         "Server": [
           "Windows-Azure-Blob/1.0",
           "Microsoft-HTTPAPI/2.0"
         ],
         "x-ms-client-request-id": "6db0170f-b904-dacc-2fd2-c00b7db0f9ec",
         "x-ms-encryption-scope": "seanscope1",
-<<<<<<< HEAD
-        "x-ms-request-id": "17942ff5-101e-0025-0e34-f33b47000000",
-        "x-ms-request-server-encrypted": "true",
-        "x-ms-version": "2019-10-10"
-=======
         "x-ms-request-id": "cddd6ef1-101e-009c-044b-09e0c6000000",
         "x-ms-request-server-encrypted": "true",
         "x-ms-version": "2019-12-12"
->>>>>>> 32e373e2
       },
       "ResponseBody": []
     },
@@ -327,16 +186,6 @@
       "RequestHeaders": {
         "Authorization": "Sanitized",
         "Content-Length": "0",
-<<<<<<< HEAD
-        "traceparent": "00-625cfbcdb08be243ad4bd03742bc8979-4fda843c332bae4f-00",
-        "User-Agent": [
-          "azsdk-net-Storage.Blobs/12.4.0-dev.20200305.1",
-          "(.NET Core 4.6.28325.01; Microsoft Windows 10.0.18363 )"
-        ],
-        "x-ms-client-request-id": "336127ec-5c05-a118-410c-ba5f19da6316",
-        "x-ms-copy-source": "https://seanstagetest.blob.core.windows.net/test-container-b3a17616-4f21-b243-5ce5-2f1e43831b3c/test-blob-f27b17ae-acdc-034a-902b-426725084a20",
-        "x-ms-date": "Thu, 05 Mar 2020 21:21:38 GMT",
-=======
         "traceparent": "00-3214ee78948dfd49b227b10fea5a1f24-a9f76a4c8f869c4a-00",
         "User-Agent": [
           "azsdk-net-Storage.Blobs/12.5.0-dev.20200402.1",
@@ -345,32 +194,21 @@
         "x-ms-client-request-id": "336127ec-5c05-a118-410c-ba5f19da6316",
         "x-ms-copy-source": "https://seanmcccanary.blob.core.windows.net/test-container-b3a17616-4f21-b243-5ce5-2f1e43831b3c/test-blob-f27b17ae-acdc-034a-902b-426725084a20",
         "x-ms-date": "Fri, 03 Apr 2020 00:06:39 GMT",
->>>>>>> 32e373e2
         "x-ms-encryption-scope": "seanscope1",
         "x-ms-page-write": "update",
         "x-ms-range": "bytes=0-1023",
         "x-ms-return-client-request-id": "true",
         "x-ms-source-range": "bytes=0-1023",
-<<<<<<< HEAD
-        "x-ms-version": "2019-10-10"
-=======
-        "x-ms-version": "2019-12-12"
->>>>>>> 32e373e2
+        "x-ms-version": "2019-12-12"
       },
       "RequestBody": null,
       "StatusCode": 201,
       "ResponseHeaders": {
         "Content-Length": "0",
         "Content-MD5": "Sc0VfAdDltssE33zUprc0Q==",
-<<<<<<< HEAD
-        "Date": "Thu, 05 Mar 2020 21:21:37 GMT",
-        "ETag": "\u00220x8D7C14B30C7F391\u0022",
-        "Last-Modified": "Thu, 05 Mar 2020 21:21:38 GMT",
-=======
         "Date": "Fri, 03 Apr 2020 00:06:38 GMT",
         "ETag": "\u00220x8D7D762E16B5B9C\u0022",
         "Last-Modified": "Fri, 03 Apr 2020 00:06:38 GMT",
->>>>>>> 32e373e2
         "Server": [
           "Windows-Azure-Blob/1.0",
           "Microsoft-HTTPAPI/2.0"
@@ -378,34 +216,13 @@
         "x-ms-blob-sequence-number": "0",
         "x-ms-client-request-id": "336127ec-5c05-a118-410c-ba5f19da6316",
         "x-ms-encryption-scope": "seanscope1",
-<<<<<<< HEAD
-        "x-ms-request-id": "17942ff9-101e-0025-1234-f33b47000000",
-        "x-ms-request-server-encrypted": "true",
-        "x-ms-version": "2019-10-10"
-=======
         "x-ms-request-id": "cddd6f1f-101e-009c-304b-09e0c6000000",
         "x-ms-request-server-encrypted": "true",
         "x-ms-version": "2019-12-12"
->>>>>>> 32e373e2
-      },
-      "ResponseBody": []
-    },
-    {
-<<<<<<< HEAD
-      "RequestUri": "https://seanstagetest.blob.core.windows.net/test-container-b3a17616-4f21-b243-5ce5-2f1e43831b3c?restype=container",
-      "RequestMethod": "DELETE",
-      "RequestHeaders": {
-        "Authorization": "Sanitized",
-        "traceparent": "00-34aac054044dc345882f5a83dcd19e10-d2db14ee428b0842-00",
-        "User-Agent": [
-          "azsdk-net-Storage.Blobs/12.4.0-dev.20200305.1",
-          "(.NET Core 4.6.28325.01; Microsoft Windows 10.0.18363 )"
-        ],
-        "x-ms-client-request-id": "551e0b62-c64e-bae7-7a7a-9114d9750f3a",
-        "x-ms-date": "Thu, 05 Mar 2020 21:21:38 GMT",
-        "x-ms-return-client-request-id": "true",
-        "x-ms-version": "2019-10-10"
-=======
+      },
+      "ResponseBody": []
+    },
+    {
       "RequestUri": "https://seanmcccanary.blob.core.windows.net/test-container-b3a17616-4f21-b243-5ce5-2f1e43831b3c?restype=container",
       "RequestMethod": "DELETE",
       "RequestHeaders": {
@@ -419,39 +236,25 @@
         "x-ms-date": "Fri, 03 Apr 2020 00:06:39 GMT",
         "x-ms-return-client-request-id": "true",
         "x-ms-version": "2019-12-12"
->>>>>>> 32e373e2
       },
       "RequestBody": null,
       "StatusCode": 202,
       "ResponseHeaders": {
         "Content-Length": "0",
-<<<<<<< HEAD
-        "Date": "Thu, 05 Mar 2020 21:21:37 GMT",
-=======
-        "Date": "Fri, 03 Apr 2020 00:06:38 GMT",
->>>>>>> 32e373e2
+        "Date": "Fri, 03 Apr 2020 00:06:38 GMT",
         "Server": [
           "Windows-Azure-Blob/1.0",
           "Microsoft-HTTPAPI/2.0"
         ],
         "x-ms-client-request-id": "551e0b62-c64e-bae7-7a7a-9114d9750f3a",
-<<<<<<< HEAD
-        "x-ms-request-id": "17942ffa-101e-0025-1334-f33b47000000",
-        "x-ms-version": "2019-10-10"
-=======
         "x-ms-request-id": "cddd6f4f-101e-009c-5d4b-09e0c6000000",
         "x-ms-version": "2019-12-12"
->>>>>>> 32e373e2
       },
       "ResponseBody": []
     }
   ],
   "Variables": {
     "RandomSeed": "1247926731",
-<<<<<<< HEAD
-    "Storage_TestConfigDefault": "ProductionTenant\nseanstagetest\nU2FuaXRpemVk\nhttps://seanstagetest.blob.core.windows.net\nhttp://seanstagetest.file.core.windows.net\nhttp://seanstagetest.queue.core.windows.net\nhttp://seanstagetest.table.core.windows.net\n\n\n\n\nhttp://seanstagetest-secondary.blob.core.windows.net\nhttp://seanstagetest-secondary.file.core.windows.net\nhttp://seanstagetest-secondary.queue.core.windows.net\nhttp://seanstagetest-secondary.table.core.windows.net\n\nSanitized\n\n\nCloud\nBlobEndpoint=https://seanstagetest.blob.core.windows.net/;QueueEndpoint=http://seanstagetest.queue.core.windows.net/;FileEndpoint=http://seanstagetest.file.core.windows.net/;BlobSecondaryEndpoint=http://seanstagetest-secondary.blob.core.windows.net/;QueueSecondaryEndpoint=http://seanstagetest-secondary.queue.core.windows.net/;FileSecondaryEndpoint=http://seanstagetest-secondary.file.core.windows.net/;AccountName=seanstagetest;AccountKey=Sanitized\nseanscope1"
-=======
     "Storage_TestConfigDefault": "ProductionTenant\nseanmcccanary\nU2FuaXRpemVk\nhttps://seanmcccanary.blob.core.windows.net\nhttps://seanmcccanary.file.core.windows.net\nhttps://seanmcccanary.queue.core.windows.net\nhttps://seanmcccanary.table.core.windows.net\n\n\n\n\nhttps://seanmcccanary-secondary.blob.core.windows.net\nhttps://seanmcccanary-secondary.file.core.windows.net\nhttps://seanmcccanary-secondary.queue.core.windows.net\nhttps://seanmcccanary-secondary.table.core.windows.net\n\nSanitized\n\n\nCloud\nBlobEndpoint=https://seanmcccanary.blob.core.windows.net/;QueueEndpoint=https://seanmcccanary.queue.core.windows.net/;FileEndpoint=https://seanmcccanary.file.core.windows.net/;BlobSecondaryEndpoint=https://seanmcccanary-secondary.blob.core.windows.net/;QueueSecondaryEndpoint=https://seanmcccanary-secondary.queue.core.windows.net/;FileSecondaryEndpoint=https://seanmcccanary-secondary.file.core.windows.net/;AccountName=seanmcccanary;AccountKey=Sanitized\nseanscope1"
->>>>>>> 32e373e2
   }
 }