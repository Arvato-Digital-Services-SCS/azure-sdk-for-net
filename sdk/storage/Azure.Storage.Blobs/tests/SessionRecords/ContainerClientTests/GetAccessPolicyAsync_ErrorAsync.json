{
  "Entries": [
    {
<<<<<<< HEAD
      "RequestUri": "https://seanstagetest.blob.core.windows.net/test-container-d9cab83d-64ce-5d78-7b97-5bd22db06422?restype=container\u0026comp=acl",
      "RequestMethod": "GET",
      "RequestHeaders": {
        "Authorization": "Sanitized",
        "traceparent": "00-8c754ff0fdd41f4ebf1d32a3503adfe1-3e6947aba0020d45-00",
        "User-Agent": [
          "azsdk-net-Storage.Blobs/12.4.0-dev.20200305.1",
          "(.NET Core 4.6.28325.01; Microsoft Windows 10.0.18363 )"
        ],
        "x-ms-client-request-id": "f270a919-24b6-cb51-c9f9-8e71bc7c2e61",
        "x-ms-date": "Thu, 05 Mar 2020 21:14:32 GMT",
        "x-ms-return-client-request-id": "true",
        "x-ms-version": "2019-10-10"
=======
      "RequestUri": "https://seanmcccanary.blob.core.windows.net/test-container-d9cab83d-64ce-5d78-7b97-5bd22db06422?restype=container\u0026comp=acl",
      "RequestMethod": "GET",
      "RequestHeaders": {
        "Authorization": "Sanitized",
        "traceparent": "00-6cfde540e4bf1543a0127f90dd9f3fb9-d6abb25c58a3d341-00",
        "User-Agent": [
          "azsdk-net-Storage.Blobs/12.5.0-dev.20200402.1",
          "(.NET Core 4.6.28325.01; Microsoft Windows 10.0.18362 )"
        ],
        "x-ms-client-request-id": "f270a919-24b6-cb51-c9f9-8e71bc7c2e61",
        "x-ms-date": "Fri, 03 Apr 2020 00:01:38 GMT",
        "x-ms-return-client-request-id": "true",
        "x-ms-version": "2019-12-12"
>>>>>>> 32e373e2
      },
      "RequestBody": null,
      "StatusCode": 404,
      "ResponseHeaders": {
        "Content-Length": "225",
        "Content-Type": "application/xml",
<<<<<<< HEAD
        "Date": "Thu, 05 Mar 2020 21:14:32 GMT",
=======
        "Date": "Fri, 03 Apr 2020 00:01:37 GMT",
>>>>>>> 32e373e2
        "Server": [
          "Windows-Azure-Blob/1.0",
          "Microsoft-HTTPAPI/2.0"
        ],
        "x-ms-client-request-id": "f270a919-24b6-cb51-c9f9-8e71bc7c2e61",
        "x-ms-error-code": "ContainerNotFound",
<<<<<<< HEAD
        "x-ms-request-id": "64e30a11-b01e-0003-7333-f3735f000000",
        "x-ms-version": "2019-10-10"
      },
      "ResponseBody": [
        "\uFEFF\u003C?xml version=\u00221.0\u0022 encoding=\u0022utf-8\u0022?\u003E\u003CError\u003E\u003CCode\u003EContainerNotFound\u003C/Code\u003E\u003CMessage\u003EThe specified container does not exist.\n",
        "RequestId:64e30a11-b01e-0003-7333-f3735f000000\n",
        "Time:2020-03-05T21:14:32.8932466Z\u003C/Message\u003E\u003C/Error\u003E"
=======
        "x-ms-request-id": "1c621606-601e-0096-5d4b-094471000000",
        "x-ms-version": "2019-12-12"
      },
      "ResponseBody": [
        "\uFEFF\u003C?xml version=\u00221.0\u0022 encoding=\u0022utf-8\u0022?\u003E\u003CError\u003E\u003CCode\u003EContainerNotFound\u003C/Code\u003E\u003CMessage\u003EThe specified container does not exist.\n",
        "RequestId:1c621606-601e-0096-5d4b-094471000000\n",
        "Time:2020-04-03T00:01:37.6920832Z\u003C/Message\u003E\u003C/Error\u003E"
>>>>>>> 32e373e2
      ]
    }
  ],
  "Variables": {
    "RandomSeed": "1373097521",
<<<<<<< HEAD
    "Storage_TestConfigDefault": "ProductionTenant\nseanstagetest\nU2FuaXRpemVk\nhttps://seanstagetest.blob.core.windows.net\nhttp://seanstagetest.file.core.windows.net\nhttp://seanstagetest.queue.core.windows.net\nhttp://seanstagetest.table.core.windows.net\n\n\n\n\nhttp://seanstagetest-secondary.blob.core.windows.net\nhttp://seanstagetest-secondary.file.core.windows.net\nhttp://seanstagetest-secondary.queue.core.windows.net\nhttp://seanstagetest-secondary.table.core.windows.net\n\nSanitized\n\n\nCloud\nBlobEndpoint=https://seanstagetest.blob.core.windows.net/;QueueEndpoint=http://seanstagetest.queue.core.windows.net/;FileEndpoint=http://seanstagetest.file.core.windows.net/;BlobSecondaryEndpoint=http://seanstagetest-secondary.blob.core.windows.net/;QueueSecondaryEndpoint=http://seanstagetest-secondary.queue.core.windows.net/;FileSecondaryEndpoint=http://seanstagetest-secondary.file.core.windows.net/;AccountName=seanstagetest;AccountKey=Sanitized\nseanscope1"
=======
    "Storage_TestConfigDefault": "ProductionTenant\nseanmcccanary\nU2FuaXRpemVk\nhttps://seanmcccanary.blob.core.windows.net\nhttps://seanmcccanary.file.core.windows.net\nhttps://seanmcccanary.queue.core.windows.net\nhttps://seanmcccanary.table.core.windows.net\n\n\n\n\nhttps://seanmcccanary-secondary.blob.core.windows.net\nhttps://seanmcccanary-secondary.file.core.windows.net\nhttps://seanmcccanary-secondary.queue.core.windows.net\nhttps://seanmcccanary-secondary.table.core.windows.net\n\nSanitized\n\n\nCloud\nBlobEndpoint=https://seanmcccanary.blob.core.windows.net/;QueueEndpoint=https://seanmcccanary.queue.core.windows.net/;FileEndpoint=https://seanmcccanary.file.core.windows.net/;BlobSecondaryEndpoint=https://seanmcccanary-secondary.blob.core.windows.net/;QueueSecondaryEndpoint=https://seanmcccanary-secondary.queue.core.windows.net/;FileSecondaryEndpoint=https://seanmcccanary-secondary.file.core.windows.net/;AccountName=seanmcccanary;AccountKey=Sanitized\nseanscope1"
>>>>>>> 32e373e2
  }
}<|MERGE_RESOLUTION|>--- conflicted
+++ resolved
@@ -1,21 +1,6 @@
 {
   "Entries": [
     {
-<<<<<<< HEAD
-      "RequestUri": "https://seanstagetest.blob.core.windows.net/test-container-d9cab83d-64ce-5d78-7b97-5bd22db06422?restype=container\u0026comp=acl",
-      "RequestMethod": "GET",
-      "RequestHeaders": {
-        "Authorization": "Sanitized",
-        "traceparent": "00-8c754ff0fdd41f4ebf1d32a3503adfe1-3e6947aba0020d45-00",
-        "User-Agent": [
-          "azsdk-net-Storage.Blobs/12.4.0-dev.20200305.1",
-          "(.NET Core 4.6.28325.01; Microsoft Windows 10.0.18363 )"
-        ],
-        "x-ms-client-request-id": "f270a919-24b6-cb51-c9f9-8e71bc7c2e61",
-        "x-ms-date": "Thu, 05 Mar 2020 21:14:32 GMT",
-        "x-ms-return-client-request-id": "true",
-        "x-ms-version": "2019-10-10"
-=======
       "RequestUri": "https://seanmcccanary.blob.core.windows.net/test-container-d9cab83d-64ce-5d78-7b97-5bd22db06422?restype=container\u0026comp=acl",
       "RequestMethod": "GET",
       "RequestHeaders": {
@@ -29,33 +14,19 @@
         "x-ms-date": "Fri, 03 Apr 2020 00:01:38 GMT",
         "x-ms-return-client-request-id": "true",
         "x-ms-version": "2019-12-12"
->>>>>>> 32e373e2
       },
       "RequestBody": null,
       "StatusCode": 404,
       "ResponseHeaders": {
         "Content-Length": "225",
         "Content-Type": "application/xml",
-<<<<<<< HEAD
-        "Date": "Thu, 05 Mar 2020 21:14:32 GMT",
-=======
         "Date": "Fri, 03 Apr 2020 00:01:37 GMT",
->>>>>>> 32e373e2
         "Server": [
           "Windows-Azure-Blob/1.0",
           "Microsoft-HTTPAPI/2.0"
         ],
         "x-ms-client-request-id": "f270a919-24b6-cb51-c9f9-8e71bc7c2e61",
         "x-ms-error-code": "ContainerNotFound",
-<<<<<<< HEAD
-        "x-ms-request-id": "64e30a11-b01e-0003-7333-f3735f000000",
-        "x-ms-version": "2019-10-10"
-      },
-      "ResponseBody": [
-        "\uFEFF\u003C?xml version=\u00221.0\u0022 encoding=\u0022utf-8\u0022?\u003E\u003CError\u003E\u003CCode\u003EContainerNotFound\u003C/Code\u003E\u003CMessage\u003EThe specified container does not exist.\n",
-        "RequestId:64e30a11-b01e-0003-7333-f3735f000000\n",
-        "Time:2020-03-05T21:14:32.8932466Z\u003C/Message\u003E\u003C/Error\u003E"
-=======
         "x-ms-request-id": "1c621606-601e-0096-5d4b-094471000000",
         "x-ms-version": "2019-12-12"
       },
@@ -63,16 +34,11 @@
         "\uFEFF\u003C?xml version=\u00221.0\u0022 encoding=\u0022utf-8\u0022?\u003E\u003CError\u003E\u003CCode\u003EContainerNotFound\u003C/Code\u003E\u003CMessage\u003EThe specified container does not exist.\n",
         "RequestId:1c621606-601e-0096-5d4b-094471000000\n",
         "Time:2020-04-03T00:01:37.6920832Z\u003C/Message\u003E\u003C/Error\u003E"
->>>>>>> 32e373e2
       ]
     }
   ],
   "Variables": {
     "RandomSeed": "1373097521",
-<<<<<<< HEAD
-    "Storage_TestConfigDefault": "ProductionTenant\nseanstagetest\nU2FuaXRpemVk\nhttps://seanstagetest.blob.core.windows.net\nhttp://seanstagetest.file.core.windows.net\nhttp://seanstagetest.queue.core.windows.net\nhttp://seanstagetest.table.core.windows.net\n\n\n\n\nhttp://seanstagetest-secondary.blob.core.windows.net\nhttp://seanstagetest-secondary.file.core.windows.net\nhttp://seanstagetest-secondary.queue.core.windows.net\nhttp://seanstagetest-secondary.table.core.windows.net\n\nSanitized\n\n\nCloud\nBlobEndpoint=https://seanstagetest.blob.core.windows.net/;QueueEndpoint=http://seanstagetest.queue.core.windows.net/;FileEndpoint=http://seanstagetest.file.core.windows.net/;BlobSecondaryEndpoint=http://seanstagetest-secondary.blob.core.windows.net/;QueueSecondaryEndpoint=http://seanstagetest-secondary.queue.core.windows.net/;FileSecondaryEndpoint=http://seanstagetest-secondary.file.core.windows.net/;AccountName=seanstagetest;AccountKey=Sanitized\nseanscope1"
-=======
     "Storage_TestConfigDefault": "ProductionTenant\nseanmcccanary\nU2FuaXRpemVk\nhttps://seanmcccanary.blob.core.windows.net\nhttps://seanmcccanary.file.core.windows.net\nhttps://seanmcccanary.queue.core.windows.net\nhttps://seanmcccanary.table.core.windows.net\n\n\n\n\nhttps://seanmcccanary-secondary.blob.core.windows.net\nhttps://seanmcccanary-secondary.file.core.windows.net\nhttps://seanmcccanary-secondary.queue.core.windows.net\nhttps://seanmcccanary-secondary.table.core.windows.net\n\nSanitized\n\n\nCloud\nBlobEndpoint=https://seanmcccanary.blob.core.windows.net/;QueueEndpoint=https://seanmcccanary.queue.core.windows.net/;FileEndpoint=https://seanmcccanary.file.core.windows.net/;BlobSecondaryEndpoint=https://seanmcccanary-secondary.blob.core.windows.net/;QueueSecondaryEndpoint=https://seanmcccanary-secondary.queue.core.windows.net/;FileSecondaryEndpoint=https://seanmcccanary-secondary.file.core.windows.net/;AccountName=seanmcccanary;AccountKey=Sanitized\nseanscope1"
->>>>>>> 32e373e2
   }
 }