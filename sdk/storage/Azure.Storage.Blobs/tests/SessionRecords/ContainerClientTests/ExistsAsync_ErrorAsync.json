{
  "Entries": [
    {
      "RequestUri": "https://seanmcccanary.blob.core.windows.net/test-container-81fe5629-f679-ccc6-8f97-56836ff1ab7e?restype=container",
      "RequestMethod": "PUT",
      "RequestHeaders": {
        "Authorization": "Sanitized",
        "traceparent": "00-3150486258a57040be89a4c23e713f9a-a6b57a1b4a095d4d-00",
        "User-Agent": [
          "azsdk-net-Storage.Blobs/12.5.0-dev.20200402.1",
          "(.NET Core 4.6.28325.01; Microsoft Windows 10.0.18362 )"
        ],
        "x-ms-client-request-id": "1cbdeecd-7af8-3382-067b-16d24ecfc713",
        "x-ms-date": "Fri, 03 Apr 2020 00:01:36 GMT",
        "x-ms-return-client-request-id": "true",
<<<<<<< HEAD
        "x-ms-version": "2019-10-10"
=======
        "x-ms-version": "2019-12-12"
>>>>>>> 32e373e2
      },
      "RequestBody": null,
      "StatusCode": 201,
      "ResponseHeaders": {
        "Content-Length": "0",
        "Date": "Fri, 03 Apr 2020 00:01:35 GMT",
        "ETag": "\u00220x8D7D7622CE0A4A2\u0022",
        "Last-Modified": "Fri, 03 Apr 2020 00:01:35 GMT",
        "Server": [
          "Windows-Azure-Blob/1.0",
          "Microsoft-HTTPAPI/2.0"
        ],
        "x-ms-client-request-id": "1cbdeecd-7af8-3382-067b-16d24ecfc713",
<<<<<<< HEAD
        "x-ms-request-id": "8ccc699d-d01e-0097-6d56-e027d0000000",
        "x-ms-version": "2019-10-10"
=======
        "x-ms-request-id": "ddce222f-701e-0051-2f4b-09d02c000000",
        "x-ms-version": "2019-12-12"
>>>>>>> 32e373e2
      },
      "ResponseBody": []
    },
    {
      "RequestUri": "https://seanmcccanary.blob.core.windows.net/test-container-81fe5629-f679-ccc6-8f97-56836ff1ab7e?restype=container",
      "RequestMethod": "GET",
      "RequestHeaders": {
        "traceparent": "00-99d9033fccdd1b48845e03611cde38de-76b7d538360fe549-00",
        "User-Agent": [
          "azsdk-net-Storage.Blobs/12.5.0-dev.20200402.1",
          "(.NET Core 4.6.28325.01; Microsoft Windows 10.0.18362 )"
        ],
        "x-ms-client-request-id": "80b6f58a-8e33-b586-55a6-b05e61c894f6",
        "x-ms-return-client-request-id": "true",
<<<<<<< HEAD
        "x-ms-version": "2019-10-10"
=======
        "x-ms-version": "2019-12-12"
>>>>>>> 32e373e2
      },
      "RequestBody": null,
      "StatusCode": 404,
      "ResponseHeaders": {
        "Content-Length": "223",
        "Content-Type": "application/xml",
        "Date": "Fri, 03 Apr 2020 00:01:35 GMT",
        "Server": [
          "Windows-Azure-Blob/1.0",
          "Microsoft-HTTPAPI/2.0"
        ],
        "x-ms-client-request-id": "80b6f58a-8e33-b586-55a6-b05e61c894f6",
        "x-ms-error-code": "ResourceNotFound",
<<<<<<< HEAD
        "x-ms-request-id": "809c4d08-c01e-009b-0d56-e0b0d8000000",
        "x-ms-version": "2019-10-10"
=======
        "x-ms-request-id": "c862b2d0-901e-002b-524b-09cd6c000000",
        "x-ms-version": "2019-12-12"
>>>>>>> 32e373e2
      },
      "ResponseBody": [
        "\uFEFF\u003C?xml version=\u00221.0\u0022 encoding=\u0022utf-8\u0022?\u003E\u003CError\u003E\u003CCode\u003EResourceNotFound\u003C/Code\u003E\u003CMessage\u003EThe specified resource does not exist.\n",
        "RequestId:c862b2d0-901e-002b-524b-09cd6c000000\n",
        "Time:2020-04-03T00:01:35.9296990Z\u003C/Message\u003E\u003C/Error\u003E"
      ]
    },
    {
      "RequestUri": "https://seanmcccanary.blob.core.windows.net/test-container-81fe5629-f679-ccc6-8f97-56836ff1ab7e?restype=container",
      "RequestMethod": "DELETE",
      "RequestHeaders": {
        "Authorization": "Sanitized",
        "traceparent": "00-430155ae1c286f4591236619d54325ec-19bf0baaa85d5146-00",
        "User-Agent": [
          "azsdk-net-Storage.Blobs/12.5.0-dev.20200402.1",
          "(.NET Core 4.6.28325.01; Microsoft Windows 10.0.18362 )"
        ],
        "x-ms-client-request-id": "5847afb0-4618-c0df-4ee8-b2f8c7f44ff3",
        "x-ms-date": "Fri, 03 Apr 2020 00:01:36 GMT",
        "x-ms-return-client-request-id": "true",
<<<<<<< HEAD
        "x-ms-version": "2019-10-10"
=======
        "x-ms-version": "2019-12-12"
>>>>>>> 32e373e2
      },
      "RequestBody": null,
      "StatusCode": 202,
      "ResponseHeaders": {
        "Content-Length": "0",
        "Date": "Fri, 03 Apr 2020 00:01:35 GMT",
        "Server": [
          "Windows-Azure-Blob/1.0",
          "Microsoft-HTTPAPI/2.0"
        ],
        "x-ms-client-request-id": "5847afb0-4618-c0df-4ee8-b2f8c7f44ff3",
<<<<<<< HEAD
        "x-ms-request-id": "809c4d0b-c01e-009b-0e56-e0b0d8000000",
        "x-ms-version": "2019-10-10"
=======
        "x-ms-request-id": "c862b2ec-901e-002b-6c4b-09cd6c000000",
        "x-ms-version": "2019-12-12"
>>>>>>> 32e373e2
      },
      "ResponseBody": []
    }
  ],
  "Variables": {
    "RandomSeed": "1510334896",
    "Storage_TestConfigDefault": "ProductionTenant\nseanmcccanary\nU2FuaXRpemVk\nhttps://seanmcccanary.blob.core.windows.net\nhttps://seanmcccanary.file.core.windows.net\nhttps://seanmcccanary.queue.core.windows.net\nhttps://seanmcccanary.table.core.windows.net\n\n\n\n\nhttps://seanmcccanary-secondary.blob.core.windows.net\nhttps://seanmcccanary-secondary.file.core.windows.net\nhttps://seanmcccanary-secondary.queue.core.windows.net\nhttps://seanmcccanary-secondary.table.core.windows.net\n\nSanitized\n\n\nCloud\nBlobEndpoint=https://seanmcccanary.blob.core.windows.net/;QueueEndpoint=https://seanmcccanary.queue.core.windows.net/;FileEndpoint=https://seanmcccanary.file.core.windows.net/;BlobSecondaryEndpoint=https://seanmcccanary-secondary.blob.core.windows.net/;QueueSecondaryEndpoint=https://seanmcccanary-secondary.queue.core.windows.net/;FileSecondaryEndpoint=https://seanmcccanary-secondary.file.core.windows.net/;AccountName=seanmcccanary;AccountKey=Sanitized\nseanscope1"
  }
}<|MERGE_RESOLUTION|>--- conflicted
+++ resolved
@@ -13,11 +13,7 @@
         "x-ms-client-request-id": "1cbdeecd-7af8-3382-067b-16d24ecfc713",
         "x-ms-date": "Fri, 03 Apr 2020 00:01:36 GMT",
         "x-ms-return-client-request-id": "true",
-<<<<<<< HEAD
-        "x-ms-version": "2019-10-10"
-=======
         "x-ms-version": "2019-12-12"
->>>>>>> 32e373e2
       },
       "RequestBody": null,
       "StatusCode": 201,
@@ -31,13 +27,8 @@
           "Microsoft-HTTPAPI/2.0"
         ],
         "x-ms-client-request-id": "1cbdeecd-7af8-3382-067b-16d24ecfc713",
-<<<<<<< HEAD
-        "x-ms-request-id": "8ccc699d-d01e-0097-6d56-e027d0000000",
-        "x-ms-version": "2019-10-10"
-=======
         "x-ms-request-id": "ddce222f-701e-0051-2f4b-09d02c000000",
         "x-ms-version": "2019-12-12"
->>>>>>> 32e373e2
       },
       "ResponseBody": []
     },
@@ -52,11 +43,7 @@
         ],
         "x-ms-client-request-id": "80b6f58a-8e33-b586-55a6-b05e61c894f6",
         "x-ms-return-client-request-id": "true",
-<<<<<<< HEAD
-        "x-ms-version": "2019-10-10"
-=======
         "x-ms-version": "2019-12-12"
->>>>>>> 32e373e2
       },
       "RequestBody": null,
       "StatusCode": 404,
@@ -70,13 +57,8 @@
         ],
         "x-ms-client-request-id": "80b6f58a-8e33-b586-55a6-b05e61c894f6",
         "x-ms-error-code": "ResourceNotFound",
-<<<<<<< HEAD
-        "x-ms-request-id": "809c4d08-c01e-009b-0d56-e0b0d8000000",
-        "x-ms-version": "2019-10-10"
-=======
         "x-ms-request-id": "c862b2d0-901e-002b-524b-09cd6c000000",
         "x-ms-version": "2019-12-12"
->>>>>>> 32e373e2
       },
       "ResponseBody": [
         "\uFEFF\u003C?xml version=\u00221.0\u0022 encoding=\u0022utf-8\u0022?\u003E\u003CError\u003E\u003CCode\u003EResourceNotFound\u003C/Code\u003E\u003CMessage\u003EThe specified resource does not exist.\n",
@@ -97,11 +79,7 @@
         "x-ms-client-request-id": "5847afb0-4618-c0df-4ee8-b2f8c7f44ff3",
         "x-ms-date": "Fri, 03 Apr 2020 00:01:36 GMT",
         "x-ms-return-client-request-id": "true",
-<<<<<<< HEAD
-        "x-ms-version": "2019-10-10"
-=======
         "x-ms-version": "2019-12-12"
->>>>>>> 32e373e2
       },
       "RequestBody": null,
       "StatusCode": 202,
@@ -113,13 +91,8 @@
           "Microsoft-HTTPAPI/2.0"
         ],
         "x-ms-client-request-id": "5847afb0-4618-c0df-4ee8-b2f8c7f44ff3",
-<<<<<<< HEAD
-        "x-ms-request-id": "809c4d0b-c01e-009b-0e56-e0b0d8000000",
-        "x-ms-version": "2019-10-10"
-=======
         "x-ms-request-id": "c862b2ec-901e-002b-6c4b-09cd6c000000",
         "x-ms-version": "2019-12-12"
->>>>>>> 32e373e2
       },
       "ResponseBody": []
     }
