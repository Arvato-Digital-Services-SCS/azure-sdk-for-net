--- conflicted
+++ resolved
@@ -1,22 +1,6 @@
 {
   "Entries": [
     {
-<<<<<<< HEAD
-      "RequestUri": "https://seanstagetest.blob.core.windows.net/test-container-fbb48304-f58e-a9d4-0a7f-2f7a11dc4a4a?restype=container",
-      "RequestMethod": "PUT",
-      "RequestHeaders": {
-        "Authorization": "Sanitized",
-        "traceparent": "00-ce02f8b2a4917d42bbd0e1ed421a7d61-95ed1a99506e9845-00",
-        "User-Agent": [
-          "azsdk-net-Storage.Blobs/12.4.0-dev.20200305.1",
-          "(.NET Core 4.6.28325.01; Microsoft Windows 10.0.18363 )"
-        ],
-        "x-ms-blob-public-access": "container",
-        "x-ms-client-request-id": "a4a5286b-8aa2-8544-3805-b8b0e3aa7533",
-        "x-ms-date": "Thu, 05 Mar 2020 21:13:29 GMT",
-        "x-ms-return-client-request-id": "true",
-        "x-ms-version": "2019-10-10"
-=======
       "RequestUri": "https://seanmcccanary.blob.core.windows.net/test-container-fbb48304-f58e-a9d4-0a7f-2f7a11dc4a4a?restype=container",
       "RequestMethod": "PUT",
       "RequestHeaders": {
@@ -31,58 +15,30 @@
         "x-ms-date": "Fri, 03 Apr 2020 00:00:27 GMT",
         "x-ms-return-client-request-id": "true",
         "x-ms-version": "2019-12-12"
->>>>>>> 32e373e2
       },
       "RequestBody": null,
       "StatusCode": 201,
       "ResponseHeaders": {
         "Content-Length": "0",
-<<<<<<< HEAD
-        "Date": "Thu, 05 Mar 2020 21:13:28 GMT",
-        "ETag": "\u00220x8D7C14A0D85E8EA\u0022",
-        "Last-Modified": "Thu, 05 Mar 2020 21:13:29 GMT",
-=======
         "Date": "Fri, 03 Apr 2020 00:00:26 GMT",
         "ETag": "\u00220x8D7D7620406A704\u0022",
         "Last-Modified": "Fri, 03 Apr 2020 00:00:27 GMT",
->>>>>>> 32e373e2
         "Server": [
           "Windows-Azure-Blob/1.0",
           "Microsoft-HTTPAPI/2.0"
         ],
         "x-ms-client-request-id": "a4a5286b-8aa2-8544-3805-b8b0e3aa7533",
-<<<<<<< HEAD
-        "x-ms-request-id": "69f87a6f-701e-0033-4d32-f3cd90000000",
-        "x-ms-version": "2019-10-10"
-=======
         "x-ms-request-id": "1c61d8ca-601e-0096-0c4a-094471000000",
         "x-ms-version": "2019-12-12"
->>>>>>> 32e373e2
-      },
-      "ResponseBody": []
-    },
-    {
-<<<<<<< HEAD
-      "RequestUri": "https://seanstagetest.blob.core.windows.net/test-container-fbb48304-f58e-a9d4-0a7f-2f7a11dc4a4a/foo",
-=======
+      },
+      "ResponseBody": []
+    },
+    {
       "RequestUri": "https://seanmcccanary.blob.core.windows.net/test-container-fbb48304-f58e-a9d4-0a7f-2f7a11dc4a4a/foo",
->>>>>>> 32e373e2
-      "RequestMethod": "PUT",
-      "RequestHeaders": {
-        "Authorization": "Sanitized",
-        "Content-Length": "1024",
-<<<<<<< HEAD
-        "traceparent": "00-7b51bf939804b940acfd6858dbc7b475-fda78b28e327da41-00",
-        "User-Agent": [
-          "azsdk-net-Storage.Blobs/12.4.0-dev.20200305.1",
-          "(.NET Core 4.6.28325.01; Microsoft Windows 10.0.18363 )"
-        ],
-        "x-ms-blob-type": "BlockBlob",
-        "x-ms-client-request-id": "181cb0c4-02d5-badf-3540-31bf2bf89ad7",
-        "x-ms-date": "Thu, 05 Mar 2020 21:13:29 GMT",
-        "x-ms-return-client-request-id": "true",
-        "x-ms-version": "2019-10-10"
-=======
+      "RequestMethod": "PUT",
+      "RequestHeaders": {
+        "Authorization": "Sanitized",
+        "Content-Length": "1024",
         "traceparent": "00-68fa56b52719ce44891e037b72b9f051-b8e5333258724e48-00",
         "User-Agent": [
           "azsdk-net-Storage.Blobs/12.5.0-dev.20200402.1",
@@ -93,633 +49,348 @@
         "x-ms-date": "Fri, 03 Apr 2020 00:00:27 GMT",
         "x-ms-return-client-request-id": "true",
         "x-ms-version": "2019-12-12"
->>>>>>> 32e373e2
-      },
-      "RequestBody": "IH2I6XS0gsJvjxPL1Rf864FQD\u002Bk2pqc45BsEUIpkQj1N650wlhRqtqXjNRN2ea8hCMwukpqM/XnVTwRYrzE4CkzWfel5zFVs5lhDU3GUwmtr40e\u002BNbCiwO4jWkYQEQZzqyrGn/vGpzx2wqtCSaoIQI2Z7czqetWcNL37VnEPXNVR0KdHzSJvpTsLR3MEX3dDGxq5diM6iTFUKmo\u002BylHLZ2bV8XgCwXJqKUiR3jJil9VFtzpXVuWxF0Z28qO3MdrpQOANL27\u002BQVqnTkzbqKr\u002B8pOV\u002BBIWcxGAJNoyi87Ps/htp55RVWhnR3XgrweY1W6cdwAQIjnI0szPjAqTzLaL15tUbgELrZwqLrCcNsQJ505slRPOv5G\u002BpdTSgchd03q/VNdsRGdskMpj5fOIK5wIxqW8JzaivRgJlsksOSvUzVo23OHsnKLn/wVJatmdNnk4yrsioatEHZe/Yq6dQFeejxiYUk67GykC1SgxWVM\u002BbF9P9G9wsSyu8b9KLTr0Sb6uqtvBBOMrfK6SIMuDE8RDgPZOTkzoLt3r6WCOce7vDYxpg653fGd8JHfA3pFgK977BqxDpvtxxnz91RqCnAvAohI/GZAWzAOO0SnVJ09Mi76Ck2pBq2eR\u002BL0xeadM\u002BYhrADt\u002BIRJO5TmptNTRnJ4ssUpcAAmhfveqriHT5FJcQtihaiYUzmqsNK4wmPaSv1weBMhc8Pl/yoJD03LwewDnTHL8MDF3GOPgsMxbcOYBGO7FtOCK/1LeIqCk0Pr3u7itSUuDlo8qpuzlez8tJFmcQruEK8YgXEwgHQ6R00fo6fQTrSaafYFfmg3zpIQSsf5GCI4/co/yjOz\u002BY3iBmdOk/JJLGnYzAcU5JZC4LLfIDmwQSsq5qXZkISA5nBoI3gE6T6jxxpeHEwfIBU3/OWA1NVUMcE8I61Mb5vlV\u002BWSrMUaPft0P10fViDbD8KQpZefABGbE/G2yMmRV1uCdMhmiHdQGb7uCJV4NN\u002BgYRPqu8oERlPX\u002B5jTZ3Ut5ugBnN1YcIdLQIvYsPt8ItsWEme1ppuNejJ0kpDefLZFvCWtdpv\u002BS\u002ByMn3tCK5FYV9S9vVENeDxQdCKq5932bMPVkvTRzqhDF8p7KQscT06hGDq4IL9hNEflWQJ5V2AOljK7bJicioksfqmKlk81NCTQCc\u002BjPkgAcF6w6HWlybxmbJLUYOK2AI2xi6YV2qH0sCTZpUmUa1vmtvg5754ThrDpICW8XNNGGgk97bKl7pm4uDhMzCB20gE27a3qeBDzogTxKLZ4NFNVl4tAWnmpQMhegTNlxrqQdlIkiXMhX6H0Sk\u002BptMHjPIfk9zSZMneLjazhi/rhidtKYLZkV67gMDvpTAwp/4g==",
-      "StatusCode": 201,
-      "ResponseHeaders": {
-        "Content-Length": "0",
-        "Content-MD5": "bri4anPkYXJeuIHDtkjhcw==",
-<<<<<<< HEAD
-        "Date": "Thu, 05 Mar 2020 21:13:28 GMT",
-        "ETag": "\u00220x8D7C14A0D929A3B\u0022",
-        "Last-Modified": "Thu, 05 Mar 2020 21:13:29 GMT",
-=======
+      },
+      "RequestBody": "IH2I6XS0gsJvjxPL1Rf864FQD\u002Bk2pqc45BsEUIpkQj1N650wlhRqtqXjNRN2ea8hCMwukpqM/XnVTwRYrzE4CkzWfel5zFVs5lhDU3GUwmtr40e\u002BNbCiwO4jWkYQEQZzqyrGn/vGpzx2wqtCSaoIQI2Z7czqetWcNL37VnEPXNVR0KdHzSJvpTsLR3MEX3dDGxq5diM6iTFUKmo\u002BylHLZ2bV8XgCwXJqKUiR3jJil9VFtzpXVuWxF0Z28qO3MdrpQOANL27\u002BQVqnTkzbqKr\u002B8pOV\u002BBIWcxGAJNoyi87Ps/htp55RVWhnR3XgrweY1W6cdwAQIjnI0szPjAqTzLaL15tUbgELrZwqLrCcNsQJ505slRPOv5G\u002BpdTSgchd03q/VNdsRGdskMpj5fOIK5wIxqW8JzaivRgJlsksOSvUzVo23OHsnKLn/wVJatmdNnk4yrsioatEHZe/Yq6dQFeejxiYUk67GykC1SgxWVM\u002BbF9P9G9wsSyu8b9KLTr0Sb6uqtvBBOMrfK6SIMuDE8RDgPZOTkzoLt3r6WCOce7vDYxpg653fGd8JHfA3pFgK977BqxDpvtxxnz91RqCnAvAohI/GZAWzAOO0SnVJ09Mi76Ck2pBq2eR\u002BL0xeadM\u002BYhrADt\u002BIRJO5TmptNTRnJ4ssUpcAAmhfveqriHT5FJcQtihaiYUzmqsNK4wmPaSv1weBMhc8Pl/yoJD03LwewDnTHL8MDF3GOPgsMxbcOYBGO7FtOCK/1LeIqCk0Pr3u7itSUuDlo8qpuzlez8tJFmcQruEK8YgXEwgHQ6R00fo6fQTrSaafYFfmg3zpIQSsf5GCI4/co/yjOz\u002BY3iBmdOk/JJLGnYzAcU5JZC4LLfIDmwQSsq5qXZkISA5nBoI3gE6T6jxxpeHEwfIBU3/OWA1NVUMcE8I61Mb5vlV\u002BWSrMUaPft0P10fViDbD8KQpZefABGbE/G2yMmRV1uCdMhmiHdQGb7uCJV4NN\u002BgYRPqu8oERlPX\u002B5jTZ3Ut5ugBnN1YcIdLQIvYsPt8ItsWEme1ppuNejJ0kpDefLZFvCWtdpv\u002BS\u002ByMn3tCK5FYV9S9vVENeDxQdCKq5932bMPVkvTRzqhDF8p7KQscT06hGDq4IL9hNEflWQJ5V2AOljK7bJicioksfqmKlk81NCTQCc\u002BjPkgAcF6w6HWlybxmbJLUYOK2AI2xi6YV2qH0sCTZpUmUa1vmtvg5754ThrDpICW8XNNGGgk97bKl7pm4uDhMzCB20gE27a3qeBDzogTxKLZ4NFNVl4tAWnmpQMhegTNlxrqQdlIkiXMhX6H0Sk\u002BptMHjPIfk9zSZMneLjazhi/rhidtKYLZkV67gMDvpTAwp/4g==",
+      "StatusCode": 201,
+      "ResponseHeaders": {
+        "Content-Length": "0",
+        "Content-MD5": "bri4anPkYXJeuIHDtkjhcw==",
         "Date": "Fri, 03 Apr 2020 00:00:26 GMT",
         "ETag": "\u00220x8D7D76204135027\u0022",
         "Last-Modified": "Fri, 03 Apr 2020 00:00:27 GMT",
->>>>>>> 32e373e2
         "Server": [
           "Windows-Azure-Blob/1.0",
           "Microsoft-HTTPAPI/2.0"
         ],
         "x-ms-client-request-id": "181cb0c4-02d5-badf-3540-31bf2bf89ad7",
         "x-ms-content-crc64": "75ceE6ZwLGM=",
-<<<<<<< HEAD
-        "x-ms-request-id": "69f87a73-701e-0033-4f32-f3cd90000000",
-        "x-ms-request-server-encrypted": "true",
-        "x-ms-version": "2019-10-10"
-=======
         "x-ms-request-id": "1c61d8e5-601e-0096-204a-094471000000",
         "x-ms-request-server-encrypted": "true",
         "x-ms-version": "2019-12-12"
->>>>>>> 32e373e2
-      },
-      "ResponseBody": []
-    },
-    {
-<<<<<<< HEAD
-      "RequestUri": "https://seanstagetest.blob.core.windows.net/test-container-fbb48304-f58e-a9d4-0a7f-2f7a11dc4a4a/bar",
-=======
+      },
+      "ResponseBody": []
+    },
+    {
       "RequestUri": "https://seanmcccanary.blob.core.windows.net/test-container-fbb48304-f58e-a9d4-0a7f-2f7a11dc4a4a/bar",
->>>>>>> 32e373e2
-      "RequestMethod": "PUT",
-      "RequestHeaders": {
-        "Authorization": "Sanitized",
-        "Content-Length": "1024",
-<<<<<<< HEAD
-        "traceparent": "00-75a3c744c268db4a9da3b50ad8fa7013-f1d511cd9713e445-00",
-        "User-Agent": [
-          "azsdk-net-Storage.Blobs/12.4.0-dev.20200305.1",
-          "(.NET Core 4.6.28325.01; Microsoft Windows 10.0.18363 )"
+      "RequestMethod": "PUT",
+      "RequestHeaders": {
+        "Authorization": "Sanitized",
+        "Content-Length": "1024",
+        "traceparent": "00-b9f4782ce5b6f441bea8026c2f34b6f3-e800f613fc71c744-00",
+        "User-Agent": [
+          "azsdk-net-Storage.Blobs/12.5.0-dev.20200402.1",
+          "(.NET Core 4.6.28325.01; Microsoft Windows 10.0.18362 )"
         ],
         "x-ms-blob-type": "BlockBlob",
         "x-ms-client-request-id": "538e1019-67ed-ff0d-be16-f59f012151d8",
-        "x-ms-date": "Thu, 05 Mar 2020 21:13:29 GMT",
-        "x-ms-return-client-request-id": "true",
-        "x-ms-version": "2019-10-10"
-=======
-        "traceparent": "00-b9f4782ce5b6f441bea8026c2f34b6f3-e800f613fc71c744-00",
-        "User-Agent": [
-          "azsdk-net-Storage.Blobs/12.5.0-dev.20200402.1",
-          "(.NET Core 4.6.28325.01; Microsoft Windows 10.0.18362 )"
-        ],
-        "x-ms-blob-type": "BlockBlob",
+        "x-ms-date": "Fri, 03 Apr 2020 00:00:28 GMT",
+        "x-ms-return-client-request-id": "true",
+        "x-ms-version": "2019-12-12"
+      },
+      "RequestBody": "IH2I6XS0gsJvjxPL1Rf864FQD\u002Bk2pqc45BsEUIpkQj1N650wlhRqtqXjNRN2ea8hCMwukpqM/XnVTwRYrzE4CkzWfel5zFVs5lhDU3GUwmtr40e\u002BNbCiwO4jWkYQEQZzqyrGn/vGpzx2wqtCSaoIQI2Z7czqetWcNL37VnEPXNVR0KdHzSJvpTsLR3MEX3dDGxq5diM6iTFUKmo\u002BylHLZ2bV8XgCwXJqKUiR3jJil9VFtzpXVuWxF0Z28qO3MdrpQOANL27\u002BQVqnTkzbqKr\u002B8pOV\u002BBIWcxGAJNoyi87Ps/htp55RVWhnR3XgrweY1W6cdwAQIjnI0szPjAqTzLaL15tUbgELrZwqLrCcNsQJ505slRPOv5G\u002BpdTSgchd03q/VNdsRGdskMpj5fOIK5wIxqW8JzaivRgJlsksOSvUzVo23OHsnKLn/wVJatmdNnk4yrsioatEHZe/Yq6dQFeejxiYUk67GykC1SgxWVM\u002BbF9P9G9wsSyu8b9KLTr0Sb6uqtvBBOMrfK6SIMuDE8RDgPZOTkzoLt3r6WCOce7vDYxpg653fGd8JHfA3pFgK977BqxDpvtxxnz91RqCnAvAohI/GZAWzAOO0SnVJ09Mi76Ck2pBq2eR\u002BL0xeadM\u002BYhrADt\u002BIRJO5TmptNTRnJ4ssUpcAAmhfveqriHT5FJcQtihaiYUzmqsNK4wmPaSv1weBMhc8Pl/yoJD03LwewDnTHL8MDF3GOPgsMxbcOYBGO7FtOCK/1LeIqCk0Pr3u7itSUuDlo8qpuzlez8tJFmcQruEK8YgXEwgHQ6R00fo6fQTrSaafYFfmg3zpIQSsf5GCI4/co/yjOz\u002BY3iBmdOk/JJLGnYzAcU5JZC4LLfIDmwQSsq5qXZkISA5nBoI3gE6T6jxxpeHEwfIBU3/OWA1NVUMcE8I61Mb5vlV\u002BWSrMUaPft0P10fViDbD8KQpZefABGbE/G2yMmRV1uCdMhmiHdQGb7uCJV4NN\u002BgYRPqu8oERlPX\u002B5jTZ3Ut5ugBnN1YcIdLQIvYsPt8ItsWEme1ppuNejJ0kpDefLZFvCWtdpv\u002BS\u002ByMn3tCK5FYV9S9vVENeDxQdCKq5932bMPVkvTRzqhDF8p7KQscT06hGDq4IL9hNEflWQJ5V2AOljK7bJicioksfqmKlk81NCTQCc\u002BjPkgAcF6w6HWlybxmbJLUYOK2AI2xi6YV2qH0sCTZpUmUa1vmtvg5754ThrDpICW8XNNGGgk97bKl7pm4uDhMzCB20gE27a3qeBDzogTxKLZ4NFNVl4tAWnmpQMhegTNlxrqQdlIkiXMhX6H0Sk\u002BptMHjPIfk9zSZMneLjazhi/rhidtKYLZkV67gMDvpTAwp/4g==",
+      "StatusCode": 201,
+      "ResponseHeaders": {
+        "Content-Length": "0",
+        "Content-MD5": "bri4anPkYXJeuIHDtkjhcw==",
+        "Date": "Fri, 03 Apr 2020 00:00:27 GMT",
+        "ETag": "\u00220x8D7D762041FD58B\u0022",
+        "Last-Modified": "Fri, 03 Apr 2020 00:00:27 GMT",
+        "Server": [
+          "Windows-Azure-Blob/1.0",
+          "Microsoft-HTTPAPI/2.0"
+        ],
         "x-ms-client-request-id": "538e1019-67ed-ff0d-be16-f59f012151d8",
-        "x-ms-date": "Fri, 03 Apr 2020 00:00:28 GMT",
-        "x-ms-return-client-request-id": "true",
-        "x-ms-version": "2019-12-12"
->>>>>>> 32e373e2
-      },
-      "RequestBody": "IH2I6XS0gsJvjxPL1Rf864FQD\u002Bk2pqc45BsEUIpkQj1N650wlhRqtqXjNRN2ea8hCMwukpqM/XnVTwRYrzE4CkzWfel5zFVs5lhDU3GUwmtr40e\u002BNbCiwO4jWkYQEQZzqyrGn/vGpzx2wqtCSaoIQI2Z7czqetWcNL37VnEPXNVR0KdHzSJvpTsLR3MEX3dDGxq5diM6iTFUKmo\u002BylHLZ2bV8XgCwXJqKUiR3jJil9VFtzpXVuWxF0Z28qO3MdrpQOANL27\u002BQVqnTkzbqKr\u002B8pOV\u002BBIWcxGAJNoyi87Ps/htp55RVWhnR3XgrweY1W6cdwAQIjnI0szPjAqTzLaL15tUbgELrZwqLrCcNsQJ505slRPOv5G\u002BpdTSgchd03q/VNdsRGdskMpj5fOIK5wIxqW8JzaivRgJlsksOSvUzVo23OHsnKLn/wVJatmdNnk4yrsioatEHZe/Yq6dQFeejxiYUk67GykC1SgxWVM\u002BbF9P9G9wsSyu8b9KLTr0Sb6uqtvBBOMrfK6SIMuDE8RDgPZOTkzoLt3r6WCOce7vDYxpg653fGd8JHfA3pFgK977BqxDpvtxxnz91RqCnAvAohI/GZAWzAOO0SnVJ09Mi76Ck2pBq2eR\u002BL0xeadM\u002BYhrADt\u002BIRJO5TmptNTRnJ4ssUpcAAmhfveqriHT5FJcQtihaiYUzmqsNK4wmPaSv1weBMhc8Pl/yoJD03LwewDnTHL8MDF3GOPgsMxbcOYBGO7FtOCK/1LeIqCk0Pr3u7itSUuDlo8qpuzlez8tJFmcQruEK8YgXEwgHQ6R00fo6fQTrSaafYFfmg3zpIQSsf5GCI4/co/yjOz\u002BY3iBmdOk/JJLGnYzAcU5JZC4LLfIDmwQSsq5qXZkISA5nBoI3gE6T6jxxpeHEwfIBU3/OWA1NVUMcE8I61Mb5vlV\u002BWSrMUaPft0P10fViDbD8KQpZefABGbE/G2yMmRV1uCdMhmiHdQGb7uCJV4NN\u002BgYRPqu8oERlPX\u002B5jTZ3Ut5ugBnN1YcIdLQIvYsPt8ItsWEme1ppuNejJ0kpDefLZFvCWtdpv\u002BS\u002ByMn3tCK5FYV9S9vVENeDxQdCKq5932bMPVkvTRzqhDF8p7KQscT06hGDq4IL9hNEflWQJ5V2AOljK7bJicioksfqmKlk81NCTQCc\u002BjPkgAcF6w6HWlybxmbJLUYOK2AI2xi6YV2qH0sCTZpUmUa1vmtvg5754ThrDpICW8XNNGGgk97bKl7pm4uDhMzCB20gE27a3qeBDzogTxKLZ4NFNVl4tAWnmpQMhegTNlxrqQdlIkiXMhX6H0Sk\u002BptMHjPIfk9zSZMneLjazhi/rhidtKYLZkV67gMDvpTAwp/4g==",
-      "StatusCode": 201,
-      "ResponseHeaders": {
-        "Content-Length": "0",
-        "Content-MD5": "bri4anPkYXJeuIHDtkjhcw==",
-<<<<<<< HEAD
-        "Date": "Thu, 05 Mar 2020 21:13:29 GMT",
-        "ETag": "\u00220x8D7C14A0D9F4469\u0022",
-        "Last-Modified": "Thu, 05 Mar 2020 21:13:29 GMT",
-=======
-        "Date": "Fri, 03 Apr 2020 00:00:27 GMT",
-        "ETag": "\u00220x8D7D762041FD58B\u0022",
-        "Last-Modified": "Fri, 03 Apr 2020 00:00:27 GMT",
->>>>>>> 32e373e2
-        "Server": [
-          "Windows-Azure-Blob/1.0",
-          "Microsoft-HTTPAPI/2.0"
-        ],
-        "x-ms-client-request-id": "538e1019-67ed-ff0d-be16-f59f012151d8",
-        "x-ms-content-crc64": "75ceE6ZwLGM=",
-<<<<<<< HEAD
-        "x-ms-request-id": "69f87a74-701e-0033-5032-f3cd90000000",
-        "x-ms-request-server-encrypted": "true",
-        "x-ms-version": "2019-10-10"
-=======
+        "x-ms-content-crc64": "75ceE6ZwLGM=",
         "x-ms-request-id": "1c61d8f1-601e-0096-2a4a-094471000000",
         "x-ms-request-server-encrypted": "true",
         "x-ms-version": "2019-12-12"
->>>>>>> 32e373e2
-      },
-      "ResponseBody": []
-    },
-    {
-<<<<<<< HEAD
-      "RequestUri": "https://seanstagetest.blob.core.windows.net/test-container-fbb48304-f58e-a9d4-0a7f-2f7a11dc4a4a/baz",
-=======
+      },
+      "ResponseBody": []
+    },
+    {
       "RequestUri": "https://seanmcccanary.blob.core.windows.net/test-container-fbb48304-f58e-a9d4-0a7f-2f7a11dc4a4a/baz",
->>>>>>> 32e373e2
-      "RequestMethod": "PUT",
-      "RequestHeaders": {
-        "Authorization": "Sanitized",
-        "Content-Length": "1024",
-<<<<<<< HEAD
-        "traceparent": "00-bfc128266540724d979765a2da9cb8bd-12b325632226a141-00",
-        "User-Agent": [
-          "azsdk-net-Storage.Blobs/12.4.0-dev.20200305.1",
-          "(.NET Core 4.6.28325.01; Microsoft Windows 10.0.18363 )"
+      "RequestMethod": "PUT",
+      "RequestHeaders": {
+        "Authorization": "Sanitized",
+        "Content-Length": "1024",
+        "traceparent": "00-212c297aa125fd4a823ed2a2d86c304b-81c887a005d91b41-00",
+        "User-Agent": [
+          "azsdk-net-Storage.Blobs/12.5.0-dev.20200402.1",
+          "(.NET Core 4.6.28325.01; Microsoft Windows 10.0.18362 )"
         ],
         "x-ms-blob-type": "BlockBlob",
         "x-ms-client-request-id": "1ba5b478-4669-fce9-7b37-041797e341d0",
-        "x-ms-date": "Thu, 05 Mar 2020 21:13:29 GMT",
-        "x-ms-return-client-request-id": "true",
-        "x-ms-version": "2019-10-10"
-=======
-        "traceparent": "00-212c297aa125fd4a823ed2a2d86c304b-81c887a005d91b41-00",
-        "User-Agent": [
-          "azsdk-net-Storage.Blobs/12.5.0-dev.20200402.1",
-          "(.NET Core 4.6.28325.01; Microsoft Windows 10.0.18362 )"
-        ],
-        "x-ms-blob-type": "BlockBlob",
+        "x-ms-date": "Fri, 03 Apr 2020 00:00:28 GMT",
+        "x-ms-return-client-request-id": "true",
+        "x-ms-version": "2019-12-12"
+      },
+      "RequestBody": "IH2I6XS0gsJvjxPL1Rf864FQD\u002Bk2pqc45BsEUIpkQj1N650wlhRqtqXjNRN2ea8hCMwukpqM/XnVTwRYrzE4CkzWfel5zFVs5lhDU3GUwmtr40e\u002BNbCiwO4jWkYQEQZzqyrGn/vGpzx2wqtCSaoIQI2Z7czqetWcNL37VnEPXNVR0KdHzSJvpTsLR3MEX3dDGxq5diM6iTFUKmo\u002BylHLZ2bV8XgCwXJqKUiR3jJil9VFtzpXVuWxF0Z28qO3MdrpQOANL27\u002BQVqnTkzbqKr\u002B8pOV\u002BBIWcxGAJNoyi87Ps/htp55RVWhnR3XgrweY1W6cdwAQIjnI0szPjAqTzLaL15tUbgELrZwqLrCcNsQJ505slRPOv5G\u002BpdTSgchd03q/VNdsRGdskMpj5fOIK5wIxqW8JzaivRgJlsksOSvUzVo23OHsnKLn/wVJatmdNnk4yrsioatEHZe/Yq6dQFeejxiYUk67GykC1SgxWVM\u002BbF9P9G9wsSyu8b9KLTr0Sb6uqtvBBOMrfK6SIMuDE8RDgPZOTkzoLt3r6WCOce7vDYxpg653fGd8JHfA3pFgK977BqxDpvtxxnz91RqCnAvAohI/GZAWzAOO0SnVJ09Mi76Ck2pBq2eR\u002BL0xeadM\u002BYhrADt\u002BIRJO5TmptNTRnJ4ssUpcAAmhfveqriHT5FJcQtihaiYUzmqsNK4wmPaSv1weBMhc8Pl/yoJD03LwewDnTHL8MDF3GOPgsMxbcOYBGO7FtOCK/1LeIqCk0Pr3u7itSUuDlo8qpuzlez8tJFmcQruEK8YgXEwgHQ6R00fo6fQTrSaafYFfmg3zpIQSsf5GCI4/co/yjOz\u002BY3iBmdOk/JJLGnYzAcU5JZC4LLfIDmwQSsq5qXZkISA5nBoI3gE6T6jxxpeHEwfIBU3/OWA1NVUMcE8I61Mb5vlV\u002BWSrMUaPft0P10fViDbD8KQpZefABGbE/G2yMmRV1uCdMhmiHdQGb7uCJV4NN\u002BgYRPqu8oERlPX\u002B5jTZ3Ut5ugBnN1YcIdLQIvYsPt8ItsWEme1ppuNejJ0kpDefLZFvCWtdpv\u002BS\u002ByMn3tCK5FYV9S9vVENeDxQdCKq5932bMPVkvTRzqhDF8p7KQscT06hGDq4IL9hNEflWQJ5V2AOljK7bJicioksfqmKlk81NCTQCc\u002BjPkgAcF6w6HWlybxmbJLUYOK2AI2xi6YV2qH0sCTZpUmUa1vmtvg5754ThrDpICW8XNNGGgk97bKl7pm4uDhMzCB20gE27a3qeBDzogTxKLZ4NFNVl4tAWnmpQMhegTNlxrqQdlIkiXMhX6H0Sk\u002BptMHjPIfk9zSZMneLjazhi/rhidtKYLZkV67gMDvpTAwp/4g==",
+      "StatusCode": 201,
+      "ResponseHeaders": {
+        "Content-Length": "0",
+        "Content-MD5": "bri4anPkYXJeuIHDtkjhcw==",
+        "Date": "Fri, 03 Apr 2020 00:00:27 GMT",
+        "ETag": "\u00220x8D7D762042C5AEA\u0022",
+        "Last-Modified": "Fri, 03 Apr 2020 00:00:27 GMT",
+        "Server": [
+          "Windows-Azure-Blob/1.0",
+          "Microsoft-HTTPAPI/2.0"
+        ],
         "x-ms-client-request-id": "1ba5b478-4669-fce9-7b37-041797e341d0",
-        "x-ms-date": "Fri, 03 Apr 2020 00:00:28 GMT",
-        "x-ms-return-client-request-id": "true",
-        "x-ms-version": "2019-12-12"
->>>>>>> 32e373e2
-      },
-      "RequestBody": "IH2I6XS0gsJvjxPL1Rf864FQD\u002Bk2pqc45BsEUIpkQj1N650wlhRqtqXjNRN2ea8hCMwukpqM/XnVTwRYrzE4CkzWfel5zFVs5lhDU3GUwmtr40e\u002BNbCiwO4jWkYQEQZzqyrGn/vGpzx2wqtCSaoIQI2Z7czqetWcNL37VnEPXNVR0KdHzSJvpTsLR3MEX3dDGxq5diM6iTFUKmo\u002BylHLZ2bV8XgCwXJqKUiR3jJil9VFtzpXVuWxF0Z28qO3MdrpQOANL27\u002BQVqnTkzbqKr\u002B8pOV\u002BBIWcxGAJNoyi87Ps/htp55RVWhnR3XgrweY1W6cdwAQIjnI0szPjAqTzLaL15tUbgELrZwqLrCcNsQJ505slRPOv5G\u002BpdTSgchd03q/VNdsRGdskMpj5fOIK5wIxqW8JzaivRgJlsksOSvUzVo23OHsnKLn/wVJatmdNnk4yrsioatEHZe/Yq6dQFeejxiYUk67GykC1SgxWVM\u002BbF9P9G9wsSyu8b9KLTr0Sb6uqtvBBOMrfK6SIMuDE8RDgPZOTkzoLt3r6WCOce7vDYxpg653fGd8JHfA3pFgK977BqxDpvtxxnz91RqCnAvAohI/GZAWzAOO0SnVJ09Mi76Ck2pBq2eR\u002BL0xeadM\u002BYhrADt\u002BIRJO5TmptNTRnJ4ssUpcAAmhfveqriHT5FJcQtihaiYUzmqsNK4wmPaSv1weBMhc8Pl/yoJD03LwewDnTHL8MDF3GOPgsMxbcOYBGO7FtOCK/1LeIqCk0Pr3u7itSUuDlo8qpuzlez8tJFmcQruEK8YgXEwgHQ6R00fo6fQTrSaafYFfmg3zpIQSsf5GCI4/co/yjOz\u002BY3iBmdOk/JJLGnYzAcU5JZC4LLfIDmwQSsq5qXZkISA5nBoI3gE6T6jxxpeHEwfIBU3/OWA1NVUMcE8I61Mb5vlV\u002BWSrMUaPft0P10fViDbD8KQpZefABGbE/G2yMmRV1uCdMhmiHdQGb7uCJV4NN\u002BgYRPqu8oERlPX\u002B5jTZ3Ut5ugBnN1YcIdLQIvYsPt8ItsWEme1ppuNejJ0kpDefLZFvCWtdpv\u002BS\u002ByMn3tCK5FYV9S9vVENeDxQdCKq5932bMPVkvTRzqhDF8p7KQscT06hGDq4IL9hNEflWQJ5V2AOljK7bJicioksfqmKlk81NCTQCc\u002BjPkgAcF6w6HWlybxmbJLUYOK2AI2xi6YV2qH0sCTZpUmUa1vmtvg5754ThrDpICW8XNNGGgk97bKl7pm4uDhMzCB20gE27a3qeBDzogTxKLZ4NFNVl4tAWnmpQMhegTNlxrqQdlIkiXMhX6H0Sk\u002BptMHjPIfk9zSZMneLjazhi/rhidtKYLZkV67gMDvpTAwp/4g==",
-      "StatusCode": 201,
-      "ResponseHeaders": {
-        "Content-Length": "0",
-        "Content-MD5": "bri4anPkYXJeuIHDtkjhcw==",
-<<<<<<< HEAD
-        "Date": "Thu, 05 Mar 2020 21:13:29 GMT",
-        "ETag": "\u00220x8D7C14A0DABC76D\u0022",
-        "Last-Modified": "Thu, 05 Mar 2020 21:13:29 GMT",
-=======
-        "Date": "Fri, 03 Apr 2020 00:00:27 GMT",
-        "ETag": "\u00220x8D7D762042C5AEA\u0022",
-        "Last-Modified": "Fri, 03 Apr 2020 00:00:27 GMT",
->>>>>>> 32e373e2
-        "Server": [
-          "Windows-Azure-Blob/1.0",
-          "Microsoft-HTTPAPI/2.0"
-        ],
-        "x-ms-client-request-id": "1ba5b478-4669-fce9-7b37-041797e341d0",
-        "x-ms-content-crc64": "75ceE6ZwLGM=",
-<<<<<<< HEAD
-        "x-ms-request-id": "69f87a77-701e-0033-5332-f3cd90000000",
-        "x-ms-request-server-encrypted": "true",
-        "x-ms-version": "2019-10-10"
-=======
+        "x-ms-content-crc64": "75ceE6ZwLGM=",
         "x-ms-request-id": "1c61d906-601e-0096-3d4a-094471000000",
         "x-ms-request-server-encrypted": "true",
         "x-ms-version": "2019-12-12"
->>>>>>> 32e373e2
-      },
-      "ResponseBody": []
-    },
-    {
-<<<<<<< HEAD
-      "RequestUri": "https://seanstagetest.blob.core.windows.net/test-container-fbb48304-f58e-a9d4-0a7f-2f7a11dc4a4a/foo/foo",
-=======
+      },
+      "ResponseBody": []
+    },
+    {
       "RequestUri": "https://seanmcccanary.blob.core.windows.net/test-container-fbb48304-f58e-a9d4-0a7f-2f7a11dc4a4a/foo/foo",
->>>>>>> 32e373e2
-      "RequestMethod": "PUT",
-      "RequestHeaders": {
-        "Authorization": "Sanitized",
-        "Content-Length": "1024",
-<<<<<<< HEAD
-        "traceparent": "00-0a288b2fff66dc4ca0ce01942345e383-f695a8356d26c345-00",
-        "User-Agent": [
-          "azsdk-net-Storage.Blobs/12.4.0-dev.20200305.1",
-          "(.NET Core 4.6.28325.01; Microsoft Windows 10.0.18363 )"
+      "RequestMethod": "PUT",
+      "RequestHeaders": {
+        "Authorization": "Sanitized",
+        "Content-Length": "1024",
+        "traceparent": "00-f6595bc49926cc4c8562a121ad922bc9-2f22c86b3de6d348-00",
+        "User-Agent": [
+          "azsdk-net-Storage.Blobs/12.5.0-dev.20200402.1",
+          "(.NET Core 4.6.28325.01; Microsoft Windows 10.0.18362 )"
         ],
         "x-ms-blob-type": "BlockBlob",
         "x-ms-client-request-id": "4d266cca-367c-166e-e5df-eb222da4a04a",
-        "x-ms-date": "Thu, 05 Mar 2020 21:13:29 GMT",
-        "x-ms-return-client-request-id": "true",
-        "x-ms-version": "2019-10-10"
-=======
-        "traceparent": "00-f6595bc49926cc4c8562a121ad922bc9-2f22c86b3de6d348-00",
-        "User-Agent": [
-          "azsdk-net-Storage.Blobs/12.5.0-dev.20200402.1",
-          "(.NET Core 4.6.28325.01; Microsoft Windows 10.0.18362 )"
-        ],
-        "x-ms-blob-type": "BlockBlob",
+        "x-ms-date": "Fri, 03 Apr 2020 00:00:28 GMT",
+        "x-ms-return-client-request-id": "true",
+        "x-ms-version": "2019-12-12"
+      },
+      "RequestBody": "IH2I6XS0gsJvjxPL1Rf864FQD\u002Bk2pqc45BsEUIpkQj1N650wlhRqtqXjNRN2ea8hCMwukpqM/XnVTwRYrzE4CkzWfel5zFVs5lhDU3GUwmtr40e\u002BNbCiwO4jWkYQEQZzqyrGn/vGpzx2wqtCSaoIQI2Z7czqetWcNL37VnEPXNVR0KdHzSJvpTsLR3MEX3dDGxq5diM6iTFUKmo\u002BylHLZ2bV8XgCwXJqKUiR3jJil9VFtzpXVuWxF0Z28qO3MdrpQOANL27\u002BQVqnTkzbqKr\u002B8pOV\u002BBIWcxGAJNoyi87Ps/htp55RVWhnR3XgrweY1W6cdwAQIjnI0szPjAqTzLaL15tUbgELrZwqLrCcNsQJ505slRPOv5G\u002BpdTSgchd03q/VNdsRGdskMpj5fOIK5wIxqW8JzaivRgJlsksOSvUzVo23OHsnKLn/wVJatmdNnk4yrsioatEHZe/Yq6dQFeejxiYUk67GykC1SgxWVM\u002BbF9P9G9wsSyu8b9KLTr0Sb6uqtvBBOMrfK6SIMuDE8RDgPZOTkzoLt3r6WCOce7vDYxpg653fGd8JHfA3pFgK977BqxDpvtxxnz91RqCnAvAohI/GZAWzAOO0SnVJ09Mi76Ck2pBq2eR\u002BL0xeadM\u002BYhrADt\u002BIRJO5TmptNTRnJ4ssUpcAAmhfveqriHT5FJcQtihaiYUzmqsNK4wmPaSv1weBMhc8Pl/yoJD03LwewDnTHL8MDF3GOPgsMxbcOYBGO7FtOCK/1LeIqCk0Pr3u7itSUuDlo8qpuzlez8tJFmcQruEK8YgXEwgHQ6R00fo6fQTrSaafYFfmg3zpIQSsf5GCI4/co/yjOz\u002BY3iBmdOk/JJLGnYzAcU5JZC4LLfIDmwQSsq5qXZkISA5nBoI3gE6T6jxxpeHEwfIBU3/OWA1NVUMcE8I61Mb5vlV\u002BWSrMUaPft0P10fViDbD8KQpZefABGbE/G2yMmRV1uCdMhmiHdQGb7uCJV4NN\u002BgYRPqu8oERlPX\u002B5jTZ3Ut5ugBnN1YcIdLQIvYsPt8ItsWEme1ppuNejJ0kpDefLZFvCWtdpv\u002BS\u002ByMn3tCK5FYV9S9vVENeDxQdCKq5932bMPVkvTRzqhDF8p7KQscT06hGDq4IL9hNEflWQJ5V2AOljK7bJicioksfqmKlk81NCTQCc\u002BjPkgAcF6w6HWlybxmbJLUYOK2AI2xi6YV2qH0sCTZpUmUa1vmtvg5754ThrDpICW8XNNGGgk97bKl7pm4uDhMzCB20gE27a3qeBDzogTxKLZ4NFNVl4tAWnmpQMhegTNlxrqQdlIkiXMhX6H0Sk\u002BptMHjPIfk9zSZMneLjazhi/rhidtKYLZkV67gMDvpTAwp/4g==",
+      "StatusCode": 201,
+      "ResponseHeaders": {
+        "Content-Length": "0",
+        "Content-MD5": "bri4anPkYXJeuIHDtkjhcw==",
+        "Date": "Fri, 03 Apr 2020 00:00:27 GMT",
+        "ETag": "\u00220x8D7D7620438E053\u0022",
+        "Last-Modified": "Fri, 03 Apr 2020 00:00:27 GMT",
+        "Server": [
+          "Windows-Azure-Blob/1.0",
+          "Microsoft-HTTPAPI/2.0"
+        ],
         "x-ms-client-request-id": "4d266cca-367c-166e-e5df-eb222da4a04a",
-        "x-ms-date": "Fri, 03 Apr 2020 00:00:28 GMT",
-        "x-ms-return-client-request-id": "true",
-        "x-ms-version": "2019-12-12"
->>>>>>> 32e373e2
-      },
-      "RequestBody": "IH2I6XS0gsJvjxPL1Rf864FQD\u002Bk2pqc45BsEUIpkQj1N650wlhRqtqXjNRN2ea8hCMwukpqM/XnVTwRYrzE4CkzWfel5zFVs5lhDU3GUwmtr40e\u002BNbCiwO4jWkYQEQZzqyrGn/vGpzx2wqtCSaoIQI2Z7czqetWcNL37VnEPXNVR0KdHzSJvpTsLR3MEX3dDGxq5diM6iTFUKmo\u002BylHLZ2bV8XgCwXJqKUiR3jJil9VFtzpXVuWxF0Z28qO3MdrpQOANL27\u002BQVqnTkzbqKr\u002B8pOV\u002BBIWcxGAJNoyi87Ps/htp55RVWhnR3XgrweY1W6cdwAQIjnI0szPjAqTzLaL15tUbgELrZwqLrCcNsQJ505slRPOv5G\u002BpdTSgchd03q/VNdsRGdskMpj5fOIK5wIxqW8JzaivRgJlsksOSvUzVo23OHsnKLn/wVJatmdNnk4yrsioatEHZe/Yq6dQFeejxiYUk67GykC1SgxWVM\u002BbF9P9G9wsSyu8b9KLTr0Sb6uqtvBBOMrfK6SIMuDE8RDgPZOTkzoLt3r6WCOce7vDYxpg653fGd8JHfA3pFgK977BqxDpvtxxnz91RqCnAvAohI/GZAWzAOO0SnVJ09Mi76Ck2pBq2eR\u002BL0xeadM\u002BYhrADt\u002BIRJO5TmptNTRnJ4ssUpcAAmhfveqriHT5FJcQtihaiYUzmqsNK4wmPaSv1weBMhc8Pl/yoJD03LwewDnTHL8MDF3GOPgsMxbcOYBGO7FtOCK/1LeIqCk0Pr3u7itSUuDlo8qpuzlez8tJFmcQruEK8YgXEwgHQ6R00fo6fQTrSaafYFfmg3zpIQSsf5GCI4/co/yjOz\u002BY3iBmdOk/JJLGnYzAcU5JZC4LLfIDmwQSsq5qXZkISA5nBoI3gE6T6jxxpeHEwfIBU3/OWA1NVUMcE8I61Mb5vlV\u002BWSrMUaPft0P10fViDbD8KQpZefABGbE/G2yMmRV1uCdMhmiHdQGb7uCJV4NN\u002BgYRPqu8oERlPX\u002B5jTZ3Ut5ugBnN1YcIdLQIvYsPt8ItsWEme1ppuNejJ0kpDefLZFvCWtdpv\u002BS\u002ByMn3tCK5FYV9S9vVENeDxQdCKq5932bMPVkvTRzqhDF8p7KQscT06hGDq4IL9hNEflWQJ5V2AOljK7bJicioksfqmKlk81NCTQCc\u002BjPkgAcF6w6HWlybxmbJLUYOK2AI2xi6YV2qH0sCTZpUmUa1vmtvg5754ThrDpICW8XNNGGgk97bKl7pm4uDhMzCB20gE27a3qeBDzogTxKLZ4NFNVl4tAWnmpQMhegTNlxrqQdlIkiXMhX6H0Sk\u002BptMHjPIfk9zSZMneLjazhi/rhidtKYLZkV67gMDvpTAwp/4g==",
-      "StatusCode": 201,
-      "ResponseHeaders": {
-        "Content-Length": "0",
-        "Content-MD5": "bri4anPkYXJeuIHDtkjhcw==",
-<<<<<<< HEAD
-        "Date": "Thu, 05 Mar 2020 21:13:29 GMT",
-        "ETag": "\u00220x8D7C14A0DB8714F\u0022",
-        "Last-Modified": "Thu, 05 Mar 2020 21:13:29 GMT",
-=======
-        "Date": "Fri, 03 Apr 2020 00:00:27 GMT",
-        "ETag": "\u00220x8D7D7620438E053\u0022",
-        "Last-Modified": "Fri, 03 Apr 2020 00:00:27 GMT",
->>>>>>> 32e373e2
-        "Server": [
-          "Windows-Azure-Blob/1.0",
-          "Microsoft-HTTPAPI/2.0"
-        ],
-        "x-ms-client-request-id": "4d266cca-367c-166e-e5df-eb222da4a04a",
-        "x-ms-content-crc64": "75ceE6ZwLGM=",
-<<<<<<< HEAD
-        "x-ms-request-id": "69f87a78-701e-0033-5432-f3cd90000000",
-        "x-ms-request-server-encrypted": "true",
-        "x-ms-version": "2019-10-10"
-=======
+        "x-ms-content-crc64": "75ceE6ZwLGM=",
         "x-ms-request-id": "1c61d90f-601e-0096-454a-094471000000",
         "x-ms-request-server-encrypted": "true",
         "x-ms-version": "2019-12-12"
->>>>>>> 32e373e2
-      },
-      "ResponseBody": []
-    },
-    {
-<<<<<<< HEAD
-      "RequestUri": "https://seanstagetest.blob.core.windows.net/test-container-fbb48304-f58e-a9d4-0a7f-2f7a11dc4a4a/foo/bar",
-=======
+      },
+      "ResponseBody": []
+    },
+    {
       "RequestUri": "https://seanmcccanary.blob.core.windows.net/test-container-fbb48304-f58e-a9d4-0a7f-2f7a11dc4a4a/foo/bar",
->>>>>>> 32e373e2
-      "RequestMethod": "PUT",
-      "RequestHeaders": {
-        "Authorization": "Sanitized",
-        "Content-Length": "1024",
-<<<<<<< HEAD
-        "traceparent": "00-47d5a4a84f293246b8599d195eb74819-8239f1ece8934144-00",
-        "User-Agent": [
-          "azsdk-net-Storage.Blobs/12.4.0-dev.20200305.1",
-          "(.NET Core 4.6.28325.01; Microsoft Windows 10.0.18363 )"
+      "RequestMethod": "PUT",
+      "RequestHeaders": {
+        "Authorization": "Sanitized",
+        "Content-Length": "1024",
+        "traceparent": "00-f809c03f8835b1409b4f12cc639bd7ec-16b4ccab240b5a45-00",
+        "User-Agent": [
+          "azsdk-net-Storage.Blobs/12.5.0-dev.20200402.1",
+          "(.NET Core 4.6.28325.01; Microsoft Windows 10.0.18362 )"
         ],
         "x-ms-blob-type": "BlockBlob",
         "x-ms-client-request-id": "2b4c83de-f4bc-9154-152f-b8f27500baaf",
-        "x-ms-date": "Thu, 05 Mar 2020 21:13:29 GMT",
-        "x-ms-return-client-request-id": "true",
-        "x-ms-version": "2019-10-10"
-=======
-        "traceparent": "00-f809c03f8835b1409b4f12cc639bd7ec-16b4ccab240b5a45-00",
-        "User-Agent": [
-          "azsdk-net-Storage.Blobs/12.5.0-dev.20200402.1",
-          "(.NET Core 4.6.28325.01; Microsoft Windows 10.0.18362 )"
-        ],
-        "x-ms-blob-type": "BlockBlob",
+        "x-ms-date": "Fri, 03 Apr 2020 00:00:28 GMT",
+        "x-ms-return-client-request-id": "true",
+        "x-ms-version": "2019-12-12"
+      },
+      "RequestBody": "IH2I6XS0gsJvjxPL1Rf864FQD\u002Bk2pqc45BsEUIpkQj1N650wlhRqtqXjNRN2ea8hCMwukpqM/XnVTwRYrzE4CkzWfel5zFVs5lhDU3GUwmtr40e\u002BNbCiwO4jWkYQEQZzqyrGn/vGpzx2wqtCSaoIQI2Z7czqetWcNL37VnEPXNVR0KdHzSJvpTsLR3MEX3dDGxq5diM6iTFUKmo\u002BylHLZ2bV8XgCwXJqKUiR3jJil9VFtzpXVuWxF0Z28qO3MdrpQOANL27\u002BQVqnTkzbqKr\u002B8pOV\u002BBIWcxGAJNoyi87Ps/htp55RVWhnR3XgrweY1W6cdwAQIjnI0szPjAqTzLaL15tUbgELrZwqLrCcNsQJ505slRPOv5G\u002BpdTSgchd03q/VNdsRGdskMpj5fOIK5wIxqW8JzaivRgJlsksOSvUzVo23OHsnKLn/wVJatmdNnk4yrsioatEHZe/Yq6dQFeejxiYUk67GykC1SgxWVM\u002BbF9P9G9wsSyu8b9KLTr0Sb6uqtvBBOMrfK6SIMuDE8RDgPZOTkzoLt3r6WCOce7vDYxpg653fGd8JHfA3pFgK977BqxDpvtxxnz91RqCnAvAohI/GZAWzAOO0SnVJ09Mi76Ck2pBq2eR\u002BL0xeadM\u002BYhrADt\u002BIRJO5TmptNTRnJ4ssUpcAAmhfveqriHT5FJcQtihaiYUzmqsNK4wmPaSv1weBMhc8Pl/yoJD03LwewDnTHL8MDF3GOPgsMxbcOYBGO7FtOCK/1LeIqCk0Pr3u7itSUuDlo8qpuzlez8tJFmcQruEK8YgXEwgHQ6R00fo6fQTrSaafYFfmg3zpIQSsf5GCI4/co/yjOz\u002BY3iBmdOk/JJLGnYzAcU5JZC4LLfIDmwQSsq5qXZkISA5nBoI3gE6T6jxxpeHEwfIBU3/OWA1NVUMcE8I61Mb5vlV\u002BWSrMUaPft0P10fViDbD8KQpZefABGbE/G2yMmRV1uCdMhmiHdQGb7uCJV4NN\u002BgYRPqu8oERlPX\u002B5jTZ3Ut5ugBnN1YcIdLQIvYsPt8ItsWEme1ppuNejJ0kpDefLZFvCWtdpv\u002BS\u002ByMn3tCK5FYV9S9vVENeDxQdCKq5932bMPVkvTRzqhDF8p7KQscT06hGDq4IL9hNEflWQJ5V2AOljK7bJicioksfqmKlk81NCTQCc\u002BjPkgAcF6w6HWlybxmbJLUYOK2AI2xi6YV2qH0sCTZpUmUa1vmtvg5754ThrDpICW8XNNGGgk97bKl7pm4uDhMzCB20gE27a3qeBDzogTxKLZ4NFNVl4tAWnmpQMhegTNlxrqQdlIkiXMhX6H0Sk\u002BptMHjPIfk9zSZMneLjazhi/rhidtKYLZkV67gMDvpTAwp/4g==",
+      "StatusCode": 201,
+      "ResponseHeaders": {
+        "Content-Length": "0",
+        "Content-MD5": "bri4anPkYXJeuIHDtkjhcw==",
+        "Date": "Fri, 03 Apr 2020 00:00:27 GMT",
+        "ETag": "\u00220x8D7D762044565AE\u0022",
+        "Last-Modified": "Fri, 03 Apr 2020 00:00:27 GMT",
+        "Server": [
+          "Windows-Azure-Blob/1.0",
+          "Microsoft-HTTPAPI/2.0"
+        ],
         "x-ms-client-request-id": "2b4c83de-f4bc-9154-152f-b8f27500baaf",
-        "x-ms-date": "Fri, 03 Apr 2020 00:00:28 GMT",
-        "x-ms-return-client-request-id": "true",
-        "x-ms-version": "2019-12-12"
->>>>>>> 32e373e2
-      },
-      "RequestBody": "IH2I6XS0gsJvjxPL1Rf864FQD\u002Bk2pqc45BsEUIpkQj1N650wlhRqtqXjNRN2ea8hCMwukpqM/XnVTwRYrzE4CkzWfel5zFVs5lhDU3GUwmtr40e\u002BNbCiwO4jWkYQEQZzqyrGn/vGpzx2wqtCSaoIQI2Z7czqetWcNL37VnEPXNVR0KdHzSJvpTsLR3MEX3dDGxq5diM6iTFUKmo\u002BylHLZ2bV8XgCwXJqKUiR3jJil9VFtzpXVuWxF0Z28qO3MdrpQOANL27\u002BQVqnTkzbqKr\u002B8pOV\u002BBIWcxGAJNoyi87Ps/htp55RVWhnR3XgrweY1W6cdwAQIjnI0szPjAqTzLaL15tUbgELrZwqLrCcNsQJ505slRPOv5G\u002BpdTSgchd03q/VNdsRGdskMpj5fOIK5wIxqW8JzaivRgJlsksOSvUzVo23OHsnKLn/wVJatmdNnk4yrsioatEHZe/Yq6dQFeejxiYUk67GykC1SgxWVM\u002BbF9P9G9wsSyu8b9KLTr0Sb6uqtvBBOMrfK6SIMuDE8RDgPZOTkzoLt3r6WCOce7vDYxpg653fGd8JHfA3pFgK977BqxDpvtxxnz91RqCnAvAohI/GZAWzAOO0SnVJ09Mi76Ck2pBq2eR\u002BL0xeadM\u002BYhrADt\u002BIRJO5TmptNTRnJ4ssUpcAAmhfveqriHT5FJcQtihaiYUzmqsNK4wmPaSv1weBMhc8Pl/yoJD03LwewDnTHL8MDF3GOPgsMxbcOYBGO7FtOCK/1LeIqCk0Pr3u7itSUuDlo8qpuzlez8tJFmcQruEK8YgXEwgHQ6R00fo6fQTrSaafYFfmg3zpIQSsf5GCI4/co/yjOz\u002BY3iBmdOk/JJLGnYzAcU5JZC4LLfIDmwQSsq5qXZkISA5nBoI3gE6T6jxxpeHEwfIBU3/OWA1NVUMcE8I61Mb5vlV\u002BWSrMUaPft0P10fViDbD8KQpZefABGbE/G2yMmRV1uCdMhmiHdQGb7uCJV4NN\u002BgYRPqu8oERlPX\u002B5jTZ3Ut5ugBnN1YcIdLQIvYsPt8ItsWEme1ppuNejJ0kpDefLZFvCWtdpv\u002BS\u002ByMn3tCK5FYV9S9vVENeDxQdCKq5932bMPVkvTRzqhDF8p7KQscT06hGDq4IL9hNEflWQJ5V2AOljK7bJicioksfqmKlk81NCTQCc\u002BjPkgAcF6w6HWlybxmbJLUYOK2AI2xi6YV2qH0sCTZpUmUa1vmtvg5754ThrDpICW8XNNGGgk97bKl7pm4uDhMzCB20gE27a3qeBDzogTxKLZ4NFNVl4tAWnmpQMhegTNlxrqQdlIkiXMhX6H0Sk\u002BptMHjPIfk9zSZMneLjazhi/rhidtKYLZkV67gMDvpTAwp/4g==",
-      "StatusCode": 201,
-      "ResponseHeaders": {
-        "Content-Length": "0",
-        "Content-MD5": "bri4anPkYXJeuIHDtkjhcw==",
-<<<<<<< HEAD
-        "Date": "Thu, 05 Mar 2020 21:13:29 GMT",
-        "ETag": "\u00220x8D7C14A0DC4F463\u0022",
-        "Last-Modified": "Thu, 05 Mar 2020 21:13:29 GMT",
-=======
-        "Date": "Fri, 03 Apr 2020 00:00:27 GMT",
-        "ETag": "\u00220x8D7D762044565AE\u0022",
-        "Last-Modified": "Fri, 03 Apr 2020 00:00:27 GMT",
->>>>>>> 32e373e2
-        "Server": [
-          "Windows-Azure-Blob/1.0",
-          "Microsoft-HTTPAPI/2.0"
-        ],
-        "x-ms-client-request-id": "2b4c83de-f4bc-9154-152f-b8f27500baaf",
-        "x-ms-content-crc64": "75ceE6ZwLGM=",
-<<<<<<< HEAD
-        "x-ms-request-id": "69f87a79-701e-0033-5532-f3cd90000000",
-        "x-ms-request-server-encrypted": "true",
-        "x-ms-version": "2019-10-10"
-=======
+        "x-ms-content-crc64": "75ceE6ZwLGM=",
         "x-ms-request-id": "1c61d91a-601e-0096-4f4a-094471000000",
         "x-ms-request-server-encrypted": "true",
         "x-ms-version": "2019-12-12"
->>>>>>> 32e373e2
-      },
-      "ResponseBody": []
-    },
-    {
-<<<<<<< HEAD
-      "RequestUri": "https://seanstagetest.blob.core.windows.net/test-container-fbb48304-f58e-a9d4-0a7f-2f7a11dc4a4a/baz/foo",
-=======
+      },
+      "ResponseBody": []
+    },
+    {
       "RequestUri": "https://seanmcccanary.blob.core.windows.net/test-container-fbb48304-f58e-a9d4-0a7f-2f7a11dc4a4a/baz/foo",
->>>>>>> 32e373e2
-      "RequestMethod": "PUT",
-      "RequestHeaders": {
-        "Authorization": "Sanitized",
-        "Content-Length": "1024",
-<<<<<<< HEAD
-        "traceparent": "00-9d61cceaa923b847a666758a12561be3-ef508cb7b719da42-00",
-        "User-Agent": [
-          "azsdk-net-Storage.Blobs/12.4.0-dev.20200305.1",
-          "(.NET Core 4.6.28325.01; Microsoft Windows 10.0.18363 )"
+      "RequestMethod": "PUT",
+      "RequestHeaders": {
+        "Authorization": "Sanitized",
+        "Content-Length": "1024",
+        "traceparent": "00-18ca96fb90ae2a40bc4dbe8f5c37d46e-fd7f02d40950fe41-00",
+        "User-Agent": [
+          "azsdk-net-Storage.Blobs/12.5.0-dev.20200402.1",
+          "(.NET Core 4.6.28325.01; Microsoft Windows 10.0.18362 )"
         ],
         "x-ms-blob-type": "BlockBlob",
         "x-ms-client-request-id": "a943c124-7458-a38e-0160-0dc9f3c5a390",
-        "x-ms-date": "Thu, 05 Mar 2020 21:13:30 GMT",
-        "x-ms-return-client-request-id": "true",
-        "x-ms-version": "2019-10-10"
-=======
-        "traceparent": "00-18ca96fb90ae2a40bc4dbe8f5c37d46e-fd7f02d40950fe41-00",
-        "User-Agent": [
-          "azsdk-net-Storage.Blobs/12.5.0-dev.20200402.1",
-          "(.NET Core 4.6.28325.01; Microsoft Windows 10.0.18362 )"
-        ],
-        "x-ms-blob-type": "BlockBlob",
+        "x-ms-date": "Fri, 03 Apr 2020 00:00:28 GMT",
+        "x-ms-return-client-request-id": "true",
+        "x-ms-version": "2019-12-12"
+      },
+      "RequestBody": "IH2I6XS0gsJvjxPL1Rf864FQD\u002Bk2pqc45BsEUIpkQj1N650wlhRqtqXjNRN2ea8hCMwukpqM/XnVTwRYrzE4CkzWfel5zFVs5lhDU3GUwmtr40e\u002BNbCiwO4jWkYQEQZzqyrGn/vGpzx2wqtCSaoIQI2Z7czqetWcNL37VnEPXNVR0KdHzSJvpTsLR3MEX3dDGxq5diM6iTFUKmo\u002BylHLZ2bV8XgCwXJqKUiR3jJil9VFtzpXVuWxF0Z28qO3MdrpQOANL27\u002BQVqnTkzbqKr\u002B8pOV\u002BBIWcxGAJNoyi87Ps/htp55RVWhnR3XgrweY1W6cdwAQIjnI0szPjAqTzLaL15tUbgELrZwqLrCcNsQJ505slRPOv5G\u002BpdTSgchd03q/VNdsRGdskMpj5fOIK5wIxqW8JzaivRgJlsksOSvUzVo23OHsnKLn/wVJatmdNnk4yrsioatEHZe/Yq6dQFeejxiYUk67GykC1SgxWVM\u002BbF9P9G9wsSyu8b9KLTr0Sb6uqtvBBOMrfK6SIMuDE8RDgPZOTkzoLt3r6WCOce7vDYxpg653fGd8JHfA3pFgK977BqxDpvtxxnz91RqCnAvAohI/GZAWzAOO0SnVJ09Mi76Ck2pBq2eR\u002BL0xeadM\u002BYhrADt\u002BIRJO5TmptNTRnJ4ssUpcAAmhfveqriHT5FJcQtihaiYUzmqsNK4wmPaSv1weBMhc8Pl/yoJD03LwewDnTHL8MDF3GOPgsMxbcOYBGO7FtOCK/1LeIqCk0Pr3u7itSUuDlo8qpuzlez8tJFmcQruEK8YgXEwgHQ6R00fo6fQTrSaafYFfmg3zpIQSsf5GCI4/co/yjOz\u002BY3iBmdOk/JJLGnYzAcU5JZC4LLfIDmwQSsq5qXZkISA5nBoI3gE6T6jxxpeHEwfIBU3/OWA1NVUMcE8I61Mb5vlV\u002BWSrMUaPft0P10fViDbD8KQpZefABGbE/G2yMmRV1uCdMhmiHdQGb7uCJV4NN\u002BgYRPqu8oERlPX\u002B5jTZ3Ut5ugBnN1YcIdLQIvYsPt8ItsWEme1ppuNejJ0kpDefLZFvCWtdpv\u002BS\u002ByMn3tCK5FYV9S9vVENeDxQdCKq5932bMPVkvTRzqhDF8p7KQscT06hGDq4IL9hNEflWQJ5V2AOljK7bJicioksfqmKlk81NCTQCc\u002BjPkgAcF6w6HWlybxmbJLUYOK2AI2xi6YV2qH0sCTZpUmUa1vmtvg5754ThrDpICW8XNNGGgk97bKl7pm4uDhMzCB20gE27a3qeBDzogTxKLZ4NFNVl4tAWnmpQMhegTNlxrqQdlIkiXMhX6H0Sk\u002BptMHjPIfk9zSZMneLjazhi/rhidtKYLZkV67gMDvpTAwp/4g==",
+      "StatusCode": 201,
+      "ResponseHeaders": {
+        "Content-Length": "0",
+        "Content-MD5": "bri4anPkYXJeuIHDtkjhcw==",
+        "Date": "Fri, 03 Apr 2020 00:00:27 GMT",
+        "ETag": "\u00220x8D7D7620451EB16\u0022",
+        "Last-Modified": "Fri, 03 Apr 2020 00:00:27 GMT",
+        "Server": [
+          "Windows-Azure-Blob/1.0",
+          "Microsoft-HTTPAPI/2.0"
+        ],
         "x-ms-client-request-id": "a943c124-7458-a38e-0160-0dc9f3c5a390",
-        "x-ms-date": "Fri, 03 Apr 2020 00:00:28 GMT",
-        "x-ms-return-client-request-id": "true",
-        "x-ms-version": "2019-12-12"
->>>>>>> 32e373e2
-      },
-      "RequestBody": "IH2I6XS0gsJvjxPL1Rf864FQD\u002Bk2pqc45BsEUIpkQj1N650wlhRqtqXjNRN2ea8hCMwukpqM/XnVTwRYrzE4CkzWfel5zFVs5lhDU3GUwmtr40e\u002BNbCiwO4jWkYQEQZzqyrGn/vGpzx2wqtCSaoIQI2Z7czqetWcNL37VnEPXNVR0KdHzSJvpTsLR3MEX3dDGxq5diM6iTFUKmo\u002BylHLZ2bV8XgCwXJqKUiR3jJil9VFtzpXVuWxF0Z28qO3MdrpQOANL27\u002BQVqnTkzbqKr\u002B8pOV\u002BBIWcxGAJNoyi87Ps/htp55RVWhnR3XgrweY1W6cdwAQIjnI0szPjAqTzLaL15tUbgELrZwqLrCcNsQJ505slRPOv5G\u002BpdTSgchd03q/VNdsRGdskMpj5fOIK5wIxqW8JzaivRgJlsksOSvUzVo23OHsnKLn/wVJatmdNnk4yrsioatEHZe/Yq6dQFeejxiYUk67GykC1SgxWVM\u002BbF9P9G9wsSyu8b9KLTr0Sb6uqtvBBOMrfK6SIMuDE8RDgPZOTkzoLt3r6WCOce7vDYxpg653fGd8JHfA3pFgK977BqxDpvtxxnz91RqCnAvAohI/GZAWzAOO0SnVJ09Mi76Ck2pBq2eR\u002BL0xeadM\u002BYhrADt\u002BIRJO5TmptNTRnJ4ssUpcAAmhfveqriHT5FJcQtihaiYUzmqsNK4wmPaSv1weBMhc8Pl/yoJD03LwewDnTHL8MDF3GOPgsMxbcOYBGO7FtOCK/1LeIqCk0Pr3u7itSUuDlo8qpuzlez8tJFmcQruEK8YgXEwgHQ6R00fo6fQTrSaafYFfmg3zpIQSsf5GCI4/co/yjOz\u002BY3iBmdOk/JJLGnYzAcU5JZC4LLfIDmwQSsq5qXZkISA5nBoI3gE6T6jxxpeHEwfIBU3/OWA1NVUMcE8I61Mb5vlV\u002BWSrMUaPft0P10fViDbD8KQpZefABGbE/G2yMmRV1uCdMhmiHdQGb7uCJV4NN\u002BgYRPqu8oERlPX\u002B5jTZ3Ut5ugBnN1YcIdLQIvYsPt8ItsWEme1ppuNejJ0kpDefLZFvCWtdpv\u002BS\u002ByMn3tCK5FYV9S9vVENeDxQdCKq5932bMPVkvTRzqhDF8p7KQscT06hGDq4IL9hNEflWQJ5V2AOljK7bJicioksfqmKlk81NCTQCc\u002BjPkgAcF6w6HWlybxmbJLUYOK2AI2xi6YV2qH0sCTZpUmUa1vmtvg5754ThrDpICW8XNNGGgk97bKl7pm4uDhMzCB20gE27a3qeBDzogTxKLZ4NFNVl4tAWnmpQMhegTNlxrqQdlIkiXMhX6H0Sk\u002BptMHjPIfk9zSZMneLjazhi/rhidtKYLZkV67gMDvpTAwp/4g==",
-      "StatusCode": 201,
-      "ResponseHeaders": {
-        "Content-Length": "0",
-        "Content-MD5": "bri4anPkYXJeuIHDtkjhcw==",
-<<<<<<< HEAD
-        "Date": "Thu, 05 Mar 2020 21:13:29 GMT",
-        "ETag": "\u00220x8D7C14A0DD1778E\u0022",
-        "Last-Modified": "Thu, 05 Mar 2020 21:13:29 GMT",
-=======
-        "Date": "Fri, 03 Apr 2020 00:00:27 GMT",
-        "ETag": "\u00220x8D7D7620451EB16\u0022",
-        "Last-Modified": "Fri, 03 Apr 2020 00:00:27 GMT",
->>>>>>> 32e373e2
-        "Server": [
-          "Windows-Azure-Blob/1.0",
-          "Microsoft-HTTPAPI/2.0"
-        ],
-        "x-ms-client-request-id": "a943c124-7458-a38e-0160-0dc9f3c5a390",
-        "x-ms-content-crc64": "75ceE6ZwLGM=",
-<<<<<<< HEAD
-        "x-ms-request-id": "69f87a7a-701e-0033-5632-f3cd90000000",
-        "x-ms-request-server-encrypted": "true",
-        "x-ms-version": "2019-10-10"
-=======
+        "x-ms-content-crc64": "75ceE6ZwLGM=",
         "x-ms-request-id": "1c61d937-601e-0096-654a-094471000000",
         "x-ms-request-server-encrypted": "true",
         "x-ms-version": "2019-12-12"
->>>>>>> 32e373e2
-      },
-      "ResponseBody": []
-    },
-    {
-<<<<<<< HEAD
-      "RequestUri": "https://seanstagetest.blob.core.windows.net/test-container-fbb48304-f58e-a9d4-0a7f-2f7a11dc4a4a/baz/foo/bar",
-=======
+      },
+      "ResponseBody": []
+    },
+    {
       "RequestUri": "https://seanmcccanary.blob.core.windows.net/test-container-fbb48304-f58e-a9d4-0a7f-2f7a11dc4a4a/baz/foo/bar",
->>>>>>> 32e373e2
-      "RequestMethod": "PUT",
-      "RequestHeaders": {
-        "Authorization": "Sanitized",
-        "Content-Length": "1024",
-<<<<<<< HEAD
-        "traceparent": "00-380a8545a74a4c4a9a72131a4e817d00-b21161c9f58d0a4c-00",
-        "User-Agent": [
-          "azsdk-net-Storage.Blobs/12.4.0-dev.20200305.1",
-          "(.NET Core 4.6.28325.01; Microsoft Windows 10.0.18363 )"
+      "RequestMethod": "PUT",
+      "RequestHeaders": {
+        "Authorization": "Sanitized",
+        "Content-Length": "1024",
+        "traceparent": "00-32bbaff67f808b45a8f5b217d897ff02-7bd5cc8731018549-00",
+        "User-Agent": [
+          "azsdk-net-Storage.Blobs/12.5.0-dev.20200402.1",
+          "(.NET Core 4.6.28325.01; Microsoft Windows 10.0.18362 )"
         ],
         "x-ms-blob-type": "BlockBlob",
         "x-ms-client-request-id": "b3cea739-10bd-4257-4dd9-e9ff28bf29ef",
-        "x-ms-date": "Thu, 05 Mar 2020 21:13:30 GMT",
-        "x-ms-return-client-request-id": "true",
-        "x-ms-version": "2019-10-10"
-=======
-        "traceparent": "00-32bbaff67f808b45a8f5b217d897ff02-7bd5cc8731018549-00",
-        "User-Agent": [
-          "azsdk-net-Storage.Blobs/12.5.0-dev.20200402.1",
-          "(.NET Core 4.6.28325.01; Microsoft Windows 10.0.18362 )"
-        ],
-        "x-ms-blob-type": "BlockBlob",
+        "x-ms-date": "Fri, 03 Apr 2020 00:00:28 GMT",
+        "x-ms-return-client-request-id": "true",
+        "x-ms-version": "2019-12-12"
+      },
+      "RequestBody": "IH2I6XS0gsJvjxPL1Rf864FQD\u002Bk2pqc45BsEUIpkQj1N650wlhRqtqXjNRN2ea8hCMwukpqM/XnVTwRYrzE4CkzWfel5zFVs5lhDU3GUwmtr40e\u002BNbCiwO4jWkYQEQZzqyrGn/vGpzx2wqtCSaoIQI2Z7czqetWcNL37VnEPXNVR0KdHzSJvpTsLR3MEX3dDGxq5diM6iTFUKmo\u002BylHLZ2bV8XgCwXJqKUiR3jJil9VFtzpXVuWxF0Z28qO3MdrpQOANL27\u002BQVqnTkzbqKr\u002B8pOV\u002BBIWcxGAJNoyi87Ps/htp55RVWhnR3XgrweY1W6cdwAQIjnI0szPjAqTzLaL15tUbgELrZwqLrCcNsQJ505slRPOv5G\u002BpdTSgchd03q/VNdsRGdskMpj5fOIK5wIxqW8JzaivRgJlsksOSvUzVo23OHsnKLn/wVJatmdNnk4yrsioatEHZe/Yq6dQFeejxiYUk67GykC1SgxWVM\u002BbF9P9G9wsSyu8b9KLTr0Sb6uqtvBBOMrfK6SIMuDE8RDgPZOTkzoLt3r6WCOce7vDYxpg653fGd8JHfA3pFgK977BqxDpvtxxnz91RqCnAvAohI/GZAWzAOO0SnVJ09Mi76Ck2pBq2eR\u002BL0xeadM\u002BYhrADt\u002BIRJO5TmptNTRnJ4ssUpcAAmhfveqriHT5FJcQtihaiYUzmqsNK4wmPaSv1weBMhc8Pl/yoJD03LwewDnTHL8MDF3GOPgsMxbcOYBGO7FtOCK/1LeIqCk0Pr3u7itSUuDlo8qpuzlez8tJFmcQruEK8YgXEwgHQ6R00fo6fQTrSaafYFfmg3zpIQSsf5GCI4/co/yjOz\u002BY3iBmdOk/JJLGnYzAcU5JZC4LLfIDmwQSsq5qXZkISA5nBoI3gE6T6jxxpeHEwfIBU3/OWA1NVUMcE8I61Mb5vlV\u002BWSrMUaPft0P10fViDbD8KQpZefABGbE/G2yMmRV1uCdMhmiHdQGb7uCJV4NN\u002BgYRPqu8oERlPX\u002B5jTZ3Ut5ugBnN1YcIdLQIvYsPt8ItsWEme1ppuNejJ0kpDefLZFvCWtdpv\u002BS\u002ByMn3tCK5FYV9S9vVENeDxQdCKq5932bMPVkvTRzqhDF8p7KQscT06hGDq4IL9hNEflWQJ5V2AOljK7bJicioksfqmKlk81NCTQCc\u002BjPkgAcF6w6HWlybxmbJLUYOK2AI2xi6YV2qH0sCTZpUmUa1vmtvg5754ThrDpICW8XNNGGgk97bKl7pm4uDhMzCB20gE27a3qeBDzogTxKLZ4NFNVl4tAWnmpQMhegTNlxrqQdlIkiXMhX6H0Sk\u002BptMHjPIfk9zSZMneLjazhi/rhidtKYLZkV67gMDvpTAwp/4g==",
+      "StatusCode": 201,
+      "ResponseHeaders": {
+        "Content-Length": "0",
+        "Content-MD5": "bri4anPkYXJeuIHDtkjhcw==",
+        "Date": "Fri, 03 Apr 2020 00:00:27 GMT",
+        "ETag": "\u00220x8D7D762045EE5C4\u0022",
+        "Last-Modified": "Fri, 03 Apr 2020 00:00:27 GMT",
+        "Server": [
+          "Windows-Azure-Blob/1.0",
+          "Microsoft-HTTPAPI/2.0"
+        ],
         "x-ms-client-request-id": "b3cea739-10bd-4257-4dd9-e9ff28bf29ef",
-        "x-ms-date": "Fri, 03 Apr 2020 00:00:28 GMT",
-        "x-ms-return-client-request-id": "true",
-        "x-ms-version": "2019-12-12"
->>>>>>> 32e373e2
-      },
-      "RequestBody": "IH2I6XS0gsJvjxPL1Rf864FQD\u002Bk2pqc45BsEUIpkQj1N650wlhRqtqXjNRN2ea8hCMwukpqM/XnVTwRYrzE4CkzWfel5zFVs5lhDU3GUwmtr40e\u002BNbCiwO4jWkYQEQZzqyrGn/vGpzx2wqtCSaoIQI2Z7czqetWcNL37VnEPXNVR0KdHzSJvpTsLR3MEX3dDGxq5diM6iTFUKmo\u002BylHLZ2bV8XgCwXJqKUiR3jJil9VFtzpXVuWxF0Z28qO3MdrpQOANL27\u002BQVqnTkzbqKr\u002B8pOV\u002BBIWcxGAJNoyi87Ps/htp55RVWhnR3XgrweY1W6cdwAQIjnI0szPjAqTzLaL15tUbgELrZwqLrCcNsQJ505slRPOv5G\u002BpdTSgchd03q/VNdsRGdskMpj5fOIK5wIxqW8JzaivRgJlsksOSvUzVo23OHsnKLn/wVJatmdNnk4yrsioatEHZe/Yq6dQFeejxiYUk67GykC1SgxWVM\u002BbF9P9G9wsSyu8b9KLTr0Sb6uqtvBBOMrfK6SIMuDE8RDgPZOTkzoLt3r6WCOce7vDYxpg653fGd8JHfA3pFgK977BqxDpvtxxnz91RqCnAvAohI/GZAWzAOO0SnVJ09Mi76Ck2pBq2eR\u002BL0xeadM\u002BYhrADt\u002BIRJO5TmptNTRnJ4ssUpcAAmhfveqriHT5FJcQtihaiYUzmqsNK4wmPaSv1weBMhc8Pl/yoJD03LwewDnTHL8MDF3GOPgsMxbcOYBGO7FtOCK/1LeIqCk0Pr3u7itSUuDlo8qpuzlez8tJFmcQruEK8YgXEwgHQ6R00fo6fQTrSaafYFfmg3zpIQSsf5GCI4/co/yjOz\u002BY3iBmdOk/JJLGnYzAcU5JZC4LLfIDmwQSsq5qXZkISA5nBoI3gE6T6jxxpeHEwfIBU3/OWA1NVUMcE8I61Mb5vlV\u002BWSrMUaPft0P10fViDbD8KQpZefABGbE/G2yMmRV1uCdMhmiHdQGb7uCJV4NN\u002BgYRPqu8oERlPX\u002B5jTZ3Ut5ugBnN1YcIdLQIvYsPt8ItsWEme1ppuNejJ0kpDefLZFvCWtdpv\u002BS\u002ByMn3tCK5FYV9S9vVENeDxQdCKq5932bMPVkvTRzqhDF8p7KQscT06hGDq4IL9hNEflWQJ5V2AOljK7bJicioksfqmKlk81NCTQCc\u002BjPkgAcF6w6HWlybxmbJLUYOK2AI2xi6YV2qH0sCTZpUmUa1vmtvg5754ThrDpICW8XNNGGgk97bKl7pm4uDhMzCB20gE27a3qeBDzogTxKLZ4NFNVl4tAWnmpQMhegTNlxrqQdlIkiXMhX6H0Sk\u002BptMHjPIfk9zSZMneLjazhi/rhidtKYLZkV67gMDvpTAwp/4g==",
-      "StatusCode": 201,
-      "ResponseHeaders": {
-        "Content-Length": "0",
-        "Content-MD5": "bri4anPkYXJeuIHDtkjhcw==",
-<<<<<<< HEAD
-        "Date": "Thu, 05 Mar 2020 21:13:29 GMT",
-        "ETag": "\u00220x8D7C14A0DDDD3CA\u0022",
-        "Last-Modified": "Thu, 05 Mar 2020 21:13:30 GMT",
-=======
-        "Date": "Fri, 03 Apr 2020 00:00:27 GMT",
-        "ETag": "\u00220x8D7D762045EE5C4\u0022",
-        "Last-Modified": "Fri, 03 Apr 2020 00:00:27 GMT",
->>>>>>> 32e373e2
-        "Server": [
-          "Windows-Azure-Blob/1.0",
-          "Microsoft-HTTPAPI/2.0"
-        ],
-        "x-ms-client-request-id": "b3cea739-10bd-4257-4dd9-e9ff28bf29ef",
-        "x-ms-content-crc64": "75ceE6ZwLGM=",
-<<<<<<< HEAD
-        "x-ms-request-id": "69f87a7b-701e-0033-5732-f3cd90000000",
-        "x-ms-request-server-encrypted": "true",
-        "x-ms-version": "2019-10-10"
-=======
+        "x-ms-content-crc64": "75ceE6ZwLGM=",
         "x-ms-request-id": "1c61d942-601e-0096-6e4a-094471000000",
         "x-ms-request-server-encrypted": "true",
         "x-ms-version": "2019-12-12"
->>>>>>> 32e373e2
-      },
-      "ResponseBody": []
-    },
-    {
-<<<<<<< HEAD
-      "RequestUri": "https://seanstagetest.blob.core.windows.net/test-container-fbb48304-f58e-a9d4-0a7f-2f7a11dc4a4a/baz/bar/foo",
-=======
+      },
+      "ResponseBody": []
+    },
+    {
       "RequestUri": "https://seanmcccanary.blob.core.windows.net/test-container-fbb48304-f58e-a9d4-0a7f-2f7a11dc4a4a/baz/bar/foo",
->>>>>>> 32e373e2
-      "RequestMethod": "PUT",
-      "RequestHeaders": {
-        "Authorization": "Sanitized",
-        "Content-Length": "1024",
-<<<<<<< HEAD
-        "traceparent": "00-db2b8bda91755245a9efe3d655078c9c-16b77c064f0f674b-00",
-        "User-Agent": [
-          "azsdk-net-Storage.Blobs/12.4.0-dev.20200305.1",
-          "(.NET Core 4.6.28325.01; Microsoft Windows 10.0.18363 )"
+      "RequestMethod": "PUT",
+      "RequestHeaders": {
+        "Authorization": "Sanitized",
+        "Content-Length": "1024",
+        "traceparent": "00-e241c006f45d214f8ecd787877032cb1-7da4dc0ccaaa5b47-00",
+        "User-Agent": [
+          "azsdk-net-Storage.Blobs/12.5.0-dev.20200402.1",
+          "(.NET Core 4.6.28325.01; Microsoft Windows 10.0.18362 )"
         ],
         "x-ms-blob-type": "BlockBlob",
         "x-ms-client-request-id": "4b90543f-eff7-f3d3-bf18-f77ee5ca7f3a",
-        "x-ms-date": "Thu, 05 Mar 2020 21:13:30 GMT",
-        "x-ms-return-client-request-id": "true",
-        "x-ms-version": "2019-10-10"
-=======
-        "traceparent": "00-e241c006f45d214f8ecd787877032cb1-7da4dc0ccaaa5b47-00",
-        "User-Agent": [
-          "azsdk-net-Storage.Blobs/12.5.0-dev.20200402.1",
-          "(.NET Core 4.6.28325.01; Microsoft Windows 10.0.18362 )"
-        ],
-        "x-ms-blob-type": "BlockBlob",
+        "x-ms-date": "Fri, 03 Apr 2020 00:00:28 GMT",
+        "x-ms-return-client-request-id": "true",
+        "x-ms-version": "2019-12-12"
+      },
+      "RequestBody": "IH2I6XS0gsJvjxPL1Rf864FQD\u002Bk2pqc45BsEUIpkQj1N650wlhRqtqXjNRN2ea8hCMwukpqM/XnVTwRYrzE4CkzWfel5zFVs5lhDU3GUwmtr40e\u002BNbCiwO4jWkYQEQZzqyrGn/vGpzx2wqtCSaoIQI2Z7czqetWcNL37VnEPXNVR0KdHzSJvpTsLR3MEX3dDGxq5diM6iTFUKmo\u002BylHLZ2bV8XgCwXJqKUiR3jJil9VFtzpXVuWxF0Z28qO3MdrpQOANL27\u002BQVqnTkzbqKr\u002B8pOV\u002BBIWcxGAJNoyi87Ps/htp55RVWhnR3XgrweY1W6cdwAQIjnI0szPjAqTzLaL15tUbgELrZwqLrCcNsQJ505slRPOv5G\u002BpdTSgchd03q/VNdsRGdskMpj5fOIK5wIxqW8JzaivRgJlsksOSvUzVo23OHsnKLn/wVJatmdNnk4yrsioatEHZe/Yq6dQFeejxiYUk67GykC1SgxWVM\u002BbF9P9G9wsSyu8b9KLTr0Sb6uqtvBBOMrfK6SIMuDE8RDgPZOTkzoLt3r6WCOce7vDYxpg653fGd8JHfA3pFgK977BqxDpvtxxnz91RqCnAvAohI/GZAWzAOO0SnVJ09Mi76Ck2pBq2eR\u002BL0xeadM\u002BYhrADt\u002BIRJO5TmptNTRnJ4ssUpcAAmhfveqriHT5FJcQtihaiYUzmqsNK4wmPaSv1weBMhc8Pl/yoJD03LwewDnTHL8MDF3GOPgsMxbcOYBGO7FtOCK/1LeIqCk0Pr3u7itSUuDlo8qpuzlez8tJFmcQruEK8YgXEwgHQ6R00fo6fQTrSaafYFfmg3zpIQSsf5GCI4/co/yjOz\u002BY3iBmdOk/JJLGnYzAcU5JZC4LLfIDmwQSsq5qXZkISA5nBoI3gE6T6jxxpeHEwfIBU3/OWA1NVUMcE8I61Mb5vlV\u002BWSrMUaPft0P10fViDbD8KQpZefABGbE/G2yMmRV1uCdMhmiHdQGb7uCJV4NN\u002BgYRPqu8oERlPX\u002B5jTZ3Ut5ugBnN1YcIdLQIvYsPt8ItsWEme1ppuNejJ0kpDefLZFvCWtdpv\u002BS\u002ByMn3tCK5FYV9S9vVENeDxQdCKq5932bMPVkvTRzqhDF8p7KQscT06hGDq4IL9hNEflWQJ5V2AOljK7bJicioksfqmKlk81NCTQCc\u002BjPkgAcF6w6HWlybxmbJLUYOK2AI2xi6YV2qH0sCTZpUmUa1vmtvg5754ThrDpICW8XNNGGgk97bKl7pm4uDhMzCB20gE27a3qeBDzogTxKLZ4NFNVl4tAWnmpQMhegTNlxrqQdlIkiXMhX6H0Sk\u002BptMHjPIfk9zSZMneLjazhi/rhidtKYLZkV67gMDvpTAwp/4g==",
+      "StatusCode": 201,
+      "ResponseHeaders": {
+        "Content-Length": "0",
+        "Content-MD5": "bri4anPkYXJeuIHDtkjhcw==",
+        "Date": "Fri, 03 Apr 2020 00:00:27 GMT",
+        "ETag": "\u00220x8D7D762046BB952\u0022",
+        "Last-Modified": "Fri, 03 Apr 2020 00:00:27 GMT",
+        "Server": [
+          "Windows-Azure-Blob/1.0",
+          "Microsoft-HTTPAPI/2.0"
+        ],
         "x-ms-client-request-id": "4b90543f-eff7-f3d3-bf18-f77ee5ca7f3a",
-        "x-ms-date": "Fri, 03 Apr 2020 00:00:28 GMT",
-        "x-ms-return-client-request-id": "true",
-        "x-ms-version": "2019-12-12"
->>>>>>> 32e373e2
-      },
-      "RequestBody": "IH2I6XS0gsJvjxPL1Rf864FQD\u002Bk2pqc45BsEUIpkQj1N650wlhRqtqXjNRN2ea8hCMwukpqM/XnVTwRYrzE4CkzWfel5zFVs5lhDU3GUwmtr40e\u002BNbCiwO4jWkYQEQZzqyrGn/vGpzx2wqtCSaoIQI2Z7czqetWcNL37VnEPXNVR0KdHzSJvpTsLR3MEX3dDGxq5diM6iTFUKmo\u002BylHLZ2bV8XgCwXJqKUiR3jJil9VFtzpXVuWxF0Z28qO3MdrpQOANL27\u002BQVqnTkzbqKr\u002B8pOV\u002BBIWcxGAJNoyi87Ps/htp55RVWhnR3XgrweY1W6cdwAQIjnI0szPjAqTzLaL15tUbgELrZwqLrCcNsQJ505slRPOv5G\u002BpdTSgchd03q/VNdsRGdskMpj5fOIK5wIxqW8JzaivRgJlsksOSvUzVo23OHsnKLn/wVJatmdNnk4yrsioatEHZe/Yq6dQFeejxiYUk67GykC1SgxWVM\u002BbF9P9G9wsSyu8b9KLTr0Sb6uqtvBBOMrfK6SIMuDE8RDgPZOTkzoLt3r6WCOce7vDYxpg653fGd8JHfA3pFgK977BqxDpvtxxnz91RqCnAvAohI/GZAWzAOO0SnVJ09Mi76Ck2pBq2eR\u002BL0xeadM\u002BYhrADt\u002BIRJO5TmptNTRnJ4ssUpcAAmhfveqriHT5FJcQtihaiYUzmqsNK4wmPaSv1weBMhc8Pl/yoJD03LwewDnTHL8MDF3GOPgsMxbcOYBGO7FtOCK/1LeIqCk0Pr3u7itSUuDlo8qpuzlez8tJFmcQruEK8YgXEwgHQ6R00fo6fQTrSaafYFfmg3zpIQSsf5GCI4/co/yjOz\u002BY3iBmdOk/JJLGnYzAcU5JZC4LLfIDmwQSsq5qXZkISA5nBoI3gE6T6jxxpeHEwfIBU3/OWA1NVUMcE8I61Mb5vlV\u002BWSrMUaPft0P10fViDbD8KQpZefABGbE/G2yMmRV1uCdMhmiHdQGb7uCJV4NN\u002BgYRPqu8oERlPX\u002B5jTZ3Ut5ugBnN1YcIdLQIvYsPt8ItsWEme1ppuNejJ0kpDefLZFvCWtdpv\u002BS\u002ByMn3tCK5FYV9S9vVENeDxQdCKq5932bMPVkvTRzqhDF8p7KQscT06hGDq4IL9hNEflWQJ5V2AOljK7bJicioksfqmKlk81NCTQCc\u002BjPkgAcF6w6HWlybxmbJLUYOK2AI2xi6YV2qH0sCTZpUmUa1vmtvg5754ThrDpICW8XNNGGgk97bKl7pm4uDhMzCB20gE27a3qeBDzogTxKLZ4NFNVl4tAWnmpQMhegTNlxrqQdlIkiXMhX6H0Sk\u002BptMHjPIfk9zSZMneLjazhi/rhidtKYLZkV67gMDvpTAwp/4g==",
-      "StatusCode": 201,
-      "ResponseHeaders": {
-        "Content-Length": "0",
-        "Content-MD5": "bri4anPkYXJeuIHDtkjhcw==",
-<<<<<<< HEAD
-        "Date": "Thu, 05 Mar 2020 21:13:29 GMT",
-        "ETag": "\u00220x8D7C14A0DEA594E\u0022",
-        "Last-Modified": "Thu, 05 Mar 2020 21:13:30 GMT",
-=======
-        "Date": "Fri, 03 Apr 2020 00:00:27 GMT",
-        "ETag": "\u00220x8D7D762046BB952\u0022",
-        "Last-Modified": "Fri, 03 Apr 2020 00:00:27 GMT",
->>>>>>> 32e373e2
-        "Server": [
-          "Windows-Azure-Blob/1.0",
-          "Microsoft-HTTPAPI/2.0"
-        ],
-        "x-ms-client-request-id": "4b90543f-eff7-f3d3-bf18-f77ee5ca7f3a",
-        "x-ms-content-crc64": "75ceE6ZwLGM=",
-<<<<<<< HEAD
-        "x-ms-request-id": "69f87a7c-701e-0033-5832-f3cd90000000",
-        "x-ms-request-server-encrypted": "true",
-        "x-ms-version": "2019-10-10"
-=======
+        "x-ms-content-crc64": "75ceE6ZwLGM=",
         "x-ms-request-id": "1c61d94c-601e-0096-764a-094471000000",
         "x-ms-request-server-encrypted": "true",
         "x-ms-version": "2019-12-12"
->>>>>>> 32e373e2
-      },
-      "ResponseBody": []
-    },
-    {
-<<<<<<< HEAD
-      "RequestUri": "https://seanstagetest.blob.core.windows.net/test-container-fbb48304-f58e-a9d4-0a7f-2f7a11dc4a4a/foo/foo?comp=metadata",
-      "RequestMethod": "PUT",
-      "RequestHeaders": {
-        "Authorization": "Sanitized",
-        "traceparent": "00-26abdb758bb6d54da9f6cfbd6ff3d625-4647b21f783e374e-00",
-        "User-Agent": [
-          "azsdk-net-Storage.Blobs/12.4.0-dev.20200305.1",
-          "(.NET Core 4.6.28325.01; Microsoft Windows 10.0.18363 )"
+      },
+      "ResponseBody": []
+    },
+    {
+      "RequestUri": "https://seanmcccanary.blob.core.windows.net/test-container-fbb48304-f58e-a9d4-0a7f-2f7a11dc4a4a/foo/foo?comp=metadata",
+      "RequestMethod": "PUT",
+      "RequestHeaders": {
+        "Authorization": "Sanitized",
+        "traceparent": "00-a2c0747c577b15478951f582ea9ff47e-0257abfdc9919d45-00",
+        "User-Agent": [
+          "azsdk-net-Storage.Blobs/12.5.0-dev.20200402.1",
+          "(.NET Core 4.6.28325.01; Microsoft Windows 10.0.18362 )"
         ],
         "x-ms-client-request-id": "d4bf7e6f-dd2f-7bf7-57c6-9ae8b93b6f2d",
-        "x-ms-date": "Thu, 05 Mar 2020 21:13:30 GMT",
-=======
-      "RequestUri": "https://seanmcccanary.blob.core.windows.net/test-container-fbb48304-f58e-a9d4-0a7f-2f7a11dc4a4a/foo/foo?comp=metadata",
-      "RequestMethod": "PUT",
-      "RequestHeaders": {
-        "Authorization": "Sanitized",
-        "traceparent": "00-a2c0747c577b15478951f582ea9ff47e-0257abfdc9919d45-00",
-        "User-Agent": [
-          "azsdk-net-Storage.Blobs/12.5.0-dev.20200402.1",
-          "(.NET Core 4.6.28325.01; Microsoft Windows 10.0.18362 )"
-        ],
-        "x-ms-client-request-id": "d4bf7e6f-dd2f-7bf7-57c6-9ae8b93b6f2d",
-        "x-ms-date": "Fri, 03 Apr 2020 00:00:28 GMT",
->>>>>>> 32e373e2
+        "x-ms-date": "Fri, 03 Apr 2020 00:00:28 GMT",
         "x-ms-meta-Capital": "letter",
         "x-ms-meta-foo": "bar",
         "x-ms-meta-meta": "data",
         "x-ms-meta-UPPER": "case",
         "x-ms-return-client-request-id": "true",
-<<<<<<< HEAD
-        "x-ms-version": "2019-10-10"
-=======
-        "x-ms-version": "2019-12-12"
->>>>>>> 32e373e2
+        "x-ms-version": "2019-12-12"
       },
       "RequestBody": null,
       "StatusCode": 200,
       "ResponseHeaders": {
         "Content-Length": "0",
-<<<<<<< HEAD
-        "Date": "Thu, 05 Mar 2020 21:13:29 GMT",
-        "ETag": "\u00220x8D7C14A0DF6DA3B\u0022",
-        "Last-Modified": "Thu, 05 Mar 2020 21:13:30 GMT",
-=======
         "Date": "Fri, 03 Apr 2020 00:00:27 GMT",
         "ETag": "\u00220x8D7D76204788CE8\u0022",
         "Last-Modified": "Fri, 03 Apr 2020 00:00:27 GMT",
->>>>>>> 32e373e2
         "Server": [
           "Windows-Azure-Blob/1.0",
           "Microsoft-HTTPAPI/2.0"
         ],
         "x-ms-client-request-id": "d4bf7e6f-dd2f-7bf7-57c6-9ae8b93b6f2d",
-<<<<<<< HEAD
-        "x-ms-request-id": "69f87a7e-701e-0033-5a32-f3cd90000000",
-        "x-ms-request-server-encrypted": "true",
-        "x-ms-version": "2019-10-10"
-=======
         "x-ms-request-id": "1c61d95c-601e-0096-034a-094471000000",
         "x-ms-request-server-encrypted": "true",
         "x-ms-version": "2019-12-12"
->>>>>>> 32e373e2
-      },
-      "ResponseBody": []
-    },
-    {
-<<<<<<< HEAD
-      "RequestUri": "https://seanstagetest.blob.core.windows.net/test-container-fbb48304-f58e-a9d4-0a7f-2f7a11dc4a4a?restype=container\u0026comp=list\u0026prefix=foo",
-=======
+      },
+      "ResponseBody": []
+    },
+    {
       "RequestUri": "https://seanmcccanary.blob.core.windows.net/test-container-fbb48304-f58e-a9d4-0a7f-2f7a11dc4a4a?restype=container\u0026comp=list\u0026prefix=foo",
->>>>>>> 32e373e2
       "RequestMethod": "GET",
       "RequestHeaders": {
         "Authorization": "Sanitized",
         "User-Agent": [
-<<<<<<< HEAD
-          "azsdk-net-Storage.Blobs/12.4.0-dev.20200305.1",
-          "(.NET Core 4.6.28325.01; Microsoft Windows 10.0.18363 )"
+          "azsdk-net-Storage.Blobs/12.5.0-dev.20200402.1",
+          "(.NET Core 4.6.28325.01; Microsoft Windows 10.0.18362 )"
         ],
         "x-ms-client-request-id": "670e8bd4-aa0a-270b-8fc5-b6152ed0cfb3",
-        "x-ms-date": "Thu, 05 Mar 2020 21:13:30 GMT",
-        "x-ms-return-client-request-id": "true",
-        "x-ms-version": "2019-10-10"
-=======
-          "azsdk-net-Storage.Blobs/12.5.0-dev.20200402.1",
-          "(.NET Core 4.6.28325.01; Microsoft Windows 10.0.18362 )"
-        ],
-        "x-ms-client-request-id": "670e8bd4-aa0a-270b-8fc5-b6152ed0cfb3",
-        "x-ms-date": "Fri, 03 Apr 2020 00:00:28 GMT",
-        "x-ms-return-client-request-id": "true",
-        "x-ms-version": "2019-12-12"
->>>>>>> 32e373e2
+        "x-ms-date": "Fri, 03 Apr 2020 00:00:28 GMT",
+        "x-ms-return-client-request-id": "true",
+        "x-ms-version": "2019-12-12"
       },
       "RequestBody": null,
       "StatusCode": 200,
       "ResponseHeaders": {
         "Content-Type": "application/xml",
-<<<<<<< HEAD
-        "Date": "Thu, 05 Mar 2020 21:13:29 GMT",
-=======
-        "Date": "Fri, 03 Apr 2020 00:00:27 GMT",
->>>>>>> 32e373e2
+        "Date": "Fri, 03 Apr 2020 00:00:27 GMT",
         "Server": [
           "Windows-Azure-Blob/1.0",
           "Microsoft-HTTPAPI/2.0"
         ],
         "Transfer-Encoding": "chunked",
         "x-ms-client-request-id": "670e8bd4-aa0a-270b-8fc5-b6152ed0cfb3",
-<<<<<<< HEAD
-        "x-ms-request-id": "69f87a81-701e-0033-5d32-f3cd90000000",
-        "x-ms-version": "2019-10-10"
-      },
-      "ResponseBody": "\uFEFF\u003C?xml version=\u00221.0\u0022 encoding=\u0022utf-8\u0022?\u003E\u003CEnumerationResults ServiceEndpoint=\u0022https://seanstagetest.blob.core.windows.net/\u0022 ContainerName=\u0022test-container-fbb48304-f58e-a9d4-0a7f-2f7a11dc4a4a\u0022\u003E\u003CPrefix\u003Efoo\u003C/Prefix\u003E\u003CBlobs\u003E\u003CBlob\u003E\u003CName\u003Efoo\u003C/Name\u003E\u003CProperties\u003E\u003CCreation-Time\u003EThu, 05 Mar 2020 21:13:29 GMT\u003C/Creation-Time\u003E\u003CLast-Modified\u003EThu, 05 Mar 2020 21:13:29 GMT\u003C/Last-Modified\u003E\u003CEtag\u003E0x8D7C14A0D929A3B\u003C/Etag\u003E\u003CContent-Length\u003E1024\u003C/Content-Length\u003E\u003CContent-Type\u003Eapplication/octet-stream\u003C/Content-Type\u003E\u003CContent-Encoding /\u003E\u003CContent-Language /\u003E\u003CContent-CRC64 /\u003E\u003CContent-MD5\u003Ebri4anPkYXJeuIHDtkjhcw==\u003C/Content-MD5\u003E\u003CCache-Control /\u003E\u003CContent-Disposition /\u003E\u003CBlobType\u003EBlockBlob\u003C/BlobType\u003E\u003CAccessTier\u003EHot\u003C/AccessTier\u003E\u003CAccessTierInferred\u003Etrue\u003C/AccessTierInferred\u003E\u003CLeaseStatus\u003Eunlocked\u003C/LeaseStatus\u003E\u003CLeaseState\u003Eavailable\u003C/LeaseState\u003E\u003CServerEncrypted\u003Etrue\u003C/ServerEncrypted\u003E\u003C/Properties\u003E\u003C/Blob\u003E\u003CBlob\u003E\u003CName\u003Efoo/bar\u003C/Name\u003E\u003CProperties\u003E\u003CCreation-Time\u003EThu, 05 Mar 2020 21:13:29 GMT\u003C/Creation-Time\u003E\u003CLast-Modified\u003EThu, 05 Mar 2020 21:13:29 GMT\u003C/Last-Modified\u003E\u003CEtag\u003E0x8D7C14A0DC4F463\u003C/Etag\u003E\u003CContent-Length\u003E1024\u003C/Content-Length\u003E\u003CContent-Type\u003Eapplication/octet-stream\u003C/Content-Type\u003E\u003CContent-Encoding /\u003E\u003CContent-Language /\u003E\u003CContent-CRC64 /\u003E\u003CContent-MD5\u003Ebri4anPkYXJeuIHDtkjhcw==\u003C/Content-MD5\u003E\u003CCache-Control /\u003E\u003CContent-Disposition /\u003E\u003CBlobType\u003EBlockBlob\u003C/BlobType\u003E\u003CAccessTier\u003EHot\u003C/AccessTier\u003E\u003CAccessTierInferred\u003Etrue\u003C/AccessTierInferred\u003E\u003CLeaseStatus\u003Eunlocked\u003C/LeaseStatus\u003E\u003CLeaseState\u003Eavailable\u003C/LeaseState\u003E\u003CServerEncrypted\u003Etrue\u003C/ServerEncrypted\u003E\u003C/Properties\u003E\u003C/Blob\u003E\u003CBlob\u003E\u003CName\u003Efoo/foo\u003C/Name\u003E\u003CProperties\u003E\u003CCreation-Time\u003EThu, 05 Mar 2020 21:13:29 GMT\u003C/Creation-Time\u003E\u003CLast-Modified\u003EThu, 05 Mar 2020 21:13:30 GMT\u003C/Last-Modified\u003E\u003CEtag\u003E0x8D7C14A0DF6DA3B\u003C/Etag\u003E\u003CContent-Length\u003E1024\u003C/Content-Length\u003E\u003CContent-Type\u003Eapplication/octet-stream\u003C/Content-Type\u003E\u003CContent-Encoding /\u003E\u003CContent-Language /\u003E\u003CContent-CRC64 /\u003E\u003CContent-MD5\u003Ebri4anPkYXJeuIHDtkjhcw==\u003C/Content-MD5\u003E\u003CCache-Control /\u003E\u003CContent-Disposition /\u003E\u003CBlobType\u003EBlockBlob\u003C/BlobType\u003E\u003CAccessTier\u003EHot\u003C/AccessTier\u003E\u003CAccessTierInferred\u003Etrue\u003C/AccessTierInferred\u003E\u003CLeaseStatus\u003Eunlocked\u003C/LeaseStatus\u003E\u003CLeaseState\u003Eavailable\u003C/LeaseState\u003E\u003CServerEncrypted\u003Etrue\u003C/ServerEncrypted\u003E\u003C/Properties\u003E\u003C/Blob\u003E\u003C/Blobs\u003E\u003CNextMarker /\u003E\u003C/EnumerationResults\u003E"
-    },
-    {
-      "RequestUri": "https://seanstagetest.blob.core.windows.net/test-container-fbb48304-f58e-a9d4-0a7f-2f7a11dc4a4a?restype=container",
-      "RequestMethod": "DELETE",
-      "RequestHeaders": {
-        "Authorization": "Sanitized",
-        "traceparent": "00-b6a484a6cd676c419c7328f535187c30-ceea716ee0727f41-00",
-        "User-Agent": [
-          "azsdk-net-Storage.Blobs/12.4.0-dev.20200305.1",
-          "(.NET Core 4.6.28325.01; Microsoft Windows 10.0.18363 )"
-        ],
-        "x-ms-client-request-id": "2e130933-082c-7122-6afc-e6d9a67948cb",
-        "x-ms-date": "Thu, 05 Mar 2020 21:13:30 GMT",
-        "x-ms-return-client-request-id": "true",
-        "x-ms-version": "2019-10-10"
-=======
         "x-ms-request-id": "1c61d977-601e-0096-1e4a-094471000000",
         "x-ms-version": "2019-12-12"
       },
@@ -739,39 +410,25 @@
         "x-ms-date": "Fri, 03 Apr 2020 00:00:28 GMT",
         "x-ms-return-client-request-id": "true",
         "x-ms-version": "2019-12-12"
->>>>>>> 32e373e2
       },
       "RequestBody": null,
       "StatusCode": 202,
       "ResponseHeaders": {
         "Content-Length": "0",
-<<<<<<< HEAD
-        "Date": "Thu, 05 Mar 2020 21:13:29 GMT",
-=======
-        "Date": "Fri, 03 Apr 2020 00:00:27 GMT",
->>>>>>> 32e373e2
+        "Date": "Fri, 03 Apr 2020 00:00:27 GMT",
         "Server": [
           "Windows-Azure-Blob/1.0",
           "Microsoft-HTTPAPI/2.0"
         ],
         "x-ms-client-request-id": "2e130933-082c-7122-6afc-e6d9a67948cb",
-<<<<<<< HEAD
-        "x-ms-request-id": "69f87a82-701e-0033-5e32-f3cd90000000",
-        "x-ms-version": "2019-10-10"
-=======
         "x-ms-request-id": "1c61d986-601e-0096-2d4a-094471000000",
         "x-ms-version": "2019-12-12"
->>>>>>> 32e373e2
       },
       "ResponseBody": []
     }
   ],
   "Variables": {
     "RandomSeed": "475093929",
-<<<<<<< HEAD
-    "Storage_TestConfigDefault": "ProductionTenant\nseanstagetest\nU2FuaXRpemVk\nhttps://seanstagetest.blob.core.windows.net\nhttp://seanstagetest.file.core.windows.net\nhttp://seanstagetest.queue.core.windows.net\nhttp://seanstagetest.table.core.windows.net\n\n\n\n\nhttp://seanstagetest-secondary.blob.core.windows.net\nhttp://seanstagetest-secondary.file.core.windows.net\nhttp://seanstagetest-secondary.queue.core.windows.net\nhttp://seanstagetest-secondary.table.core.windows.net\n\nSanitized\n\n\nCloud\nBlobEndpoint=https://seanstagetest.blob.core.windows.net/;QueueEndpoint=http://seanstagetest.queue.core.windows.net/;FileEndpoint=http://seanstagetest.file.core.windows.net/;BlobSecondaryEndpoint=http://seanstagetest-secondary.blob.core.windows.net/;QueueSecondaryEndpoint=http://seanstagetest-secondary.queue.core.windows.net/;FileSecondaryEndpoint=http://seanstagetest-secondary.file.core.windows.net/;AccountName=seanstagetest;AccountKey=Sanitized\nseanscope1"
-=======
     "Storage_TestConfigDefault": "ProductionTenant\nseanmcccanary\nU2FuaXRpemVk\nhttps://seanmcccanary.blob.core.windows.net\nhttps://seanmcccanary.file.core.windows.net\nhttps://seanmcccanary.queue.core.windows.net\nhttps://seanmcccanary.table.core.windows.net\n\n\n\n\nhttps://seanmcccanary-secondary.blob.core.windows.net\nhttps://seanmcccanary-secondary.file.core.windows.net\nhttps://seanmcccanary-secondary.queue.core.windows.net\nhttps://seanmcccanary-secondary.table.core.windows.net\n\nSanitized\n\n\nCloud\nBlobEndpoint=https://seanmcccanary.blob.core.windows.net/;QueueEndpoint=https://seanmcccanary.queue.core.windows.net/;FileEndpoint=https://seanmcccanary.file.core.windows.net/;BlobSecondaryEndpoint=https://seanmcccanary-secondary.blob.core.windows.net/;QueueSecondaryEndpoint=https://seanmcccanary-secondary.queue.core.windows.net/;FileSecondaryEndpoint=https://seanmcccanary-secondary.file.core.windows.net/;AccountName=seanmcccanary;AccountKey=Sanitized\nseanscope1"
->>>>>>> 32e373e2
   }
 }