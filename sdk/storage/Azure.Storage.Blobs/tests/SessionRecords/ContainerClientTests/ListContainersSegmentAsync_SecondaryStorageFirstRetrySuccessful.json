--- conflicted
+++ resolved
@@ -13,11 +13,7 @@
         "x-ms-client-request-id": "58666ca3-1dfe-4ed9-9daf-bc4a06db2bd9",
         "x-ms-date": "Thu, 05 Mar 2020 21:13:31 GMT",
         "x-ms-return-client-request-id": "true",
-<<<<<<< HEAD
-        "x-ms-version": "2019-10-10"
-=======
         "x-ms-version": "2019-12-12"
->>>>>>> 32e373e2
       },
       "RequestBody": null,
       "StatusCode": 201,
@@ -32,11 +28,7 @@
         ],
         "x-ms-client-request-id": "58666ca3-1dfe-4ed9-9daf-bc4a06db2bd9",
         "x-ms-request-id": "6afa00a0-f01e-0012-7d32-f3e9eb000000",
-<<<<<<< HEAD
-        "x-ms-version": "2019-10-10"
-=======
         "x-ms-version": "2019-12-12"
->>>>>>> 32e373e2
       },
       "ResponseBody": []
     },
@@ -53,11 +45,7 @@
         "x-ms-client-request-id": "92529d5a-4a7f-6877-32a2-143621352c3f",
         "x-ms-date": "Thu, 05 Mar 2020 21:13:32 GMT",
         "x-ms-return-client-request-id": "true",
-<<<<<<< HEAD
-        "x-ms-version": "2019-10-10"
-=======
         "x-ms-version": "2019-12-12"
->>>>>>> 32e373e2
       },
       "RequestBody": null,
       "StatusCode": 502,
@@ -83,11 +71,7 @@
         "x-ms-client-request-id": "92529d5a-4a7f-6877-32a2-143621352c3f",
         "x-ms-date": "Thu, 05 Mar 2020 21:13:33 GMT",
         "x-ms-return-client-request-id": "true",
-<<<<<<< HEAD
-        "x-ms-version": "2019-10-10"
-=======
         "x-ms-version": "2019-12-12"
->>>>>>> 32e373e2
       },
       "RequestBody": null,
       "StatusCode": 200,
@@ -108,11 +92,7 @@
         "x-ms-lease-state": "available",
         "x-ms-lease-status": "unlocked",
         "x-ms-request-id": "6afa00a8-f01e-0012-0332-f3e9eb000000",
-<<<<<<< HEAD
-        "x-ms-version": "2019-10-10"
-=======
         "x-ms-version": "2019-12-12"
->>>>>>> 32e373e2
       },
       "ResponseBody": []
     },
@@ -129,11 +109,7 @@
         "x-ms-client-request-id": "69f0a61f-9889-fe59-5975-61abb58d1ae7",
         "x-ms-date": "Thu, 05 Mar 2020 21:13:33 GMT",
         "x-ms-return-client-request-id": "true",
-<<<<<<< HEAD
-        "x-ms-version": "2019-10-10"
-=======
         "x-ms-version": "2019-12-12"
->>>>>>> 32e373e2
       },
       "RequestBody": null,
       "StatusCode": 202,
@@ -146,11 +122,7 @@
         ],
         "x-ms-client-request-id": "69f0a61f-9889-fe59-5975-61abb58d1ae7",
         "x-ms-request-id": "6afa00a9-f01e-0012-0432-f3e9eb000000",
-<<<<<<< HEAD
-        "x-ms-version": "2019-10-10"
-=======
         "x-ms-version": "2019-12-12"
->>>>>>> 32e373e2
       },
       "ResponseBody": []
     }
