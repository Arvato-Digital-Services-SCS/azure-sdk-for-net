{
  "Entries": [
    {
<<<<<<< HEAD
      "RequestUri": "https://seanstagetest.blob.core.windows.net/test-container-88daf5f8-8cfb-8eb5-3d93-0d02106b7513?restype=container",
      "RequestMethod": "PUT",
      "RequestHeaders": {
        "Authorization": "Sanitized",
        "traceparent": "00-4b60d40cb222ff49a27cc41b264a42d7-d36e840190460949-00",
        "User-Agent": [
          "azsdk-net-Storage.Blobs/12.4.0-dev.20200305.1",
          "(.NET Core 4.6.28325.01; Microsoft Windows 10.0.18363 )"
        ],
        "x-ms-client-request-id": "4caf3967-68c8-25b9-2f2c-f47b807cf3cc",
        "x-ms-date": "Thu, 05 Mar 2020 21:13:40 GMT",
        "x-ms-return-client-request-id": "true",
        "x-ms-version": "2019-10-10"
=======
      "RequestUri": "https://seanmcccanary.blob.core.windows.net/test-container-88daf5f8-8cfb-8eb5-3d93-0d02106b7513?restype=container",
      "RequestMethod": "PUT",
      "RequestHeaders": {
        "Authorization": "Sanitized",
        "traceparent": "00-e0e5aad6a3e3c04ca8c946188d46569b-cbf97996d4c3094f-00",
        "User-Agent": [
          "azsdk-net-Storage.Blobs/12.5.0-dev.20200402.1",
          "(.NET Core 4.6.28325.01; Microsoft Windows 10.0.18362 )"
        ],
        "x-ms-client-request-id": "4caf3967-68c8-25b9-2f2c-f47b807cf3cc",
        "x-ms-date": "Fri, 03 Apr 2020 00:00:37 GMT",
        "x-ms-return-client-request-id": "true",
        "x-ms-version": "2019-12-12"
>>>>>>> 32e373e2
      },
      "RequestBody": null,
      "StatusCode": 201,
      "ResponseHeaders": {
        "Content-Length": "0",
<<<<<<< HEAD
        "Date": "Thu, 05 Mar 2020 21:13:40 GMT",
        "ETag": "\u00220x8D7C14A140C772E\u0022",
        "Last-Modified": "Thu, 05 Mar 2020 21:13:40 GMT",
=======
        "Date": "Fri, 03 Apr 2020 00:00:36 GMT",
        "ETag": "\u00220x8D7D7620A0573A9\u0022",
        "Last-Modified": "Fri, 03 Apr 2020 00:00:37 GMT",
>>>>>>> 32e373e2
        "Server": [
          "Windows-Azure-Blob/1.0",
          "Microsoft-HTTPAPI/2.0"
        ],
        "x-ms-client-request-id": "4caf3967-68c8-25b9-2f2c-f47b807cf3cc",
<<<<<<< HEAD
        "x-ms-request-id": "8307834d-a01e-001f-7c32-f3213f000000",
        "x-ms-version": "2019-10-10"
=======
        "x-ms-request-id": "8de707b5-b01e-0071-5d4a-09ab8b000000",
        "x-ms-version": "2019-12-12"
>>>>>>> 32e373e2
      },
      "ResponseBody": []
    },
    {
<<<<<<< HEAD
      "RequestUri": "https://seanstagetest.blob.core.windows.net/test-container-88daf5f8-8cfb-8eb5-3d93-0d02106b7513?comp=lease\u0026restype=container",
      "RequestMethod": "PUT",
      "RequestHeaders": {
        "Authorization": "Sanitized",
        "traceparent": "00-cda28995474ea74da62afd7320ead56b-5463da5a0dae7045-00",
        "User-Agent": [
          "azsdk-net-Storage.Blobs/12.4.0-dev.20200305.1",
          "(.NET Core 4.6.28325.01; Microsoft Windows 10.0.18363 )"
        ],
        "x-ms-client-request-id": "60b3358d-f6ee-05a0-7f60-714523409b88",
        "x-ms-date": "Thu, 05 Mar 2020 21:13:40 GMT",
=======
      "RequestUri": "https://seanmcccanary.blob.core.windows.net/test-container-88daf5f8-8cfb-8eb5-3d93-0d02106b7513?comp=lease\u0026restype=container",
      "RequestMethod": "PUT",
      "RequestHeaders": {
        "Authorization": "Sanitized",
        "traceparent": "00-e37479a0b829624db4cc1fe816c3ecea-963b8fb5ec3a6d41-00",
        "User-Agent": [
          "azsdk-net-Storage.Blobs/12.5.0-dev.20200402.1",
          "(.NET Core 4.6.28325.01; Microsoft Windows 10.0.18362 )"
        ],
        "x-ms-client-request-id": "60b3358d-f6ee-05a0-7f60-714523409b88",
        "x-ms-date": "Fri, 03 Apr 2020 00:00:38 GMT",
>>>>>>> 32e373e2
        "x-ms-lease-action": "acquire",
        "x-ms-lease-duration": "15",
        "x-ms-proposed-lease-id": "0d64935a-6247-4fb9-db83-447989a79beb",
        "x-ms-return-client-request-id": "true",
<<<<<<< HEAD
        "x-ms-version": "2019-10-10"
=======
        "x-ms-version": "2019-12-12"
>>>>>>> 32e373e2
      },
      "RequestBody": null,
      "StatusCode": 201,
      "ResponseHeaders": {
        "Content-Length": "0",
<<<<<<< HEAD
        "Date": "Thu, 05 Mar 2020 21:13:40 GMT",
        "ETag": "\u00220x8D7C14A140C772E\u0022",
        "Last-Modified": "Thu, 05 Mar 2020 21:13:40 GMT",
=======
        "Date": "Fri, 03 Apr 2020 00:00:36 GMT",
        "ETag": "\u00220x8D7D7620A0573A9\u0022",
        "Last-Modified": "Fri, 03 Apr 2020 00:00:37 GMT",
>>>>>>> 32e373e2
        "Server": [
          "Windows-Azure-Blob/1.0",
          "Microsoft-HTTPAPI/2.0"
        ],
        "x-ms-client-request-id": "60b3358d-f6ee-05a0-7f60-714523409b88",
        "x-ms-lease-id": "0d64935a-6247-4fb9-db83-447989a79beb",
<<<<<<< HEAD
        "x-ms-request-id": "83078352-a01e-001f-7f32-f3213f000000",
        "x-ms-version": "2019-10-10"
=======
        "x-ms-request-id": "8de707c3-b01e-0071-694a-09ab8b000000",
        "x-ms-version": "2019-12-12"
>>>>>>> 32e373e2
      },
      "ResponseBody": []
    },
    {
<<<<<<< HEAD
      "RequestUri": "https://seanstagetest.blob.core.windows.net/test-container-88daf5f8-8cfb-8eb5-3d93-0d02106b7513?comp=lease\u0026restype=container",
      "RequestMethod": "PUT",
      "RequestHeaders": {
        "Authorization": "Sanitized",
        "If-Modified-Since": "Fri, 06 Mar 2020 21:13:40 GMT",
        "traceparent": "00-934df72f46b37c4b99a47f95a64d47b3-d197e547178ecc40-00",
        "User-Agent": [
          "azsdk-net-Storage.Blobs/12.4.0-dev.20200305.1",
          "(.NET Core 4.6.28325.01; Microsoft Windows 10.0.18363 )"
        ],
        "x-ms-client-request-id": "54eb7dac-3bf3-97fd-8494-565bb705b060",
        "x-ms-date": "Thu, 05 Mar 2020 21:13:40 GMT",
        "x-ms-lease-action": "renew",
        "x-ms-lease-id": "0d64935a-6247-4fb9-db83-447989a79beb",
        "x-ms-return-client-request-id": "true",
        "x-ms-version": "2019-10-10"
=======
      "RequestUri": "https://seanmcccanary.blob.core.windows.net/test-container-88daf5f8-8cfb-8eb5-3d93-0d02106b7513?comp=lease\u0026restype=container",
      "RequestMethod": "PUT",
      "RequestHeaders": {
        "Authorization": "Sanitized",
        "If-Modified-Since": "Sat, 04 Apr 2020 00:00:37 GMT",
        "traceparent": "00-24ac2155de06db478f6580504128cf30-f5e6b259fd6d8444-00",
        "User-Agent": [
          "azsdk-net-Storage.Blobs/12.5.0-dev.20200402.1",
          "(.NET Core 4.6.28325.01; Microsoft Windows 10.0.18362 )"
        ],
        "x-ms-client-request-id": "54eb7dac-3bf3-97fd-8494-565bb705b060",
        "x-ms-date": "Fri, 03 Apr 2020 00:00:38 GMT",
        "x-ms-lease-action": "renew",
        "x-ms-lease-id": "0d64935a-6247-4fb9-db83-447989a79beb",
        "x-ms-return-client-request-id": "true",
        "x-ms-version": "2019-12-12"
>>>>>>> 32e373e2
      },
      "RequestBody": null,
      "StatusCode": 412,
      "ResponseHeaders": {
        "Content-Length": "252",
        "Content-Type": "application/xml",
<<<<<<< HEAD
        "Date": "Thu, 05 Mar 2020 21:13:40 GMT",
=======
        "Date": "Fri, 03 Apr 2020 00:00:36 GMT",
>>>>>>> 32e373e2
        "Server": [
          "Windows-Azure-Blob/1.0",
          "Microsoft-HTTPAPI/2.0"
        ],
        "x-ms-client-request-id": "54eb7dac-3bf3-97fd-8494-565bb705b060",
        "x-ms-error-code": "ConditionNotMet",
<<<<<<< HEAD
        "x-ms-request-id": "83078354-a01e-001f-0132-f3213f000000",
        "x-ms-version": "2019-10-10"
      },
      "ResponseBody": [
        "\uFEFF\u003C?xml version=\u00221.0\u0022 encoding=\u0022utf-8\u0022?\u003E\u003CError\u003E\u003CCode\u003EConditionNotMet\u003C/Code\u003E\u003CMessage\u003EThe condition specified using HTTP conditional header(s) is not met.\n",
        "RequestId:83078354-a01e-001f-0132-f3213f000000\n",
        "Time:2020-03-05T21:13:40.6628530Z\u003C/Message\u003E\u003C/Error\u003E"
      ]
    },
    {
      "RequestUri": "https://seanstagetest.blob.core.windows.net/test-container-88daf5f8-8cfb-8eb5-3d93-0d02106b7513?restype=container",
      "RequestMethod": "DELETE",
      "RequestHeaders": {
        "Authorization": "Sanitized",
        "traceparent": "00-8ca68f068382124295e0a83290a102b7-c3b6da5cd40dfc4f-00",
        "User-Agent": [
          "azsdk-net-Storage.Blobs/12.4.0-dev.20200305.1",
          "(.NET Core 4.6.28325.01; Microsoft Windows 10.0.18363 )"
        ],
        "x-ms-client-request-id": "a59833c6-4654-5594-0c55-d64dc6b57a42",
        "x-ms-date": "Thu, 05 Mar 2020 21:13:40 GMT",
        "x-ms-lease-id": "0d64935a-6247-4fb9-db83-447989a79beb",
        "x-ms-return-client-request-id": "true",
        "x-ms-version": "2019-10-10"
=======
        "x-ms-request-id": "8de707d0-b01e-0071-764a-09ab8b000000",
        "x-ms-version": "2019-12-12"
      },
      "ResponseBody": [
        "\uFEFF\u003C?xml version=\u00221.0\u0022 encoding=\u0022utf-8\u0022?\u003E\u003CError\u003E\u003CCode\u003EConditionNotMet\u003C/Code\u003E\u003CMessage\u003EThe condition specified using HTTP conditional header(s) is not met.\n",
        "RequestId:8de707d0-b01e-0071-764a-09ab8b000000\n",
        "Time:2020-04-03T00:00:37.2862076Z\u003C/Message\u003E\u003C/Error\u003E"
      ]
    },
    {
      "RequestUri": "https://seanmcccanary.blob.core.windows.net/test-container-88daf5f8-8cfb-8eb5-3d93-0d02106b7513?restype=container",
      "RequestMethod": "DELETE",
      "RequestHeaders": {
        "Authorization": "Sanitized",
        "traceparent": "00-04a246b4a508dc4a9bf2162c7437ad31-f0079fa3a2f03248-00",
        "User-Agent": [
          "azsdk-net-Storage.Blobs/12.5.0-dev.20200402.1",
          "(.NET Core 4.6.28325.01; Microsoft Windows 10.0.18362 )"
        ],
        "x-ms-client-request-id": "a59833c6-4654-5594-0c55-d64dc6b57a42",
        "x-ms-date": "Fri, 03 Apr 2020 00:00:38 GMT",
        "x-ms-lease-id": "0d64935a-6247-4fb9-db83-447989a79beb",
        "x-ms-return-client-request-id": "true",
        "x-ms-version": "2019-12-12"
>>>>>>> 32e373e2
      },
      "RequestBody": null,
      "StatusCode": 202,
      "ResponseHeaders": {
        "Content-Length": "0",
<<<<<<< HEAD
        "Date": "Thu, 05 Mar 2020 21:13:40 GMT",
=======
        "Date": "Fri, 03 Apr 2020 00:00:36 GMT",
>>>>>>> 32e373e2
        "Server": [
          "Windows-Azure-Blob/1.0",
          "Microsoft-HTTPAPI/2.0"
        ],
        "x-ms-client-request-id": "a59833c6-4654-5594-0c55-d64dc6b57a42",
<<<<<<< HEAD
        "x-ms-request-id": "8307835a-a01e-001f-0632-f3213f000000",
        "x-ms-version": "2019-10-10"
=======
        "x-ms-request-id": "8de707dd-b01e-0071-024a-09ab8b000000",
        "x-ms-version": "2019-12-12"
>>>>>>> 32e373e2
      },
      "ResponseBody": []
    },
    {
<<<<<<< HEAD
      "RequestUri": "https://seanstagetest.blob.core.windows.net/test-container-dd8e0cdf-ef36-308c-987a-2f72239e0d81?restype=container",
      "RequestMethod": "PUT",
      "RequestHeaders": {
        "Authorization": "Sanitized",
        "traceparent": "00-cca2b57f066f5a41bea52c9f371eb365-544da292275ddd4e-00",
        "User-Agent": [
          "azsdk-net-Storage.Blobs/12.4.0-dev.20200305.1",
          "(.NET Core 4.6.28325.01; Microsoft Windows 10.0.18363 )"
        ],
        "x-ms-client-request-id": "7d7fd506-4c75-d619-a668-0cda1621316d",
        "x-ms-date": "Thu, 05 Mar 2020 21:13:40 GMT",
        "x-ms-return-client-request-id": "true",
        "x-ms-version": "2019-10-10"
=======
      "RequestUri": "https://seanmcccanary.blob.core.windows.net/test-container-dd8e0cdf-ef36-308c-987a-2f72239e0d81?restype=container",
      "RequestMethod": "PUT",
      "RequestHeaders": {
        "Authorization": "Sanitized",
        "traceparent": "00-92d1ef2066e57c42b84e9705c640fa4e-48ad602a301f3944-00",
        "User-Agent": [
          "azsdk-net-Storage.Blobs/12.5.0-dev.20200402.1",
          "(.NET Core 4.6.28325.01; Microsoft Windows 10.0.18362 )"
        ],
        "x-ms-client-request-id": "7d7fd506-4c75-d619-a668-0cda1621316d",
        "x-ms-date": "Fri, 03 Apr 2020 00:00:38 GMT",
        "x-ms-return-client-request-id": "true",
        "x-ms-version": "2019-12-12"
>>>>>>> 32e373e2
      },
      "RequestBody": null,
      "StatusCode": 201,
      "ResponseHeaders": {
        "Content-Length": "0",
<<<<<<< HEAD
        "Date": "Thu, 05 Mar 2020 21:13:40 GMT",
        "ETag": "\u00220x8D7C14A146D9980\u0022",
        "Last-Modified": "Thu, 05 Mar 2020 21:13:41 GMT",
=======
        "Date": "Fri, 03 Apr 2020 00:00:37 GMT",
        "ETag": "\u00220x8D7D7620A6247FC\u0022",
        "Last-Modified": "Fri, 03 Apr 2020 00:00:37 GMT",
>>>>>>> 32e373e2
        "Server": [
          "Windows-Azure-Blob/1.0",
          "Microsoft-HTTPAPI/2.0"
        ],
        "x-ms-client-request-id": "7d7fd506-4c75-d619-a668-0cda1621316d",
<<<<<<< HEAD
        "x-ms-request-id": "ffaa7954-301e-0040-5f32-f39503000000",
        "x-ms-version": "2019-10-10"
=======
        "x-ms-request-id": "52df9126-201e-0073-054a-091533000000",
        "x-ms-version": "2019-12-12"
>>>>>>> 32e373e2
      },
      "ResponseBody": []
    },
    {
<<<<<<< HEAD
      "RequestUri": "https://seanstagetest.blob.core.windows.net/test-container-dd8e0cdf-ef36-308c-987a-2f72239e0d81?comp=lease\u0026restype=container",
      "RequestMethod": "PUT",
      "RequestHeaders": {
        "Authorization": "Sanitized",
        "traceparent": "00-d4c2f67eb03e9e45b344beb8e3039f38-e61aa27c631fba47-00",
        "User-Agent": [
          "azsdk-net-Storage.Blobs/12.4.0-dev.20200305.1",
          "(.NET Core 4.6.28325.01; Microsoft Windows 10.0.18363 )"
        ],
        "x-ms-client-request-id": "4f133071-ebb5-104e-feaa-7bafd9868674",
        "x-ms-date": "Thu, 05 Mar 2020 21:13:41 GMT",
=======
      "RequestUri": "https://seanmcccanary.blob.core.windows.net/test-container-dd8e0cdf-ef36-308c-987a-2f72239e0d81?comp=lease\u0026restype=container",
      "RequestMethod": "PUT",
      "RequestHeaders": {
        "Authorization": "Sanitized",
        "traceparent": "00-d4750275f3b5df4dbf63eb8d7cdd0bf4-a70ca56a200f4647-00",
        "User-Agent": [
          "azsdk-net-Storage.Blobs/12.5.0-dev.20200402.1",
          "(.NET Core 4.6.28325.01; Microsoft Windows 10.0.18362 )"
        ],
        "x-ms-client-request-id": "4f133071-ebb5-104e-feaa-7bafd9868674",
        "x-ms-date": "Fri, 03 Apr 2020 00:00:38 GMT",
>>>>>>> 32e373e2
        "x-ms-lease-action": "acquire",
        "x-ms-lease-duration": "15",
        "x-ms-proposed-lease-id": "bfe25548-f520-d4d6-01c5-739350318b00",
        "x-ms-return-client-request-id": "true",
<<<<<<< HEAD
        "x-ms-version": "2019-10-10"
=======
        "x-ms-version": "2019-12-12"
>>>>>>> 32e373e2
      },
      "RequestBody": null,
      "StatusCode": 201,
      "ResponseHeaders": {
        "Content-Length": "0",
<<<<<<< HEAD
        "Date": "Thu, 05 Mar 2020 21:13:40 GMT",
        "ETag": "\u00220x8D7C14A146D9980\u0022",
        "Last-Modified": "Thu, 05 Mar 2020 21:13:41 GMT",
=======
        "Date": "Fri, 03 Apr 2020 00:00:37 GMT",
        "ETag": "\u00220x8D7D7620A6247FC\u0022",
        "Last-Modified": "Fri, 03 Apr 2020 00:00:37 GMT",
>>>>>>> 32e373e2
        "Server": [
          "Windows-Azure-Blob/1.0",
          "Microsoft-HTTPAPI/2.0"
        ],
        "x-ms-client-request-id": "4f133071-ebb5-104e-feaa-7bafd9868674",
        "x-ms-lease-id": "bfe25548-f520-d4d6-01c5-739350318b00",
<<<<<<< HEAD
        "x-ms-request-id": "ffaa795a-301e-0040-6232-f39503000000",
        "x-ms-version": "2019-10-10"
=======
        "x-ms-request-id": "52df9139-201e-0073-134a-091533000000",
        "x-ms-version": "2019-12-12"
>>>>>>> 32e373e2
      },
      "ResponseBody": []
    },
    {
<<<<<<< HEAD
      "RequestUri": "https://seanstagetest.blob.core.windows.net/test-container-dd8e0cdf-ef36-308c-987a-2f72239e0d81?comp=lease\u0026restype=container",
      "RequestMethod": "PUT",
      "RequestHeaders": {
        "Authorization": "Sanitized",
        "If-Unmodified-Since": "Wed, 04 Mar 2020 21:13:40 GMT",
        "traceparent": "00-1d6268c2eeddee4289146b5c6fef1138-ab4294f097deff41-00",
        "User-Agent": [
          "azsdk-net-Storage.Blobs/12.4.0-dev.20200305.1",
          "(.NET Core 4.6.28325.01; Microsoft Windows 10.0.18363 )"
        ],
        "x-ms-client-request-id": "1f212b13-3b1e-e44a-725b-4f75145c4467",
        "x-ms-date": "Thu, 05 Mar 2020 21:13:41 GMT",
        "x-ms-lease-action": "renew",
        "x-ms-lease-id": "bfe25548-f520-d4d6-01c5-739350318b00",
        "x-ms-return-client-request-id": "true",
        "x-ms-version": "2019-10-10"
=======
      "RequestUri": "https://seanmcccanary.blob.core.windows.net/test-container-dd8e0cdf-ef36-308c-987a-2f72239e0d81?comp=lease\u0026restype=container",
      "RequestMethod": "PUT",
      "RequestHeaders": {
        "Authorization": "Sanitized",
        "If-Unmodified-Since": "Thu, 02 Apr 2020 00:00:37 GMT",
        "traceparent": "00-8bf4b73a4bee9f4a9a4d8c0ba1220bcc-223b394801c96a40-00",
        "User-Agent": [
          "azsdk-net-Storage.Blobs/12.5.0-dev.20200402.1",
          "(.NET Core 4.6.28325.01; Microsoft Windows 10.0.18362 )"
        ],
        "x-ms-client-request-id": "1f212b13-3b1e-e44a-725b-4f75145c4467",
        "x-ms-date": "Fri, 03 Apr 2020 00:00:38 GMT",
        "x-ms-lease-action": "renew",
        "x-ms-lease-id": "bfe25548-f520-d4d6-01c5-739350318b00",
        "x-ms-return-client-request-id": "true",
        "x-ms-version": "2019-12-12"
>>>>>>> 32e373e2
      },
      "RequestBody": null,
      "StatusCode": 412,
      "ResponseHeaders": {
        "Content-Length": "252",
        "Content-Type": "application/xml",
<<<<<<< HEAD
        "Date": "Thu, 05 Mar 2020 21:13:40 GMT",
=======
        "Date": "Fri, 03 Apr 2020 00:00:37 GMT",
>>>>>>> 32e373e2
        "Server": [
          "Windows-Azure-Blob/1.0",
          "Microsoft-HTTPAPI/2.0"
        ],
        "x-ms-client-request-id": "1f212b13-3b1e-e44a-725b-4f75145c4467",
        "x-ms-error-code": "ConditionNotMet",
<<<<<<< HEAD
        "x-ms-request-id": "ffaa795b-301e-0040-6332-f39503000000",
        "x-ms-version": "2019-10-10"
      },
      "ResponseBody": [
        "\uFEFF\u003C?xml version=\u00221.0\u0022 encoding=\u0022utf-8\u0022?\u003E\u003CError\u003E\u003CCode\u003EConditionNotMet\u003C/Code\u003E\u003CMessage\u003EThe condition specified using HTTP conditional header(s) is not met.\n",
        "RequestId:ffaa795b-301e-0040-6332-f39503000000\n",
        "Time:2020-03-05T21:13:41.3282275Z\u003C/Message\u003E\u003C/Error\u003E"
      ]
    },
    {
      "RequestUri": "https://seanstagetest.blob.core.windows.net/test-container-dd8e0cdf-ef36-308c-987a-2f72239e0d81?restype=container",
      "RequestMethod": "DELETE",
      "RequestHeaders": {
        "Authorization": "Sanitized",
        "traceparent": "00-3128140a436990418b681758a25d15e2-d1c11d54a189424b-00",
        "User-Agent": [
          "azsdk-net-Storage.Blobs/12.4.0-dev.20200305.1",
          "(.NET Core 4.6.28325.01; Microsoft Windows 10.0.18363 )"
        ],
        "x-ms-client-request-id": "ad9baad4-6665-a156-c124-e25a93d8a3ed",
        "x-ms-date": "Thu, 05 Mar 2020 21:13:41 GMT",
        "x-ms-lease-id": "bfe25548-f520-d4d6-01c5-739350318b00",
        "x-ms-return-client-request-id": "true",
        "x-ms-version": "2019-10-10"
=======
        "x-ms-request-id": "52df9148-201e-0073-224a-091533000000",
        "x-ms-version": "2019-12-12"
      },
      "ResponseBody": [
        "\uFEFF\u003C?xml version=\u00221.0\u0022 encoding=\u0022utf-8\u0022?\u003E\u003CError\u003E\u003CCode\u003EConditionNotMet\u003C/Code\u003E\u003CMessage\u003EThe condition specified using HTTP conditional header(s) is not met.\n",
        "RequestId:52df9148-201e-0073-224a-091533000000\n",
        "Time:2020-04-03T00:00:37.8955737Z\u003C/Message\u003E\u003C/Error\u003E"
      ]
    },
    {
      "RequestUri": "https://seanmcccanary.blob.core.windows.net/test-container-dd8e0cdf-ef36-308c-987a-2f72239e0d81?restype=container",
      "RequestMethod": "DELETE",
      "RequestHeaders": {
        "Authorization": "Sanitized",
        "traceparent": "00-0ed0b272e948b44b8c5b06e54d71d0b7-5f2930e17ffbb64f-00",
        "User-Agent": [
          "azsdk-net-Storage.Blobs/12.5.0-dev.20200402.1",
          "(.NET Core 4.6.28325.01; Microsoft Windows 10.0.18362 )"
        ],
        "x-ms-client-request-id": "ad9baad4-6665-a156-c124-e25a93d8a3ed",
        "x-ms-date": "Fri, 03 Apr 2020 00:00:38 GMT",
        "x-ms-lease-id": "bfe25548-f520-d4d6-01c5-739350318b00",
        "x-ms-return-client-request-id": "true",
        "x-ms-version": "2019-12-12"
>>>>>>> 32e373e2
      },
      "RequestBody": null,
      "StatusCode": 202,
      "ResponseHeaders": {
        "Content-Length": "0",
<<<<<<< HEAD
        "Date": "Thu, 05 Mar 2020 21:13:41 GMT",
=======
        "Date": "Fri, 03 Apr 2020 00:00:37 GMT",
>>>>>>> 32e373e2
        "Server": [
          "Windows-Azure-Blob/1.0",
          "Microsoft-HTTPAPI/2.0"
        ],
        "x-ms-client-request-id": "ad9baad4-6665-a156-c124-e25a93d8a3ed",
<<<<<<< HEAD
        "x-ms-request-id": "ffaa795c-301e-0040-6432-f39503000000",
        "x-ms-version": "2019-10-10"
=======
        "x-ms-request-id": "52df9155-201e-0073-2f4a-091533000000",
        "x-ms-version": "2019-12-12"
>>>>>>> 32e373e2
      },
      "ResponseBody": []
    }
  ],
  "Variables": {
<<<<<<< HEAD
    "DateTimeOffsetNow": "2020-03-05T13:13:40.2704029-08:00",
    "RandomSeed": "473098187",
    "Storage_TestConfigDefault": "ProductionTenant\nseanstagetest\nU2FuaXRpemVk\nhttps://seanstagetest.blob.core.windows.net\nhttp://seanstagetest.file.core.windows.net\nhttp://seanstagetest.queue.core.windows.net\nhttp://seanstagetest.table.core.windows.net\n\n\n\n\nhttp://seanstagetest-secondary.blob.core.windows.net\nhttp://seanstagetest-secondary.file.core.windows.net\nhttp://seanstagetest-secondary.queue.core.windows.net\nhttp://seanstagetest-secondary.table.core.windows.net\n\nSanitized\n\n\nCloud\nBlobEndpoint=https://seanstagetest.blob.core.windows.net/;QueueEndpoint=http://seanstagetest.queue.core.windows.net/;FileEndpoint=http://seanstagetest.file.core.windows.net/;BlobSecondaryEndpoint=http://seanstagetest-secondary.blob.core.windows.net/;QueueSecondaryEndpoint=http://seanstagetest-secondary.queue.core.windows.net/;FileSecondaryEndpoint=http://seanstagetest-secondary.file.core.windows.net/;AccountName=seanstagetest;AccountKey=Sanitized\nseanscope1"
=======
    "DateTimeOffsetNow": "2020-04-02T17:00:37.7092335-07:00",
    "RandomSeed": "473098187",
    "Storage_TestConfigDefault": "ProductionTenant\nseanmcccanary\nU2FuaXRpemVk\nhttps://seanmcccanary.blob.core.windows.net\nhttps://seanmcccanary.file.core.windows.net\nhttps://seanmcccanary.queue.core.windows.net\nhttps://seanmcccanary.table.core.windows.net\n\n\n\n\nhttps://seanmcccanary-secondary.blob.core.windows.net\nhttps://seanmcccanary-secondary.file.core.windows.net\nhttps://seanmcccanary-secondary.queue.core.windows.net\nhttps://seanmcccanary-secondary.table.core.windows.net\n\nSanitized\n\n\nCloud\nBlobEndpoint=https://seanmcccanary.blob.core.windows.net/;QueueEndpoint=https://seanmcccanary.queue.core.windows.net/;FileEndpoint=https://seanmcccanary.file.core.windows.net/;BlobSecondaryEndpoint=https://seanmcccanary-secondary.blob.core.windows.net/;QueueSecondaryEndpoint=https://seanmcccanary-secondary.queue.core.windows.net/;FileSecondaryEndpoint=https://seanmcccanary-secondary.file.core.windows.net/;AccountName=seanmcccanary;AccountKey=Sanitized\nseanscope1"
>>>>>>> 32e373e2
  }
}<|MERGE_RESOLUTION|>--- conflicted
+++ resolved
@@ -1,21 +1,6 @@
 {
   "Entries": [
     {
-<<<<<<< HEAD
-      "RequestUri": "https://seanstagetest.blob.core.windows.net/test-container-88daf5f8-8cfb-8eb5-3d93-0d02106b7513?restype=container",
-      "RequestMethod": "PUT",
-      "RequestHeaders": {
-        "Authorization": "Sanitized",
-        "traceparent": "00-4b60d40cb222ff49a27cc41b264a42d7-d36e840190460949-00",
-        "User-Agent": [
-          "azsdk-net-Storage.Blobs/12.4.0-dev.20200305.1",
-          "(.NET Core 4.6.28325.01; Microsoft Windows 10.0.18363 )"
-        ],
-        "x-ms-client-request-id": "4caf3967-68c8-25b9-2f2c-f47b807cf3cc",
-        "x-ms-date": "Thu, 05 Mar 2020 21:13:40 GMT",
-        "x-ms-return-client-request-id": "true",
-        "x-ms-version": "2019-10-10"
-=======
       "RequestUri": "https://seanmcccanary.blob.core.windows.net/test-container-88daf5f8-8cfb-8eb5-3d93-0d02106b7513?restype=container",
       "RequestMethod": "PUT",
       "RequestHeaders": {
@@ -29,180 +14,90 @@
         "x-ms-date": "Fri, 03 Apr 2020 00:00:37 GMT",
         "x-ms-return-client-request-id": "true",
         "x-ms-version": "2019-12-12"
->>>>>>> 32e373e2
-      },
-      "RequestBody": null,
-      "StatusCode": 201,
-      "ResponseHeaders": {
-        "Content-Length": "0",
-<<<<<<< HEAD
-        "Date": "Thu, 05 Mar 2020 21:13:40 GMT",
-        "ETag": "\u00220x8D7C14A140C772E\u0022",
-        "Last-Modified": "Thu, 05 Mar 2020 21:13:40 GMT",
-=======
+      },
+      "RequestBody": null,
+      "StatusCode": 201,
+      "ResponseHeaders": {
+        "Content-Length": "0",
         "Date": "Fri, 03 Apr 2020 00:00:36 GMT",
         "ETag": "\u00220x8D7D7620A0573A9\u0022",
         "Last-Modified": "Fri, 03 Apr 2020 00:00:37 GMT",
->>>>>>> 32e373e2
         "Server": [
           "Windows-Azure-Blob/1.0",
           "Microsoft-HTTPAPI/2.0"
         ],
         "x-ms-client-request-id": "4caf3967-68c8-25b9-2f2c-f47b807cf3cc",
-<<<<<<< HEAD
-        "x-ms-request-id": "8307834d-a01e-001f-7c32-f3213f000000",
-        "x-ms-version": "2019-10-10"
-=======
         "x-ms-request-id": "8de707b5-b01e-0071-5d4a-09ab8b000000",
         "x-ms-version": "2019-12-12"
->>>>>>> 32e373e2
-      },
-      "ResponseBody": []
-    },
-    {
-<<<<<<< HEAD
-      "RequestUri": "https://seanstagetest.blob.core.windows.net/test-container-88daf5f8-8cfb-8eb5-3d93-0d02106b7513?comp=lease\u0026restype=container",
-      "RequestMethod": "PUT",
-      "RequestHeaders": {
-        "Authorization": "Sanitized",
-        "traceparent": "00-cda28995474ea74da62afd7320ead56b-5463da5a0dae7045-00",
-        "User-Agent": [
-          "azsdk-net-Storage.Blobs/12.4.0-dev.20200305.1",
-          "(.NET Core 4.6.28325.01; Microsoft Windows 10.0.18363 )"
+      },
+      "ResponseBody": []
+    },
+    {
+      "RequestUri": "https://seanmcccanary.blob.core.windows.net/test-container-88daf5f8-8cfb-8eb5-3d93-0d02106b7513?comp=lease\u0026restype=container",
+      "RequestMethod": "PUT",
+      "RequestHeaders": {
+        "Authorization": "Sanitized",
+        "traceparent": "00-e37479a0b829624db4cc1fe816c3ecea-963b8fb5ec3a6d41-00",
+        "User-Agent": [
+          "azsdk-net-Storage.Blobs/12.5.0-dev.20200402.1",
+          "(.NET Core 4.6.28325.01; Microsoft Windows 10.0.18362 )"
         ],
         "x-ms-client-request-id": "60b3358d-f6ee-05a0-7f60-714523409b88",
-        "x-ms-date": "Thu, 05 Mar 2020 21:13:40 GMT",
-=======
-      "RequestUri": "https://seanmcccanary.blob.core.windows.net/test-container-88daf5f8-8cfb-8eb5-3d93-0d02106b7513?comp=lease\u0026restype=container",
-      "RequestMethod": "PUT",
-      "RequestHeaders": {
-        "Authorization": "Sanitized",
-        "traceparent": "00-e37479a0b829624db4cc1fe816c3ecea-963b8fb5ec3a6d41-00",
-        "User-Agent": [
-          "azsdk-net-Storage.Blobs/12.5.0-dev.20200402.1",
-          "(.NET Core 4.6.28325.01; Microsoft Windows 10.0.18362 )"
-        ],
-        "x-ms-client-request-id": "60b3358d-f6ee-05a0-7f60-714523409b88",
-        "x-ms-date": "Fri, 03 Apr 2020 00:00:38 GMT",
->>>>>>> 32e373e2
+        "x-ms-date": "Fri, 03 Apr 2020 00:00:38 GMT",
         "x-ms-lease-action": "acquire",
         "x-ms-lease-duration": "15",
         "x-ms-proposed-lease-id": "0d64935a-6247-4fb9-db83-447989a79beb",
         "x-ms-return-client-request-id": "true",
-<<<<<<< HEAD
-        "x-ms-version": "2019-10-10"
-=======
-        "x-ms-version": "2019-12-12"
->>>>>>> 32e373e2
-      },
-      "RequestBody": null,
-      "StatusCode": 201,
-      "ResponseHeaders": {
-        "Content-Length": "0",
-<<<<<<< HEAD
-        "Date": "Thu, 05 Mar 2020 21:13:40 GMT",
-        "ETag": "\u00220x8D7C14A140C772E\u0022",
-        "Last-Modified": "Thu, 05 Mar 2020 21:13:40 GMT",
-=======
+        "x-ms-version": "2019-12-12"
+      },
+      "RequestBody": null,
+      "StatusCode": 201,
+      "ResponseHeaders": {
+        "Content-Length": "0",
         "Date": "Fri, 03 Apr 2020 00:00:36 GMT",
         "ETag": "\u00220x8D7D7620A0573A9\u0022",
         "Last-Modified": "Fri, 03 Apr 2020 00:00:37 GMT",
->>>>>>> 32e373e2
         "Server": [
           "Windows-Azure-Blob/1.0",
           "Microsoft-HTTPAPI/2.0"
         ],
         "x-ms-client-request-id": "60b3358d-f6ee-05a0-7f60-714523409b88",
         "x-ms-lease-id": "0d64935a-6247-4fb9-db83-447989a79beb",
-<<<<<<< HEAD
-        "x-ms-request-id": "83078352-a01e-001f-7f32-f3213f000000",
-        "x-ms-version": "2019-10-10"
-=======
         "x-ms-request-id": "8de707c3-b01e-0071-694a-09ab8b000000",
         "x-ms-version": "2019-12-12"
->>>>>>> 32e373e2
-      },
-      "ResponseBody": []
-    },
-    {
-<<<<<<< HEAD
-      "RequestUri": "https://seanstagetest.blob.core.windows.net/test-container-88daf5f8-8cfb-8eb5-3d93-0d02106b7513?comp=lease\u0026restype=container",
-      "RequestMethod": "PUT",
-      "RequestHeaders": {
-        "Authorization": "Sanitized",
-        "If-Modified-Since": "Fri, 06 Mar 2020 21:13:40 GMT",
-        "traceparent": "00-934df72f46b37c4b99a47f95a64d47b3-d197e547178ecc40-00",
-        "User-Agent": [
-          "azsdk-net-Storage.Blobs/12.4.0-dev.20200305.1",
-          "(.NET Core 4.6.28325.01; Microsoft Windows 10.0.18363 )"
+      },
+      "ResponseBody": []
+    },
+    {
+      "RequestUri": "https://seanmcccanary.blob.core.windows.net/test-container-88daf5f8-8cfb-8eb5-3d93-0d02106b7513?comp=lease\u0026restype=container",
+      "RequestMethod": "PUT",
+      "RequestHeaders": {
+        "Authorization": "Sanitized",
+        "If-Modified-Since": "Sat, 04 Apr 2020 00:00:37 GMT",
+        "traceparent": "00-24ac2155de06db478f6580504128cf30-f5e6b259fd6d8444-00",
+        "User-Agent": [
+          "azsdk-net-Storage.Blobs/12.5.0-dev.20200402.1",
+          "(.NET Core 4.6.28325.01; Microsoft Windows 10.0.18362 )"
         ],
         "x-ms-client-request-id": "54eb7dac-3bf3-97fd-8494-565bb705b060",
-        "x-ms-date": "Thu, 05 Mar 2020 21:13:40 GMT",
+        "x-ms-date": "Fri, 03 Apr 2020 00:00:38 GMT",
         "x-ms-lease-action": "renew",
         "x-ms-lease-id": "0d64935a-6247-4fb9-db83-447989a79beb",
         "x-ms-return-client-request-id": "true",
-        "x-ms-version": "2019-10-10"
-=======
-      "RequestUri": "https://seanmcccanary.blob.core.windows.net/test-container-88daf5f8-8cfb-8eb5-3d93-0d02106b7513?comp=lease\u0026restype=container",
-      "RequestMethod": "PUT",
-      "RequestHeaders": {
-        "Authorization": "Sanitized",
-        "If-Modified-Since": "Sat, 04 Apr 2020 00:00:37 GMT",
-        "traceparent": "00-24ac2155de06db478f6580504128cf30-f5e6b259fd6d8444-00",
-        "User-Agent": [
-          "azsdk-net-Storage.Blobs/12.5.0-dev.20200402.1",
-          "(.NET Core 4.6.28325.01; Microsoft Windows 10.0.18362 )"
-        ],
-        "x-ms-client-request-id": "54eb7dac-3bf3-97fd-8494-565bb705b060",
-        "x-ms-date": "Fri, 03 Apr 2020 00:00:38 GMT",
-        "x-ms-lease-action": "renew",
-        "x-ms-lease-id": "0d64935a-6247-4fb9-db83-447989a79beb",
-        "x-ms-return-client-request-id": "true",
-        "x-ms-version": "2019-12-12"
->>>>>>> 32e373e2
+        "x-ms-version": "2019-12-12"
       },
       "RequestBody": null,
       "StatusCode": 412,
       "ResponseHeaders": {
         "Content-Length": "252",
         "Content-Type": "application/xml",
-<<<<<<< HEAD
-        "Date": "Thu, 05 Mar 2020 21:13:40 GMT",
-=======
-        "Date": "Fri, 03 Apr 2020 00:00:36 GMT",
->>>>>>> 32e373e2
+        "Date": "Fri, 03 Apr 2020 00:00:36 GMT",
         "Server": [
           "Windows-Azure-Blob/1.0",
           "Microsoft-HTTPAPI/2.0"
         ],
         "x-ms-client-request-id": "54eb7dac-3bf3-97fd-8494-565bb705b060",
         "x-ms-error-code": "ConditionNotMet",
-<<<<<<< HEAD
-        "x-ms-request-id": "83078354-a01e-001f-0132-f3213f000000",
-        "x-ms-version": "2019-10-10"
-      },
-      "ResponseBody": [
-        "\uFEFF\u003C?xml version=\u00221.0\u0022 encoding=\u0022utf-8\u0022?\u003E\u003CError\u003E\u003CCode\u003EConditionNotMet\u003C/Code\u003E\u003CMessage\u003EThe condition specified using HTTP conditional header(s) is not met.\n",
-        "RequestId:83078354-a01e-001f-0132-f3213f000000\n",
-        "Time:2020-03-05T21:13:40.6628530Z\u003C/Message\u003E\u003C/Error\u003E"
-      ]
-    },
-    {
-      "RequestUri": "https://seanstagetest.blob.core.windows.net/test-container-88daf5f8-8cfb-8eb5-3d93-0d02106b7513?restype=container",
-      "RequestMethod": "DELETE",
-      "RequestHeaders": {
-        "Authorization": "Sanitized",
-        "traceparent": "00-8ca68f068382124295e0a83290a102b7-c3b6da5cd40dfc4f-00",
-        "User-Agent": [
-          "azsdk-net-Storage.Blobs/12.4.0-dev.20200305.1",
-          "(.NET Core 4.6.28325.01; Microsoft Windows 10.0.18363 )"
-        ],
-        "x-ms-client-request-id": "a59833c6-4654-5594-0c55-d64dc6b57a42",
-        "x-ms-date": "Thu, 05 Mar 2020 21:13:40 GMT",
-        "x-ms-lease-id": "0d64935a-6247-4fb9-db83-447989a79beb",
-        "x-ms-return-client-request-id": "true",
-        "x-ms-version": "2019-10-10"
-=======
         "x-ms-request-id": "8de707d0-b01e-0071-764a-09ab8b000000",
         "x-ms-version": "2019-12-12"
       },
@@ -227,235 +122,120 @@
         "x-ms-lease-id": "0d64935a-6247-4fb9-db83-447989a79beb",
         "x-ms-return-client-request-id": "true",
         "x-ms-version": "2019-12-12"
->>>>>>> 32e373e2
       },
       "RequestBody": null,
       "StatusCode": 202,
       "ResponseHeaders": {
         "Content-Length": "0",
-<<<<<<< HEAD
-        "Date": "Thu, 05 Mar 2020 21:13:40 GMT",
-=======
-        "Date": "Fri, 03 Apr 2020 00:00:36 GMT",
->>>>>>> 32e373e2
+        "Date": "Fri, 03 Apr 2020 00:00:36 GMT",
         "Server": [
           "Windows-Azure-Blob/1.0",
           "Microsoft-HTTPAPI/2.0"
         ],
         "x-ms-client-request-id": "a59833c6-4654-5594-0c55-d64dc6b57a42",
-<<<<<<< HEAD
-        "x-ms-request-id": "8307835a-a01e-001f-0632-f3213f000000",
-        "x-ms-version": "2019-10-10"
-=======
         "x-ms-request-id": "8de707dd-b01e-0071-024a-09ab8b000000",
         "x-ms-version": "2019-12-12"
->>>>>>> 32e373e2
-      },
-      "ResponseBody": []
-    },
-    {
-<<<<<<< HEAD
-      "RequestUri": "https://seanstagetest.blob.core.windows.net/test-container-dd8e0cdf-ef36-308c-987a-2f72239e0d81?restype=container",
-      "RequestMethod": "PUT",
-      "RequestHeaders": {
-        "Authorization": "Sanitized",
-        "traceparent": "00-cca2b57f066f5a41bea52c9f371eb365-544da292275ddd4e-00",
-        "User-Agent": [
-          "azsdk-net-Storage.Blobs/12.4.0-dev.20200305.1",
-          "(.NET Core 4.6.28325.01; Microsoft Windows 10.0.18363 )"
+      },
+      "ResponseBody": []
+    },
+    {
+      "RequestUri": "https://seanmcccanary.blob.core.windows.net/test-container-dd8e0cdf-ef36-308c-987a-2f72239e0d81?restype=container",
+      "RequestMethod": "PUT",
+      "RequestHeaders": {
+        "Authorization": "Sanitized",
+        "traceparent": "00-92d1ef2066e57c42b84e9705c640fa4e-48ad602a301f3944-00",
+        "User-Agent": [
+          "azsdk-net-Storage.Blobs/12.5.0-dev.20200402.1",
+          "(.NET Core 4.6.28325.01; Microsoft Windows 10.0.18362 )"
         ],
         "x-ms-client-request-id": "7d7fd506-4c75-d619-a668-0cda1621316d",
-        "x-ms-date": "Thu, 05 Mar 2020 21:13:40 GMT",
-        "x-ms-return-client-request-id": "true",
-        "x-ms-version": "2019-10-10"
-=======
-      "RequestUri": "https://seanmcccanary.blob.core.windows.net/test-container-dd8e0cdf-ef36-308c-987a-2f72239e0d81?restype=container",
-      "RequestMethod": "PUT",
-      "RequestHeaders": {
-        "Authorization": "Sanitized",
-        "traceparent": "00-92d1ef2066e57c42b84e9705c640fa4e-48ad602a301f3944-00",
-        "User-Agent": [
-          "azsdk-net-Storage.Blobs/12.5.0-dev.20200402.1",
-          "(.NET Core 4.6.28325.01; Microsoft Windows 10.0.18362 )"
+        "x-ms-date": "Fri, 03 Apr 2020 00:00:38 GMT",
+        "x-ms-return-client-request-id": "true",
+        "x-ms-version": "2019-12-12"
+      },
+      "RequestBody": null,
+      "StatusCode": 201,
+      "ResponseHeaders": {
+        "Content-Length": "0",
+        "Date": "Fri, 03 Apr 2020 00:00:37 GMT",
+        "ETag": "\u00220x8D7D7620A6247FC\u0022",
+        "Last-Modified": "Fri, 03 Apr 2020 00:00:37 GMT",
+        "Server": [
+          "Windows-Azure-Blob/1.0",
+          "Microsoft-HTTPAPI/2.0"
         ],
         "x-ms-client-request-id": "7d7fd506-4c75-d619-a668-0cda1621316d",
-        "x-ms-date": "Fri, 03 Apr 2020 00:00:38 GMT",
-        "x-ms-return-client-request-id": "true",
-        "x-ms-version": "2019-12-12"
->>>>>>> 32e373e2
-      },
-      "RequestBody": null,
-      "StatusCode": 201,
-      "ResponseHeaders": {
-        "Content-Length": "0",
-<<<<<<< HEAD
-        "Date": "Thu, 05 Mar 2020 21:13:40 GMT",
-        "ETag": "\u00220x8D7C14A146D9980\u0022",
-        "Last-Modified": "Thu, 05 Mar 2020 21:13:41 GMT",
-=======
-        "Date": "Fri, 03 Apr 2020 00:00:37 GMT",
-        "ETag": "\u00220x8D7D7620A6247FC\u0022",
-        "Last-Modified": "Fri, 03 Apr 2020 00:00:37 GMT",
->>>>>>> 32e373e2
-        "Server": [
-          "Windows-Azure-Blob/1.0",
-          "Microsoft-HTTPAPI/2.0"
-        ],
-        "x-ms-client-request-id": "7d7fd506-4c75-d619-a668-0cda1621316d",
-<<<<<<< HEAD
-        "x-ms-request-id": "ffaa7954-301e-0040-5f32-f39503000000",
-        "x-ms-version": "2019-10-10"
-=======
         "x-ms-request-id": "52df9126-201e-0073-054a-091533000000",
         "x-ms-version": "2019-12-12"
->>>>>>> 32e373e2
-      },
-      "ResponseBody": []
-    },
-    {
-<<<<<<< HEAD
-      "RequestUri": "https://seanstagetest.blob.core.windows.net/test-container-dd8e0cdf-ef36-308c-987a-2f72239e0d81?comp=lease\u0026restype=container",
-      "RequestMethod": "PUT",
-      "RequestHeaders": {
-        "Authorization": "Sanitized",
-        "traceparent": "00-d4c2f67eb03e9e45b344beb8e3039f38-e61aa27c631fba47-00",
-        "User-Agent": [
-          "azsdk-net-Storage.Blobs/12.4.0-dev.20200305.1",
-          "(.NET Core 4.6.28325.01; Microsoft Windows 10.0.18363 )"
+      },
+      "ResponseBody": []
+    },
+    {
+      "RequestUri": "https://seanmcccanary.blob.core.windows.net/test-container-dd8e0cdf-ef36-308c-987a-2f72239e0d81?comp=lease\u0026restype=container",
+      "RequestMethod": "PUT",
+      "RequestHeaders": {
+        "Authorization": "Sanitized",
+        "traceparent": "00-d4750275f3b5df4dbf63eb8d7cdd0bf4-a70ca56a200f4647-00",
+        "User-Agent": [
+          "azsdk-net-Storage.Blobs/12.5.0-dev.20200402.1",
+          "(.NET Core 4.6.28325.01; Microsoft Windows 10.0.18362 )"
         ],
         "x-ms-client-request-id": "4f133071-ebb5-104e-feaa-7bafd9868674",
-        "x-ms-date": "Thu, 05 Mar 2020 21:13:41 GMT",
-=======
-      "RequestUri": "https://seanmcccanary.blob.core.windows.net/test-container-dd8e0cdf-ef36-308c-987a-2f72239e0d81?comp=lease\u0026restype=container",
-      "RequestMethod": "PUT",
-      "RequestHeaders": {
-        "Authorization": "Sanitized",
-        "traceparent": "00-d4750275f3b5df4dbf63eb8d7cdd0bf4-a70ca56a200f4647-00",
-        "User-Agent": [
-          "azsdk-net-Storage.Blobs/12.5.0-dev.20200402.1",
-          "(.NET Core 4.6.28325.01; Microsoft Windows 10.0.18362 )"
-        ],
-        "x-ms-client-request-id": "4f133071-ebb5-104e-feaa-7bafd9868674",
-        "x-ms-date": "Fri, 03 Apr 2020 00:00:38 GMT",
->>>>>>> 32e373e2
+        "x-ms-date": "Fri, 03 Apr 2020 00:00:38 GMT",
         "x-ms-lease-action": "acquire",
         "x-ms-lease-duration": "15",
         "x-ms-proposed-lease-id": "bfe25548-f520-d4d6-01c5-739350318b00",
         "x-ms-return-client-request-id": "true",
-<<<<<<< HEAD
-        "x-ms-version": "2019-10-10"
-=======
-        "x-ms-version": "2019-12-12"
->>>>>>> 32e373e2
-      },
-      "RequestBody": null,
-      "StatusCode": 201,
-      "ResponseHeaders": {
-        "Content-Length": "0",
-<<<<<<< HEAD
-        "Date": "Thu, 05 Mar 2020 21:13:40 GMT",
-        "ETag": "\u00220x8D7C14A146D9980\u0022",
-        "Last-Modified": "Thu, 05 Mar 2020 21:13:41 GMT",
-=======
+        "x-ms-version": "2019-12-12"
+      },
+      "RequestBody": null,
+      "StatusCode": 201,
+      "ResponseHeaders": {
+        "Content-Length": "0",
         "Date": "Fri, 03 Apr 2020 00:00:37 GMT",
         "ETag": "\u00220x8D7D7620A6247FC\u0022",
         "Last-Modified": "Fri, 03 Apr 2020 00:00:37 GMT",
->>>>>>> 32e373e2
         "Server": [
           "Windows-Azure-Blob/1.0",
           "Microsoft-HTTPAPI/2.0"
         ],
         "x-ms-client-request-id": "4f133071-ebb5-104e-feaa-7bafd9868674",
         "x-ms-lease-id": "bfe25548-f520-d4d6-01c5-739350318b00",
-<<<<<<< HEAD
-        "x-ms-request-id": "ffaa795a-301e-0040-6232-f39503000000",
-        "x-ms-version": "2019-10-10"
-=======
         "x-ms-request-id": "52df9139-201e-0073-134a-091533000000",
         "x-ms-version": "2019-12-12"
->>>>>>> 32e373e2
-      },
-      "ResponseBody": []
-    },
-    {
-<<<<<<< HEAD
-      "RequestUri": "https://seanstagetest.blob.core.windows.net/test-container-dd8e0cdf-ef36-308c-987a-2f72239e0d81?comp=lease\u0026restype=container",
-      "RequestMethod": "PUT",
-      "RequestHeaders": {
-        "Authorization": "Sanitized",
-        "If-Unmodified-Since": "Wed, 04 Mar 2020 21:13:40 GMT",
-        "traceparent": "00-1d6268c2eeddee4289146b5c6fef1138-ab4294f097deff41-00",
-        "User-Agent": [
-          "azsdk-net-Storage.Blobs/12.4.0-dev.20200305.1",
-          "(.NET Core 4.6.28325.01; Microsoft Windows 10.0.18363 )"
+      },
+      "ResponseBody": []
+    },
+    {
+      "RequestUri": "https://seanmcccanary.blob.core.windows.net/test-container-dd8e0cdf-ef36-308c-987a-2f72239e0d81?comp=lease\u0026restype=container",
+      "RequestMethod": "PUT",
+      "RequestHeaders": {
+        "Authorization": "Sanitized",
+        "If-Unmodified-Since": "Thu, 02 Apr 2020 00:00:37 GMT",
+        "traceparent": "00-8bf4b73a4bee9f4a9a4d8c0ba1220bcc-223b394801c96a40-00",
+        "User-Agent": [
+          "azsdk-net-Storage.Blobs/12.5.0-dev.20200402.1",
+          "(.NET Core 4.6.28325.01; Microsoft Windows 10.0.18362 )"
         ],
         "x-ms-client-request-id": "1f212b13-3b1e-e44a-725b-4f75145c4467",
-        "x-ms-date": "Thu, 05 Mar 2020 21:13:41 GMT",
+        "x-ms-date": "Fri, 03 Apr 2020 00:00:38 GMT",
         "x-ms-lease-action": "renew",
         "x-ms-lease-id": "bfe25548-f520-d4d6-01c5-739350318b00",
         "x-ms-return-client-request-id": "true",
-        "x-ms-version": "2019-10-10"
-=======
-      "RequestUri": "https://seanmcccanary.blob.core.windows.net/test-container-dd8e0cdf-ef36-308c-987a-2f72239e0d81?comp=lease\u0026restype=container",
-      "RequestMethod": "PUT",
-      "RequestHeaders": {
-        "Authorization": "Sanitized",
-        "If-Unmodified-Since": "Thu, 02 Apr 2020 00:00:37 GMT",
-        "traceparent": "00-8bf4b73a4bee9f4a9a4d8c0ba1220bcc-223b394801c96a40-00",
-        "User-Agent": [
-          "azsdk-net-Storage.Blobs/12.5.0-dev.20200402.1",
-          "(.NET Core 4.6.28325.01; Microsoft Windows 10.0.18362 )"
-        ],
-        "x-ms-client-request-id": "1f212b13-3b1e-e44a-725b-4f75145c4467",
-        "x-ms-date": "Fri, 03 Apr 2020 00:00:38 GMT",
-        "x-ms-lease-action": "renew",
-        "x-ms-lease-id": "bfe25548-f520-d4d6-01c5-739350318b00",
-        "x-ms-return-client-request-id": "true",
-        "x-ms-version": "2019-12-12"
->>>>>>> 32e373e2
+        "x-ms-version": "2019-12-12"
       },
       "RequestBody": null,
       "StatusCode": 412,
       "ResponseHeaders": {
         "Content-Length": "252",
         "Content-Type": "application/xml",
-<<<<<<< HEAD
-        "Date": "Thu, 05 Mar 2020 21:13:40 GMT",
-=======
-        "Date": "Fri, 03 Apr 2020 00:00:37 GMT",
->>>>>>> 32e373e2
+        "Date": "Fri, 03 Apr 2020 00:00:37 GMT",
         "Server": [
           "Windows-Azure-Blob/1.0",
           "Microsoft-HTTPAPI/2.0"
         ],
         "x-ms-client-request-id": "1f212b13-3b1e-e44a-725b-4f75145c4467",
         "x-ms-error-code": "ConditionNotMet",
-<<<<<<< HEAD
-        "x-ms-request-id": "ffaa795b-301e-0040-6332-f39503000000",
-        "x-ms-version": "2019-10-10"
-      },
-      "ResponseBody": [
-        "\uFEFF\u003C?xml version=\u00221.0\u0022 encoding=\u0022utf-8\u0022?\u003E\u003CError\u003E\u003CCode\u003EConditionNotMet\u003C/Code\u003E\u003CMessage\u003EThe condition specified using HTTP conditional header(s) is not met.\n",
-        "RequestId:ffaa795b-301e-0040-6332-f39503000000\n",
-        "Time:2020-03-05T21:13:41.3282275Z\u003C/Message\u003E\u003C/Error\u003E"
-      ]
-    },
-    {
-      "RequestUri": "https://seanstagetest.blob.core.windows.net/test-container-dd8e0cdf-ef36-308c-987a-2f72239e0d81?restype=container",
-      "RequestMethod": "DELETE",
-      "RequestHeaders": {
-        "Authorization": "Sanitized",
-        "traceparent": "00-3128140a436990418b681758a25d15e2-d1c11d54a189424b-00",
-        "User-Agent": [
-          "azsdk-net-Storage.Blobs/12.4.0-dev.20200305.1",
-          "(.NET Core 4.6.28325.01; Microsoft Windows 10.0.18363 )"
-        ],
-        "x-ms-client-request-id": "ad9baad4-6665-a156-c124-e25a93d8a3ed",
-        "x-ms-date": "Thu, 05 Mar 2020 21:13:41 GMT",
-        "x-ms-lease-id": "bfe25548-f520-d4d6-01c5-739350318b00",
-        "x-ms-return-client-request-id": "true",
-        "x-ms-version": "2019-10-10"
-=======
         "x-ms-request-id": "52df9148-201e-0073-224a-091533000000",
         "x-ms-version": "2019-12-12"
       },
@@ -480,42 +260,26 @@
         "x-ms-lease-id": "bfe25548-f520-d4d6-01c5-739350318b00",
         "x-ms-return-client-request-id": "true",
         "x-ms-version": "2019-12-12"
->>>>>>> 32e373e2
       },
       "RequestBody": null,
       "StatusCode": 202,
       "ResponseHeaders": {
         "Content-Length": "0",
-<<<<<<< HEAD
-        "Date": "Thu, 05 Mar 2020 21:13:41 GMT",
-=======
-        "Date": "Fri, 03 Apr 2020 00:00:37 GMT",
->>>>>>> 32e373e2
+        "Date": "Fri, 03 Apr 2020 00:00:37 GMT",
         "Server": [
           "Windows-Azure-Blob/1.0",
           "Microsoft-HTTPAPI/2.0"
         ],
         "x-ms-client-request-id": "ad9baad4-6665-a156-c124-e25a93d8a3ed",
-<<<<<<< HEAD
-        "x-ms-request-id": "ffaa795c-301e-0040-6432-f39503000000",
-        "x-ms-version": "2019-10-10"
-=======
         "x-ms-request-id": "52df9155-201e-0073-2f4a-091533000000",
         "x-ms-version": "2019-12-12"
->>>>>>> 32e373e2
       },
       "ResponseBody": []
     }
   ],
   "Variables": {
-<<<<<<< HEAD
-    "DateTimeOffsetNow": "2020-03-05T13:13:40.2704029-08:00",
-    "RandomSeed": "473098187",
-    "Storage_TestConfigDefault": "ProductionTenant\nseanstagetest\nU2FuaXRpemVk\nhttps://seanstagetest.blob.core.windows.net\nhttp://seanstagetest.file.core.windows.net\nhttp://seanstagetest.queue.core.windows.net\nhttp://seanstagetest.table.core.windows.net\n\n\n\n\nhttp://seanstagetest-secondary.blob.core.windows.net\nhttp://seanstagetest-secondary.file.core.windows.net\nhttp://seanstagetest-secondary.queue.core.windows.net\nhttp://seanstagetest-secondary.table.core.windows.net\n\nSanitized\n\n\nCloud\nBlobEndpoint=https://seanstagetest.blob.core.windows.net/;QueueEndpoint=http://seanstagetest.queue.core.windows.net/;FileEndpoint=http://seanstagetest.file.core.windows.net/;BlobSecondaryEndpoint=http://seanstagetest-secondary.blob.core.windows.net/;QueueSecondaryEndpoint=http://seanstagetest-secondary.queue.core.windows.net/;FileSecondaryEndpoint=http://seanstagetest-secondary.file.core.windows.net/;AccountName=seanstagetest;AccountKey=Sanitized\nseanscope1"
-=======
     "DateTimeOffsetNow": "2020-04-02T17:00:37.7092335-07:00",
     "RandomSeed": "473098187",
     "Storage_TestConfigDefault": "ProductionTenant\nseanmcccanary\nU2FuaXRpemVk\nhttps://seanmcccanary.blob.core.windows.net\nhttps://seanmcccanary.file.core.windows.net\nhttps://seanmcccanary.queue.core.windows.net\nhttps://seanmcccanary.table.core.windows.net\n\n\n\n\nhttps://seanmcccanary-secondary.blob.core.windows.net\nhttps://seanmcccanary-secondary.file.core.windows.net\nhttps://seanmcccanary-secondary.queue.core.windows.net\nhttps://seanmcccanary-secondary.table.core.windows.net\n\nSanitized\n\n\nCloud\nBlobEndpoint=https://seanmcccanary.blob.core.windows.net/;QueueEndpoint=https://seanmcccanary.queue.core.windows.net/;FileEndpoint=https://seanmcccanary.file.core.windows.net/;BlobSecondaryEndpoint=https://seanmcccanary-secondary.blob.core.windows.net/;QueueSecondaryEndpoint=https://seanmcccanary-secondary.queue.core.windows.net/;FileSecondaryEndpoint=https://seanmcccanary-secondary.file.core.windows.net/;AccountName=seanmcccanary;AccountKey=Sanitized\nseanscope1"
->>>>>>> 32e373e2
   }
 }