--- conflicted
+++ resolved
@@ -1,22 +1,6 @@
 {
   "Entries": [
     {
-<<<<<<< HEAD
-      "RequestUri": "https://seanstagetest.blob.core.windows.net/test-container-1982772d-cdc6-6abc-8099-5c97883b348d?restype=container",
-      "RequestMethod": "PUT",
-      "RequestHeaders": {
-        "Authorization": "Sanitized",
-        "traceparent": "00-d86fd9ba413c494f890cd9b5ccd3fae5-b009c43807495648-00",
-        "User-Agent": [
-          "azsdk-net-Storage.Blobs/12.4.0-dev.20200305.1",
-          "(.NET Core 4.6.28325.01; Microsoft Windows 10.0.18363 )"
-        ],
-        "x-ms-blob-public-access": "container",
-        "x-ms-client-request-id": "1d0e50bf-ba80-d295-a37a-932eb31037a7",
-        "x-ms-date": "Thu, 05 Mar 2020 21:14:28 GMT",
-        "x-ms-return-client-request-id": "true",
-        "x-ms-version": "2019-10-10"
-=======
       "RequestUri": "https://seanmcccanary.blob.core.windows.net/test-container-1982772d-cdc6-6abc-8099-5c97883b348d?restype=container",
       "RequestMethod": "PUT",
       "RequestHeaders": {
@@ -31,58 +15,30 @@
         "x-ms-date": "Fri, 03 Apr 2020 00:01:33 GMT",
         "x-ms-return-client-request-id": "true",
         "x-ms-version": "2019-12-12"
->>>>>>> 32e373e2
       },
       "RequestBody": null,
       "StatusCode": 201,
       "ResponseHeaders": {
         "Content-Length": "0",
-<<<<<<< HEAD
-        "Date": "Thu, 05 Mar 2020 21:14:28 GMT",
-        "ETag": "\u00220x8D7C14A30A3AD69\u0022",
-        "Last-Modified": "Thu, 05 Mar 2020 21:14:28 GMT",
-=======
         "Date": "Fri, 03 Apr 2020 00:01:32 GMT",
         "ETag": "\u00220x8D7D7622B61186F\u0022",
         "Last-Modified": "Fri, 03 Apr 2020 00:01:33 GMT",
->>>>>>> 32e373e2
         "Server": [
           "Windows-Azure-Blob/1.0",
           "Microsoft-HTTPAPI/2.0"
         ],
         "x-ms-client-request-id": "1d0e50bf-ba80-d295-a37a-932eb31037a7",
-<<<<<<< HEAD
-        "x-ms-request-id": "b519f409-501e-0046-7733-f3a6bc000000",
-        "x-ms-version": "2019-10-10"
-=======
         "x-ms-request-id": "2c13457c-701e-0033-454b-09120b000000",
         "x-ms-version": "2019-12-12"
->>>>>>> 32e373e2
       },
       "ResponseBody": []
     },
     {
-<<<<<<< HEAD
-      "RequestUri": "https://seanstagetest.blob.core.windows.net/test-container-1982772d-cdc6-6abc-8099-5c97883b348d/test-blob-71376dfa-6af8-a099-fc1d-40edf6c841e2",
-=======
       "RequestUri": "https://seanmcccanary.blob.core.windows.net/test-container-1982772d-cdc6-6abc-8099-5c97883b348d/test-blob-71376dfa-6af8-a099-fc1d-40edf6c841e2",
->>>>>>> 32e373e2
       "RequestMethod": "PUT",
       "RequestHeaders": {
         "Authorization": "Sanitized",
         "Content-Length": "100",
-<<<<<<< HEAD
-        "traceparent": "00-11b9a66f8bdf2c41a4f1c121ef7bdb9c-6a2a964599318b4d-00",
-        "User-Agent": [
-          "azsdk-net-Storage.Blobs/12.4.0-dev.20200305.1",
-          "(.NET Core 4.6.28325.01; Microsoft Windows 10.0.18363 )"
-        ],
-        "x-ms-blob-type": "BlockBlob",
-        "x-ms-client-request-id": "416609b1-5aad-1012-40d9-23fa29a211cb",
-        "x-ms-date": "Thu, 05 Mar 2020 21:14:28 GMT",
-        "x-ms-return-client-request-id": "true",
-        "x-ms-version": "2019-10-10"
-=======
         "traceparent": "00-f556f0bbb15ce048b0dd615300a15494-a2a2e67e5b56514a-00",
         "User-Agent": [
           "azsdk-net-Storage.Blobs/12.5.0-dev.20200402.1",
@@ -93,56 +49,28 @@
         "x-ms-date": "Fri, 03 Apr 2020 00:01:34 GMT",
         "x-ms-return-client-request-id": "true",
         "x-ms-version": "2019-12-12"
->>>>>>> 32e373e2
       },
       "RequestBody": "EpbXNy0XDIZrMZVG\u002BkyxyKEv\u002BbtnFc1Vtm4gY3qo29s5sRwcOP9542GwBsbUUqawbHdMx86Fe/3IgoG\u002B9qkMwla6DUgwlI\u002BhtRZatg4GgGTHb/cCXBQNszYfVLZ\u002Buuy4pENwGg==",
       "StatusCode": 201,
       "ResponseHeaders": {
         "Content-Length": "0",
         "Content-MD5": "4H8ikheUSPf\u002BFM\u002BKfnuDUg==",
-<<<<<<< HEAD
-        "Date": "Thu, 05 Mar 2020 21:14:28 GMT",
-        "ETag": "\u00220x8D7C14A30B0E28B\u0022",
-        "Last-Modified": "Thu, 05 Mar 2020 21:14:28 GMT",
-=======
         "Date": "Fri, 03 Apr 2020 00:01:32 GMT",
         "ETag": "\u00220x8D7D7622B6DE0C2\u0022",
         "Last-Modified": "Fri, 03 Apr 2020 00:01:33 GMT",
->>>>>>> 32e373e2
         "Server": [
           "Windows-Azure-Blob/1.0",
           "Microsoft-HTTPAPI/2.0"
         ],
         "x-ms-client-request-id": "416609b1-5aad-1012-40d9-23fa29a211cb",
         "x-ms-content-crc64": "8Z5Z\u002BMyI4Ig=",
-<<<<<<< HEAD
-        "x-ms-request-id": "b519f40d-501e-0046-7a33-f3a6bc000000",
-        "x-ms-request-server-encrypted": "true",
-        "x-ms-version": "2019-10-10"
-=======
         "x-ms-request-id": "2c134594-701e-0033-5a4b-09120b000000",
         "x-ms-request-server-encrypted": "true",
         "x-ms-version": "2019-12-12"
->>>>>>> 32e373e2
       },
       "ResponseBody": []
     },
     {
-<<<<<<< HEAD
-      "RequestUri": "https://seanstagetest.blob.core.windows.net/test-container-1982772d-cdc6-6abc-8099-5c97883b348d/test-blob-71376dfa-6af8-a099-fc1d-40edf6c841e2",
-      "RequestMethod": "DELETE",
-      "RequestHeaders": {
-        "Authorization": "Sanitized",
-        "traceparent": "00-552a457b6ed30948b30a8e197c78aa68-9b9487dd84582243-00",
-        "User-Agent": [
-          "azsdk-net-Storage.Blobs/12.4.0-dev.20200305.1",
-          "(.NET Core 4.6.28325.01; Microsoft Windows 10.0.18363 )"
-        ],
-        "x-ms-client-request-id": "9b0665c3-2edd-eb6d-4b6f-970e87168e88",
-        "x-ms-date": "Thu, 05 Mar 2020 21:14:28 GMT",
-        "x-ms-return-client-request-id": "true",
-        "x-ms-version": "2019-10-10"
-=======
       "RequestUri": "https://seanmcccanary.blob.core.windows.net/test-container-1982772d-cdc6-6abc-8099-5c97883b348d/test-blob-71376dfa-6af8-a099-fc1d-40edf6c841e2",
       "RequestMethod": "DELETE",
       "RequestHeaders": {
@@ -156,49 +84,24 @@
         "x-ms-date": "Fri, 03 Apr 2020 00:01:34 GMT",
         "x-ms-return-client-request-id": "true",
         "x-ms-version": "2019-12-12"
->>>>>>> 32e373e2
       },
       "RequestBody": null,
       "StatusCode": 202,
       "ResponseHeaders": {
         "Content-Length": "0",
-<<<<<<< HEAD
-        "Date": "Thu, 05 Mar 2020 21:14:28 GMT",
-=======
         "Date": "Fri, 03 Apr 2020 00:01:32 GMT",
->>>>>>> 32e373e2
         "Server": [
           "Windows-Azure-Blob/1.0",
           "Microsoft-HTTPAPI/2.0"
         ],
         "x-ms-client-request-id": "9b0665c3-2edd-eb6d-4b6f-970e87168e88",
         "x-ms-delete-type-permanent": "true",
-<<<<<<< HEAD
-        "x-ms-request-id": "b519f413-501e-0046-7f33-f3a6bc000000",
-        "x-ms-version": "2019-10-10"
-=======
         "x-ms-request-id": "2c1345a8-701e-0033-6c4b-09120b000000",
         "x-ms-version": "2019-12-12"
->>>>>>> 32e373e2
       },
       "ResponseBody": []
     },
     {
-<<<<<<< HEAD
-      "RequestUri": "https://seanstagetest.blob.core.windows.net/test-container-1982772d-cdc6-6abc-8099-5c97883b348d/test-blob-71376dfa-6af8-a099-fc1d-40edf6c841e2",
-      "RequestMethod": "HEAD",
-      "RequestHeaders": {
-        "Authorization": "Sanitized",
-        "traceparent": "00-ebafdc49bb381945a61e3f02d376b16a-06c58f8fe8086f4f-00",
-        "User-Agent": [
-          "azsdk-net-Storage.Blobs/12.4.0-dev.20200305.1",
-          "(.NET Core 4.6.28325.01; Microsoft Windows 10.0.18363 )"
-        ],
-        "x-ms-client-request-id": "c336c125-759c-67ed-f733-1f7f870b2aec",
-        "x-ms-date": "Thu, 05 Mar 2020 21:14:28 GMT",
-        "x-ms-return-client-request-id": "true",
-        "x-ms-version": "2019-10-10"
-=======
       "RequestUri": "https://seanmcccanary.blob.core.windows.net/test-container-1982772d-cdc6-6abc-8099-5c97883b348d/test-blob-71376dfa-6af8-a099-fc1d-40edf6c841e2",
       "RequestMethod": "HEAD",
       "RequestHeaders": {
@@ -212,16 +115,11 @@
         "x-ms-date": "Fri, 03 Apr 2020 00:01:34 GMT",
         "x-ms-return-client-request-id": "true",
         "x-ms-version": "2019-12-12"
->>>>>>> 32e373e2
       },
       "RequestBody": null,
       "StatusCode": 404,
       "ResponseHeaders": {
-<<<<<<< HEAD
-        "Date": "Thu, 05 Mar 2020 21:14:28 GMT",
-=======
         "Date": "Fri, 03 Apr 2020 00:01:32 GMT",
->>>>>>> 32e373e2
         "Server": [
           "Windows-Azure-Blob/1.0",
           "Microsoft-HTTPAPI/2.0"
@@ -229,32 +127,12 @@
         "Transfer-Encoding": "chunked",
         "x-ms-client-request-id": "c336c125-759c-67ed-f733-1f7f870b2aec",
         "x-ms-error-code": "BlobNotFound",
-<<<<<<< HEAD
-        "x-ms-request-id": "b519f415-501e-0046-0133-f3a6bc000000",
-        "x-ms-version": "2019-10-10"
-=======
         "x-ms-request-id": "2c1345b6-701e-0033-774b-09120b000000",
         "x-ms-version": "2019-12-12"
->>>>>>> 32e373e2
       },
       "ResponseBody": []
     },
     {
-<<<<<<< HEAD
-      "RequestUri": "https://seanstagetest.blob.core.windows.net/test-container-1982772d-cdc6-6abc-8099-5c97883b348d?restype=container",
-      "RequestMethod": "DELETE",
-      "RequestHeaders": {
-        "Authorization": "Sanitized",
-        "traceparent": "00-cb19eaaf762ebe419868d066ad44d70b-35247c531592f54c-00",
-        "User-Agent": [
-          "azsdk-net-Storage.Blobs/12.4.0-dev.20200305.1",
-          "(.NET Core 4.6.28325.01; Microsoft Windows 10.0.18363 )"
-        ],
-        "x-ms-client-request-id": "c5e9e88f-cbdf-3dec-35c5-a4ca6d170ae3",
-        "x-ms-date": "Thu, 05 Mar 2020 21:14:28 GMT",
-        "x-ms-return-client-request-id": "true",
-        "x-ms-version": "2019-10-10"
-=======
       "RequestUri": "https://seanmcccanary.blob.core.windows.net/test-container-1982772d-cdc6-6abc-8099-5c97883b348d?restype=container",
       "RequestMethod": "DELETE",
       "RequestHeaders": {
@@ -268,39 +146,25 @@
         "x-ms-date": "Fri, 03 Apr 2020 00:01:34 GMT",
         "x-ms-return-client-request-id": "true",
         "x-ms-version": "2019-12-12"
->>>>>>> 32e373e2
       },
       "RequestBody": null,
       "StatusCode": 202,
       "ResponseHeaders": {
         "Content-Length": "0",
-<<<<<<< HEAD
-        "Date": "Thu, 05 Mar 2020 21:14:28 GMT",
-=======
         "Date": "Fri, 03 Apr 2020 00:01:33 GMT",
->>>>>>> 32e373e2
         "Server": [
           "Windows-Azure-Blob/1.0",
           "Microsoft-HTTPAPI/2.0"
         ],
         "x-ms-client-request-id": "c5e9e88f-cbdf-3dec-35c5-a4ca6d170ae3",
-<<<<<<< HEAD
-        "x-ms-request-id": "b519f417-501e-0046-0233-f3a6bc000000",
-        "x-ms-version": "2019-10-10"
-=======
         "x-ms-request-id": "2c1345be-701e-0033-7e4b-09120b000000",
         "x-ms-version": "2019-12-12"
->>>>>>> 32e373e2
       },
       "ResponseBody": []
     }
   ],
   "Variables": {
     "RandomSeed": "618756265",
-<<<<<<< HEAD
-    "Storage_TestConfigDefault": "ProductionTenant\nseanstagetest\nU2FuaXRpemVk\nhttps://seanstagetest.blob.core.windows.net\nhttp://seanstagetest.file.core.windows.net\nhttp://seanstagetest.queue.core.windows.net\nhttp://seanstagetest.table.core.windows.net\n\n\n\n\nhttp://seanstagetest-secondary.blob.core.windows.net\nhttp://seanstagetest-secondary.file.core.windows.net\nhttp://seanstagetest-secondary.queue.core.windows.net\nhttp://seanstagetest-secondary.table.core.windows.net\n\nSanitized\n\n\nCloud\nBlobEndpoint=https://seanstagetest.blob.core.windows.net/;QueueEndpoint=http://seanstagetest.queue.core.windows.net/;FileEndpoint=http://seanstagetest.file.core.windows.net/;BlobSecondaryEndpoint=http://seanstagetest-secondary.blob.core.windows.net/;QueueSecondaryEndpoint=http://seanstagetest-secondary.queue.core.windows.net/;FileSecondaryEndpoint=http://seanstagetest-secondary.file.core.windows.net/;AccountName=seanstagetest;AccountKey=Sanitized\nseanscope1"
-=======
     "Storage_TestConfigDefault": "ProductionTenant\nseanmcccanary\nU2FuaXRpemVk\nhttps://seanmcccanary.blob.core.windows.net\nhttps://seanmcccanary.file.core.windows.net\nhttps://seanmcccanary.queue.core.windows.net\nhttps://seanmcccanary.table.core.windows.net\n\n\n\n\nhttps://seanmcccanary-secondary.blob.core.windows.net\nhttps://seanmcccanary-secondary.file.core.windows.net\nhttps://seanmcccanary-secondary.queue.core.windows.net\nhttps://seanmcccanary-secondary.table.core.windows.net\n\nSanitized\n\n\nCloud\nBlobEndpoint=https://seanmcccanary.blob.core.windows.net/;QueueEndpoint=https://seanmcccanary.queue.core.windows.net/;FileEndpoint=https://seanmcccanary.file.core.windows.net/;BlobSecondaryEndpoint=https://seanmcccanary-secondary.blob.core.windows.net/;QueueSecondaryEndpoint=https://seanmcccanary-secondary.queue.core.windows.net/;FileSecondaryEndpoint=https://seanmcccanary-secondary.file.core.windows.net/;AccountName=seanmcccanary;AccountKey=Sanitized\nseanscope1"
->>>>>>> 32e373e2
   }
 }