{
  "Entries": [
    {
<<<<<<< HEAD
      "RequestUri": "https://seanstagetest.blob.core.windows.net/test-container-2fa714b8-015a-f69b-756e-84ba6d278cb2?restype=container",
      "RequestMethod": "PUT",
      "RequestHeaders": {
        "Authorization": "Sanitized",
        "traceparent": "00-9bbba3af6618f34da9440976fb28e2fb-fc37853679019842-00",
        "User-Agent": [
          "azsdk-net-Storage.Blobs/12.4.0-dev.20200305.1",
          "(.NET Core 4.6.28325.01; Microsoft Windows 10.0.18363 )"
        ],
        "x-ms-blob-public-access": "container",
        "x-ms-client-request-id": "dcfc4294-5221-ab3b-68e9-29f03858ce34",
        "x-ms-date": "Thu, 05 Mar 2020 21:15:00 GMT",
        "x-ms-return-client-request-id": "true",
        "x-ms-version": "2019-10-10"
=======
      "RequestUri": "https://seanmcccanary.blob.core.windows.net/test-container-2fa714b8-015a-f69b-756e-84ba6d278cb2?restype=container",
      "RequestMethod": "PUT",
      "RequestHeaders": {
        "Authorization": "Sanitized",
        "traceparent": "00-7bcd3399bf229f46a3ad14969565cc34-c46629f60b7ab840-00",
        "User-Agent": [
          "azsdk-net-Storage.Blobs/12.5.0-dev.20200402.1",
          "(.NET Core 4.6.28325.01; Microsoft Windows 10.0.18362 )"
        ],
        "x-ms-blob-public-access": "container",
        "x-ms-client-request-id": "dcfc4294-5221-ab3b-68e9-29f03858ce34",
        "x-ms-date": "Fri, 03 Apr 2020 00:02:05 GMT",
        "x-ms-return-client-request-id": "true",
        "x-ms-version": "2019-12-12"
>>>>>>> 32e373e2
      },
      "RequestBody": null,
      "StatusCode": 201,
      "ResponseHeaders": {
        "Content-Length": "0",
<<<<<<< HEAD
        "Date": "Thu, 05 Mar 2020 21:14:59 GMT",
        "ETag": "\u00220x8D7C14A43AA1CED\u0022",
        "Last-Modified": "Thu, 05 Mar 2020 21:15:00 GMT",
=======
        "Date": "Fri, 03 Apr 2020 00:02:04 GMT",
        "ETag": "\u00220x8D7D7623E135AE6\u0022",
        "Last-Modified": "Fri, 03 Apr 2020 00:02:04 GMT",
>>>>>>> 32e373e2
        "Server": [
          "Windows-Azure-Blob/1.0",
          "Microsoft-HTTPAPI/2.0"
        ],
        "x-ms-client-request-id": "dcfc4294-5221-ab3b-68e9-29f03858ce34",
<<<<<<< HEAD
        "x-ms-request-id": "9164dc44-501e-0024-7533-f3649b000000",
        "x-ms-version": "2019-10-10"
=======
        "x-ms-request-id": "59b43f81-001e-0039-014b-09b6bc000000",
        "x-ms-version": "2019-12-12"
>>>>>>> 32e373e2
      },
      "ResponseBody": []
    },
    {
<<<<<<< HEAD
      "RequestUri": "https://seanstagetest.blob.core.windows.net/test-container-2fa714b8-015a-f69b-756e-84ba6d278cb2?restype=container\u0026comp=acl",
=======
      "RequestUri": "https://seanmcccanary.blob.core.windows.net/test-container-2fa714b8-015a-f69b-756e-84ba6d278cb2?restype=container\u0026comp=acl",
>>>>>>> 32e373e2
      "RequestMethod": "PUT",
      "RequestHeaders": {
        "Authorization": "Sanitized",
        "Content-Length": "249",
        "Content-Type": "application/xml",
<<<<<<< HEAD
        "traceparent": "00-8a972b0d08f67747b73609ece4d73148-05cc7681d6e76d49-00",
        "User-Agent": [
          "azsdk-net-Storage.Blobs/12.4.0-dev.20200305.1",
          "(.NET Core 4.6.28325.01; Microsoft Windows 10.0.18363 )"
        ],
        "x-ms-blob-public-access": "container",
        "x-ms-client-request-id": "329e1963-2cf9-240e-9a25-a03bbc4af4e8",
        "x-ms-date": "Thu, 05 Mar 2020 21:15:00 GMT",
        "x-ms-return-client-request-id": "true",
        "x-ms-version": "2019-10-10"
      },
      "RequestBody": "\u003CSignedIdentifiers\u003E\u003CSignedIdentifier\u003E\u003CId\u003Ebynnskcuhoruvjecafqf\u003C/Id\u003E\u003CAccessPolicy\u003E\u003CStart\u003E2020-03-05T20:15:00.4637255Z\u003C/Start\u003E\u003CExpiry\u003E2020-03-05T22:15:00.4637255Z\u003C/Expiry\u003E\u003CPermission\u003Erw\u003C/Permission\u003E\u003C/AccessPolicy\u003E\u003C/SignedIdentifier\u003E\u003C/SignedIdentifiers\u003E",
      "StatusCode": 200,
      "ResponseHeaders": {
        "Content-Length": "0",
        "Date": "Thu, 05 Mar 2020 21:14:59 GMT",
        "ETag": "\u00220x8D7C14A43B76DF0\u0022",
        "Last-Modified": "Thu, 05 Mar 2020 21:15:00 GMT",
=======
        "traceparent": "00-75b86fd39a18804cbd34535a63a7ff80-6e18711bc2d25d4c-00",
        "User-Agent": [
          "azsdk-net-Storage.Blobs/12.5.0-dev.20200402.1",
          "(.NET Core 4.6.28325.01; Microsoft Windows 10.0.18362 )"
        ],
        "x-ms-blob-public-access": "container",
        "x-ms-client-request-id": "329e1963-2cf9-240e-9a25-a03bbc4af4e8",
        "x-ms-date": "Fri, 03 Apr 2020 00:02:05 GMT",
        "x-ms-return-client-request-id": "true",
        "x-ms-version": "2019-12-12"
      },
      "RequestBody": "\u003CSignedIdentifiers\u003E\u003CSignedIdentifier\u003E\u003CId\u003Ebynnskcuhoruvjecafqf\u003C/Id\u003E\u003CAccessPolicy\u003E\u003CStart\u003E2020-04-02T23:02:05.3847573Z\u003C/Start\u003E\u003CExpiry\u003E2020-04-03T01:02:05.3847573Z\u003C/Expiry\u003E\u003CPermission\u003Erw\u003C/Permission\u003E\u003C/AccessPolicy\u003E\u003C/SignedIdentifier\u003E\u003C/SignedIdentifiers\u003E",
      "StatusCode": 200,
      "ResponseHeaders": {
        "Content-Length": "0",
        "Date": "Fri, 03 Apr 2020 00:02:04 GMT",
        "ETag": "\u00220x8D7D7623E1F9472\u0022",
        "Last-Modified": "Fri, 03 Apr 2020 00:02:04 GMT",
>>>>>>> 32e373e2
        "Server": [
          "Windows-Azure-Blob/1.0",
          "Microsoft-HTTPAPI/2.0"
        ],
        "x-ms-client-request-id": "329e1963-2cf9-240e-9a25-a03bbc4af4e8",
<<<<<<< HEAD
        "x-ms-request-id": "9164dc48-501e-0024-7733-f3649b000000",
        "x-ms-version": "2019-10-10"
=======
        "x-ms-request-id": "59b43f98-001e-0039-124b-09b6bc000000",
        "x-ms-version": "2019-12-12"
>>>>>>> 32e373e2
      },
      "ResponseBody": []
    },
    {
<<<<<<< HEAD
      "RequestUri": "https://seanstagetest.blob.core.windows.net/test-container-2fa714b8-015a-f69b-756e-84ba6d278cb2?restype=container",
      "RequestMethod": "GET",
      "RequestHeaders": {
        "Authorization": "Sanitized",
        "traceparent": "00-ce7e423938e3a94e995ce35987106acf-c876a6803054044c-00",
        "User-Agent": [
          "azsdk-net-Storage.Blobs/12.4.0-dev.20200305.1",
          "(.NET Core 4.6.28325.01; Microsoft Windows 10.0.18363 )"
        ],
        "x-ms-client-request-id": "e27bfb37-f4b1-fe31-a16c-50a24f33a374",
        "x-ms-date": "Thu, 05 Mar 2020 21:15:00 GMT",
        "x-ms-return-client-request-id": "true",
        "x-ms-version": "2019-10-10"
=======
      "RequestUri": "https://seanmcccanary.blob.core.windows.net/test-container-2fa714b8-015a-f69b-756e-84ba6d278cb2?restype=container",
      "RequestMethod": "GET",
      "RequestHeaders": {
        "Authorization": "Sanitized",
        "traceparent": "00-95b375c41806564eb81c7b80eec4b291-d1c1bb0e706af644-00",
        "User-Agent": [
          "azsdk-net-Storage.Blobs/12.5.0-dev.20200402.1",
          "(.NET Core 4.6.28325.01; Microsoft Windows 10.0.18362 )"
        ],
        "x-ms-client-request-id": "e27bfb37-f4b1-fe31-a16c-50a24f33a374",
        "x-ms-date": "Fri, 03 Apr 2020 00:02:05 GMT",
        "x-ms-return-client-request-id": "true",
        "x-ms-version": "2019-12-12"
>>>>>>> 32e373e2
      },
      "RequestBody": null,
      "StatusCode": 200,
      "ResponseHeaders": {
        "Content-Length": "0",
<<<<<<< HEAD
        "Date": "Thu, 05 Mar 2020 21:14:59 GMT",
        "ETag": "\u00220x8D7C14A43B76DF0\u0022",
        "Last-Modified": "Thu, 05 Mar 2020 21:15:00 GMT",
=======
        "Date": "Fri, 03 Apr 2020 00:02:04 GMT",
        "ETag": "\u00220x8D7D7623E1F9472\u0022",
        "Last-Modified": "Fri, 03 Apr 2020 00:02:04 GMT",
>>>>>>> 32e373e2
        "Server": [
          "Windows-Azure-Blob/1.0",
          "Microsoft-HTTPAPI/2.0"
        ],
        "x-ms-blob-public-access": "container",
        "x-ms-client-request-id": "e27bfb37-f4b1-fe31-a16c-50a24f33a374",
        "x-ms-default-encryption-scope": "$account-encryption-key",
        "x-ms-deny-encryption-scope-override": "false",
        "x-ms-has-immutability-policy": "false",
        "x-ms-has-legal-hold": "false",
        "x-ms-lease-state": "available",
        "x-ms-lease-status": "unlocked",
<<<<<<< HEAD
        "x-ms-request-id": "9164dc4a-501e-0024-7833-f3649b000000",
        "x-ms-version": "2019-10-10"
=======
        "x-ms-request-id": "59b43fa3-001e-0039-1d4b-09b6bc000000",
        "x-ms-version": "2019-12-12"
>>>>>>> 32e373e2
      },
      "ResponseBody": []
    },
    {
<<<<<<< HEAD
      "RequestUri": "https://seanstagetest.blob.core.windows.net/test-container-2fa714b8-015a-f69b-756e-84ba6d278cb2?restype=container\u0026comp=acl",
      "RequestMethod": "GET",
      "RequestHeaders": {
        "Authorization": "Sanitized",
        "traceparent": "00-212c7e52f91f8443b2a78c8420c1925f-7d1eb343fda8764f-00",
        "User-Agent": [
          "azsdk-net-Storage.Blobs/12.4.0-dev.20200305.1",
          "(.NET Core 4.6.28325.01; Microsoft Windows 10.0.18363 )"
        ],
        "x-ms-client-request-id": "c0045785-11ce-3d37-710a-299af7ee57be",
        "x-ms-date": "Thu, 05 Mar 2020 21:15:00 GMT",
        "x-ms-return-client-request-id": "true",
        "x-ms-version": "2019-10-10"
=======
      "RequestUri": "https://seanmcccanary.blob.core.windows.net/test-container-2fa714b8-015a-f69b-756e-84ba6d278cb2?restype=container\u0026comp=acl",
      "RequestMethod": "GET",
      "RequestHeaders": {
        "Authorization": "Sanitized",
        "traceparent": "00-fc675a61747caa428f74a027b8858d23-2d93dafca7e1a743-00",
        "User-Agent": [
          "azsdk-net-Storage.Blobs/12.5.0-dev.20200402.1",
          "(.NET Core 4.6.28325.01; Microsoft Windows 10.0.18362 )"
        ],
        "x-ms-client-request-id": "c0045785-11ce-3d37-710a-299af7ee57be",
        "x-ms-date": "Fri, 03 Apr 2020 00:02:05 GMT",
        "x-ms-return-client-request-id": "true",
        "x-ms-version": "2019-12-12"
>>>>>>> 32e373e2
      },
      "RequestBody": null,
      "StatusCode": 200,
      "ResponseHeaders": {
        "Content-Type": "application/xml",
<<<<<<< HEAD
        "Date": "Thu, 05 Mar 2020 21:14:59 GMT",
        "ETag": "\u00220x8D7C14A43B76DF0\u0022",
        "Last-Modified": "Thu, 05 Mar 2020 21:15:00 GMT",
=======
        "Date": "Fri, 03 Apr 2020 00:02:04 GMT",
        "ETag": "\u00220x8D7D7623E1F9472\u0022",
        "Last-Modified": "Fri, 03 Apr 2020 00:02:04 GMT",
>>>>>>> 32e373e2
        "Server": [
          "Windows-Azure-Blob/1.0",
          "Microsoft-HTTPAPI/2.0"
        ],
        "Transfer-Encoding": "chunked",
        "x-ms-blob-public-access": "container",
        "x-ms-client-request-id": "c0045785-11ce-3d37-710a-299af7ee57be",
<<<<<<< HEAD
        "x-ms-request-id": "9164dc4b-501e-0024-7933-f3649b000000",
        "x-ms-version": "2019-10-10"
      },
      "ResponseBody": "\uFEFF\u003C?xml version=\u00221.0\u0022 encoding=\u0022utf-8\u0022?\u003E\u003CSignedIdentifiers\u003E\u003CSignedIdentifier\u003E\u003CId\u003Ebynnskcuhoruvjecafqf\u003C/Id\u003E\u003CAccessPolicy\u003E\u003CStart\u003E2020-03-05T20:15:00.4637255Z\u003C/Start\u003E\u003CExpiry\u003E2020-03-05T22:15:00.4637255Z\u003C/Expiry\u003E\u003CPermission\u003Erw\u003C/Permission\u003E\u003C/AccessPolicy\u003E\u003C/SignedIdentifier\u003E\u003C/SignedIdentifiers\u003E"
    },
    {
      "RequestUri": "https://seanstagetest.blob.core.windows.net/test-container-2fa714b8-015a-f69b-756e-84ba6d278cb2?restype=container",
      "RequestMethod": "DELETE",
      "RequestHeaders": {
        "Authorization": "Sanitized",
        "traceparent": "00-18325643905d0c43b6b8e5557e1afc8c-456e8f0061cac74f-00",
        "User-Agent": [
          "azsdk-net-Storage.Blobs/12.4.0-dev.20200305.1",
          "(.NET Core 4.6.28325.01; Microsoft Windows 10.0.18363 )"
        ],
        "x-ms-client-request-id": "f71c50d2-e32f-50a5-51ae-61ad00902399",
        "x-ms-date": "Thu, 05 Mar 2020 21:15:00 GMT",
        "x-ms-return-client-request-id": "true",
        "x-ms-version": "2019-10-10"
=======
        "x-ms-request-id": "59b43fb4-001e-0039-2a4b-09b6bc000000",
        "x-ms-version": "2019-12-12"
      },
      "ResponseBody": "\uFEFF\u003C?xml version=\u00221.0\u0022 encoding=\u0022utf-8\u0022?\u003E\u003CSignedIdentifiers\u003E\u003CSignedIdentifier\u003E\u003CId\u003Ebynnskcuhoruvjecafqf\u003C/Id\u003E\u003CAccessPolicy\u003E\u003CStart\u003E2020-04-02T23:02:05.3847573Z\u003C/Start\u003E\u003CExpiry\u003E2020-04-03T01:02:05.3847573Z\u003C/Expiry\u003E\u003CPermission\u003Erw\u003C/Permission\u003E\u003C/AccessPolicy\u003E\u003C/SignedIdentifier\u003E\u003C/SignedIdentifiers\u003E"
    },
    {
      "RequestUri": "https://seanmcccanary.blob.core.windows.net/test-container-2fa714b8-015a-f69b-756e-84ba6d278cb2?restype=container",
      "RequestMethod": "DELETE",
      "RequestHeaders": {
        "Authorization": "Sanitized",
        "traceparent": "00-14c5f552bce06b4c9b45a880fffb87e3-b364b9520d54714e-00",
        "User-Agent": [
          "azsdk-net-Storage.Blobs/12.5.0-dev.20200402.1",
          "(.NET Core 4.6.28325.01; Microsoft Windows 10.0.18362 )"
        ],
        "x-ms-client-request-id": "f71c50d2-e32f-50a5-51ae-61ad00902399",
        "x-ms-date": "Fri, 03 Apr 2020 00:02:05 GMT",
        "x-ms-return-client-request-id": "true",
        "x-ms-version": "2019-12-12"
>>>>>>> 32e373e2
      },
      "RequestBody": null,
      "StatusCode": 202,
      "ResponseHeaders": {
        "Content-Length": "0",
<<<<<<< HEAD
        "Date": "Thu, 05 Mar 2020 21:15:00 GMT",
=======
        "Date": "Fri, 03 Apr 2020 00:02:04 GMT",
>>>>>>> 32e373e2
        "Server": [
          "Windows-Azure-Blob/1.0",
          "Microsoft-HTTPAPI/2.0"
        ],
        "x-ms-client-request-id": "f71c50d2-e32f-50a5-51ae-61ad00902399",
<<<<<<< HEAD
        "x-ms-request-id": "9164dc4d-501e-0024-7b33-f3649b000000",
        "x-ms-version": "2019-10-10"
=======
        "x-ms-request-id": "59b43fbf-001e-0039-324b-09b6bc000000",
        "x-ms-version": "2019-12-12"
>>>>>>> 32e373e2
      },
      "ResponseBody": []
    }
  ],
  "Variables": {
<<<<<<< HEAD
    "DateTimeOffsetNow": "2020-03-05T13:15:00.4637255-08:00",
    "RandomSeed": "1717117952",
    "Storage_TestConfigDefault": "ProductionTenant\nseanstagetest\nU2FuaXRpemVk\nhttps://seanstagetest.blob.core.windows.net\nhttp://seanstagetest.file.core.windows.net\nhttp://seanstagetest.queue.core.windows.net\nhttp://seanstagetest.table.core.windows.net\n\n\n\n\nhttp://seanstagetest-secondary.blob.core.windows.net\nhttp://seanstagetest-secondary.file.core.windows.net\nhttp://seanstagetest-secondary.queue.core.windows.net\nhttp://seanstagetest-secondary.table.core.windows.net\n\nSanitized\n\n\nCloud\nBlobEndpoint=https://seanstagetest.blob.core.windows.net/;QueueEndpoint=http://seanstagetest.queue.core.windows.net/;FileEndpoint=http://seanstagetest.file.core.windows.net/;BlobSecondaryEndpoint=http://seanstagetest-secondary.blob.core.windows.net/;QueueSecondaryEndpoint=http://seanstagetest-secondary.queue.core.windows.net/;FileSecondaryEndpoint=http://seanstagetest-secondary.file.core.windows.net/;AccountName=seanstagetest;AccountKey=Sanitized\nseanscope1"
=======
    "DateTimeOffsetNow": "2020-04-02T17:02:05.3847573-07:00",
    "RandomSeed": "1717117952",
    "Storage_TestConfigDefault": "ProductionTenant\nseanmcccanary\nU2FuaXRpemVk\nhttps://seanmcccanary.blob.core.windows.net\nhttps://seanmcccanary.file.core.windows.net\nhttps://seanmcccanary.queue.core.windows.net\nhttps://seanmcccanary.table.core.windows.net\n\n\n\n\nhttps://seanmcccanary-secondary.blob.core.windows.net\nhttps://seanmcccanary-secondary.file.core.windows.net\nhttps://seanmcccanary-secondary.queue.core.windows.net\nhttps://seanmcccanary-secondary.table.core.windows.net\n\nSanitized\n\n\nCloud\nBlobEndpoint=https://seanmcccanary.blob.core.windows.net/;QueueEndpoint=https://seanmcccanary.queue.core.windows.net/;FileEndpoint=https://seanmcccanary.file.core.windows.net/;BlobSecondaryEndpoint=https://seanmcccanary-secondary.blob.core.windows.net/;QueueSecondaryEndpoint=https://seanmcccanary-secondary.queue.core.windows.net/;FileSecondaryEndpoint=https://seanmcccanary-secondary.file.core.windows.net/;AccountName=seanmcccanary;AccountKey=Sanitized\nseanscope1"
>>>>>>> 32e373e2
  }
}<|MERGE_RESOLUTION|>--- conflicted
+++ resolved
@@ -1,22 +1,6 @@
 {
   "Entries": [
     {
-<<<<<<< HEAD
-      "RequestUri": "https://seanstagetest.blob.core.windows.net/test-container-2fa714b8-015a-f69b-756e-84ba6d278cb2?restype=container",
-      "RequestMethod": "PUT",
-      "RequestHeaders": {
-        "Authorization": "Sanitized",
-        "traceparent": "00-9bbba3af6618f34da9440976fb28e2fb-fc37853679019842-00",
-        "User-Agent": [
-          "azsdk-net-Storage.Blobs/12.4.0-dev.20200305.1",
-          "(.NET Core 4.6.28325.01; Microsoft Windows 10.0.18363 )"
-        ],
-        "x-ms-blob-public-access": "container",
-        "x-ms-client-request-id": "dcfc4294-5221-ab3b-68e9-29f03858ce34",
-        "x-ms-date": "Thu, 05 Mar 2020 21:15:00 GMT",
-        "x-ms-return-client-request-id": "true",
-        "x-ms-version": "2019-10-10"
-=======
       "RequestUri": "https://seanmcccanary.blob.core.windows.net/test-container-2fa714b8-015a-f69b-756e-84ba6d278cb2?restype=container",
       "RequestMethod": "PUT",
       "RequestHeaders": {
@@ -31,67 +15,31 @@
         "x-ms-date": "Fri, 03 Apr 2020 00:02:05 GMT",
         "x-ms-return-client-request-id": "true",
         "x-ms-version": "2019-12-12"
->>>>>>> 32e373e2
       },
       "RequestBody": null,
       "StatusCode": 201,
       "ResponseHeaders": {
         "Content-Length": "0",
-<<<<<<< HEAD
-        "Date": "Thu, 05 Mar 2020 21:14:59 GMT",
-        "ETag": "\u00220x8D7C14A43AA1CED\u0022",
-        "Last-Modified": "Thu, 05 Mar 2020 21:15:00 GMT",
-=======
         "Date": "Fri, 03 Apr 2020 00:02:04 GMT",
         "ETag": "\u00220x8D7D7623E135AE6\u0022",
         "Last-Modified": "Fri, 03 Apr 2020 00:02:04 GMT",
->>>>>>> 32e373e2
         "Server": [
           "Windows-Azure-Blob/1.0",
           "Microsoft-HTTPAPI/2.0"
         ],
         "x-ms-client-request-id": "dcfc4294-5221-ab3b-68e9-29f03858ce34",
-<<<<<<< HEAD
-        "x-ms-request-id": "9164dc44-501e-0024-7533-f3649b000000",
-        "x-ms-version": "2019-10-10"
-=======
         "x-ms-request-id": "59b43f81-001e-0039-014b-09b6bc000000",
         "x-ms-version": "2019-12-12"
->>>>>>> 32e373e2
       },
       "ResponseBody": []
     },
     {
-<<<<<<< HEAD
-      "RequestUri": "https://seanstagetest.blob.core.windows.net/test-container-2fa714b8-015a-f69b-756e-84ba6d278cb2?restype=container\u0026comp=acl",
-=======
       "RequestUri": "https://seanmcccanary.blob.core.windows.net/test-container-2fa714b8-015a-f69b-756e-84ba6d278cb2?restype=container\u0026comp=acl",
->>>>>>> 32e373e2
       "RequestMethod": "PUT",
       "RequestHeaders": {
         "Authorization": "Sanitized",
         "Content-Length": "249",
         "Content-Type": "application/xml",
-<<<<<<< HEAD
-        "traceparent": "00-8a972b0d08f67747b73609ece4d73148-05cc7681d6e76d49-00",
-        "User-Agent": [
-          "azsdk-net-Storage.Blobs/12.4.0-dev.20200305.1",
-          "(.NET Core 4.6.28325.01; Microsoft Windows 10.0.18363 )"
-        ],
-        "x-ms-blob-public-access": "container",
-        "x-ms-client-request-id": "329e1963-2cf9-240e-9a25-a03bbc4af4e8",
-        "x-ms-date": "Thu, 05 Mar 2020 21:15:00 GMT",
-        "x-ms-return-client-request-id": "true",
-        "x-ms-version": "2019-10-10"
-      },
-      "RequestBody": "\u003CSignedIdentifiers\u003E\u003CSignedIdentifier\u003E\u003CId\u003Ebynnskcuhoruvjecafqf\u003C/Id\u003E\u003CAccessPolicy\u003E\u003CStart\u003E2020-03-05T20:15:00.4637255Z\u003C/Start\u003E\u003CExpiry\u003E2020-03-05T22:15:00.4637255Z\u003C/Expiry\u003E\u003CPermission\u003Erw\u003C/Permission\u003E\u003C/AccessPolicy\u003E\u003C/SignedIdentifier\u003E\u003C/SignedIdentifiers\u003E",
-      "StatusCode": 200,
-      "ResponseHeaders": {
-        "Content-Length": "0",
-        "Date": "Thu, 05 Mar 2020 21:14:59 GMT",
-        "ETag": "\u00220x8D7C14A43B76DF0\u0022",
-        "Last-Modified": "Thu, 05 Mar 2020 21:15:00 GMT",
-=======
         "traceparent": "00-75b86fd39a18804cbd34535a63a7ff80-6e18711bc2d25d4c-00",
         "User-Agent": [
           "azsdk-net-Storage.Blobs/12.5.0-dev.20200402.1",
@@ -110,38 +58,17 @@
         "Date": "Fri, 03 Apr 2020 00:02:04 GMT",
         "ETag": "\u00220x8D7D7623E1F9472\u0022",
         "Last-Modified": "Fri, 03 Apr 2020 00:02:04 GMT",
->>>>>>> 32e373e2
         "Server": [
           "Windows-Azure-Blob/1.0",
           "Microsoft-HTTPAPI/2.0"
         ],
         "x-ms-client-request-id": "329e1963-2cf9-240e-9a25-a03bbc4af4e8",
-<<<<<<< HEAD
-        "x-ms-request-id": "9164dc48-501e-0024-7733-f3649b000000",
-        "x-ms-version": "2019-10-10"
-=======
         "x-ms-request-id": "59b43f98-001e-0039-124b-09b6bc000000",
         "x-ms-version": "2019-12-12"
->>>>>>> 32e373e2
       },
       "ResponseBody": []
     },
     {
-<<<<<<< HEAD
-      "RequestUri": "https://seanstagetest.blob.core.windows.net/test-container-2fa714b8-015a-f69b-756e-84ba6d278cb2?restype=container",
-      "RequestMethod": "GET",
-      "RequestHeaders": {
-        "Authorization": "Sanitized",
-        "traceparent": "00-ce7e423938e3a94e995ce35987106acf-c876a6803054044c-00",
-        "User-Agent": [
-          "azsdk-net-Storage.Blobs/12.4.0-dev.20200305.1",
-          "(.NET Core 4.6.28325.01; Microsoft Windows 10.0.18363 )"
-        ],
-        "x-ms-client-request-id": "e27bfb37-f4b1-fe31-a16c-50a24f33a374",
-        "x-ms-date": "Thu, 05 Mar 2020 21:15:00 GMT",
-        "x-ms-return-client-request-id": "true",
-        "x-ms-version": "2019-10-10"
-=======
       "RequestUri": "https://seanmcccanary.blob.core.windows.net/test-container-2fa714b8-015a-f69b-756e-84ba6d278cb2?restype=container",
       "RequestMethod": "GET",
       "RequestHeaders": {
@@ -155,21 +82,14 @@
         "x-ms-date": "Fri, 03 Apr 2020 00:02:05 GMT",
         "x-ms-return-client-request-id": "true",
         "x-ms-version": "2019-12-12"
->>>>>>> 32e373e2
       },
       "RequestBody": null,
       "StatusCode": 200,
       "ResponseHeaders": {
         "Content-Length": "0",
-<<<<<<< HEAD
-        "Date": "Thu, 05 Mar 2020 21:14:59 GMT",
-        "ETag": "\u00220x8D7C14A43B76DF0\u0022",
-        "Last-Modified": "Thu, 05 Mar 2020 21:15:00 GMT",
-=======
         "Date": "Fri, 03 Apr 2020 00:02:04 GMT",
         "ETag": "\u00220x8D7D7623E1F9472\u0022",
         "Last-Modified": "Fri, 03 Apr 2020 00:02:04 GMT",
->>>>>>> 32e373e2
         "Server": [
           "Windows-Azure-Blob/1.0",
           "Microsoft-HTTPAPI/2.0"
@@ -182,32 +102,12 @@
         "x-ms-has-legal-hold": "false",
         "x-ms-lease-state": "available",
         "x-ms-lease-status": "unlocked",
-<<<<<<< HEAD
-        "x-ms-request-id": "9164dc4a-501e-0024-7833-f3649b000000",
-        "x-ms-version": "2019-10-10"
-=======
         "x-ms-request-id": "59b43fa3-001e-0039-1d4b-09b6bc000000",
         "x-ms-version": "2019-12-12"
->>>>>>> 32e373e2
       },
       "ResponseBody": []
     },
     {
-<<<<<<< HEAD
-      "RequestUri": "https://seanstagetest.blob.core.windows.net/test-container-2fa714b8-015a-f69b-756e-84ba6d278cb2?restype=container\u0026comp=acl",
-      "RequestMethod": "GET",
-      "RequestHeaders": {
-        "Authorization": "Sanitized",
-        "traceparent": "00-212c7e52f91f8443b2a78c8420c1925f-7d1eb343fda8764f-00",
-        "User-Agent": [
-          "azsdk-net-Storage.Blobs/12.4.0-dev.20200305.1",
-          "(.NET Core 4.6.28325.01; Microsoft Windows 10.0.18363 )"
-        ],
-        "x-ms-client-request-id": "c0045785-11ce-3d37-710a-299af7ee57be",
-        "x-ms-date": "Thu, 05 Mar 2020 21:15:00 GMT",
-        "x-ms-return-client-request-id": "true",
-        "x-ms-version": "2019-10-10"
-=======
       "RequestUri": "https://seanmcccanary.blob.core.windows.net/test-container-2fa714b8-015a-f69b-756e-84ba6d278cb2?restype=container\u0026comp=acl",
       "RequestMethod": "GET",
       "RequestHeaders": {
@@ -221,21 +121,14 @@
         "x-ms-date": "Fri, 03 Apr 2020 00:02:05 GMT",
         "x-ms-return-client-request-id": "true",
         "x-ms-version": "2019-12-12"
->>>>>>> 32e373e2
       },
       "RequestBody": null,
       "StatusCode": 200,
       "ResponseHeaders": {
         "Content-Type": "application/xml",
-<<<<<<< HEAD
-        "Date": "Thu, 05 Mar 2020 21:14:59 GMT",
-        "ETag": "\u00220x8D7C14A43B76DF0\u0022",
-        "Last-Modified": "Thu, 05 Mar 2020 21:15:00 GMT",
-=======
         "Date": "Fri, 03 Apr 2020 00:02:04 GMT",
         "ETag": "\u00220x8D7D7623E1F9472\u0022",
         "Last-Modified": "Fri, 03 Apr 2020 00:02:04 GMT",
->>>>>>> 32e373e2
         "Server": [
           "Windows-Azure-Blob/1.0",
           "Microsoft-HTTPAPI/2.0"
@@ -243,27 +136,6 @@
         "Transfer-Encoding": "chunked",
         "x-ms-blob-public-access": "container",
         "x-ms-client-request-id": "c0045785-11ce-3d37-710a-299af7ee57be",
-<<<<<<< HEAD
-        "x-ms-request-id": "9164dc4b-501e-0024-7933-f3649b000000",
-        "x-ms-version": "2019-10-10"
-      },
-      "ResponseBody": "\uFEFF\u003C?xml version=\u00221.0\u0022 encoding=\u0022utf-8\u0022?\u003E\u003CSignedIdentifiers\u003E\u003CSignedIdentifier\u003E\u003CId\u003Ebynnskcuhoruvjecafqf\u003C/Id\u003E\u003CAccessPolicy\u003E\u003CStart\u003E2020-03-05T20:15:00.4637255Z\u003C/Start\u003E\u003CExpiry\u003E2020-03-05T22:15:00.4637255Z\u003C/Expiry\u003E\u003CPermission\u003Erw\u003C/Permission\u003E\u003C/AccessPolicy\u003E\u003C/SignedIdentifier\u003E\u003C/SignedIdentifiers\u003E"
-    },
-    {
-      "RequestUri": "https://seanstagetest.blob.core.windows.net/test-container-2fa714b8-015a-f69b-756e-84ba6d278cb2?restype=container",
-      "RequestMethod": "DELETE",
-      "RequestHeaders": {
-        "Authorization": "Sanitized",
-        "traceparent": "00-18325643905d0c43b6b8e5557e1afc8c-456e8f0061cac74f-00",
-        "User-Agent": [
-          "azsdk-net-Storage.Blobs/12.4.0-dev.20200305.1",
-          "(.NET Core 4.6.28325.01; Microsoft Windows 10.0.18363 )"
-        ],
-        "x-ms-client-request-id": "f71c50d2-e32f-50a5-51ae-61ad00902399",
-        "x-ms-date": "Thu, 05 Mar 2020 21:15:00 GMT",
-        "x-ms-return-client-request-id": "true",
-        "x-ms-version": "2019-10-10"
-=======
         "x-ms-request-id": "59b43fb4-001e-0039-2a4b-09b6bc000000",
         "x-ms-version": "2019-12-12"
       },
@@ -283,42 +155,26 @@
         "x-ms-date": "Fri, 03 Apr 2020 00:02:05 GMT",
         "x-ms-return-client-request-id": "true",
         "x-ms-version": "2019-12-12"
->>>>>>> 32e373e2
       },
       "RequestBody": null,
       "StatusCode": 202,
       "ResponseHeaders": {
         "Content-Length": "0",
-<<<<<<< HEAD
-        "Date": "Thu, 05 Mar 2020 21:15:00 GMT",
-=======
         "Date": "Fri, 03 Apr 2020 00:02:04 GMT",
->>>>>>> 32e373e2
         "Server": [
           "Windows-Azure-Blob/1.0",
           "Microsoft-HTTPAPI/2.0"
         ],
         "x-ms-client-request-id": "f71c50d2-e32f-50a5-51ae-61ad00902399",
-<<<<<<< HEAD
-        "x-ms-request-id": "9164dc4d-501e-0024-7b33-f3649b000000",
-        "x-ms-version": "2019-10-10"
-=======
         "x-ms-request-id": "59b43fbf-001e-0039-324b-09b6bc000000",
         "x-ms-version": "2019-12-12"
->>>>>>> 32e373e2
       },
       "ResponseBody": []
     }
   ],
   "Variables": {
-<<<<<<< HEAD
-    "DateTimeOffsetNow": "2020-03-05T13:15:00.4637255-08:00",
-    "RandomSeed": "1717117952",
-    "Storage_TestConfigDefault": "ProductionTenant\nseanstagetest\nU2FuaXRpemVk\nhttps://seanstagetest.blob.core.windows.net\nhttp://seanstagetest.file.core.windows.net\nhttp://seanstagetest.queue.core.windows.net\nhttp://seanstagetest.table.core.windows.net\n\n\n\n\nhttp://seanstagetest-secondary.blob.core.windows.net\nhttp://seanstagetest-secondary.file.core.windows.net\nhttp://seanstagetest-secondary.queue.core.windows.net\nhttp://seanstagetest-secondary.table.core.windows.net\n\nSanitized\n\n\nCloud\nBlobEndpoint=https://seanstagetest.blob.core.windows.net/;QueueEndpoint=http://seanstagetest.queue.core.windows.net/;FileEndpoint=http://seanstagetest.file.core.windows.net/;BlobSecondaryEndpoint=http://seanstagetest-secondary.blob.core.windows.net/;QueueSecondaryEndpoint=http://seanstagetest-secondary.queue.core.windows.net/;FileSecondaryEndpoint=http://seanstagetest-secondary.file.core.windows.net/;AccountName=seanstagetest;AccountKey=Sanitized\nseanscope1"
-=======
     "DateTimeOffsetNow": "2020-04-02T17:02:05.3847573-07:00",
     "RandomSeed": "1717117952",
     "Storage_TestConfigDefault": "ProductionTenant\nseanmcccanary\nU2FuaXRpemVk\nhttps://seanmcccanary.blob.core.windows.net\nhttps://seanmcccanary.file.core.windows.net\nhttps://seanmcccanary.queue.core.windows.net\nhttps://seanmcccanary.table.core.windows.net\n\n\n\n\nhttps://seanmcccanary-secondary.blob.core.windows.net\nhttps://seanmcccanary-secondary.file.core.windows.net\nhttps://seanmcccanary-secondary.queue.core.windows.net\nhttps://seanmcccanary-secondary.table.core.windows.net\n\nSanitized\n\n\nCloud\nBlobEndpoint=https://seanmcccanary.blob.core.windows.net/;QueueEndpoint=https://seanmcccanary.queue.core.windows.net/;FileEndpoint=https://seanmcccanary.file.core.windows.net/;BlobSecondaryEndpoint=https://seanmcccanary-secondary.blob.core.windows.net/;QueueSecondaryEndpoint=https://seanmcccanary-secondary.queue.core.windows.net/;FileSecondaryEndpoint=https://seanmcccanary-secondary.file.core.windows.net/;AccountName=seanmcccanary;AccountKey=Sanitized\nseanscope1"
->>>>>>> 32e373e2
   }
 }