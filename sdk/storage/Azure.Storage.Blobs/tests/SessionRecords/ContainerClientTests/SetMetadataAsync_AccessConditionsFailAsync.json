--- conflicted
+++ resolved
@@ -28,11 +28,7 @@
           "Microsoft-HTTPAPI/2.0"
         ],
         "x-ms-client-request-id": "ad03fe15-6b1a-5965-3c89-6c0a9638823d",
-<<<<<<< HEAD
-        "x-ms-request-id": "959e6330-b01e-003c-1933-f3bbfc000000",
-=======
         "x-ms-request-id": "7acc0b2d-b01e-0003-314b-09acc4000000",
->>>>>>> 8d420312
         "x-ms-version": "2019-12-12"
       },
       "ResponseBody": []
@@ -69,11 +65,7 @@
         ],
         "x-ms-client-request-id": "5c905666-3717-f7b7-1b86-266f15962e60",
         "x-ms-error-code": "ConditionNotMet",
-<<<<<<< HEAD
-        "x-ms-request-id": "959e6333-b01e-003c-1a33-f3bbfc000000",
-=======
         "x-ms-request-id": "7acc0b45-b01e-0003-454b-09acc4000000",
->>>>>>> 8d420312
         "x-ms-version": "2019-12-12"
       },
       "ResponseBody": [
@@ -107,11 +99,7 @@
           "Microsoft-HTTPAPI/2.0"
         ],
         "x-ms-client-request-id": "3fa4c9ed-25a8-c826-c967-3e2e066ed8e9",
-<<<<<<< HEAD
-        "x-ms-request-id": "959e6335-b01e-003c-1c33-f3bbfc000000",
-=======
         "x-ms-request-id": "7acc0b50-b01e-0003-4c4b-09acc4000000",
->>>>>>> 8d420312
         "x-ms-version": "2019-12-12"
       },
       "ResponseBody": []
@@ -144,11 +132,7 @@
           "Microsoft-HTTPAPI/2.0"
         ],
         "x-ms-client-request-id": "777b443d-b065-a3bf-a4b5-ad01e824be46",
-<<<<<<< HEAD
-        "x-ms-request-id": "ffaa7cb3-301e-0040-6333-f39503000000",
-=======
         "x-ms-request-id": "07c7a9cd-801e-0055-2a4b-095d2b000000",
->>>>>>> 8d420312
         "x-ms-version": "2019-12-12"
       },
       "ResponseBody": []
@@ -185,11 +169,7 @@
         ],
         "x-ms-client-request-id": "c5c58bc3-3f07-4b83-6bdf-a73c41b655a9",
         "x-ms-error-code": "LeaseNotPresentWithContainerOperation",
-<<<<<<< HEAD
-        "x-ms-request-id": "ffaa7cb7-301e-0040-6433-f39503000000",
-=======
         "x-ms-request-id": "07c7a9e9-801e-0055-424b-095d2b000000",
->>>>>>> 8d420312
         "x-ms-version": "2019-12-12"
       },
       "ResponseBody": [
@@ -223,11 +203,7 @@
           "Microsoft-HTTPAPI/2.0"
         ],
         "x-ms-client-request-id": "5c3dafff-f95f-713f-d3e7-6e0de3ba875c",
-<<<<<<< HEAD
-        "x-ms-request-id": "ffaa7cb8-301e-0040-6533-f39503000000",
-=======
         "x-ms-request-id": "07c7aa04-801e-0055-5d4b-095d2b000000",
->>>>>>> 8d420312
         "x-ms-version": "2019-12-12"
       },
       "ResponseBody": []
