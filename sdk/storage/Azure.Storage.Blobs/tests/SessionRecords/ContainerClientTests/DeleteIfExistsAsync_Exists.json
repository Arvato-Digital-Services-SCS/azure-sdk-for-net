{
  "Entries": [
    {
      "RequestUri": "https://seanmcccanary.blob.core.windows.net/test-container-e71b8816-8448-4001-8f6e-e385eda8f629?restype=container",
      "RequestMethod": "DELETE",
      "RequestHeaders": {
        "Authorization": "Sanitized",
        "traceparent": "00-6b0ec81ecf9aaa468126e34568fa5d8e-37a5cc99effb1543-00",
        "User-Agent": [
          "azsdk-net-Storage.Blobs/12.5.0-dev.20200402.1",
          "(.NET Core 4.6.28325.01; Microsoft Windows 10.0.18362 )"
        ],
        "x-ms-client-request-id": "f4da5ca3-7c27-9ada-d890-6e1cc589a5ba",
        "x-ms-date": "Fri, 03 Apr 2020 00:00:11 GMT",
        "x-ms-return-client-request-id": "true",
        "x-ms-version": "2019-12-12"
      },
      "RequestBody": null,
      "StatusCode": 404,
      "ResponseHeaders": {
        "Content-Length": "225",
        "Content-Type": "application/xml",
        "Date": "Fri, 03 Apr 2020 00:00:11 GMT",
        "Server": [
          "Windows-Azure-Blob/1.0",
          "Microsoft-HTTPAPI/2.0"
        ],
        "x-ms-client-request-id": "f4da5ca3-7c27-9ada-d890-6e1cc589a5ba",
        "x-ms-error-code": "ContainerNotFound",
<<<<<<< HEAD
        "x-ms-request-id": "64e3060b-b01e-0003-7e32-f3735f000000",
=======
        "x-ms-request-id": "4aea598b-201e-0001-464a-09127c000000",
>>>>>>> 8d420312
        "x-ms-version": "2019-12-12"
      },
      "ResponseBody": [
        "\uFEFF\u003C?xml version=\u00221.0\u0022 encoding=\u0022utf-8\u0022?\u003E\u003CError\u003E\u003CCode\u003EContainerNotFound\u003C/Code\u003E\u003CMessage\u003EThe specified container does not exist.\n",
        "RequestId:4aea598b-201e-0001-464a-09127c000000\n",
        "Time:2020-04-03T00:00:11.1571424Z\u003C/Message\u003E\u003C/Error\u003E"
      ]
    }
  ],
  "Variables": {
    "RandomSeed": "745594443",
    "Storage_TestConfigDefault": "ProductionTenant\nseanmcccanary\nU2FuaXRpemVk\nhttps://seanmcccanary.blob.core.windows.net\nhttps://seanmcccanary.file.core.windows.net\nhttps://seanmcccanary.queue.core.windows.net\nhttps://seanmcccanary.table.core.windows.net\n\n\n\n\nhttps://seanmcccanary-secondary.blob.core.windows.net\nhttps://seanmcccanary-secondary.file.core.windows.net\nhttps://seanmcccanary-secondary.queue.core.windows.net\nhttps://seanmcccanary-secondary.table.core.windows.net\n\nSanitized\n\n\nCloud\nBlobEndpoint=https://seanmcccanary.blob.core.windows.net/;QueueEndpoint=https://seanmcccanary.queue.core.windows.net/;FileEndpoint=https://seanmcccanary.file.core.windows.net/;BlobSecondaryEndpoint=https://seanmcccanary-secondary.blob.core.windows.net/;QueueSecondaryEndpoint=https://seanmcccanary-secondary.queue.core.windows.net/;FileSecondaryEndpoint=https://seanmcccanary-secondary.file.core.windows.net/;AccountName=seanmcccanary;AccountKey=Sanitized\nseanscope1"
  }
}<|MERGE_RESOLUTION|>--- conflicted
+++ resolved
@@ -27,11 +27,7 @@
         ],
         "x-ms-client-request-id": "f4da5ca3-7c27-9ada-d890-6e1cc589a5ba",
         "x-ms-error-code": "ContainerNotFound",
-<<<<<<< HEAD
-        "x-ms-request-id": "64e3060b-b01e-0003-7e32-f3735f000000",
-=======
         "x-ms-request-id": "4aea598b-201e-0001-464a-09127c000000",
->>>>>>> 8d420312
         "x-ms-version": "2019-12-12"
       },
       "ResponseBody": [
