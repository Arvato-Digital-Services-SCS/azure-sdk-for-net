--- conflicted
+++ resolved
@@ -27,11 +27,7 @@
           "Microsoft-HTTPAPI/2.0"
         ],
         "x-ms-client-request-id": "f15c9f99-b980-5d84-a8b8-3366a74288b5",
-<<<<<<< HEAD
-        "x-ms-request-id": "35956ac6-201e-0001-1833-f3cde7000000",
-=======
         "x-ms-request-id": "3ae0a3dd-501e-0034-034b-097e68000000",
->>>>>>> 8d420312
         "x-ms-version": "2019-12-12"
       },
       "ResponseBody": []
@@ -67,11 +63,7 @@
         ],
         "x-ms-client-request-id": "3824e61d-ca2a-9d03-d97a-9d84bf2daef3",
         "x-ms-lease-id": "be176e42-8db1-c0e9-de9f-0edff792c147",
-<<<<<<< HEAD
-        "x-ms-request-id": "35956acb-201e-0001-1b33-f3cde7000000",
-=======
         "x-ms-request-id": "3ae0a3ff-501e-0034-1e4b-097e68000000",
->>>>>>> 8d420312
         "x-ms-version": "2019-12-12"
       },
       "ResponseBody": []
@@ -105,11 +97,7 @@
         ],
         "Transfer-Encoding": "chunked",
         "x-ms-client-request-id": "10c1e07e-886e-301c-6d95-15962ed80b64",
-<<<<<<< HEAD
-        "x-ms-request-id": "35956acc-201e-0001-1c33-f3cde7000000",
-=======
         "x-ms-request-id": "3ae0a41a-501e-0034-394b-097e68000000",
->>>>>>> 8d420312
         "x-ms-version": "2019-12-12"
       },
       "ResponseBody": "\uFEFF\u003C?xml version=\u00221.0\u0022 encoding=\u0022utf-8\u0022?\u003E\u003CSignedIdentifiers /\u003E"
@@ -140,11 +128,7 @@
           "Microsoft-HTTPAPI/2.0"
         ],
         "x-ms-client-request-id": "de058f28-9d6b-8884-e787-5eb297a4483a",
-<<<<<<< HEAD
-        "x-ms-request-id": "35956ace-201e-0001-1e33-f3cde7000000",
-=======
         "x-ms-request-id": "3ae0a42c-501e-0034-484b-097e68000000",
->>>>>>> 8d420312
         "x-ms-version": "2019-12-12"
       },
       "ResponseBody": []
