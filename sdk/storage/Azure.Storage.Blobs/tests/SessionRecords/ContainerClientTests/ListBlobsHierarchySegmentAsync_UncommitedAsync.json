{
  "Entries": [
    {
<<<<<<< HEAD
      "RequestUri": "https://seanstagetest.blob.core.windows.net/test-container-49ff5fa4-b1c6-aaff-60bb-7c806ad2b075?restype=container",
      "RequestMethod": "PUT",
      "RequestHeaders": {
        "Authorization": "Sanitized",
        "traceparent": "00-bc2298ad879cd64c86df51be7621f9f4-a5d3589f1880be40-00",
        "User-Agent": [
          "azsdk-net-Storage.Blobs/12.4.0-dev.20200305.1",
          "(.NET Core 4.6.28325.01; Microsoft Windows 10.0.18363 )"
        ],
        "x-ms-blob-public-access": "container",
        "x-ms-client-request-id": "656c511c-d138-f20d-922b-9e9113f14eaa",
        "x-ms-date": "Thu, 05 Mar 2020 21:14:49 GMT",
        "x-ms-return-client-request-id": "true",
        "x-ms-version": "2019-10-10"
=======
      "RequestUri": "https://seanmcccanary.blob.core.windows.net/test-container-49ff5fa4-b1c6-aaff-60bb-7c806ad2b075?restype=container",
      "RequestMethod": "PUT",
      "RequestHeaders": {
        "Authorization": "Sanitized",
        "traceparent": "00-9bf05a9dc081df40b6ddd344407bfabf-bbf63a2deac32c4e-00",
        "User-Agent": [
          "azsdk-net-Storage.Blobs/12.5.0-dev.20200402.1",
          "(.NET Core 4.6.28325.01; Microsoft Windows 10.0.18362 )"
        ],
        "x-ms-blob-public-access": "container",
        "x-ms-client-request-id": "656c511c-d138-f20d-922b-9e9113f14eaa",
        "x-ms-date": "Fri, 03 Apr 2020 00:01:56 GMT",
        "x-ms-return-client-request-id": "true",
        "x-ms-version": "2019-12-12"
>>>>>>> 32e373e2
      },
      "RequestBody": null,
      "StatusCode": 201,
      "ResponseHeaders": {
        "Content-Length": "0",
<<<<<<< HEAD
        "Date": "Thu, 05 Mar 2020 21:14:49 GMT",
        "ETag": "\u00220x8D7C14A3D7AA1DA\u0022",
        "Last-Modified": "Thu, 05 Mar 2020 21:14:49 GMT",
=======
        "Date": "Fri, 03 Apr 2020 00:01:54 GMT",
        "ETag": "\u00220x8D7D76238AD5E6E\u0022",
        "Last-Modified": "Fri, 03 Apr 2020 00:01:55 GMT",
>>>>>>> 32e373e2
        "Server": [
          "Windows-Azure-Blob/1.0",
          "Microsoft-HTTPAPI/2.0"
        ],
        "x-ms-client-request-id": "656c511c-d138-f20d-922b-9e9113f14eaa",
<<<<<<< HEAD
        "x-ms-request-id": "f7bb8b0b-001e-0029-7733-f3ac4f000000",
        "x-ms-version": "2019-10-10"
=======
        "x-ms-request-id": "2bf364b2-f01e-0060-574b-09313f000000",
        "x-ms-version": "2019-12-12"
>>>>>>> 32e373e2
      },
      "ResponseBody": []
    },
    {
<<<<<<< HEAD
      "RequestUri": "https://seanstagetest.blob.core.windows.net/test-container-49ff5fa4-b1c6-aaff-60bb-7c806ad2b075/test-blob-ecc7c96d-bcca-b836-c283-81f0fae10d3c?comp=block\u0026blockid=dGVzdC1ibG9jay03YWM0OGU0ZS1lYWQ2LWE3OTAtYmVlMC1jOTA0OTdiNGQ1MTM%3D",
=======
      "RequestUri": "https://seanmcccanary.blob.core.windows.net/test-container-49ff5fa4-b1c6-aaff-60bb-7c806ad2b075/test-blob-ecc7c96d-bcca-b836-c283-81f0fae10d3c?comp=block\u0026blockid=dGVzdC1ibG9jay03YWM0OGU0ZS1lYWQ2LWE3OTAtYmVlMC1jOTA0OTdiNGQ1MTM%3D",
>>>>>>> 32e373e2
      "RequestMethod": "PUT",
      "RequestHeaders": {
        "Authorization": "Sanitized",
        "Content-Length": "1024",
<<<<<<< HEAD
        "traceparent": "00-8d74f6c8296372478b6f2941cc44ecef-e4f2ae698f6aab46-00",
        "User-Agent": [
          "azsdk-net-Storage.Blobs/12.4.0-dev.20200305.1",
          "(.NET Core 4.6.28325.01; Microsoft Windows 10.0.18363 )"
        ],
        "x-ms-client-request-id": "0fb6e38a-682f-7c70-f941-961c61f10e88",
        "x-ms-date": "Thu, 05 Mar 2020 21:14:50 GMT",
        "x-ms-return-client-request-id": "true",
        "x-ms-version": "2019-10-10"
=======
        "traceparent": "00-8437531b49bfa44ca8fc98b6dad6a4e8-b3bcfd65669ca840-00",
        "User-Agent": [
          "azsdk-net-Storage.Blobs/12.5.0-dev.20200402.1",
          "(.NET Core 4.6.28325.01; Microsoft Windows 10.0.18362 )"
        ],
        "x-ms-client-request-id": "0fb6e38a-682f-7c70-f941-961c61f10e88",
        "x-ms-date": "Fri, 03 Apr 2020 00:01:56 GMT",
        "x-ms-return-client-request-id": "true",
        "x-ms-version": "2019-12-12"
>>>>>>> 32e373e2
      },
      "RequestBody": "loxkGWZKPCvPkj8gTAto1ogMsNRcOCVgGrOjtU8d97AeYvqGjTREI4ybHDd8Fmy3G6tn7TE4315nA/\u002BzpofcspqOAekQ4UlUyI1HwRvt4wRG7JqjtQp/5YKcHok1kHwFvmqc7RSCpjliEyWj8R5CeiD6bLrtOPyQDxxndMK/HjcRQQKxUPbww0ZgQaHk2/NjWaRpOiTBGIZtDN74GzF2ovTukq8ckSkqCal0jPZarDMoAxodVuMTTyl7Q0QX\u002BKcU6p\u002Bs9klERsh7PzF6TYuPEl\u002BqzxcWWEsR2kOGoE7lEhEBX6JXrbXq5L1SoheymAKe7DDkbSiP/ZFUmxsFvaV6li0feO3oN2Sqv\u002BtaxLYzXkFB6LQdAKTocmIRAxKZ5CYX2AzqkyAVtbTLOq09NTnbIDzZxNXxXJWINgaK1zRSENvEQ\u002BypSMshKzL/UcX3qzwoNePVwCBQJnt2YlwZit2AeSrSePJNMddxuJij8QvQkYrJYaFRfVC7cxxwM\u002BZuB6FVftibJTJK2wQLYweHrTRwptHRTyg7L/zaFwTV3P7wArD3TnIzNGtYf4adRRlIM8boAI0VnLd5GU/bwQ0tdf8GGmBXkF/BPXFledCinurjkeM\u002B7Ntw22X4fTQjV3NeKgqGlyq48KNmJ8McsCPn13pk\u002BC8q74gjlT/7XhIqneX9B07FGwfAKqE/2MUYVCtCEaa6vl5EMzuCYwHqvZGRO4ndHqjUIbxypM6O6hbDC0AUuE1rcN6HuNMTQ7cG1W0Prpw7OjWCbe/qRxqQtkgkvljA1gREJcurVWbVwd0EbM9gfjx6iNALkUtegSjE9wGK7oVfRf5py4jQj\u002BTPrawR5dpKLzcMqTaHtUW55aSi5l5kStJYpSfQ97O0qfjsO\u002BSeTJtOecfJfkRO14\u002B5sOXkLqiGamLZuUCzejiEWP8\u002Bm3phGpkIVG2Wm8yNCs2XF0bOz3tPZtCBxZJbm/\u002BPRSVFDzwVWJZL29o778\u002BWS69yG2PxtYiE7zWp4FQGrLhuBlWmSPqQgr\u002BwgvOhE3YB6nnj6ICcnpCdwCAHbHhBRS8hzeh67wO04ZijQDOU4tu/p/XbI8M40mjFCYfaiRZGbz3EgEaNhvp2Lgbn\u002BF1dCN5ESMSCZiJr6fqAteZ72liCXdD10GKVMSD6ZPS8UNkLaACplUFRxAkaWJZLDdEU\u002BlSuZZuMZzh7rxajhwEtrpghdUzl0kQWMJjH2nfLSSRO5mqgDes\u002BfgDILeYqrjwH7Kn\u002BKpiFLigPmDQCxIzBsGbyVKGXjaGs4vZLHaRe64Jcv\u002B3NzB6LybhCkXW2PLl0B32AOFmbcF8IUkihORGDsKyypQWe8\u002BNHZoroVPwr9aU91xUn3rMowQ==",
      "StatusCode": 201,
      "ResponseHeaders": {
        "Content-Length": "0",
<<<<<<< HEAD
        "Date": "Thu, 05 Mar 2020 21:14:49 GMT",
=======
        "Date": "Fri, 03 Apr 2020 00:01:54 GMT",
>>>>>>> 32e373e2
        "Server": [
          "Windows-Azure-Blob/1.0",
          "Microsoft-HTTPAPI/2.0"
        ],
        "x-ms-client-request-id": "0fb6e38a-682f-7c70-f941-961c61f10e88",
        "x-ms-content-crc64": "PQuoJVGmjGg=",
<<<<<<< HEAD
        "x-ms-request-id": "f7bb8b19-001e-0029-0333-f3ac4f000000",
        "x-ms-request-server-encrypted": "true",
        "x-ms-version": "2019-10-10"
=======
        "x-ms-request-id": "2bf364ce-f01e-0060-704b-09313f000000",
        "x-ms-request-server-encrypted": "true",
        "x-ms-version": "2019-12-12"
>>>>>>> 32e373e2
      },
      "ResponseBody": []
    },
    {
<<<<<<< HEAD
      "RequestUri": "https://seanstagetest.blob.core.windows.net/test-container-49ff5fa4-b1c6-aaff-60bb-7c806ad2b075?restype=container\u0026comp=list\u0026include=uncommittedblobs",
=======
      "RequestUri": "https://seanmcccanary.blob.core.windows.net/test-container-49ff5fa4-b1c6-aaff-60bb-7c806ad2b075?restype=container\u0026comp=list\u0026include=uncommittedblobs",
>>>>>>> 32e373e2
      "RequestMethod": "GET",
      "RequestHeaders": {
        "Authorization": "Sanitized",
        "User-Agent": [
<<<<<<< HEAD
          "azsdk-net-Storage.Blobs/12.4.0-dev.20200305.1",
          "(.NET Core 4.6.28325.01; Microsoft Windows 10.0.18363 )"
        ],
        "x-ms-client-request-id": "b37ad00e-c5fd-32e4-c755-d57185467b6a",
        "x-ms-date": "Thu, 05 Mar 2020 21:14:50 GMT",
        "x-ms-return-client-request-id": "true",
        "x-ms-version": "2019-10-10"
=======
          "azsdk-net-Storage.Blobs/12.5.0-dev.20200402.1",
          "(.NET Core 4.6.28325.01; Microsoft Windows 10.0.18362 )"
        ],
        "x-ms-client-request-id": "b37ad00e-c5fd-32e4-c755-d57185467b6a",
        "x-ms-date": "Fri, 03 Apr 2020 00:01:56 GMT",
        "x-ms-return-client-request-id": "true",
        "x-ms-version": "2019-12-12"
>>>>>>> 32e373e2
      },
      "RequestBody": null,
      "StatusCode": 200,
      "ResponseHeaders": {
        "Content-Type": "application/xml",
<<<<<<< HEAD
        "Date": "Thu, 05 Mar 2020 21:14:49 GMT",
=======
        "Date": "Fri, 03 Apr 2020 00:01:54 GMT",
>>>>>>> 32e373e2
        "Server": [
          "Windows-Azure-Blob/1.0",
          "Microsoft-HTTPAPI/2.0"
        ],
        "Transfer-Encoding": "chunked",
        "x-ms-client-request-id": "b37ad00e-c5fd-32e4-c755-d57185467b6a",
<<<<<<< HEAD
        "x-ms-request-id": "f7bb8b24-001e-0029-0e33-f3ac4f000000",
        "x-ms-version": "2019-10-10"
      },
      "ResponseBody": "\uFEFF\u003C?xml version=\u00221.0\u0022 encoding=\u0022utf-8\u0022?\u003E\u003CEnumerationResults ServiceEndpoint=\u0022https://seanstagetest.blob.core.windows.net/\u0022 ContainerName=\u0022test-container-49ff5fa4-b1c6-aaff-60bb-7c806ad2b075\u0022\u003E\u003CBlobs\u003E\u003CBlob\u003E\u003CName\u003Etest-blob-ecc7c96d-bcca-b836-c283-81f0fae10d3c\u003C/Name\u003E\u003CProperties\u003E\u003CContent-Length\u003E0\u003C/Content-Length\u003E\u003CBlobType\u003EBlockBlob\u003C/BlobType\u003E\u003CAccessTier\u003EHot\u003C/AccessTier\u003E\u003CAccessTierInferred\u003Etrue\u003C/AccessTierInferred\u003E\u003CLeaseStatus\u003Eunlocked\u003C/LeaseStatus\u003E\u003CLeaseState\u003Eavailable\u003C/LeaseState\u003E\u003CServerEncrypted\u003Efalse\u003C/ServerEncrypted\u003E\u003C/Properties\u003E\u003C/Blob\u003E\u003C/Blobs\u003E\u003CNextMarker /\u003E\u003C/EnumerationResults\u003E"
    },
    {
      "RequestUri": "https://seanstagetest.blob.core.windows.net/test-container-49ff5fa4-b1c6-aaff-60bb-7c806ad2b075?restype=container",
      "RequestMethod": "DELETE",
      "RequestHeaders": {
        "Authorization": "Sanitized",
        "traceparent": "00-adf8bdac2ce929458c04b301c056a1c4-b341367fb956da46-00",
        "User-Agent": [
          "azsdk-net-Storage.Blobs/12.4.0-dev.20200305.1",
          "(.NET Core 4.6.28325.01; Microsoft Windows 10.0.18363 )"
        ],
        "x-ms-client-request-id": "910d3395-5a77-3b8a-1d5b-de8b839dace6",
        "x-ms-date": "Thu, 05 Mar 2020 21:14:50 GMT",
        "x-ms-return-client-request-id": "true",
        "x-ms-version": "2019-10-10"
=======
        "x-ms-request-id": "2bf364ec-f01e-0060-0e4b-09313f000000",
        "x-ms-version": "2019-12-12"
      },
      "ResponseBody": "\uFEFF\u003C?xml version=\u00221.0\u0022 encoding=\u0022utf-8\u0022?\u003E\u003CEnumerationResults ServiceEndpoint=\u0022https://seanmcccanary.blob.core.windows.net/\u0022 ContainerName=\u0022test-container-49ff5fa4-b1c6-aaff-60bb-7c806ad2b075\u0022\u003E\u003CBlobs\u003E\u003CBlob\u003E\u003CName\u003Etest-blob-ecc7c96d-bcca-b836-c283-81f0fae10d3c\u003C/Name\u003E\u003CProperties\u003E\u003CContent-Length\u003E0\u003C/Content-Length\u003E\u003CBlobType\u003EBlockBlob\u003C/BlobType\u003E\u003CAccessTier\u003EHot\u003C/AccessTier\u003E\u003CAccessTierInferred\u003Etrue\u003C/AccessTierInferred\u003E\u003CLeaseStatus\u003Eunlocked\u003C/LeaseStatus\u003E\u003CLeaseState\u003Eavailable\u003C/LeaseState\u003E\u003CServerEncrypted\u003Efalse\u003C/ServerEncrypted\u003E\u003C/Properties\u003E\u003C/Blob\u003E\u003C/Blobs\u003E\u003CNextMarker /\u003E\u003C/EnumerationResults\u003E"
    },
    {
      "RequestUri": "https://seanmcccanary.blob.core.windows.net/test-container-49ff5fa4-b1c6-aaff-60bb-7c806ad2b075?restype=container",
      "RequestMethod": "DELETE",
      "RequestHeaders": {
        "Authorization": "Sanitized",
        "traceparent": "00-c96902117cf00648b1428199609dfdc4-f01669633e619a49-00",
        "User-Agent": [
          "azsdk-net-Storage.Blobs/12.5.0-dev.20200402.1",
          "(.NET Core 4.6.28325.01; Microsoft Windows 10.0.18362 )"
        ],
        "x-ms-client-request-id": "910d3395-5a77-3b8a-1d5b-de8b839dace6",
        "x-ms-date": "Fri, 03 Apr 2020 00:01:56 GMT",
        "x-ms-return-client-request-id": "true",
        "x-ms-version": "2019-12-12"
>>>>>>> 32e373e2
      },
      "RequestBody": null,
      "StatusCode": 202,
      "ResponseHeaders": {
        "Content-Length": "0",
<<<<<<< HEAD
        "Date": "Thu, 05 Mar 2020 21:14:49 GMT",
=======
        "Date": "Fri, 03 Apr 2020 00:01:54 GMT",
>>>>>>> 32e373e2
        "Server": [
          "Windows-Azure-Blob/1.0",
          "Microsoft-HTTPAPI/2.0"
        ],
        "x-ms-client-request-id": "910d3395-5a77-3b8a-1d5b-de8b839dace6",
<<<<<<< HEAD
        "x-ms-request-id": "f7bb8b30-001e-0029-1a33-f3ac4f000000",
        "x-ms-version": "2019-10-10"
=======
        "x-ms-request-id": "2bf36502-f01e-0060-1f4b-09313f000000",
        "x-ms-version": "2019-12-12"
>>>>>>> 32e373e2
      },
      "ResponseBody": []
    }
  ],
  "Variables": {
    "RandomSeed": "961278050",
<<<<<<< HEAD
    "Storage_TestConfigDefault": "ProductionTenant\nseanstagetest\nU2FuaXRpemVk\nhttps://seanstagetest.blob.core.windows.net\nhttp://seanstagetest.file.core.windows.net\nhttp://seanstagetest.queue.core.windows.net\nhttp://seanstagetest.table.core.windows.net\n\n\n\n\nhttp://seanstagetest-secondary.blob.core.windows.net\nhttp://seanstagetest-secondary.file.core.windows.net\nhttp://seanstagetest-secondary.queue.core.windows.net\nhttp://seanstagetest-secondary.table.core.windows.net\n\nSanitized\n\n\nCloud\nBlobEndpoint=https://seanstagetest.blob.core.windows.net/;QueueEndpoint=http://seanstagetest.queue.core.windows.net/;FileEndpoint=http://seanstagetest.file.core.windows.net/;BlobSecondaryEndpoint=http://seanstagetest-secondary.blob.core.windows.net/;QueueSecondaryEndpoint=http://seanstagetest-secondary.queue.core.windows.net/;FileSecondaryEndpoint=http://seanstagetest-secondary.file.core.windows.net/;AccountName=seanstagetest;AccountKey=Sanitized\nseanscope1"
=======
    "Storage_TestConfigDefault": "ProductionTenant\nseanmcccanary\nU2FuaXRpemVk\nhttps://seanmcccanary.blob.core.windows.net\nhttps://seanmcccanary.file.core.windows.net\nhttps://seanmcccanary.queue.core.windows.net\nhttps://seanmcccanary.table.core.windows.net\n\n\n\n\nhttps://seanmcccanary-secondary.blob.core.windows.net\nhttps://seanmcccanary-secondary.file.core.windows.net\nhttps://seanmcccanary-secondary.queue.core.windows.net\nhttps://seanmcccanary-secondary.table.core.windows.net\n\nSanitized\n\n\nCloud\nBlobEndpoint=https://seanmcccanary.blob.core.windows.net/;QueueEndpoint=https://seanmcccanary.queue.core.windows.net/;FileEndpoint=https://seanmcccanary.file.core.windows.net/;BlobSecondaryEndpoint=https://seanmcccanary-secondary.blob.core.windows.net/;QueueSecondaryEndpoint=https://seanmcccanary-secondary.queue.core.windows.net/;FileSecondaryEndpoint=https://seanmcccanary-secondary.file.core.windows.net/;AccountName=seanmcccanary;AccountKey=Sanitized\nseanscope1"
>>>>>>> 32e373e2
  }
}<|MERGE_RESOLUTION|>--- conflicted
+++ resolved
@@ -1,22 +1,6 @@
 {
   "Entries": [
     {
-<<<<<<< HEAD
-      "RequestUri": "https://seanstagetest.blob.core.windows.net/test-container-49ff5fa4-b1c6-aaff-60bb-7c806ad2b075?restype=container",
-      "RequestMethod": "PUT",
-      "RequestHeaders": {
-        "Authorization": "Sanitized",
-        "traceparent": "00-bc2298ad879cd64c86df51be7621f9f4-a5d3589f1880be40-00",
-        "User-Agent": [
-          "azsdk-net-Storage.Blobs/12.4.0-dev.20200305.1",
-          "(.NET Core 4.6.28325.01; Microsoft Windows 10.0.18363 )"
-        ],
-        "x-ms-blob-public-access": "container",
-        "x-ms-client-request-id": "656c511c-d138-f20d-922b-9e9113f14eaa",
-        "x-ms-date": "Thu, 05 Mar 2020 21:14:49 GMT",
-        "x-ms-return-client-request-id": "true",
-        "x-ms-version": "2019-10-10"
-=======
       "RequestUri": "https://seanmcccanary.blob.core.windows.net/test-container-49ff5fa4-b1c6-aaff-60bb-7c806ad2b075?restype=container",
       "RequestMethod": "PUT",
       "RequestHeaders": {
@@ -31,57 +15,30 @@
         "x-ms-date": "Fri, 03 Apr 2020 00:01:56 GMT",
         "x-ms-return-client-request-id": "true",
         "x-ms-version": "2019-12-12"
->>>>>>> 32e373e2
       },
       "RequestBody": null,
       "StatusCode": 201,
       "ResponseHeaders": {
         "Content-Length": "0",
-<<<<<<< HEAD
-        "Date": "Thu, 05 Mar 2020 21:14:49 GMT",
-        "ETag": "\u00220x8D7C14A3D7AA1DA\u0022",
-        "Last-Modified": "Thu, 05 Mar 2020 21:14:49 GMT",
-=======
         "Date": "Fri, 03 Apr 2020 00:01:54 GMT",
         "ETag": "\u00220x8D7D76238AD5E6E\u0022",
         "Last-Modified": "Fri, 03 Apr 2020 00:01:55 GMT",
->>>>>>> 32e373e2
         "Server": [
           "Windows-Azure-Blob/1.0",
           "Microsoft-HTTPAPI/2.0"
         ],
         "x-ms-client-request-id": "656c511c-d138-f20d-922b-9e9113f14eaa",
-<<<<<<< HEAD
-        "x-ms-request-id": "f7bb8b0b-001e-0029-7733-f3ac4f000000",
-        "x-ms-version": "2019-10-10"
-=======
         "x-ms-request-id": "2bf364b2-f01e-0060-574b-09313f000000",
         "x-ms-version": "2019-12-12"
->>>>>>> 32e373e2
       },
       "ResponseBody": []
     },
     {
-<<<<<<< HEAD
-      "RequestUri": "https://seanstagetest.blob.core.windows.net/test-container-49ff5fa4-b1c6-aaff-60bb-7c806ad2b075/test-blob-ecc7c96d-bcca-b836-c283-81f0fae10d3c?comp=block\u0026blockid=dGVzdC1ibG9jay03YWM0OGU0ZS1lYWQ2LWE3OTAtYmVlMC1jOTA0OTdiNGQ1MTM%3D",
-=======
       "RequestUri": "https://seanmcccanary.blob.core.windows.net/test-container-49ff5fa4-b1c6-aaff-60bb-7c806ad2b075/test-blob-ecc7c96d-bcca-b836-c283-81f0fae10d3c?comp=block\u0026blockid=dGVzdC1ibG9jay03YWM0OGU0ZS1lYWQ2LWE3OTAtYmVlMC1jOTA0OTdiNGQ1MTM%3D",
->>>>>>> 32e373e2
       "RequestMethod": "PUT",
       "RequestHeaders": {
         "Authorization": "Sanitized",
         "Content-Length": "1024",
-<<<<<<< HEAD
-        "traceparent": "00-8d74f6c8296372478b6f2941cc44ecef-e4f2ae698f6aab46-00",
-        "User-Agent": [
-          "azsdk-net-Storage.Blobs/12.4.0-dev.20200305.1",
-          "(.NET Core 4.6.28325.01; Microsoft Windows 10.0.18363 )"
-        ],
-        "x-ms-client-request-id": "0fb6e38a-682f-7c70-f941-961c61f10e88",
-        "x-ms-date": "Thu, 05 Mar 2020 21:14:50 GMT",
-        "x-ms-return-client-request-id": "true",
-        "x-ms-version": "2019-10-10"
-=======
         "traceparent": "00-8437531b49bfa44ca8fc98b6dad6a4e8-b3bcfd65669ca840-00",
         "User-Agent": [
           "azsdk-net-Storage.Blobs/12.5.0-dev.20200402.1",
@@ -91,54 +48,30 @@
         "x-ms-date": "Fri, 03 Apr 2020 00:01:56 GMT",
         "x-ms-return-client-request-id": "true",
         "x-ms-version": "2019-12-12"
->>>>>>> 32e373e2
       },
       "RequestBody": "loxkGWZKPCvPkj8gTAto1ogMsNRcOCVgGrOjtU8d97AeYvqGjTREI4ybHDd8Fmy3G6tn7TE4315nA/\u002BzpofcspqOAekQ4UlUyI1HwRvt4wRG7JqjtQp/5YKcHok1kHwFvmqc7RSCpjliEyWj8R5CeiD6bLrtOPyQDxxndMK/HjcRQQKxUPbww0ZgQaHk2/NjWaRpOiTBGIZtDN74GzF2ovTukq8ckSkqCal0jPZarDMoAxodVuMTTyl7Q0QX\u002BKcU6p\u002Bs9klERsh7PzF6TYuPEl\u002BqzxcWWEsR2kOGoE7lEhEBX6JXrbXq5L1SoheymAKe7DDkbSiP/ZFUmxsFvaV6li0feO3oN2Sqv\u002BtaxLYzXkFB6LQdAKTocmIRAxKZ5CYX2AzqkyAVtbTLOq09NTnbIDzZxNXxXJWINgaK1zRSENvEQ\u002BypSMshKzL/UcX3qzwoNePVwCBQJnt2YlwZit2AeSrSePJNMddxuJij8QvQkYrJYaFRfVC7cxxwM\u002BZuB6FVftibJTJK2wQLYweHrTRwptHRTyg7L/zaFwTV3P7wArD3TnIzNGtYf4adRRlIM8boAI0VnLd5GU/bwQ0tdf8GGmBXkF/BPXFledCinurjkeM\u002B7Ntw22X4fTQjV3NeKgqGlyq48KNmJ8McsCPn13pk\u002BC8q74gjlT/7XhIqneX9B07FGwfAKqE/2MUYVCtCEaa6vl5EMzuCYwHqvZGRO4ndHqjUIbxypM6O6hbDC0AUuE1rcN6HuNMTQ7cG1W0Prpw7OjWCbe/qRxqQtkgkvljA1gREJcurVWbVwd0EbM9gfjx6iNALkUtegSjE9wGK7oVfRf5py4jQj\u002BTPrawR5dpKLzcMqTaHtUW55aSi5l5kStJYpSfQ97O0qfjsO\u002BSeTJtOecfJfkRO14\u002B5sOXkLqiGamLZuUCzejiEWP8\u002Bm3phGpkIVG2Wm8yNCs2XF0bOz3tPZtCBxZJbm/\u002BPRSVFDzwVWJZL29o778\u002BWS69yG2PxtYiE7zWp4FQGrLhuBlWmSPqQgr\u002BwgvOhE3YB6nnj6ICcnpCdwCAHbHhBRS8hzeh67wO04ZijQDOU4tu/p/XbI8M40mjFCYfaiRZGbz3EgEaNhvp2Lgbn\u002BF1dCN5ESMSCZiJr6fqAteZ72liCXdD10GKVMSD6ZPS8UNkLaACplUFRxAkaWJZLDdEU\u002BlSuZZuMZzh7rxajhwEtrpghdUzl0kQWMJjH2nfLSSRO5mqgDes\u002BfgDILeYqrjwH7Kn\u002BKpiFLigPmDQCxIzBsGbyVKGXjaGs4vZLHaRe64Jcv\u002B3NzB6LybhCkXW2PLl0B32AOFmbcF8IUkihORGDsKyypQWe8\u002BNHZoroVPwr9aU91xUn3rMowQ==",
       "StatusCode": 201,
       "ResponseHeaders": {
         "Content-Length": "0",
-<<<<<<< HEAD
-        "Date": "Thu, 05 Mar 2020 21:14:49 GMT",
-=======
         "Date": "Fri, 03 Apr 2020 00:01:54 GMT",
->>>>>>> 32e373e2
         "Server": [
           "Windows-Azure-Blob/1.0",
           "Microsoft-HTTPAPI/2.0"
         ],
         "x-ms-client-request-id": "0fb6e38a-682f-7c70-f941-961c61f10e88",
         "x-ms-content-crc64": "PQuoJVGmjGg=",
-<<<<<<< HEAD
-        "x-ms-request-id": "f7bb8b19-001e-0029-0333-f3ac4f000000",
-        "x-ms-request-server-encrypted": "true",
-        "x-ms-version": "2019-10-10"
-=======
         "x-ms-request-id": "2bf364ce-f01e-0060-704b-09313f000000",
         "x-ms-request-server-encrypted": "true",
         "x-ms-version": "2019-12-12"
->>>>>>> 32e373e2
       },
       "ResponseBody": []
     },
     {
-<<<<<<< HEAD
-      "RequestUri": "https://seanstagetest.blob.core.windows.net/test-container-49ff5fa4-b1c6-aaff-60bb-7c806ad2b075?restype=container\u0026comp=list\u0026include=uncommittedblobs",
-=======
       "RequestUri": "https://seanmcccanary.blob.core.windows.net/test-container-49ff5fa4-b1c6-aaff-60bb-7c806ad2b075?restype=container\u0026comp=list\u0026include=uncommittedblobs",
->>>>>>> 32e373e2
       "RequestMethod": "GET",
       "RequestHeaders": {
         "Authorization": "Sanitized",
         "User-Agent": [
-<<<<<<< HEAD
-          "azsdk-net-Storage.Blobs/12.4.0-dev.20200305.1",
-          "(.NET Core 4.6.28325.01; Microsoft Windows 10.0.18363 )"
-        ],
-        "x-ms-client-request-id": "b37ad00e-c5fd-32e4-c755-d57185467b6a",
-        "x-ms-date": "Thu, 05 Mar 2020 21:14:50 GMT",
-        "x-ms-return-client-request-id": "true",
-        "x-ms-version": "2019-10-10"
-=======
           "azsdk-net-Storage.Blobs/12.5.0-dev.20200402.1",
           "(.NET Core 4.6.28325.01; Microsoft Windows 10.0.18362 )"
         ],
@@ -146,44 +79,18 @@
         "x-ms-date": "Fri, 03 Apr 2020 00:01:56 GMT",
         "x-ms-return-client-request-id": "true",
         "x-ms-version": "2019-12-12"
->>>>>>> 32e373e2
       },
       "RequestBody": null,
       "StatusCode": 200,
       "ResponseHeaders": {
         "Content-Type": "application/xml",
-<<<<<<< HEAD
-        "Date": "Thu, 05 Mar 2020 21:14:49 GMT",
-=======
         "Date": "Fri, 03 Apr 2020 00:01:54 GMT",
->>>>>>> 32e373e2
         "Server": [
           "Windows-Azure-Blob/1.0",
           "Microsoft-HTTPAPI/2.0"
         ],
         "Transfer-Encoding": "chunked",
         "x-ms-client-request-id": "b37ad00e-c5fd-32e4-c755-d57185467b6a",
-<<<<<<< HEAD
-        "x-ms-request-id": "f7bb8b24-001e-0029-0e33-f3ac4f000000",
-        "x-ms-version": "2019-10-10"
-      },
-      "ResponseBody": "\uFEFF\u003C?xml version=\u00221.0\u0022 encoding=\u0022utf-8\u0022?\u003E\u003CEnumerationResults ServiceEndpoint=\u0022https://seanstagetest.blob.core.windows.net/\u0022 ContainerName=\u0022test-container-49ff5fa4-b1c6-aaff-60bb-7c806ad2b075\u0022\u003E\u003CBlobs\u003E\u003CBlob\u003E\u003CName\u003Etest-blob-ecc7c96d-bcca-b836-c283-81f0fae10d3c\u003C/Name\u003E\u003CProperties\u003E\u003CContent-Length\u003E0\u003C/Content-Length\u003E\u003CBlobType\u003EBlockBlob\u003C/BlobType\u003E\u003CAccessTier\u003EHot\u003C/AccessTier\u003E\u003CAccessTierInferred\u003Etrue\u003C/AccessTierInferred\u003E\u003CLeaseStatus\u003Eunlocked\u003C/LeaseStatus\u003E\u003CLeaseState\u003Eavailable\u003C/LeaseState\u003E\u003CServerEncrypted\u003Efalse\u003C/ServerEncrypted\u003E\u003C/Properties\u003E\u003C/Blob\u003E\u003C/Blobs\u003E\u003CNextMarker /\u003E\u003C/EnumerationResults\u003E"
-    },
-    {
-      "RequestUri": "https://seanstagetest.blob.core.windows.net/test-container-49ff5fa4-b1c6-aaff-60bb-7c806ad2b075?restype=container",
-      "RequestMethod": "DELETE",
-      "RequestHeaders": {
-        "Authorization": "Sanitized",
-        "traceparent": "00-adf8bdac2ce929458c04b301c056a1c4-b341367fb956da46-00",
-        "User-Agent": [
-          "azsdk-net-Storage.Blobs/12.4.0-dev.20200305.1",
-          "(.NET Core 4.6.28325.01; Microsoft Windows 10.0.18363 )"
-        ],
-        "x-ms-client-request-id": "910d3395-5a77-3b8a-1d5b-de8b839dace6",
-        "x-ms-date": "Thu, 05 Mar 2020 21:14:50 GMT",
-        "x-ms-return-client-request-id": "true",
-        "x-ms-version": "2019-10-10"
-=======
         "x-ms-request-id": "2bf364ec-f01e-0060-0e4b-09313f000000",
         "x-ms-version": "2019-12-12"
       },
@@ -203,39 +110,25 @@
         "x-ms-date": "Fri, 03 Apr 2020 00:01:56 GMT",
         "x-ms-return-client-request-id": "true",
         "x-ms-version": "2019-12-12"
->>>>>>> 32e373e2
       },
       "RequestBody": null,
       "StatusCode": 202,
       "ResponseHeaders": {
         "Content-Length": "0",
-<<<<<<< HEAD
-        "Date": "Thu, 05 Mar 2020 21:14:49 GMT",
-=======
         "Date": "Fri, 03 Apr 2020 00:01:54 GMT",
->>>>>>> 32e373e2
         "Server": [
           "Windows-Azure-Blob/1.0",
           "Microsoft-HTTPAPI/2.0"
         ],
         "x-ms-client-request-id": "910d3395-5a77-3b8a-1d5b-de8b839dace6",
-<<<<<<< HEAD
-        "x-ms-request-id": "f7bb8b30-001e-0029-1a33-f3ac4f000000",
-        "x-ms-version": "2019-10-10"
-=======
         "x-ms-request-id": "2bf36502-f01e-0060-1f4b-09313f000000",
         "x-ms-version": "2019-12-12"
->>>>>>> 32e373e2
       },
       "ResponseBody": []
     }
   ],
   "Variables": {
     "RandomSeed": "961278050",
-<<<<<<< HEAD
-    "Storage_TestConfigDefault": "ProductionTenant\nseanstagetest\nU2FuaXRpemVk\nhttps://seanstagetest.blob.core.windows.net\nhttp://seanstagetest.file.core.windows.net\nhttp://seanstagetest.queue.core.windows.net\nhttp://seanstagetest.table.core.windows.net\n\n\n\n\nhttp://seanstagetest-secondary.blob.core.windows.net\nhttp://seanstagetest-secondary.file.core.windows.net\nhttp://seanstagetest-secondary.queue.core.windows.net\nhttp://seanstagetest-secondary.table.core.windows.net\n\nSanitized\n\n\nCloud\nBlobEndpoint=https://seanstagetest.blob.core.windows.net/;QueueEndpoint=http://seanstagetest.queue.core.windows.net/;FileEndpoint=http://seanstagetest.file.core.windows.net/;BlobSecondaryEndpoint=http://seanstagetest-secondary.blob.core.windows.net/;QueueSecondaryEndpoint=http://seanstagetest-secondary.queue.core.windows.net/;FileSecondaryEndpoint=http://seanstagetest-secondary.file.core.windows.net/;AccountName=seanstagetest;AccountKey=Sanitized\nseanscope1"
-=======
     "Storage_TestConfigDefault": "ProductionTenant\nseanmcccanary\nU2FuaXRpemVk\nhttps://seanmcccanary.blob.core.windows.net\nhttps://seanmcccanary.file.core.windows.net\nhttps://seanmcccanary.queue.core.windows.net\nhttps://seanmcccanary.table.core.windows.net\n\n\n\n\nhttps://seanmcccanary-secondary.blob.core.windows.net\nhttps://seanmcccanary-secondary.file.core.windows.net\nhttps://seanmcccanary-secondary.queue.core.windows.net\nhttps://seanmcccanary-secondary.table.core.windows.net\n\nSanitized\n\n\nCloud\nBlobEndpoint=https://seanmcccanary.blob.core.windows.net/;QueueEndpoint=https://seanmcccanary.queue.core.windows.net/;FileEndpoint=https://seanmcccanary.file.core.windows.net/;BlobSecondaryEndpoint=https://seanmcccanary-secondary.blob.core.windows.net/;QueueSecondaryEndpoint=https://seanmcccanary-secondary.queue.core.windows.net/;FileSecondaryEndpoint=https://seanmcccanary-secondary.file.core.windows.net/;AccountName=seanmcccanary;AccountKey=Sanitized\nseanscope1"
->>>>>>> 32e373e2
   }
 }