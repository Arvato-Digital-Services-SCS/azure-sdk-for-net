{
  "Entries": [
    {
      "RequestUri": "https://seanmcccanary.blob.core.windows.net/test-container-21adf977-e988-4361-a196-4b15de7a7065?restype=container\u0026comp=metadata",
      "RequestMethod": "PUT",
      "RequestHeaders": {
        "Authorization": "Sanitized",
        "traceparent": "00-9cbfe2738c8bbe44acfc7cd41bb4ba9a-3b6ecae1f3e95848-00",
        "User-Agent": [
          "azsdk-net-Storage.Blobs/12.5.0-dev.20200402.1",
          "(.NET Core 4.6.28325.01; Microsoft Windows 10.0.18362 )"
        ],
        "x-ms-client-request-id": "50d9d3e6-360e-b1af-a980-3454324d7e3c",
        "x-ms-date": "Fri, 03 Apr 2020 00:00:47 GMT",
        "x-ms-meta-Capital": "letter",
        "x-ms-meta-foo": "bar",
        "x-ms-meta-meta": "data",
        "x-ms-meta-UPPER": "case",
        "x-ms-return-client-request-id": "true",
        "x-ms-version": "2019-12-12"
      },
      "RequestBody": null,
      "StatusCode": 404,
      "ResponseHeaders": {
        "Content-Length": "225",
        "Content-Type": "application/xml",
        "Date": "Fri, 03 Apr 2020 00:00:45 GMT",
        "Server": [
          "Windows-Azure-Blob/1.0",
          "Microsoft-HTTPAPI/2.0"
        ],
        "x-ms-client-request-id": "50d9d3e6-360e-b1af-a980-3454324d7e3c",
        "x-ms-error-code": "ContainerNotFound",
<<<<<<< HEAD
        "x-ms-request-id": "6ed2999e-401e-0038-6732-f336fb000000",
=======
        "x-ms-request-id": "b69facb1-f01e-0002-1f4a-09f318000000",
>>>>>>> 8d420312
        "x-ms-version": "2019-12-12"
      },
      "ResponseBody": [
        "\uFEFF\u003C?xml version=\u00221.0\u0022 encoding=\u0022utf-8\u0022?\u003E\u003CError\u003E\u003CCode\u003EContainerNotFound\u003C/Code\u003E\u003CMessage\u003EThe specified container does not exist.\n",
        "RequestId:b69facb1-f01e-0002-1f4a-09f318000000\n",
        "Time:2020-04-03T00:00:46.7262684Z\u003C/Message\u003E\u003C/Error\u003E"
      ]
    }
  ],
  "Variables": {
    "RandomSeed": "1293682101",
    "Storage_TestConfigDefault": "ProductionTenant\nseanmcccanary\nU2FuaXRpemVk\nhttps://seanmcccanary.blob.core.windows.net\nhttps://seanmcccanary.file.core.windows.net\nhttps://seanmcccanary.queue.core.windows.net\nhttps://seanmcccanary.table.core.windows.net\n\n\n\n\nhttps://seanmcccanary-secondary.blob.core.windows.net\nhttps://seanmcccanary-secondary.file.core.windows.net\nhttps://seanmcccanary-secondary.queue.core.windows.net\nhttps://seanmcccanary-secondary.table.core.windows.net\n\nSanitized\n\n\nCloud\nBlobEndpoint=https://seanmcccanary.blob.core.windows.net/;QueueEndpoint=https://seanmcccanary.queue.core.windows.net/;FileEndpoint=https://seanmcccanary.file.core.windows.net/;BlobSecondaryEndpoint=https://seanmcccanary-secondary.blob.core.windows.net/;QueueSecondaryEndpoint=https://seanmcccanary-secondary.queue.core.windows.net/;FileSecondaryEndpoint=https://seanmcccanary-secondary.file.core.windows.net/;AccountName=seanmcccanary;AccountKey=Sanitized\nseanscope1"
  }
}<|MERGE_RESOLUTION|>--- conflicted
+++ resolved
@@ -31,11 +31,7 @@
         ],
         "x-ms-client-request-id": "50d9d3e6-360e-b1af-a980-3454324d7e3c",
         "x-ms-error-code": "ContainerNotFound",
-<<<<<<< HEAD
-        "x-ms-request-id": "6ed2999e-401e-0038-6732-f336fb000000",
-=======
         "x-ms-request-id": "b69facb1-f01e-0002-1f4a-09f318000000",
->>>>>>> 8d420312
         "x-ms-version": "2019-12-12"
       },
       "ResponseBody": [
