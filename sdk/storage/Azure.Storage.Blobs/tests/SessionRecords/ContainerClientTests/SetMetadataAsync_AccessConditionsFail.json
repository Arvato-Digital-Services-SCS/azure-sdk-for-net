--- conflicted
+++ resolved
@@ -28,11 +28,7 @@
           "Microsoft-HTTPAPI/2.0"
         ],
         "x-ms-client-request-id": "87c02aa7-2259-9968-f130-cd63e9d433c4",
-<<<<<<< HEAD
-        "x-ms-request-id": "2d184511-901e-0004-3732-f31f3c000000",
-=======
         "x-ms-request-id": "de429bce-601e-0062-5f4a-098f87000000",
->>>>>>> 8d420312
         "x-ms-version": "2019-12-12"
       },
       "ResponseBody": []
@@ -69,11 +65,7 @@
         ],
         "x-ms-client-request-id": "49c6dea2-563b-6cc7-d0cf-0ddd74bb2cf7",
         "x-ms-error-code": "ConditionNotMet",
-<<<<<<< HEAD
-        "x-ms-request-id": "2d184513-901e-0004-3832-f31f3c000000",
-=======
         "x-ms-request-id": "de429be6-601e-0062-724a-098f87000000",
->>>>>>> 8d420312
         "x-ms-version": "2019-12-12"
       },
       "ResponseBody": [
@@ -107,11 +99,7 @@
           "Microsoft-HTTPAPI/2.0"
         ],
         "x-ms-client-request-id": "0bc1ff59-ea0d-2388-8dca-b3a7475ce049",
-<<<<<<< HEAD
-        "x-ms-request-id": "2d184514-901e-0004-3932-f31f3c000000",
-=======
         "x-ms-request-id": "de429bf3-601e-0062-7f4a-098f87000000",
->>>>>>> 8d420312
         "x-ms-version": "2019-12-12"
       },
       "ResponseBody": []
@@ -144,11 +132,7 @@
           "Microsoft-HTTPAPI/2.0"
         ],
         "x-ms-client-request-id": "5b1a378b-52eb-1ad5-2b3d-669992b84fea",
-<<<<<<< HEAD
-        "x-ms-request-id": "d521862e-301e-0022-3d32-f35724000000",
-=======
         "x-ms-request-id": "c0934ab7-101e-0078-674a-09ee58000000",
->>>>>>> 8d420312
         "x-ms-version": "2019-12-12"
       },
       "ResponseBody": []
@@ -185,11 +169,7 @@
         ],
         "x-ms-client-request-id": "9c45c368-cd88-e8c4-e069-49bdba509581",
         "x-ms-error-code": "LeaseNotPresentWithContainerOperation",
-<<<<<<< HEAD
-        "x-ms-request-id": "d5218631-301e-0022-3f32-f35724000000",
-=======
         "x-ms-request-id": "c0934aca-101e-0078-754a-09ee58000000",
->>>>>>> 8d420312
         "x-ms-version": "2019-12-12"
       },
       "ResponseBody": [
@@ -223,11 +203,7 @@
           "Microsoft-HTTPAPI/2.0"
         ],
         "x-ms-client-request-id": "cf305424-b273-d362-3f84-b16e22912dad",
-<<<<<<< HEAD
-        "x-ms-request-id": "d5218633-301e-0022-4132-f35724000000",
-=======
         "x-ms-request-id": "c0934ada-101e-0078-014a-09ee58000000",
->>>>>>> 8d420312
         "x-ms-version": "2019-12-12"
       },
       "ResponseBody": []
