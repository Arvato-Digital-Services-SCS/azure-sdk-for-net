--- conflicted
+++ resolved
@@ -1,22 +1,6 @@
 {
   "Entries": [
     {
-<<<<<<< HEAD
-      "RequestUri": "https://seanstagetest.blob.core.windows.net/test-container-b891d31f-e147-7806-d8c9-271e06b494e1?restype=container",
-      "RequestMethod": "PUT",
-      "RequestHeaders": {
-        "Authorization": "Sanitized",
-        "traceparent": "00-16ad17666a27814999a3c7e4f121f969-0837504acbabb042-00",
-        "User-Agent": [
-          "azsdk-net-Storage.Blobs/12.4.0-dev.20200305.1",
-          "(.NET Core 4.6.28325.01; Microsoft Windows 10.0.18363 )"
-        ],
-        "x-ms-blob-public-access": "container",
-        "x-ms-client-request-id": "c9852f82-16fc-d1fa-a361-01acfe8c0d6c",
-        "x-ms-date": "Thu, 05 Mar 2020 21:13:30 GMT",
-        "x-ms-return-client-request-id": "true",
-        "x-ms-version": "2019-10-10"
-=======
       "RequestUri": "https://seanmcccanary.blob.core.windows.net/test-container-b891d31f-e147-7806-d8c9-271e06b494e1?restype=container",
       "RequestMethod": "PUT",
       "RequestHeaders": {
@@ -31,58 +15,30 @@
         "x-ms-date": "Fri, 03 Apr 2020 00:00:28 GMT",
         "x-ms-return-client-request-id": "true",
         "x-ms-version": "2019-12-12"
->>>>>>> 32e373e2
       },
       "RequestBody": null,
       "StatusCode": 201,
       "ResponseHeaders": {
         "Content-Length": "0",
-<<<<<<< HEAD
-        "Date": "Thu, 05 Mar 2020 21:13:30 GMT",
-        "ETag": "\u00220x8D7C14A0E4BC3A2\u0022",
-        "Last-Modified": "Thu, 05 Mar 2020 21:13:30 GMT",
-=======
         "Date": "Fri, 03 Apr 2020 00:00:28 GMT",
         "ETag": "\u00220x8D7D76204CDDB4C\u0022",
         "Last-Modified": "Fri, 03 Apr 2020 00:00:28 GMT",
->>>>>>> 32e373e2
         "Server": [
           "Windows-Azure-Blob/1.0",
           "Microsoft-HTTPAPI/2.0"
         ],
         "x-ms-client-request-id": "c9852f82-16fc-d1fa-a361-01acfe8c0d6c",
-<<<<<<< HEAD
-        "x-ms-request-id": "c8d72160-701e-000c-1f32-f30533000000",
-        "x-ms-version": "2019-10-10"
-=======
         "x-ms-request-id": "d8ac0944-801e-0018-1d4a-0992c7000000",
         "x-ms-version": "2019-12-12"
->>>>>>> 32e373e2
       },
       "ResponseBody": []
     },
     {
-<<<<<<< HEAD
-      "RequestUri": "https://seanstagetest.blob.core.windows.net/test-container-b891d31f-e147-7806-d8c9-271e06b494e1/test-blob-27463bda-93c2-49a0-015e-95167f6447c7",
-=======
       "RequestUri": "https://seanmcccanary.blob.core.windows.net/test-container-b891d31f-e147-7806-d8c9-271e06b494e1/test-blob-27463bda-93c2-49a0-015e-95167f6447c7",
->>>>>>> 32e373e2
       "RequestMethod": "PUT",
       "RequestHeaders": {
         "Authorization": "Sanitized",
         "Content-Length": "0",
-<<<<<<< HEAD
-        "traceparent": "00-65c6c94aef2e8d42b35c80b40f233291-3f7f31b820cdb641-00",
-        "User-Agent": [
-          "azsdk-net-Storage.Blobs/12.4.0-dev.20200305.1",
-          "(.NET Core 4.6.28325.01; Microsoft Windows 10.0.18363 )"
-        ],
-        "x-ms-blob-type": "AppendBlob",
-        "x-ms-client-request-id": "f6c7f523-afca-eea3-8e3b-c89e80e4523f",
-        "x-ms-date": "Thu, 05 Mar 2020 21:13:30 GMT",
-        "x-ms-return-client-request-id": "true",
-        "x-ms-version": "2019-10-10"
-=======
         "traceparent": "00-8ff363d0ede2c440999b26f06333c434-70d1d9ce9d5d6e42-00",
         "User-Agent": [
           "azsdk-net-Storage.Blobs/12.5.0-dev.20200402.1",
@@ -93,54 +49,26 @@
         "x-ms-date": "Fri, 03 Apr 2020 00:00:29 GMT",
         "x-ms-return-client-request-id": "true",
         "x-ms-version": "2019-12-12"
->>>>>>> 32e373e2
       },
       "RequestBody": null,
       "StatusCode": 201,
       "ResponseHeaders": {
         "Content-Length": "0",
-<<<<<<< HEAD
-        "Date": "Thu, 05 Mar 2020 21:13:30 GMT",
-        "ETag": "\u00220x8D7C14A0E591E2B\u0022",
-        "Last-Modified": "Thu, 05 Mar 2020 21:13:30 GMT",
-=======
         "Date": "Fri, 03 Apr 2020 00:00:28 GMT",
         "ETag": "\u00220x8D7D76204DABBDC\u0022",
         "Last-Modified": "Fri, 03 Apr 2020 00:00:28 GMT",
->>>>>>> 32e373e2
         "Server": [
           "Windows-Azure-Blob/1.0",
           "Microsoft-HTTPAPI/2.0"
         ],
         "x-ms-client-request-id": "f6c7f523-afca-eea3-8e3b-c89e80e4523f",
-<<<<<<< HEAD
-        "x-ms-request-id": "c8d72164-701e-000c-2132-f30533000000",
-        "x-ms-request-server-encrypted": "true",
-        "x-ms-version": "2019-10-10"
-=======
         "x-ms-request-id": "d8ac0954-801e-0018-284a-0992c7000000",
         "x-ms-request-server-encrypted": "true",
         "x-ms-version": "2019-12-12"
->>>>>>> 32e373e2
       },
       "ResponseBody": []
     },
     {
-<<<<<<< HEAD
-      "RequestUri": "https://seanstagetest.blob.core.windows.net/test-container-b891d31f-e147-7806-d8c9-271e06b494e1/test-blob-27463bda-93c2-49a0-015e-95167f6447c7?comp=snapshot",
-      "RequestMethod": "PUT",
-      "RequestHeaders": {
-        "Authorization": "Sanitized",
-        "traceparent": "00-6f6bb981eb610b4f917c5272f9b628a9-f1dacb87caeade4f-00",
-        "User-Agent": [
-          "azsdk-net-Storage.Blobs/12.4.0-dev.20200305.1",
-          "(.NET Core 4.6.28325.01; Microsoft Windows 10.0.18363 )"
-        ],
-        "x-ms-client-request-id": "89f3ff2a-519c-43fd-1cad-49f3024601f9",
-        "x-ms-date": "Thu, 05 Mar 2020 21:13:31 GMT",
-        "x-ms-return-client-request-id": "true",
-        "x-ms-version": "2019-10-10"
-=======
       "RequestUri": "https://seanmcccanary.blob.core.windows.net/test-container-b891d31f-e147-7806-d8c9-271e06b494e1/test-blob-27463bda-93c2-49a0-015e-95167f6447c7?comp=snapshot",
       "RequestMethod": "PUT",
       "RequestHeaders": {
@@ -154,59 +82,32 @@
         "x-ms-date": "Fri, 03 Apr 2020 00:00:29 GMT",
         "x-ms-return-client-request-id": "true",
         "x-ms-version": "2019-12-12"
->>>>>>> 32e373e2
       },
       "RequestBody": null,
       "StatusCode": 201,
       "ResponseHeaders": {
         "Content-Length": "0",
-<<<<<<< HEAD
-        "Date": "Thu, 05 Mar 2020 21:13:30 GMT",
-        "ETag": "\u00220x8D7C14A0E591E2B\u0022",
-        "Last-Modified": "Thu, 05 Mar 2020 21:13:30 GMT",
-=======
         "Date": "Fri, 03 Apr 2020 00:00:28 GMT",
         "ETag": "\u00220x8D7D76204DABBDC\u0022",
         "Last-Modified": "Fri, 03 Apr 2020 00:00:28 GMT",
->>>>>>> 32e373e2
         "Server": [
           "Windows-Azure-Blob/1.0",
           "Microsoft-HTTPAPI/2.0"
         ],
         "x-ms-client-request-id": "89f3ff2a-519c-43fd-1cad-49f3024601f9",
-<<<<<<< HEAD
-        "x-ms-request-id": "c8d7216a-701e-000c-2732-f30533000000",
-        "x-ms-request-server-encrypted": "false",
-        "x-ms-snapshot": "2020-03-05T21:13:30.9536631Z",
-        "x-ms-version": "2019-10-10"
-=======
         "x-ms-request-id": "d8ac095d-801e-0018-314a-0992c7000000",
         "x-ms-request-server-encrypted": "false",
         "x-ms-snapshot": "2020-04-03T00:00:28.5245756Z",
         "x-ms-version": "2019-12-12"
->>>>>>> 32e373e2
       },
       "ResponseBody": []
     },
     {
-<<<<<<< HEAD
-      "RequestUri": "https://seanstagetest.blob.core.windows.net/test-container-b891d31f-e147-7806-d8c9-271e06b494e1?restype=container\u0026comp=list\u0026include=snapshots",
-=======
       "RequestUri": "https://seanmcccanary.blob.core.windows.net/test-container-b891d31f-e147-7806-d8c9-271e06b494e1?restype=container\u0026comp=list\u0026include=snapshots",
->>>>>>> 32e373e2
       "RequestMethod": "GET",
       "RequestHeaders": {
         "Authorization": "Sanitized",
         "User-Agent": [
-<<<<<<< HEAD
-          "azsdk-net-Storage.Blobs/12.4.0-dev.20200305.1",
-          "(.NET Core 4.6.28325.01; Microsoft Windows 10.0.18363 )"
-        ],
-        "x-ms-client-request-id": "8074edc6-c9f1-c8a2-3c76-2143ec4a0d10",
-        "x-ms-date": "Thu, 05 Mar 2020 21:13:31 GMT",
-        "x-ms-return-client-request-id": "true",
-        "x-ms-version": "2019-10-10"
-=======
           "azsdk-net-Storage.Blobs/12.5.0-dev.20200402.1",
           "(.NET Core 4.6.28325.01; Microsoft Windows 10.0.18362 )"
         ],
@@ -214,44 +115,18 @@
         "x-ms-date": "Fri, 03 Apr 2020 00:00:29 GMT",
         "x-ms-return-client-request-id": "true",
         "x-ms-version": "2019-12-12"
->>>>>>> 32e373e2
       },
       "RequestBody": null,
       "StatusCode": 200,
       "ResponseHeaders": {
         "Content-Type": "application/xml",
-<<<<<<< HEAD
-        "Date": "Thu, 05 Mar 2020 21:13:30 GMT",
-=======
         "Date": "Fri, 03 Apr 2020 00:00:28 GMT",
->>>>>>> 32e373e2
         "Server": [
           "Windows-Azure-Blob/1.0",
           "Microsoft-HTTPAPI/2.0"
         ],
         "Transfer-Encoding": "chunked",
         "x-ms-client-request-id": "8074edc6-c9f1-c8a2-3c76-2143ec4a0d10",
-<<<<<<< HEAD
-        "x-ms-request-id": "c8d7216c-701e-000c-2932-f30533000000",
-        "x-ms-version": "2019-10-10"
-      },
-      "ResponseBody": "\uFEFF\u003C?xml version=\u00221.0\u0022 encoding=\u0022utf-8\u0022?\u003E\u003CEnumerationResults ServiceEndpoint=\u0022https://seanstagetest.blob.core.windows.net/\u0022 ContainerName=\u0022test-container-b891d31f-e147-7806-d8c9-271e06b494e1\u0022\u003E\u003CBlobs\u003E\u003CBlob\u003E\u003CName\u003Etest-blob-27463bda-93c2-49a0-015e-95167f6447c7\u003C/Name\u003E\u003CSnapshot\u003E2020-03-05T21:13:30.9536631Z\u003C/Snapshot\u003E\u003CProperties\u003E\u003CCreation-Time\u003EThu, 05 Mar 2020 21:13:30 GMT\u003C/Creation-Time\u003E\u003CLast-Modified\u003EThu, 05 Mar 2020 21:13:30 GMT\u003C/Last-Modified\u003E\u003CEtag\u003E0x8D7C14A0E591E2B\u003C/Etag\u003E\u003CContent-Length\u003E0\u003C/Content-Length\u003E\u003CContent-Type\u003Eapplication/octet-stream\u003C/Content-Type\u003E\u003CContent-Encoding /\u003E\u003CContent-Language /\u003E\u003CContent-CRC64 /\u003E\u003CContent-MD5 /\u003E\u003CCache-Control /\u003E\u003CContent-Disposition /\u003E\u003CBlobType\u003EAppendBlob\u003C/BlobType\u003E\u003CServerEncrypted\u003Etrue\u003C/ServerEncrypted\u003E\u003C/Properties\u003E\u003C/Blob\u003E\u003CBlob\u003E\u003CName\u003Etest-blob-27463bda-93c2-49a0-015e-95167f6447c7\u003C/Name\u003E\u003CProperties\u003E\u003CCreation-Time\u003EThu, 05 Mar 2020 21:13:30 GMT\u003C/Creation-Time\u003E\u003CLast-Modified\u003EThu, 05 Mar 2020 21:13:30 GMT\u003C/Last-Modified\u003E\u003CEtag\u003E0x8D7C14A0E591E2B\u003C/Etag\u003E\u003CContent-Length\u003E0\u003C/Content-Length\u003E\u003CContent-Type\u003Eapplication/octet-stream\u003C/Content-Type\u003E\u003CContent-Encoding /\u003E\u003CContent-Language /\u003E\u003CContent-CRC64 /\u003E\u003CContent-MD5 /\u003E\u003CCache-Control /\u003E\u003CContent-Disposition /\u003E\u003CBlobType\u003EAppendBlob\u003C/BlobType\u003E\u003CLeaseStatus\u003Eunlocked\u003C/LeaseStatus\u003E\u003CLeaseState\u003Eavailable\u003C/LeaseState\u003E\u003CServerEncrypted\u003Etrue\u003C/ServerEncrypted\u003E\u003C/Properties\u003E\u003C/Blob\u003E\u003C/Blobs\u003E\u003CNextMarker /\u003E\u003C/EnumerationResults\u003E"
-    },
-    {
-      "RequestUri": "https://seanstagetest.blob.core.windows.net/test-container-b891d31f-e147-7806-d8c9-271e06b494e1?restype=container",
-      "RequestMethod": "DELETE",
-      "RequestHeaders": {
-        "Authorization": "Sanitized",
-        "traceparent": "00-f52145451294bf429ed34793e92903e5-b18ed060517b5646-00",
-        "User-Agent": [
-          "azsdk-net-Storage.Blobs/12.4.0-dev.20200305.1",
-          "(.NET Core 4.6.28325.01; Microsoft Windows 10.0.18363 )"
-        ],
-        "x-ms-client-request-id": "142c6869-80d2-5f07-060f-5ef5d462016d",
-        "x-ms-date": "Thu, 05 Mar 2020 21:13:31 GMT",
-        "x-ms-return-client-request-id": "true",
-        "x-ms-version": "2019-10-10"
-=======
         "x-ms-request-id": "d8ac0967-801e-0018-394a-0992c7000000",
         "x-ms-version": "2019-12-12"
       },
@@ -271,39 +146,25 @@
         "x-ms-date": "Fri, 03 Apr 2020 00:00:29 GMT",
         "x-ms-return-client-request-id": "true",
         "x-ms-version": "2019-12-12"
->>>>>>> 32e373e2
       },
       "RequestBody": null,
       "StatusCode": 202,
       "ResponseHeaders": {
         "Content-Length": "0",
-<<<<<<< HEAD
-        "Date": "Thu, 05 Mar 2020 21:13:31 GMT",
-=======
         "Date": "Fri, 03 Apr 2020 00:00:28 GMT",
->>>>>>> 32e373e2
         "Server": [
           "Windows-Azure-Blob/1.0",
           "Microsoft-HTTPAPI/2.0"
         ],
         "x-ms-client-request-id": "142c6869-80d2-5f07-060f-5ef5d462016d",
-<<<<<<< HEAD
-        "x-ms-request-id": "c8d7216d-701e-000c-2a32-f30533000000",
-        "x-ms-version": "2019-10-10"
-=======
         "x-ms-request-id": "d8ac096f-801e-0018-3f4a-0992c7000000",
         "x-ms-version": "2019-12-12"
->>>>>>> 32e373e2
       },
       "ResponseBody": []
     }
   ],
   "Variables": {
     "RandomSeed": "1795849555",
-<<<<<<< HEAD
-    "Storage_TestConfigDefault": "ProductionTenant\nseanstagetest\nU2FuaXRpemVk\nhttps://seanstagetest.blob.core.windows.net\nhttp://seanstagetest.file.core.windows.net\nhttp://seanstagetest.queue.core.windows.net\nhttp://seanstagetest.table.core.windows.net\n\n\n\n\nhttp://seanstagetest-secondary.blob.core.windows.net\nhttp://seanstagetest-secondary.file.core.windows.net\nhttp://seanstagetest-secondary.queue.core.windows.net\nhttp://seanstagetest-secondary.table.core.windows.net\n\nSanitized\n\n\nCloud\nBlobEndpoint=https://seanstagetest.blob.core.windows.net/;QueueEndpoint=http://seanstagetest.queue.core.windows.net/;FileEndpoint=http://seanstagetest.file.core.windows.net/;BlobSecondaryEndpoint=http://seanstagetest-secondary.blob.core.windows.net/;QueueSecondaryEndpoint=http://seanstagetest-secondary.queue.core.windows.net/;FileSecondaryEndpoint=http://seanstagetest-secondary.file.core.windows.net/;AccountName=seanstagetest;AccountKey=Sanitized\nseanscope1"
-=======
     "Storage_TestConfigDefault": "ProductionTenant\nseanmcccanary\nU2FuaXRpemVk\nhttps://seanmcccanary.blob.core.windows.net\nhttps://seanmcccanary.file.core.windows.net\nhttps://seanmcccanary.queue.core.windows.net\nhttps://seanmcccanary.table.core.windows.net\n\n\n\n\nhttps://seanmcccanary-secondary.blob.core.windows.net\nhttps://seanmcccanary-secondary.file.core.windows.net\nhttps://seanmcccanary-secondary.queue.core.windows.net\nhttps://seanmcccanary-secondary.table.core.windows.net\n\nSanitized\n\n\nCloud\nBlobEndpoint=https://seanmcccanary.blob.core.windows.net/;QueueEndpoint=https://seanmcccanary.queue.core.windows.net/;FileEndpoint=https://seanmcccanary.file.core.windows.net/;BlobSecondaryEndpoint=https://seanmcccanary-secondary.blob.core.windows.net/;QueueSecondaryEndpoint=https://seanmcccanary-secondary.queue.core.windows.net/;FileSecondaryEndpoint=https://seanmcccanary-secondary.file.core.windows.net/;AccountName=seanmcccanary;AccountKey=Sanitized\nseanscope1"
->>>>>>> 32e373e2
   }
 }