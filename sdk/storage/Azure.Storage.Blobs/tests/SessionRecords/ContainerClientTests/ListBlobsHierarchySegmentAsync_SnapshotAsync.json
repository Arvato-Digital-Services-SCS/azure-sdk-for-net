{
  "Entries": [
    {
<<<<<<< HEAD
      "RequestUri": "https://seanstagetest.blob.core.windows.net/test-container-9103f522-829d-632e-6323-5b79c9d6d3f3?restype=container",
      "RequestMethod": "PUT",
      "RequestHeaders": {
        "Authorization": "Sanitized",
        "traceparent": "00-2ac895fd3ef03e419f97a676ae9131d3-47339db074202e4d-00",
        "User-Agent": [
          "azsdk-net-Storage.Blobs/12.4.0-dev.20200305.1",
          "(.NET Core 4.6.28325.01; Microsoft Windows 10.0.18363 )"
        ],
        "x-ms-blob-public-access": "container",
        "x-ms-client-request-id": "23320c23-db72-1238-7863-20d0f88d3698",
        "x-ms-date": "Thu, 05 Mar 2020 21:14:49 GMT",
        "x-ms-return-client-request-id": "true",
        "x-ms-version": "2019-10-10"
=======
      "RequestUri": "https://seanmcccanary.blob.core.windows.net/test-container-9103f522-829d-632e-6323-5b79c9d6d3f3?restype=container",
      "RequestMethod": "PUT",
      "RequestHeaders": {
        "Authorization": "Sanitized",
        "traceparent": "00-a42851b034cfbd41b4c090c270b3019b-125c21d738706441-00",
        "User-Agent": [
          "azsdk-net-Storage.Blobs/12.5.0-dev.20200402.1",
          "(.NET Core 4.6.28325.01; Microsoft Windows 10.0.18362 )"
        ],
        "x-ms-blob-public-access": "container",
        "x-ms-client-request-id": "23320c23-db72-1238-7863-20d0f88d3698",
        "x-ms-date": "Fri, 03 Apr 2020 00:01:55 GMT",
        "x-ms-return-client-request-id": "true",
        "x-ms-version": "2019-12-12"
>>>>>>> 32e373e2
      },
      "RequestBody": null,
      "StatusCode": 201,
      "ResponseHeaders": {
        "Content-Length": "0",
<<<<<<< HEAD
        "Date": "Thu, 05 Mar 2020 21:14:49 GMT",
        "ETag": "\u00220x8D7C14A3D165369\u0022",
        "Last-Modified": "Thu, 05 Mar 2020 21:14:49 GMT",
=======
        "Date": "Fri, 03 Apr 2020 00:01:54 GMT",
        "ETag": "\u00220x8D7D762384A40E6\u0022",
        "Last-Modified": "Fri, 03 Apr 2020 00:01:54 GMT",
>>>>>>> 32e373e2
        "Server": [
          "Windows-Azure-Blob/1.0",
          "Microsoft-HTTPAPI/2.0"
        ],
        "x-ms-client-request-id": "23320c23-db72-1238-7863-20d0f88d3698",
<<<<<<< HEAD
        "x-ms-request-id": "09b4c303-a01e-0030-6633-f32cf4000000",
        "x-ms-version": "2019-10-10"
=======
        "x-ms-request-id": "d0716ade-401e-004a-544b-09ee2f000000",
        "x-ms-version": "2019-12-12"
>>>>>>> 32e373e2
      },
      "ResponseBody": []
    },
    {
<<<<<<< HEAD
      "RequestUri": "https://seanstagetest.blob.core.windows.net/test-container-9103f522-829d-632e-6323-5b79c9d6d3f3/test-blob-5ac70063-5d1f-b8b5-c303-ec006e1aadff",
=======
      "RequestUri": "https://seanmcccanary.blob.core.windows.net/test-container-9103f522-829d-632e-6323-5b79c9d6d3f3/test-blob-5ac70063-5d1f-b8b5-c303-ec006e1aadff",
>>>>>>> 32e373e2
      "RequestMethod": "PUT",
      "RequestHeaders": {
        "Authorization": "Sanitized",
        "Content-Length": "0",
<<<<<<< HEAD
        "traceparent": "00-8f8f1febdf96684898081787f6cf3296-65e890218399464a-00",
        "User-Agent": [
          "azsdk-net-Storage.Blobs/12.4.0-dev.20200305.1",
          "(.NET Core 4.6.28325.01; Microsoft Windows 10.0.18363 )"
        ],
        "x-ms-blob-type": "AppendBlob",
        "x-ms-client-request-id": "b5b17a66-6e9c-c5cb-5779-5f6fee37a45e",
        "x-ms-date": "Thu, 05 Mar 2020 21:14:49 GMT",
        "x-ms-return-client-request-id": "true",
        "x-ms-version": "2019-10-10"
=======
        "traceparent": "00-f27b7e42f3fbbc49b16787cffeff25a8-fcb38c3418edd84f-00",
        "User-Agent": [
          "azsdk-net-Storage.Blobs/12.5.0-dev.20200402.1",
          "(.NET Core 4.6.28325.01; Microsoft Windows 10.0.18362 )"
        ],
        "x-ms-blob-type": "AppendBlob",
        "x-ms-client-request-id": "b5b17a66-6e9c-c5cb-5779-5f6fee37a45e",
        "x-ms-date": "Fri, 03 Apr 2020 00:01:55 GMT",
        "x-ms-return-client-request-id": "true",
        "x-ms-version": "2019-12-12"
>>>>>>> 32e373e2
      },
      "RequestBody": null,
      "StatusCode": 201,
      "ResponseHeaders": {
        "Content-Length": "0",
<<<<<<< HEAD
        "Date": "Thu, 05 Mar 2020 21:14:49 GMT",
        "ETag": "\u00220x8D7C14A3D22E4E8\u0022",
        "Last-Modified": "Thu, 05 Mar 2020 21:14:49 GMT",
=======
        "Date": "Fri, 03 Apr 2020 00:01:54 GMT",
        "ETag": "\u00220x8D7D7623856FAA5\u0022",
        "Last-Modified": "Fri, 03 Apr 2020 00:01:54 GMT",
>>>>>>> 32e373e2
        "Server": [
          "Windows-Azure-Blob/1.0",
          "Microsoft-HTTPAPI/2.0"
        ],
        "x-ms-client-request-id": "b5b17a66-6e9c-c5cb-5779-5f6fee37a45e",
<<<<<<< HEAD
        "x-ms-request-id": "09b4c307-a01e-0030-6833-f32cf4000000",
        "x-ms-request-server-encrypted": "true",
        "x-ms-version": "2019-10-10"
=======
        "x-ms-request-id": "d0716af7-401e-004a-684b-09ee2f000000",
        "x-ms-request-server-encrypted": "true",
        "x-ms-version": "2019-12-12"
>>>>>>> 32e373e2
      },
      "ResponseBody": []
    },
    {
<<<<<<< HEAD
      "RequestUri": "https://seanstagetest.blob.core.windows.net/test-container-9103f522-829d-632e-6323-5b79c9d6d3f3/test-blob-5ac70063-5d1f-b8b5-c303-ec006e1aadff?comp=snapshot",
      "RequestMethod": "PUT",
      "RequestHeaders": {
        "Authorization": "Sanitized",
        "traceparent": "00-2ec5f5b656020d4485c8ddcf1654721f-b2b844ee94d7a348-00",
        "User-Agent": [
          "azsdk-net-Storage.Blobs/12.4.0-dev.20200305.1",
          "(.NET Core 4.6.28325.01; Microsoft Windows 10.0.18363 )"
        ],
        "x-ms-client-request-id": "f399d5fc-f869-ed62-a590-652a4f11071a",
        "x-ms-date": "Thu, 05 Mar 2020 21:14:49 GMT",
        "x-ms-return-client-request-id": "true",
        "x-ms-version": "2019-10-10"
=======
      "RequestUri": "https://seanmcccanary.blob.core.windows.net/test-container-9103f522-829d-632e-6323-5b79c9d6d3f3/test-blob-5ac70063-5d1f-b8b5-c303-ec006e1aadff?comp=snapshot",
      "RequestMethod": "PUT",
      "RequestHeaders": {
        "Authorization": "Sanitized",
        "traceparent": "00-8ef6f9be6c4efe49a50008e448032cf6-b2b15f8985e0c944-00",
        "User-Agent": [
          "azsdk-net-Storage.Blobs/12.5.0-dev.20200402.1",
          "(.NET Core 4.6.28325.01; Microsoft Windows 10.0.18362 )"
        ],
        "x-ms-client-request-id": "f399d5fc-f869-ed62-a590-652a4f11071a",
        "x-ms-date": "Fri, 03 Apr 2020 00:01:55 GMT",
        "x-ms-return-client-request-id": "true",
        "x-ms-version": "2019-12-12"
>>>>>>> 32e373e2
      },
      "RequestBody": null,
      "StatusCode": 201,
      "ResponseHeaders": {
        "Content-Length": "0",
<<<<<<< HEAD
        "Date": "Thu, 05 Mar 2020 21:14:49 GMT",
        "ETag": "\u00220x8D7C14A3D22E4E8\u0022",
        "Last-Modified": "Thu, 05 Mar 2020 21:14:49 GMT",
=======
        "Date": "Fri, 03 Apr 2020 00:01:54 GMT",
        "ETag": "\u00220x8D7D7623856FAA5\u0022",
        "Last-Modified": "Fri, 03 Apr 2020 00:01:54 GMT",
>>>>>>> 32e373e2
        "Server": [
          "Windows-Azure-Blob/1.0",
          "Microsoft-HTTPAPI/2.0"
        ],
        "x-ms-client-request-id": "f399d5fc-f869-ed62-a590-652a4f11071a",
<<<<<<< HEAD
        "x-ms-request-id": "09b4c30a-a01e-0030-6a33-f32cf4000000",
        "x-ms-request-server-encrypted": "false",
        "x-ms-snapshot": "2020-03-05T21:14:49.4472268Z",
        "x-ms-version": "2019-10-10"
=======
        "x-ms-request-id": "d0716b0a-401e-004a-7b4b-09ee2f000000",
        "x-ms-request-server-encrypted": "false",
        "x-ms-snapshot": "2020-04-03T00:01:54.9036312Z",
        "x-ms-version": "2019-12-12"
>>>>>>> 32e373e2
      },
      "ResponseBody": []
    },
    {
<<<<<<< HEAD
      "RequestUri": "https://seanstagetest.blob.core.windows.net/test-container-9103f522-829d-632e-6323-5b79c9d6d3f3?restype=container\u0026comp=list\u0026include=snapshots",
=======
      "RequestUri": "https://seanmcccanary.blob.core.windows.net/test-container-9103f522-829d-632e-6323-5b79c9d6d3f3?restype=container\u0026comp=list\u0026include=snapshots",
>>>>>>> 32e373e2
      "RequestMethod": "GET",
      "RequestHeaders": {
        "Authorization": "Sanitized",
        "User-Agent": [
<<<<<<< HEAD
          "azsdk-net-Storage.Blobs/12.4.0-dev.20200305.1",
          "(.NET Core 4.6.28325.01; Microsoft Windows 10.0.18363 )"
        ],
        "x-ms-client-request-id": "1972fd09-b09e-bdf5-be87-e2a613ca646f",
        "x-ms-date": "Thu, 05 Mar 2020 21:14:49 GMT",
        "x-ms-return-client-request-id": "true",
        "x-ms-version": "2019-10-10"
=======
          "azsdk-net-Storage.Blobs/12.5.0-dev.20200402.1",
          "(.NET Core 4.6.28325.01; Microsoft Windows 10.0.18362 )"
        ],
        "x-ms-client-request-id": "1972fd09-b09e-bdf5-be87-e2a613ca646f",
        "x-ms-date": "Fri, 03 Apr 2020 00:01:55 GMT",
        "x-ms-return-client-request-id": "true",
        "x-ms-version": "2019-12-12"
>>>>>>> 32e373e2
      },
      "RequestBody": null,
      "StatusCode": 200,
      "ResponseHeaders": {
        "Content-Type": "application/xml",
<<<<<<< HEAD
        "Date": "Thu, 05 Mar 2020 21:14:49 GMT",
=======
        "Date": "Fri, 03 Apr 2020 00:01:54 GMT",
>>>>>>> 32e373e2
        "Server": [
          "Windows-Azure-Blob/1.0",
          "Microsoft-HTTPAPI/2.0"
        ],
        "Transfer-Encoding": "chunked",
        "x-ms-client-request-id": "1972fd09-b09e-bdf5-be87-e2a613ca646f",
<<<<<<< HEAD
        "x-ms-request-id": "09b4c30d-a01e-0030-6d33-f32cf4000000",
        "x-ms-version": "2019-10-10"
      },
      "ResponseBody": "\uFEFF\u003C?xml version=\u00221.0\u0022 encoding=\u0022utf-8\u0022?\u003E\u003CEnumerationResults ServiceEndpoint=\u0022https://seanstagetest.blob.core.windows.net/\u0022 ContainerName=\u0022test-container-9103f522-829d-632e-6323-5b79c9d6d3f3\u0022\u003E\u003CBlobs\u003E\u003CBlob\u003E\u003CName\u003Etest-blob-5ac70063-5d1f-b8b5-c303-ec006e1aadff\u003C/Name\u003E\u003CSnapshot\u003E2020-03-05T21:14:49.4472268Z\u003C/Snapshot\u003E\u003CProperties\u003E\u003CCreation-Time\u003EThu, 05 Mar 2020 21:14:49 GMT\u003C/Creation-Time\u003E\u003CLast-Modified\u003EThu, 05 Mar 2020 21:14:49 GMT\u003C/Last-Modified\u003E\u003CEtag\u003E0x8D7C14A3D22E4E8\u003C/Etag\u003E\u003CContent-Length\u003E0\u003C/Content-Length\u003E\u003CContent-Type\u003Eapplication/octet-stream\u003C/Content-Type\u003E\u003CContent-Encoding /\u003E\u003CContent-Language /\u003E\u003CContent-CRC64 /\u003E\u003CContent-MD5 /\u003E\u003CCache-Control /\u003E\u003CContent-Disposition /\u003E\u003CBlobType\u003EAppendBlob\u003C/BlobType\u003E\u003CServerEncrypted\u003Etrue\u003C/ServerEncrypted\u003E\u003C/Properties\u003E\u003C/Blob\u003E\u003CBlob\u003E\u003CName\u003Etest-blob-5ac70063-5d1f-b8b5-c303-ec006e1aadff\u003C/Name\u003E\u003CProperties\u003E\u003CCreation-Time\u003EThu, 05 Mar 2020 21:14:49 GMT\u003C/Creation-Time\u003E\u003CLast-Modified\u003EThu, 05 Mar 2020 21:14:49 GMT\u003C/Last-Modified\u003E\u003CEtag\u003E0x8D7C14A3D22E4E8\u003C/Etag\u003E\u003CContent-Length\u003E0\u003C/Content-Length\u003E\u003CContent-Type\u003Eapplication/octet-stream\u003C/Content-Type\u003E\u003CContent-Encoding /\u003E\u003CContent-Language /\u003E\u003CContent-CRC64 /\u003E\u003CContent-MD5 /\u003E\u003CCache-Control /\u003E\u003CContent-Disposition /\u003E\u003CBlobType\u003EAppendBlob\u003C/BlobType\u003E\u003CLeaseStatus\u003Eunlocked\u003C/LeaseStatus\u003E\u003CLeaseState\u003Eavailable\u003C/LeaseState\u003E\u003CServerEncrypted\u003Etrue\u003C/ServerEncrypted\u003E\u003C/Properties\u003E\u003C/Blob\u003E\u003C/Blobs\u003E\u003CNextMarker /\u003E\u003C/EnumerationResults\u003E"
    },
    {
      "RequestUri": "https://seanstagetest.blob.core.windows.net/test-container-9103f522-829d-632e-6323-5b79c9d6d3f3?restype=container",
      "RequestMethod": "DELETE",
      "RequestHeaders": {
        "Authorization": "Sanitized",
        "traceparent": "00-7aaf67646804ea4aa82a5d5d22cd5b23-ac0a30f7c622ee4e-00",
        "User-Agent": [
          "azsdk-net-Storage.Blobs/12.4.0-dev.20200305.1",
          "(.NET Core 4.6.28325.01; Microsoft Windows 10.0.18363 )"
        ],
        "x-ms-client-request-id": "5221a0d8-ed9e-da7c-fbaf-68649d39d9bc",
        "x-ms-date": "Thu, 05 Mar 2020 21:14:49 GMT",
        "x-ms-return-client-request-id": "true",
        "x-ms-version": "2019-10-10"
=======
        "x-ms-request-id": "d0716b1d-401e-004a-0e4b-09ee2f000000",
        "x-ms-version": "2019-12-12"
      },
      "ResponseBody": "\uFEFF\u003C?xml version=\u00221.0\u0022 encoding=\u0022utf-8\u0022?\u003E\u003CEnumerationResults ServiceEndpoint=\u0022https://seanmcccanary.blob.core.windows.net/\u0022 ContainerName=\u0022test-container-9103f522-829d-632e-6323-5b79c9d6d3f3\u0022\u003E\u003CBlobs\u003E\u003CBlob\u003E\u003CName\u003Etest-blob-5ac70063-5d1f-b8b5-c303-ec006e1aadff\u003C/Name\u003E\u003CSnapshot\u003E2020-04-03T00:01:54.9036312Z\u003C/Snapshot\u003E\u003CProperties\u003E\u003CCreation-Time\u003EFri, 03 Apr 2020 00:01:54 GMT\u003C/Creation-Time\u003E\u003CLast-Modified\u003EFri, 03 Apr 2020 00:01:54 GMT\u003C/Last-Modified\u003E\u003CEtag\u003E0x8D7D7623856FAA5\u003C/Etag\u003E\u003CContent-Length\u003E0\u003C/Content-Length\u003E\u003CContent-Type\u003Eapplication/octet-stream\u003C/Content-Type\u003E\u003CContent-Encoding /\u003E\u003CContent-Language /\u003E\u003CContent-CRC64 /\u003E\u003CContent-MD5 /\u003E\u003CCache-Control /\u003E\u003CContent-Disposition /\u003E\u003CBlobType\u003EAppendBlob\u003C/BlobType\u003E\u003CServerEncrypted\u003Etrue\u003C/ServerEncrypted\u003E\u003C/Properties\u003E\u003C/Blob\u003E\u003CBlob\u003E\u003CName\u003Etest-blob-5ac70063-5d1f-b8b5-c303-ec006e1aadff\u003C/Name\u003E\u003CProperties\u003E\u003CCreation-Time\u003EFri, 03 Apr 2020 00:01:54 GMT\u003C/Creation-Time\u003E\u003CLast-Modified\u003EFri, 03 Apr 2020 00:01:54 GMT\u003C/Last-Modified\u003E\u003CEtag\u003E0x8D7D7623856FAA5\u003C/Etag\u003E\u003CContent-Length\u003E0\u003C/Content-Length\u003E\u003CContent-Type\u003Eapplication/octet-stream\u003C/Content-Type\u003E\u003CContent-Encoding /\u003E\u003CContent-Language /\u003E\u003CContent-CRC64 /\u003E\u003CContent-MD5 /\u003E\u003CCache-Control /\u003E\u003CContent-Disposition /\u003E\u003CBlobType\u003EAppendBlob\u003C/BlobType\u003E\u003CLeaseStatus\u003Eunlocked\u003C/LeaseStatus\u003E\u003CLeaseState\u003Eavailable\u003C/LeaseState\u003E\u003CServerEncrypted\u003Etrue\u003C/ServerEncrypted\u003E\u003C/Properties\u003E\u003C/Blob\u003E\u003C/Blobs\u003E\u003CNextMarker /\u003E\u003C/EnumerationResults\u003E"
    },
    {
      "RequestUri": "https://seanmcccanary.blob.core.windows.net/test-container-9103f522-829d-632e-6323-5b79c9d6d3f3?restype=container",
      "RequestMethod": "DELETE",
      "RequestHeaders": {
        "Authorization": "Sanitized",
        "traceparent": "00-0d5d5687173cde40ab4849c0b8e3beba-331a9d657eac4f49-00",
        "User-Agent": [
          "azsdk-net-Storage.Blobs/12.5.0-dev.20200402.1",
          "(.NET Core 4.6.28325.01; Microsoft Windows 10.0.18362 )"
        ],
        "x-ms-client-request-id": "5221a0d8-ed9e-da7c-fbaf-68649d39d9bc",
        "x-ms-date": "Fri, 03 Apr 2020 00:01:55 GMT",
        "x-ms-return-client-request-id": "true",
        "x-ms-version": "2019-12-12"
>>>>>>> 32e373e2
      },
      "RequestBody": null,
      "StatusCode": 202,
      "ResponseHeaders": {
        "Content-Length": "0",
<<<<<<< HEAD
        "Date": "Thu, 05 Mar 2020 21:14:49 GMT",
=======
        "Date": "Fri, 03 Apr 2020 00:01:55 GMT",
>>>>>>> 32e373e2
        "Server": [
          "Windows-Azure-Blob/1.0",
          "Microsoft-HTTPAPI/2.0"
        ],
        "x-ms-client-request-id": "5221a0d8-ed9e-da7c-fbaf-68649d39d9bc",
<<<<<<< HEAD
        "x-ms-request-id": "09b4c30f-a01e-0030-6f33-f32cf4000000",
        "x-ms-version": "2019-10-10"
=======
        "x-ms-request-id": "d0716b2b-401e-004a-1c4b-09ee2f000000",
        "x-ms-version": "2019-12-12"
>>>>>>> 32e373e2
      },
      "ResponseBody": []
    }
  ],
  "Variables": {
    "RandomSeed": "1126503051",
<<<<<<< HEAD
    "Storage_TestConfigDefault": "ProductionTenant\nseanstagetest\nU2FuaXRpemVk\nhttps://seanstagetest.blob.core.windows.net\nhttp://seanstagetest.file.core.windows.net\nhttp://seanstagetest.queue.core.windows.net\nhttp://seanstagetest.table.core.windows.net\n\n\n\n\nhttp://seanstagetest-secondary.blob.core.windows.net\nhttp://seanstagetest-secondary.file.core.windows.net\nhttp://seanstagetest-secondary.queue.core.windows.net\nhttp://seanstagetest-secondary.table.core.windows.net\n\nSanitized\n\n\nCloud\nBlobEndpoint=https://seanstagetest.blob.core.windows.net/;QueueEndpoint=http://seanstagetest.queue.core.windows.net/;FileEndpoint=http://seanstagetest.file.core.windows.net/;BlobSecondaryEndpoint=http://seanstagetest-secondary.blob.core.windows.net/;QueueSecondaryEndpoint=http://seanstagetest-secondary.queue.core.windows.net/;FileSecondaryEndpoint=http://seanstagetest-secondary.file.core.windows.net/;AccountName=seanstagetest;AccountKey=Sanitized\nseanscope1"
=======
    "Storage_TestConfigDefault": "ProductionTenant\nseanmcccanary\nU2FuaXRpemVk\nhttps://seanmcccanary.blob.core.windows.net\nhttps://seanmcccanary.file.core.windows.net\nhttps://seanmcccanary.queue.core.windows.net\nhttps://seanmcccanary.table.core.windows.net\n\n\n\n\nhttps://seanmcccanary-secondary.blob.core.windows.net\nhttps://seanmcccanary-secondary.file.core.windows.net\nhttps://seanmcccanary-secondary.queue.core.windows.net\nhttps://seanmcccanary-secondary.table.core.windows.net\n\nSanitized\n\n\nCloud\nBlobEndpoint=https://seanmcccanary.blob.core.windows.net/;QueueEndpoint=https://seanmcccanary.queue.core.windows.net/;FileEndpoint=https://seanmcccanary.file.core.windows.net/;BlobSecondaryEndpoint=https://seanmcccanary-secondary.blob.core.windows.net/;QueueSecondaryEndpoint=https://seanmcccanary-secondary.queue.core.windows.net/;FileSecondaryEndpoint=https://seanmcccanary-secondary.file.core.windows.net/;AccountName=seanmcccanary;AccountKey=Sanitized\nseanscope1"
>>>>>>> 32e373e2
  }
}<|MERGE_RESOLUTION|>--- conflicted
+++ resolved
@@ -1,22 +1,6 @@
 {
   "Entries": [
     {
-<<<<<<< HEAD
-      "RequestUri": "https://seanstagetest.blob.core.windows.net/test-container-9103f522-829d-632e-6323-5b79c9d6d3f3?restype=container",
-      "RequestMethod": "PUT",
-      "RequestHeaders": {
-        "Authorization": "Sanitized",
-        "traceparent": "00-2ac895fd3ef03e419f97a676ae9131d3-47339db074202e4d-00",
-        "User-Agent": [
-          "azsdk-net-Storage.Blobs/12.4.0-dev.20200305.1",
-          "(.NET Core 4.6.28325.01; Microsoft Windows 10.0.18363 )"
-        ],
-        "x-ms-blob-public-access": "container",
-        "x-ms-client-request-id": "23320c23-db72-1238-7863-20d0f88d3698",
-        "x-ms-date": "Thu, 05 Mar 2020 21:14:49 GMT",
-        "x-ms-return-client-request-id": "true",
-        "x-ms-version": "2019-10-10"
-=======
       "RequestUri": "https://seanmcccanary.blob.core.windows.net/test-container-9103f522-829d-632e-6323-5b79c9d6d3f3?restype=container",
       "RequestMethod": "PUT",
       "RequestHeaders": {
@@ -31,58 +15,30 @@
         "x-ms-date": "Fri, 03 Apr 2020 00:01:55 GMT",
         "x-ms-return-client-request-id": "true",
         "x-ms-version": "2019-12-12"
->>>>>>> 32e373e2
       },
       "RequestBody": null,
       "StatusCode": 201,
       "ResponseHeaders": {
         "Content-Length": "0",
-<<<<<<< HEAD
-        "Date": "Thu, 05 Mar 2020 21:14:49 GMT",
-        "ETag": "\u00220x8D7C14A3D165369\u0022",
-        "Last-Modified": "Thu, 05 Mar 2020 21:14:49 GMT",
-=======
         "Date": "Fri, 03 Apr 2020 00:01:54 GMT",
         "ETag": "\u00220x8D7D762384A40E6\u0022",
         "Last-Modified": "Fri, 03 Apr 2020 00:01:54 GMT",
->>>>>>> 32e373e2
         "Server": [
           "Windows-Azure-Blob/1.0",
           "Microsoft-HTTPAPI/2.0"
         ],
         "x-ms-client-request-id": "23320c23-db72-1238-7863-20d0f88d3698",
-<<<<<<< HEAD
-        "x-ms-request-id": "09b4c303-a01e-0030-6633-f32cf4000000",
-        "x-ms-version": "2019-10-10"
-=======
         "x-ms-request-id": "d0716ade-401e-004a-544b-09ee2f000000",
         "x-ms-version": "2019-12-12"
->>>>>>> 32e373e2
       },
       "ResponseBody": []
     },
     {
-<<<<<<< HEAD
-      "RequestUri": "https://seanstagetest.blob.core.windows.net/test-container-9103f522-829d-632e-6323-5b79c9d6d3f3/test-blob-5ac70063-5d1f-b8b5-c303-ec006e1aadff",
-=======
       "RequestUri": "https://seanmcccanary.blob.core.windows.net/test-container-9103f522-829d-632e-6323-5b79c9d6d3f3/test-blob-5ac70063-5d1f-b8b5-c303-ec006e1aadff",
->>>>>>> 32e373e2
       "RequestMethod": "PUT",
       "RequestHeaders": {
         "Authorization": "Sanitized",
         "Content-Length": "0",
-<<<<<<< HEAD
-        "traceparent": "00-8f8f1febdf96684898081787f6cf3296-65e890218399464a-00",
-        "User-Agent": [
-          "azsdk-net-Storage.Blobs/12.4.0-dev.20200305.1",
-          "(.NET Core 4.6.28325.01; Microsoft Windows 10.0.18363 )"
-        ],
-        "x-ms-blob-type": "AppendBlob",
-        "x-ms-client-request-id": "b5b17a66-6e9c-c5cb-5779-5f6fee37a45e",
-        "x-ms-date": "Thu, 05 Mar 2020 21:14:49 GMT",
-        "x-ms-return-client-request-id": "true",
-        "x-ms-version": "2019-10-10"
-=======
         "traceparent": "00-f27b7e42f3fbbc49b16787cffeff25a8-fcb38c3418edd84f-00",
         "User-Agent": [
           "azsdk-net-Storage.Blobs/12.5.0-dev.20200402.1",
@@ -93,54 +49,26 @@
         "x-ms-date": "Fri, 03 Apr 2020 00:01:55 GMT",
         "x-ms-return-client-request-id": "true",
         "x-ms-version": "2019-12-12"
->>>>>>> 32e373e2
       },
       "RequestBody": null,
       "StatusCode": 201,
       "ResponseHeaders": {
         "Content-Length": "0",
-<<<<<<< HEAD
-        "Date": "Thu, 05 Mar 2020 21:14:49 GMT",
-        "ETag": "\u00220x8D7C14A3D22E4E8\u0022",
-        "Last-Modified": "Thu, 05 Mar 2020 21:14:49 GMT",
-=======
         "Date": "Fri, 03 Apr 2020 00:01:54 GMT",
         "ETag": "\u00220x8D7D7623856FAA5\u0022",
         "Last-Modified": "Fri, 03 Apr 2020 00:01:54 GMT",
->>>>>>> 32e373e2
         "Server": [
           "Windows-Azure-Blob/1.0",
           "Microsoft-HTTPAPI/2.0"
         ],
         "x-ms-client-request-id": "b5b17a66-6e9c-c5cb-5779-5f6fee37a45e",
-<<<<<<< HEAD
-        "x-ms-request-id": "09b4c307-a01e-0030-6833-f32cf4000000",
-        "x-ms-request-server-encrypted": "true",
-        "x-ms-version": "2019-10-10"
-=======
         "x-ms-request-id": "d0716af7-401e-004a-684b-09ee2f000000",
         "x-ms-request-server-encrypted": "true",
         "x-ms-version": "2019-12-12"
->>>>>>> 32e373e2
       },
       "ResponseBody": []
     },
     {
-<<<<<<< HEAD
-      "RequestUri": "https://seanstagetest.blob.core.windows.net/test-container-9103f522-829d-632e-6323-5b79c9d6d3f3/test-blob-5ac70063-5d1f-b8b5-c303-ec006e1aadff?comp=snapshot",
-      "RequestMethod": "PUT",
-      "RequestHeaders": {
-        "Authorization": "Sanitized",
-        "traceparent": "00-2ec5f5b656020d4485c8ddcf1654721f-b2b844ee94d7a348-00",
-        "User-Agent": [
-          "azsdk-net-Storage.Blobs/12.4.0-dev.20200305.1",
-          "(.NET Core 4.6.28325.01; Microsoft Windows 10.0.18363 )"
-        ],
-        "x-ms-client-request-id": "f399d5fc-f869-ed62-a590-652a4f11071a",
-        "x-ms-date": "Thu, 05 Mar 2020 21:14:49 GMT",
-        "x-ms-return-client-request-id": "true",
-        "x-ms-version": "2019-10-10"
-=======
       "RequestUri": "https://seanmcccanary.blob.core.windows.net/test-container-9103f522-829d-632e-6323-5b79c9d6d3f3/test-blob-5ac70063-5d1f-b8b5-c303-ec006e1aadff?comp=snapshot",
       "RequestMethod": "PUT",
       "RequestHeaders": {
@@ -154,59 +82,32 @@
         "x-ms-date": "Fri, 03 Apr 2020 00:01:55 GMT",
         "x-ms-return-client-request-id": "true",
         "x-ms-version": "2019-12-12"
->>>>>>> 32e373e2
       },
       "RequestBody": null,
       "StatusCode": 201,
       "ResponseHeaders": {
         "Content-Length": "0",
-<<<<<<< HEAD
-        "Date": "Thu, 05 Mar 2020 21:14:49 GMT",
-        "ETag": "\u00220x8D7C14A3D22E4E8\u0022",
-        "Last-Modified": "Thu, 05 Mar 2020 21:14:49 GMT",
-=======
         "Date": "Fri, 03 Apr 2020 00:01:54 GMT",
         "ETag": "\u00220x8D7D7623856FAA5\u0022",
         "Last-Modified": "Fri, 03 Apr 2020 00:01:54 GMT",
->>>>>>> 32e373e2
         "Server": [
           "Windows-Azure-Blob/1.0",
           "Microsoft-HTTPAPI/2.0"
         ],
         "x-ms-client-request-id": "f399d5fc-f869-ed62-a590-652a4f11071a",
-<<<<<<< HEAD
-        "x-ms-request-id": "09b4c30a-a01e-0030-6a33-f32cf4000000",
-        "x-ms-request-server-encrypted": "false",
-        "x-ms-snapshot": "2020-03-05T21:14:49.4472268Z",
-        "x-ms-version": "2019-10-10"
-=======
         "x-ms-request-id": "d0716b0a-401e-004a-7b4b-09ee2f000000",
         "x-ms-request-server-encrypted": "false",
         "x-ms-snapshot": "2020-04-03T00:01:54.9036312Z",
         "x-ms-version": "2019-12-12"
->>>>>>> 32e373e2
       },
       "ResponseBody": []
     },
     {
-<<<<<<< HEAD
-      "RequestUri": "https://seanstagetest.blob.core.windows.net/test-container-9103f522-829d-632e-6323-5b79c9d6d3f3?restype=container\u0026comp=list\u0026include=snapshots",
-=======
       "RequestUri": "https://seanmcccanary.blob.core.windows.net/test-container-9103f522-829d-632e-6323-5b79c9d6d3f3?restype=container\u0026comp=list\u0026include=snapshots",
->>>>>>> 32e373e2
       "RequestMethod": "GET",
       "RequestHeaders": {
         "Authorization": "Sanitized",
         "User-Agent": [
-<<<<<<< HEAD
-          "azsdk-net-Storage.Blobs/12.4.0-dev.20200305.1",
-          "(.NET Core 4.6.28325.01; Microsoft Windows 10.0.18363 )"
-        ],
-        "x-ms-client-request-id": "1972fd09-b09e-bdf5-be87-e2a613ca646f",
-        "x-ms-date": "Thu, 05 Mar 2020 21:14:49 GMT",
-        "x-ms-return-client-request-id": "true",
-        "x-ms-version": "2019-10-10"
-=======
           "azsdk-net-Storage.Blobs/12.5.0-dev.20200402.1",
           "(.NET Core 4.6.28325.01; Microsoft Windows 10.0.18362 )"
         ],
@@ -214,44 +115,18 @@
         "x-ms-date": "Fri, 03 Apr 2020 00:01:55 GMT",
         "x-ms-return-client-request-id": "true",
         "x-ms-version": "2019-12-12"
->>>>>>> 32e373e2
       },
       "RequestBody": null,
       "StatusCode": 200,
       "ResponseHeaders": {
         "Content-Type": "application/xml",
-<<<<<<< HEAD
-        "Date": "Thu, 05 Mar 2020 21:14:49 GMT",
-=======
         "Date": "Fri, 03 Apr 2020 00:01:54 GMT",
->>>>>>> 32e373e2
         "Server": [
           "Windows-Azure-Blob/1.0",
           "Microsoft-HTTPAPI/2.0"
         ],
         "Transfer-Encoding": "chunked",
         "x-ms-client-request-id": "1972fd09-b09e-bdf5-be87-e2a613ca646f",
-<<<<<<< HEAD
-        "x-ms-request-id": "09b4c30d-a01e-0030-6d33-f32cf4000000",
-        "x-ms-version": "2019-10-10"
-      },
-      "ResponseBody": "\uFEFF\u003C?xml version=\u00221.0\u0022 encoding=\u0022utf-8\u0022?\u003E\u003CEnumerationResults ServiceEndpoint=\u0022https://seanstagetest.blob.core.windows.net/\u0022 ContainerName=\u0022test-container-9103f522-829d-632e-6323-5b79c9d6d3f3\u0022\u003E\u003CBlobs\u003E\u003CBlob\u003E\u003CName\u003Etest-blob-5ac70063-5d1f-b8b5-c303-ec006e1aadff\u003C/Name\u003E\u003CSnapshot\u003E2020-03-05T21:14:49.4472268Z\u003C/Snapshot\u003E\u003CProperties\u003E\u003CCreation-Time\u003EThu, 05 Mar 2020 21:14:49 GMT\u003C/Creation-Time\u003E\u003CLast-Modified\u003EThu, 05 Mar 2020 21:14:49 GMT\u003C/Last-Modified\u003E\u003CEtag\u003E0x8D7C14A3D22E4E8\u003C/Etag\u003E\u003CContent-Length\u003E0\u003C/Content-Length\u003E\u003CContent-Type\u003Eapplication/octet-stream\u003C/Content-Type\u003E\u003CContent-Encoding /\u003E\u003CContent-Language /\u003E\u003CContent-CRC64 /\u003E\u003CContent-MD5 /\u003E\u003CCache-Control /\u003E\u003CContent-Disposition /\u003E\u003CBlobType\u003EAppendBlob\u003C/BlobType\u003E\u003CServerEncrypted\u003Etrue\u003C/ServerEncrypted\u003E\u003C/Properties\u003E\u003C/Blob\u003E\u003CBlob\u003E\u003CName\u003Etest-blob-5ac70063-5d1f-b8b5-c303-ec006e1aadff\u003C/Name\u003E\u003CProperties\u003E\u003CCreation-Time\u003EThu, 05 Mar 2020 21:14:49 GMT\u003C/Creation-Time\u003E\u003CLast-Modified\u003EThu, 05 Mar 2020 21:14:49 GMT\u003C/Last-Modified\u003E\u003CEtag\u003E0x8D7C14A3D22E4E8\u003C/Etag\u003E\u003CContent-Length\u003E0\u003C/Content-Length\u003E\u003CContent-Type\u003Eapplication/octet-stream\u003C/Content-Type\u003E\u003CContent-Encoding /\u003E\u003CContent-Language /\u003E\u003CContent-CRC64 /\u003E\u003CContent-MD5 /\u003E\u003CCache-Control /\u003E\u003CContent-Disposition /\u003E\u003CBlobType\u003EAppendBlob\u003C/BlobType\u003E\u003CLeaseStatus\u003Eunlocked\u003C/LeaseStatus\u003E\u003CLeaseState\u003Eavailable\u003C/LeaseState\u003E\u003CServerEncrypted\u003Etrue\u003C/ServerEncrypted\u003E\u003C/Properties\u003E\u003C/Blob\u003E\u003C/Blobs\u003E\u003CNextMarker /\u003E\u003C/EnumerationResults\u003E"
-    },
-    {
-      "RequestUri": "https://seanstagetest.blob.core.windows.net/test-container-9103f522-829d-632e-6323-5b79c9d6d3f3?restype=container",
-      "RequestMethod": "DELETE",
-      "RequestHeaders": {
-        "Authorization": "Sanitized",
-        "traceparent": "00-7aaf67646804ea4aa82a5d5d22cd5b23-ac0a30f7c622ee4e-00",
-        "User-Agent": [
-          "azsdk-net-Storage.Blobs/12.4.0-dev.20200305.1",
-          "(.NET Core 4.6.28325.01; Microsoft Windows 10.0.18363 )"
-        ],
-        "x-ms-client-request-id": "5221a0d8-ed9e-da7c-fbaf-68649d39d9bc",
-        "x-ms-date": "Thu, 05 Mar 2020 21:14:49 GMT",
-        "x-ms-return-client-request-id": "true",
-        "x-ms-version": "2019-10-10"
-=======
         "x-ms-request-id": "d0716b1d-401e-004a-0e4b-09ee2f000000",
         "x-ms-version": "2019-12-12"
       },
@@ -271,39 +146,25 @@
         "x-ms-date": "Fri, 03 Apr 2020 00:01:55 GMT",
         "x-ms-return-client-request-id": "true",
         "x-ms-version": "2019-12-12"
->>>>>>> 32e373e2
       },
       "RequestBody": null,
       "StatusCode": 202,
       "ResponseHeaders": {
         "Content-Length": "0",
-<<<<<<< HEAD
-        "Date": "Thu, 05 Mar 2020 21:14:49 GMT",
-=======
         "Date": "Fri, 03 Apr 2020 00:01:55 GMT",
->>>>>>> 32e373e2
         "Server": [
           "Windows-Azure-Blob/1.0",
           "Microsoft-HTTPAPI/2.0"
         ],
         "x-ms-client-request-id": "5221a0d8-ed9e-da7c-fbaf-68649d39d9bc",
-<<<<<<< HEAD
-        "x-ms-request-id": "09b4c30f-a01e-0030-6f33-f32cf4000000",
-        "x-ms-version": "2019-10-10"
-=======
         "x-ms-request-id": "d0716b2b-401e-004a-1c4b-09ee2f000000",
         "x-ms-version": "2019-12-12"
->>>>>>> 32e373e2
       },
       "ResponseBody": []
     }
   ],
   "Variables": {
     "RandomSeed": "1126503051",
-<<<<<<< HEAD
-    "Storage_TestConfigDefault": "ProductionTenant\nseanstagetest\nU2FuaXRpemVk\nhttps://seanstagetest.blob.core.windows.net\nhttp://seanstagetest.file.core.windows.net\nhttp://seanstagetest.queue.core.windows.net\nhttp://seanstagetest.table.core.windows.net\n\n\n\n\nhttp://seanstagetest-secondary.blob.core.windows.net\nhttp://seanstagetest-secondary.file.core.windows.net\nhttp://seanstagetest-secondary.queue.core.windows.net\nhttp://seanstagetest-secondary.table.core.windows.net\n\nSanitized\n\n\nCloud\nBlobEndpoint=https://seanstagetest.blob.core.windows.net/;QueueEndpoint=http://seanstagetest.queue.core.windows.net/;FileEndpoint=http://seanstagetest.file.core.windows.net/;BlobSecondaryEndpoint=http://seanstagetest-secondary.blob.core.windows.net/;QueueSecondaryEndpoint=http://seanstagetest-secondary.queue.core.windows.net/;FileSecondaryEndpoint=http://seanstagetest-secondary.file.core.windows.net/;AccountName=seanstagetest;AccountKey=Sanitized\nseanscope1"
-=======
     "Storage_TestConfigDefault": "ProductionTenant\nseanmcccanary\nU2FuaXRpemVk\nhttps://seanmcccanary.blob.core.windows.net\nhttps://seanmcccanary.file.core.windows.net\nhttps://seanmcccanary.queue.core.windows.net\nhttps://seanmcccanary.table.core.windows.net\n\n\n\n\nhttps://seanmcccanary-secondary.blob.core.windows.net\nhttps://seanmcccanary-secondary.file.core.windows.net\nhttps://seanmcccanary-secondary.queue.core.windows.net\nhttps://seanmcccanary-secondary.table.core.windows.net\n\nSanitized\n\n\nCloud\nBlobEndpoint=https://seanmcccanary.blob.core.windows.net/;QueueEndpoint=https://seanmcccanary.queue.core.windows.net/;FileEndpoint=https://seanmcccanary.file.core.windows.net/;BlobSecondaryEndpoint=https://seanmcccanary-secondary.blob.core.windows.net/;QueueSecondaryEndpoint=https://seanmcccanary-secondary.queue.core.windows.net/;FileSecondaryEndpoint=https://seanmcccanary-secondary.file.core.windows.net/;AccountName=seanmcccanary;AccountKey=Sanitized\nseanscope1"
->>>>>>> 32e373e2
   }
 }