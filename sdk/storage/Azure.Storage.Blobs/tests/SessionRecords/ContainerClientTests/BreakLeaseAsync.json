{
  "Entries": [
    {
<<<<<<< HEAD
      "RequestUri": "https://seanstagetest.blob.core.windows.net/test-container-8076e99c-3f11-e39e-d917-c1cf4705856d?restype=container",
      "RequestMethod": "PUT",
      "RequestHeaders": {
        "Authorization": "Sanitized",
        "traceparent": "00-e112d553b09f604b818b14df0fb46da3-963c5c58c5e0344e-00",
        "User-Agent": [
          "azsdk-net-Storage.Blobs/12.4.0-dev.20200305.1",
          "(.NET Core 4.6.28325.01; Microsoft Windows 10.0.18363 )"
        ],
        "x-ms-blob-public-access": "container",
        "x-ms-client-request-id": "a149ad0d-982a-2535-c9cc-6155118a12ad",
        "x-ms-date": "Thu, 05 Mar 2020 21:12:45 GMT",
        "x-ms-return-client-request-id": "true",
        "x-ms-version": "2019-10-10"
=======
      "RequestUri": "https://seanmcccanary.blob.core.windows.net/test-container-8076e99c-3f11-e39e-d917-c1cf4705856d?restype=container",
      "RequestMethod": "PUT",
      "RequestHeaders": {
        "Authorization": "Sanitized",
        "traceparent": "00-70474b5710ce4a48b9ffab2a4dee3b84-52a9826a3e81aa4f-00",
        "User-Agent": [
          "azsdk-net-Storage.Blobs/12.5.0-dev.20200402.1",
          "(.NET Core 4.6.28325.01; Microsoft Windows 10.0.18362 )"
        ],
        "x-ms-blob-public-access": "container",
        "x-ms-client-request-id": "a149ad0d-982a-2535-c9cc-6155118a12ad",
        "x-ms-date": "Thu, 02 Apr 2020 23:58:28 GMT",
        "x-ms-return-client-request-id": "true",
        "x-ms-version": "2019-12-12"
>>>>>>> 32e373e2
      },
      "RequestBody": null,
      "StatusCode": 201,
      "ResponseHeaders": {
        "Content-Length": "0",
<<<<<<< HEAD
        "Date": "Thu, 05 Mar 2020 21:12:44 GMT",
        "ETag": "\u00220x8D7C149F33E7ED4\u0022",
        "Last-Modified": "Thu, 05 Mar 2020 21:12:45 GMT",
=======
        "Date": "Thu, 02 Apr 2020 23:58:27 GMT",
        "ETag": "\u00220x8D7D761BD265E9E\u0022",
        "Last-Modified": "Thu, 02 Apr 2020 23:58:28 GMT",
>>>>>>> 32e373e2
        "Server": [
          "Windows-Azure-Blob/1.0",
          "Microsoft-HTTPAPI/2.0"
        ],
        "x-ms-client-request-id": "a149ad0d-982a-2535-c9cc-6155118a12ad",
<<<<<<< HEAD
        "x-ms-request-id": "8de8878f-a01e-0042-7c32-f32bbb000000",
        "x-ms-version": "2019-10-10"
=======
        "x-ms-request-id": "07c6e212-801e-0055-394a-095d2b000000",
        "x-ms-version": "2019-12-12"
>>>>>>> 32e373e2
      },
      "ResponseBody": []
    },
    {
<<<<<<< HEAD
      "RequestUri": "https://seanstagetest.blob.core.windows.net/test-container-8076e99c-3f11-e39e-d917-c1cf4705856d?comp=lease\u0026restype=container",
      "RequestMethod": "PUT",
      "RequestHeaders": {
        "Authorization": "Sanitized",
        "traceparent": "00-8a51f9b783d47b4c9671068c111e06b3-01ad19885cac4e43-00",
        "User-Agent": [
          "azsdk-net-Storage.Blobs/12.4.0-dev.20200305.1",
          "(.NET Core 4.6.28325.01; Microsoft Windows 10.0.18363 )"
        ],
        "x-ms-client-request-id": "4d6bb958-c5d7-e706-c150-196ac68e4da4",
        "x-ms-date": "Thu, 05 Mar 2020 21:12:45 GMT",
=======
      "RequestUri": "https://seanmcccanary.blob.core.windows.net/test-container-8076e99c-3f11-e39e-d917-c1cf4705856d?comp=lease\u0026restype=container",
      "RequestMethod": "PUT",
      "RequestHeaders": {
        "Authorization": "Sanitized",
        "traceparent": "00-acbb2410690f844f9f9eb2c24bdef059-60fd743fee6a6a45-00",
        "User-Agent": [
          "azsdk-net-Storage.Blobs/12.5.0-dev.20200402.1",
          "(.NET Core 4.6.28325.01; Microsoft Windows 10.0.18362 )"
        ],
        "x-ms-client-request-id": "4d6bb958-c5d7-e706-c150-196ac68e4da4",
        "x-ms-date": "Thu, 02 Apr 2020 23:58:29 GMT",
>>>>>>> 32e373e2
        "x-ms-lease-action": "acquire",
        "x-ms-lease-duration": "15",
        "x-ms-proposed-lease-id": "290ef20e-2651-f8eb-88c0-d1a7d825a3f2",
        "x-ms-return-client-request-id": "true",
<<<<<<< HEAD
        "x-ms-version": "2019-10-10"
=======
        "x-ms-version": "2019-12-12"
>>>>>>> 32e373e2
      },
      "RequestBody": null,
      "StatusCode": 201,
      "ResponseHeaders": {
        "Content-Length": "0",
<<<<<<< HEAD
        "Date": "Thu, 05 Mar 2020 21:12:44 GMT",
        "ETag": "\u00220x8D7C149F33E7ED4\u0022",
        "Last-Modified": "Thu, 05 Mar 2020 21:12:45 GMT",
=======
        "Date": "Thu, 02 Apr 2020 23:58:27 GMT",
        "ETag": "\u00220x8D7D761BD265E9E\u0022",
        "Last-Modified": "Thu, 02 Apr 2020 23:58:28 GMT",
>>>>>>> 32e373e2
        "Server": [
          "Windows-Azure-Blob/1.0",
          "Microsoft-HTTPAPI/2.0"
        ],
        "x-ms-client-request-id": "4d6bb958-c5d7-e706-c150-196ac68e4da4",
        "x-ms-lease-id": "290ef20e-2651-f8eb-88c0-d1a7d825a3f2",
<<<<<<< HEAD
        "x-ms-request-id": "8de8879a-a01e-0042-0332-f32bbb000000",
        "x-ms-version": "2019-10-10"
=======
        "x-ms-request-id": "07c6e226-801e-0055-464a-095d2b000000",
        "x-ms-version": "2019-12-12"
>>>>>>> 32e373e2
      },
      "ResponseBody": []
    },
    {
<<<<<<< HEAD
      "RequestUri": "https://seanstagetest.blob.core.windows.net/test-container-8076e99c-3f11-e39e-d917-c1cf4705856d?comp=lease\u0026restype=container",
      "RequestMethod": "PUT",
      "RequestHeaders": {
        "Authorization": "Sanitized",
        "traceparent": "00-f608eb4590d53042bbb7f722add4e0cc-9e1971dc2a6c5645-00",
        "User-Agent": [
          "azsdk-net-Storage.Blobs/12.4.0-dev.20200305.1",
          "(.NET Core 4.6.28325.01; Microsoft Windows 10.0.18363 )"
        ],
        "x-ms-client-request-id": "1e4fab1b-55b9-621b-61da-d86bcad72967",
        "x-ms-date": "Thu, 05 Mar 2020 21:12:45 GMT",
        "x-ms-lease-action": "break",
        "x-ms-lease-break-period": "0",
        "x-ms-return-client-request-id": "true",
        "x-ms-version": "2019-10-10"
=======
      "RequestUri": "https://seanmcccanary.blob.core.windows.net/test-container-8076e99c-3f11-e39e-d917-c1cf4705856d?comp=lease\u0026restype=container",
      "RequestMethod": "PUT",
      "RequestHeaders": {
        "Authorization": "Sanitized",
        "traceparent": "00-31e007dfcfed1549b9b88fb704e13df3-cdfb331593c66341-00",
        "User-Agent": [
          "azsdk-net-Storage.Blobs/12.5.0-dev.20200402.1",
          "(.NET Core 4.6.28325.01; Microsoft Windows 10.0.18362 )"
        ],
        "x-ms-client-request-id": "1e4fab1b-55b9-621b-61da-d86bcad72967",
        "x-ms-date": "Thu, 02 Apr 2020 23:58:29 GMT",
        "x-ms-lease-action": "break",
        "x-ms-lease-break-period": "0",
        "x-ms-return-client-request-id": "true",
        "x-ms-version": "2019-12-12"
>>>>>>> 32e373e2
      },
      "RequestBody": null,
      "StatusCode": 202,
      "ResponseHeaders": {
        "Content-Length": "0",
<<<<<<< HEAD
        "Date": "Thu, 05 Mar 2020 21:12:45 GMT",
        "ETag": "\u00220x8D7C149F33E7ED4\u0022",
        "Last-Modified": "Thu, 05 Mar 2020 21:12:45 GMT",
=======
        "Date": "Thu, 02 Apr 2020 23:58:28 GMT",
        "ETag": "\u00220x8D7D761BD265E9E\u0022",
        "Last-Modified": "Thu, 02 Apr 2020 23:58:28 GMT",
>>>>>>> 32e373e2
        "Server": [
          "Windows-Azure-Blob/1.0",
          "Microsoft-HTTPAPI/2.0"
        ],
        "x-ms-client-request-id": "1e4fab1b-55b9-621b-61da-d86bcad72967",
        "x-ms-lease-time": "0",
<<<<<<< HEAD
        "x-ms-request-id": "8de8879e-a01e-0042-0532-f32bbb000000",
        "x-ms-version": "2019-10-10"
=======
        "x-ms-request-id": "07c6e22e-801e-0055-4d4a-095d2b000000",
        "x-ms-version": "2019-12-12"
>>>>>>> 32e373e2
      },
      "ResponseBody": []
    },
    {
<<<<<<< HEAD
      "RequestUri": "https://seanstagetest.blob.core.windows.net/test-container-8076e99c-3f11-e39e-d917-c1cf4705856d?restype=container",
      "RequestMethod": "GET",
      "RequestHeaders": {
        "Authorization": "Sanitized",
        "traceparent": "00-0c0a07e88cc70544a42d04152271173d-9e4c75cbf5cede47-00",
        "User-Agent": [
          "azsdk-net-Storage.Blobs/12.4.0-dev.20200305.1",
          "(.NET Core 4.6.28325.01; Microsoft Windows 10.0.18363 )"
        ],
        "x-ms-client-request-id": "1a4f9c9a-2f3f-d3ea-53ca-47ee9f855fd8",
        "x-ms-date": "Thu, 05 Mar 2020 21:12:45 GMT",
        "x-ms-return-client-request-id": "true",
        "x-ms-version": "2019-10-10"
=======
      "RequestUri": "https://seanmcccanary.blob.core.windows.net/test-container-8076e99c-3f11-e39e-d917-c1cf4705856d?restype=container",
      "RequestMethod": "GET",
      "RequestHeaders": {
        "Authorization": "Sanitized",
        "traceparent": "00-102745253247ec499b0e265001ffc941-a5efeeae5a6e9c41-00",
        "User-Agent": [
          "azsdk-net-Storage.Blobs/12.5.0-dev.20200402.1",
          "(.NET Core 4.6.28325.01; Microsoft Windows 10.0.18362 )"
        ],
        "x-ms-client-request-id": "1a4f9c9a-2f3f-d3ea-53ca-47ee9f855fd8",
        "x-ms-date": "Thu, 02 Apr 2020 23:58:29 GMT",
        "x-ms-return-client-request-id": "true",
        "x-ms-version": "2019-12-12"
>>>>>>> 32e373e2
      },
      "RequestBody": null,
      "StatusCode": 200,
      "ResponseHeaders": {
        "Content-Length": "0",
<<<<<<< HEAD
        "Date": "Thu, 05 Mar 2020 21:12:45 GMT",
        "ETag": "\u00220x8D7C149F33E7ED4\u0022",
        "Last-Modified": "Thu, 05 Mar 2020 21:12:45 GMT",
=======
        "Date": "Thu, 02 Apr 2020 23:58:28 GMT",
        "ETag": "\u00220x8D7D761BD265E9E\u0022",
        "Last-Modified": "Thu, 02 Apr 2020 23:58:28 GMT",
>>>>>>> 32e373e2
        "Server": [
          "Windows-Azure-Blob/1.0",
          "Microsoft-HTTPAPI/2.0"
        ],
        "x-ms-blob-public-access": "container",
        "x-ms-client-request-id": "1a4f9c9a-2f3f-d3ea-53ca-47ee9f855fd8",
        "x-ms-default-encryption-scope": "$account-encryption-key",
        "x-ms-deny-encryption-scope-override": "false",
        "x-ms-has-immutability-policy": "false",
        "x-ms-has-legal-hold": "false",
        "x-ms-lease-state": "broken",
        "x-ms-lease-status": "unlocked",
<<<<<<< HEAD
        "x-ms-request-id": "8de887a1-a01e-0042-0832-f32bbb000000",
        "x-ms-version": "2019-10-10"
=======
        "x-ms-request-id": "07c6e234-801e-0055-524a-095d2b000000",
        "x-ms-version": "2019-12-12"
>>>>>>> 32e373e2
      },
      "ResponseBody": []
    },
    {
<<<<<<< HEAD
      "RequestUri": "https://seanstagetest.blob.core.windows.net/test-container-8076e99c-3f11-e39e-d917-c1cf4705856d?restype=container",
      "RequestMethod": "DELETE",
      "RequestHeaders": {
        "Authorization": "Sanitized",
        "traceparent": "00-f4b1ef808c043f43a6cbd90ec8ab570b-832cf84afdbe934e-00",
        "User-Agent": [
          "azsdk-net-Storage.Blobs/12.4.0-dev.20200305.1",
          "(.NET Core 4.6.28325.01; Microsoft Windows 10.0.18363 )"
        ],
        "x-ms-client-request-id": "2ed02c5c-0e88-4027-2dd8-8013b36e4043",
        "x-ms-date": "Thu, 05 Mar 2020 21:12:45 GMT",
        "x-ms-return-client-request-id": "true",
        "x-ms-version": "2019-10-10"
=======
      "RequestUri": "https://seanmcccanary.blob.core.windows.net/test-container-8076e99c-3f11-e39e-d917-c1cf4705856d?restype=container",
      "RequestMethod": "DELETE",
      "RequestHeaders": {
        "Authorization": "Sanitized",
        "traceparent": "00-888bfe178e03b24fa18d9df1b50474a5-d69016ca04259e46-00",
        "User-Agent": [
          "azsdk-net-Storage.Blobs/12.5.0-dev.20200402.1",
          "(.NET Core 4.6.28325.01; Microsoft Windows 10.0.18362 )"
        ],
        "x-ms-client-request-id": "2ed02c5c-0e88-4027-2dd8-8013b36e4043",
        "x-ms-date": "Thu, 02 Apr 2020 23:58:29 GMT",
        "x-ms-return-client-request-id": "true",
        "x-ms-version": "2019-12-12"
>>>>>>> 32e373e2
      },
      "RequestBody": null,
      "StatusCode": 202,
      "ResponseHeaders": {
        "Content-Length": "0",
<<<<<<< HEAD
        "Date": "Thu, 05 Mar 2020 21:12:45 GMT",
=======
        "Date": "Thu, 02 Apr 2020 23:58:28 GMT",
>>>>>>> 32e373e2
        "Server": [
          "Windows-Azure-Blob/1.0",
          "Microsoft-HTTPAPI/2.0"
        ],
        "x-ms-client-request-id": "2ed02c5c-0e88-4027-2dd8-8013b36e4043",
<<<<<<< HEAD
        "x-ms-request-id": "8de887a3-a01e-0042-0a32-f32bbb000000",
        "x-ms-version": "2019-10-10"
=======
        "x-ms-request-id": "07c6e238-801e-0055-564a-095d2b000000",
        "x-ms-version": "2019-12-12"
>>>>>>> 32e373e2
      },
      "ResponseBody": []
    }
  ],
  "Variables": {
    "RandomSeed": "1172734148",
<<<<<<< HEAD
    "Storage_TestConfigDefault": "ProductionTenant\nseanstagetest\nU2FuaXRpemVk\nhttps://seanstagetest.blob.core.windows.net\nhttp://seanstagetest.file.core.windows.net\nhttp://seanstagetest.queue.core.windows.net\nhttp://seanstagetest.table.core.windows.net\n\n\n\n\nhttp://seanstagetest-secondary.blob.core.windows.net\nhttp://seanstagetest-secondary.file.core.windows.net\nhttp://seanstagetest-secondary.queue.core.windows.net\nhttp://seanstagetest-secondary.table.core.windows.net\n\nSanitized\n\n\nCloud\nBlobEndpoint=https://seanstagetest.blob.core.windows.net/;QueueEndpoint=http://seanstagetest.queue.core.windows.net/;FileEndpoint=http://seanstagetest.file.core.windows.net/;BlobSecondaryEndpoint=http://seanstagetest-secondary.blob.core.windows.net/;QueueSecondaryEndpoint=http://seanstagetest-secondary.queue.core.windows.net/;FileSecondaryEndpoint=http://seanstagetest-secondary.file.core.windows.net/;AccountName=seanstagetest;AccountKey=Sanitized\nseanscope1"
=======
    "Storage_TestConfigDefault": "ProductionTenant\nseanmcccanary\nU2FuaXRpemVk\nhttps://seanmcccanary.blob.core.windows.net\nhttps://seanmcccanary.file.core.windows.net\nhttps://seanmcccanary.queue.core.windows.net\nhttps://seanmcccanary.table.core.windows.net\n\n\n\n\nhttps://seanmcccanary-secondary.blob.core.windows.net\nhttps://seanmcccanary-secondary.file.core.windows.net\nhttps://seanmcccanary-secondary.queue.core.windows.net\nhttps://seanmcccanary-secondary.table.core.windows.net\n\nSanitized\n\n\nCloud\nBlobEndpoint=https://seanmcccanary.blob.core.windows.net/;QueueEndpoint=https://seanmcccanary.queue.core.windows.net/;FileEndpoint=https://seanmcccanary.file.core.windows.net/;BlobSecondaryEndpoint=https://seanmcccanary-secondary.blob.core.windows.net/;QueueSecondaryEndpoint=https://seanmcccanary-secondary.queue.core.windows.net/;FileSecondaryEndpoint=https://seanmcccanary-secondary.file.core.windows.net/;AccountName=seanmcccanary;AccountKey=Sanitized\nseanscope1"
>>>>>>> 32e373e2
  }
}<|MERGE_RESOLUTION|>--- conflicted
+++ resolved
@@ -1,22 +1,6 @@
 {
   "Entries": [
     {
-<<<<<<< HEAD
-      "RequestUri": "https://seanstagetest.blob.core.windows.net/test-container-8076e99c-3f11-e39e-d917-c1cf4705856d?restype=container",
-      "RequestMethod": "PUT",
-      "RequestHeaders": {
-        "Authorization": "Sanitized",
-        "traceparent": "00-e112d553b09f604b818b14df0fb46da3-963c5c58c5e0344e-00",
-        "User-Agent": [
-          "azsdk-net-Storage.Blobs/12.4.0-dev.20200305.1",
-          "(.NET Core 4.6.28325.01; Microsoft Windows 10.0.18363 )"
-        ],
-        "x-ms-blob-public-access": "container",
-        "x-ms-client-request-id": "a149ad0d-982a-2535-c9cc-6155118a12ad",
-        "x-ms-date": "Thu, 05 Mar 2020 21:12:45 GMT",
-        "x-ms-return-client-request-id": "true",
-        "x-ms-version": "2019-10-10"
-=======
       "RequestUri": "https://seanmcccanary.blob.core.windows.net/test-container-8076e99c-3f11-e39e-d917-c1cf4705856d?restype=container",
       "RequestMethod": "PUT",
       "RequestHeaders": {
@@ -31,50 +15,25 @@
         "x-ms-date": "Thu, 02 Apr 2020 23:58:28 GMT",
         "x-ms-return-client-request-id": "true",
         "x-ms-version": "2019-12-12"
->>>>>>> 32e373e2
       },
       "RequestBody": null,
       "StatusCode": 201,
       "ResponseHeaders": {
         "Content-Length": "0",
-<<<<<<< HEAD
-        "Date": "Thu, 05 Mar 2020 21:12:44 GMT",
-        "ETag": "\u00220x8D7C149F33E7ED4\u0022",
-        "Last-Modified": "Thu, 05 Mar 2020 21:12:45 GMT",
-=======
         "Date": "Thu, 02 Apr 2020 23:58:27 GMT",
         "ETag": "\u00220x8D7D761BD265E9E\u0022",
         "Last-Modified": "Thu, 02 Apr 2020 23:58:28 GMT",
->>>>>>> 32e373e2
         "Server": [
           "Windows-Azure-Blob/1.0",
           "Microsoft-HTTPAPI/2.0"
         ],
         "x-ms-client-request-id": "a149ad0d-982a-2535-c9cc-6155118a12ad",
-<<<<<<< HEAD
-        "x-ms-request-id": "8de8878f-a01e-0042-7c32-f32bbb000000",
-        "x-ms-version": "2019-10-10"
-=======
         "x-ms-request-id": "07c6e212-801e-0055-394a-095d2b000000",
         "x-ms-version": "2019-12-12"
->>>>>>> 32e373e2
       },
       "ResponseBody": []
     },
     {
-<<<<<<< HEAD
-      "RequestUri": "https://seanstagetest.blob.core.windows.net/test-container-8076e99c-3f11-e39e-d917-c1cf4705856d?comp=lease\u0026restype=container",
-      "RequestMethod": "PUT",
-      "RequestHeaders": {
-        "Authorization": "Sanitized",
-        "traceparent": "00-8a51f9b783d47b4c9671068c111e06b3-01ad19885cac4e43-00",
-        "User-Agent": [
-          "azsdk-net-Storage.Blobs/12.4.0-dev.20200305.1",
-          "(.NET Core 4.6.28325.01; Microsoft Windows 10.0.18363 )"
-        ],
-        "x-ms-client-request-id": "4d6bb958-c5d7-e706-c150-196ac68e4da4",
-        "x-ms-date": "Thu, 05 Mar 2020 21:12:45 GMT",
-=======
       "RequestUri": "https://seanmcccanary.blob.core.windows.net/test-container-8076e99c-3f11-e39e-d917-c1cf4705856d?comp=lease\u0026restype=container",
       "RequestMethod": "PUT",
       "RequestHeaders": {
@@ -86,64 +45,31 @@
         ],
         "x-ms-client-request-id": "4d6bb958-c5d7-e706-c150-196ac68e4da4",
         "x-ms-date": "Thu, 02 Apr 2020 23:58:29 GMT",
->>>>>>> 32e373e2
         "x-ms-lease-action": "acquire",
         "x-ms-lease-duration": "15",
         "x-ms-proposed-lease-id": "290ef20e-2651-f8eb-88c0-d1a7d825a3f2",
         "x-ms-return-client-request-id": "true",
-<<<<<<< HEAD
-        "x-ms-version": "2019-10-10"
-=======
         "x-ms-version": "2019-12-12"
->>>>>>> 32e373e2
       },
       "RequestBody": null,
       "StatusCode": 201,
       "ResponseHeaders": {
         "Content-Length": "0",
-<<<<<<< HEAD
-        "Date": "Thu, 05 Mar 2020 21:12:44 GMT",
-        "ETag": "\u00220x8D7C149F33E7ED4\u0022",
-        "Last-Modified": "Thu, 05 Mar 2020 21:12:45 GMT",
-=======
         "Date": "Thu, 02 Apr 2020 23:58:27 GMT",
         "ETag": "\u00220x8D7D761BD265E9E\u0022",
         "Last-Modified": "Thu, 02 Apr 2020 23:58:28 GMT",
->>>>>>> 32e373e2
         "Server": [
           "Windows-Azure-Blob/1.0",
           "Microsoft-HTTPAPI/2.0"
         ],
         "x-ms-client-request-id": "4d6bb958-c5d7-e706-c150-196ac68e4da4",
         "x-ms-lease-id": "290ef20e-2651-f8eb-88c0-d1a7d825a3f2",
-<<<<<<< HEAD
-        "x-ms-request-id": "8de8879a-a01e-0042-0332-f32bbb000000",
-        "x-ms-version": "2019-10-10"
-=======
         "x-ms-request-id": "07c6e226-801e-0055-464a-095d2b000000",
         "x-ms-version": "2019-12-12"
->>>>>>> 32e373e2
       },
       "ResponseBody": []
     },
     {
-<<<<<<< HEAD
-      "RequestUri": "https://seanstagetest.blob.core.windows.net/test-container-8076e99c-3f11-e39e-d917-c1cf4705856d?comp=lease\u0026restype=container",
-      "RequestMethod": "PUT",
-      "RequestHeaders": {
-        "Authorization": "Sanitized",
-        "traceparent": "00-f608eb4590d53042bbb7f722add4e0cc-9e1971dc2a6c5645-00",
-        "User-Agent": [
-          "azsdk-net-Storage.Blobs/12.4.0-dev.20200305.1",
-          "(.NET Core 4.6.28325.01; Microsoft Windows 10.0.18363 )"
-        ],
-        "x-ms-client-request-id": "1e4fab1b-55b9-621b-61da-d86bcad72967",
-        "x-ms-date": "Thu, 05 Mar 2020 21:12:45 GMT",
-        "x-ms-lease-action": "break",
-        "x-ms-lease-break-period": "0",
-        "x-ms-return-client-request-id": "true",
-        "x-ms-version": "2019-10-10"
-=======
       "RequestUri": "https://seanmcccanary.blob.core.windows.net/test-container-8076e99c-3f11-e39e-d917-c1cf4705856d?comp=lease\u0026restype=container",
       "RequestMethod": "PUT",
       "RequestHeaders": {
@@ -159,53 +85,26 @@
         "x-ms-lease-break-period": "0",
         "x-ms-return-client-request-id": "true",
         "x-ms-version": "2019-12-12"
->>>>>>> 32e373e2
       },
       "RequestBody": null,
       "StatusCode": 202,
       "ResponseHeaders": {
         "Content-Length": "0",
-<<<<<<< HEAD
-        "Date": "Thu, 05 Mar 2020 21:12:45 GMT",
-        "ETag": "\u00220x8D7C149F33E7ED4\u0022",
-        "Last-Modified": "Thu, 05 Mar 2020 21:12:45 GMT",
-=======
         "Date": "Thu, 02 Apr 2020 23:58:28 GMT",
         "ETag": "\u00220x8D7D761BD265E9E\u0022",
         "Last-Modified": "Thu, 02 Apr 2020 23:58:28 GMT",
->>>>>>> 32e373e2
         "Server": [
           "Windows-Azure-Blob/1.0",
           "Microsoft-HTTPAPI/2.0"
         ],
         "x-ms-client-request-id": "1e4fab1b-55b9-621b-61da-d86bcad72967",
         "x-ms-lease-time": "0",
-<<<<<<< HEAD
-        "x-ms-request-id": "8de8879e-a01e-0042-0532-f32bbb000000",
-        "x-ms-version": "2019-10-10"
-=======
         "x-ms-request-id": "07c6e22e-801e-0055-4d4a-095d2b000000",
         "x-ms-version": "2019-12-12"
->>>>>>> 32e373e2
       },
       "ResponseBody": []
     },
     {
-<<<<<<< HEAD
-      "RequestUri": "https://seanstagetest.blob.core.windows.net/test-container-8076e99c-3f11-e39e-d917-c1cf4705856d?restype=container",
-      "RequestMethod": "GET",
-      "RequestHeaders": {
-        "Authorization": "Sanitized",
-        "traceparent": "00-0c0a07e88cc70544a42d04152271173d-9e4c75cbf5cede47-00",
-        "User-Agent": [
-          "azsdk-net-Storage.Blobs/12.4.0-dev.20200305.1",
-          "(.NET Core 4.6.28325.01; Microsoft Windows 10.0.18363 )"
-        ],
-        "x-ms-client-request-id": "1a4f9c9a-2f3f-d3ea-53ca-47ee9f855fd8",
-        "x-ms-date": "Thu, 05 Mar 2020 21:12:45 GMT",
-        "x-ms-return-client-request-id": "true",
-        "x-ms-version": "2019-10-10"
-=======
       "RequestUri": "https://seanmcccanary.blob.core.windows.net/test-container-8076e99c-3f11-e39e-d917-c1cf4705856d?restype=container",
       "RequestMethod": "GET",
       "RequestHeaders": {
@@ -219,21 +118,14 @@
         "x-ms-date": "Thu, 02 Apr 2020 23:58:29 GMT",
         "x-ms-return-client-request-id": "true",
         "x-ms-version": "2019-12-12"
->>>>>>> 32e373e2
       },
       "RequestBody": null,
       "StatusCode": 200,
       "ResponseHeaders": {
         "Content-Length": "0",
-<<<<<<< HEAD
-        "Date": "Thu, 05 Mar 2020 21:12:45 GMT",
-        "ETag": "\u00220x8D7C149F33E7ED4\u0022",
-        "Last-Modified": "Thu, 05 Mar 2020 21:12:45 GMT",
-=======
         "Date": "Thu, 02 Apr 2020 23:58:28 GMT",
         "ETag": "\u00220x8D7D761BD265E9E\u0022",
         "Last-Modified": "Thu, 02 Apr 2020 23:58:28 GMT",
->>>>>>> 32e373e2
         "Server": [
           "Windows-Azure-Blob/1.0",
           "Microsoft-HTTPAPI/2.0"
@@ -246,32 +138,12 @@
         "x-ms-has-legal-hold": "false",
         "x-ms-lease-state": "broken",
         "x-ms-lease-status": "unlocked",
-<<<<<<< HEAD
-        "x-ms-request-id": "8de887a1-a01e-0042-0832-f32bbb000000",
-        "x-ms-version": "2019-10-10"
-=======
         "x-ms-request-id": "07c6e234-801e-0055-524a-095d2b000000",
         "x-ms-version": "2019-12-12"
->>>>>>> 32e373e2
       },
       "ResponseBody": []
     },
     {
-<<<<<<< HEAD
-      "RequestUri": "https://seanstagetest.blob.core.windows.net/test-container-8076e99c-3f11-e39e-d917-c1cf4705856d?restype=container",
-      "RequestMethod": "DELETE",
-      "RequestHeaders": {
-        "Authorization": "Sanitized",
-        "traceparent": "00-f4b1ef808c043f43a6cbd90ec8ab570b-832cf84afdbe934e-00",
-        "User-Agent": [
-          "azsdk-net-Storage.Blobs/12.4.0-dev.20200305.1",
-          "(.NET Core 4.6.28325.01; Microsoft Windows 10.0.18363 )"
-        ],
-        "x-ms-client-request-id": "2ed02c5c-0e88-4027-2dd8-8013b36e4043",
-        "x-ms-date": "Thu, 05 Mar 2020 21:12:45 GMT",
-        "x-ms-return-client-request-id": "true",
-        "x-ms-version": "2019-10-10"
-=======
       "RequestUri": "https://seanmcccanary.blob.core.windows.net/test-container-8076e99c-3f11-e39e-d917-c1cf4705856d?restype=container",
       "RequestMethod": "DELETE",
       "RequestHeaders": {
@@ -285,39 +157,25 @@
         "x-ms-date": "Thu, 02 Apr 2020 23:58:29 GMT",
         "x-ms-return-client-request-id": "true",
         "x-ms-version": "2019-12-12"
->>>>>>> 32e373e2
       },
       "RequestBody": null,
       "StatusCode": 202,
       "ResponseHeaders": {
         "Content-Length": "0",
-<<<<<<< HEAD
-        "Date": "Thu, 05 Mar 2020 21:12:45 GMT",
-=======
         "Date": "Thu, 02 Apr 2020 23:58:28 GMT",
->>>>>>> 32e373e2
         "Server": [
           "Windows-Azure-Blob/1.0",
           "Microsoft-HTTPAPI/2.0"
         ],
         "x-ms-client-request-id": "2ed02c5c-0e88-4027-2dd8-8013b36e4043",
-<<<<<<< HEAD
-        "x-ms-request-id": "8de887a3-a01e-0042-0a32-f32bbb000000",
-        "x-ms-version": "2019-10-10"
-=======
         "x-ms-request-id": "07c6e238-801e-0055-564a-095d2b000000",
         "x-ms-version": "2019-12-12"
->>>>>>> 32e373e2
       },
       "ResponseBody": []
     }
   ],
   "Variables": {
     "RandomSeed": "1172734148",
-<<<<<<< HEAD
-    "Storage_TestConfigDefault": "ProductionTenant\nseanstagetest\nU2FuaXRpemVk\nhttps://seanstagetest.blob.core.windows.net\nhttp://seanstagetest.file.core.windows.net\nhttp://seanstagetest.queue.core.windows.net\nhttp://seanstagetest.table.core.windows.net\n\n\n\n\nhttp://seanstagetest-secondary.blob.core.windows.net\nhttp://seanstagetest-secondary.file.core.windows.net\nhttp://seanstagetest-secondary.queue.core.windows.net\nhttp://seanstagetest-secondary.table.core.windows.net\n\nSanitized\n\n\nCloud\nBlobEndpoint=https://seanstagetest.blob.core.windows.net/;QueueEndpoint=http://seanstagetest.queue.core.windows.net/;FileEndpoint=http://seanstagetest.file.core.windows.net/;BlobSecondaryEndpoint=http://seanstagetest-secondary.blob.core.windows.net/;QueueSecondaryEndpoint=http://seanstagetest-secondary.queue.core.windows.net/;FileSecondaryEndpoint=http://seanstagetest-secondary.file.core.windows.net/;AccountName=seanstagetest;AccountKey=Sanitized\nseanscope1"
-=======
     "Storage_TestConfigDefault": "ProductionTenant\nseanmcccanary\nU2FuaXRpemVk\nhttps://seanmcccanary.blob.core.windows.net\nhttps://seanmcccanary.file.core.windows.net\nhttps://seanmcccanary.queue.core.windows.net\nhttps://seanmcccanary.table.core.windows.net\n\n\n\n\nhttps://seanmcccanary-secondary.blob.core.windows.net\nhttps://seanmcccanary-secondary.file.core.windows.net\nhttps://seanmcccanary-secondary.queue.core.windows.net\nhttps://seanmcccanary-secondary.table.core.windows.net\n\nSanitized\n\n\nCloud\nBlobEndpoint=https://seanmcccanary.blob.core.windows.net/;QueueEndpoint=https://seanmcccanary.queue.core.windows.net/;FileEndpoint=https://seanmcccanary.file.core.windows.net/;BlobSecondaryEndpoint=https://seanmcccanary-secondary.blob.core.windows.net/;QueueSecondaryEndpoint=https://seanmcccanary-secondary.queue.core.windows.net/;FileSecondaryEndpoint=https://seanmcccanary-secondary.file.core.windows.net/;AccountName=seanmcccanary;AccountKey=Sanitized\nseanscope1"
->>>>>>> 32e373e2
   }
 }