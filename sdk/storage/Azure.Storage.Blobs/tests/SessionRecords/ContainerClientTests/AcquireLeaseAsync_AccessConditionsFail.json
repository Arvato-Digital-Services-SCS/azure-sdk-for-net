--- conflicted
+++ resolved
@@ -1,81 +1,39 @@
 {
   "Entries": [
     {
-<<<<<<< HEAD
-      "RequestUri": "https://seanstagetest.blob.core.windows.net/test-container-ccbd969a-3057-7bcf-f07c-04cbe21be9d9?restype=container",
-      "RequestMethod": "PUT",
-      "RequestHeaders": {
-        "Authorization": "Sanitized",
-        "traceparent": "00-aab0aa6dda62834bafeb9ad3f8e03d7c-9342b2583c1b5241-00",
-        "User-Agent": [
-          "azsdk-net-Storage.Blobs/12.4.0-dev.20200305.1",
-          "(.NET Core 4.6.28325.01; Microsoft Windows 10.0.18363 )"
+      "RequestUri": "https://seanmcccanary.blob.core.windows.net/test-container-ccbd969a-3057-7bcf-f07c-04cbe21be9d9?restype=container",
+      "RequestMethod": "PUT",
+      "RequestHeaders": {
+        "Authorization": "Sanitized",
+        "traceparent": "00-b78613f4e55fe545a8b17d298f429b76-bee40a97a161b248-00",
+        "User-Agent": [
+          "azsdk-net-Storage.Blobs/12.5.0-dev.20200402.1",
+          "(.NET Core 4.6.28325.01; Microsoft Windows 10.0.18362 )"
         ],
         "x-ms-blob-public-access": "container",
         "x-ms-client-request-id": "c4ec0431-1287-f15a-6027-e10c0d4bc44c",
-        "x-ms-date": "Thu, 05 Mar 2020 21:12:43 GMT",
-        "x-ms-return-client-request-id": "true",
-        "x-ms-version": "2019-10-10"
-=======
-      "RequestUri": "https://seanmcccanary.blob.core.windows.net/test-container-ccbd969a-3057-7bcf-f07c-04cbe21be9d9?restype=container",
-      "RequestMethod": "PUT",
-      "RequestHeaders": {
-        "Authorization": "Sanitized",
-        "traceparent": "00-b78613f4e55fe545a8b17d298f429b76-bee40a97a161b248-00",
-        "User-Agent": [
-          "azsdk-net-Storage.Blobs/12.5.0-dev.20200402.1",
-          "(.NET Core 4.6.28325.01; Microsoft Windows 10.0.18362 )"
-        ],
-        "x-ms-blob-public-access": "container",
-        "x-ms-client-request-id": "c4ec0431-1287-f15a-6027-e10c0d4bc44c",
-        "x-ms-date": "Thu, 02 Apr 2020 23:58:27 GMT",
-        "x-ms-return-client-request-id": "true",
-        "x-ms-version": "2019-12-12"
->>>>>>> 32e373e2
+        "x-ms-date": "Thu, 02 Apr 2020 23:58:27 GMT",
+        "x-ms-return-client-request-id": "true",
+        "x-ms-version": "2019-12-12"
       },
       "RequestBody": null,
       "StatusCode": 201,
       "ResponseHeaders": {
         "Content-Length": "0",
-<<<<<<< HEAD
-        "Date": "Thu, 05 Mar 2020 21:12:43 GMT",
-        "ETag": "\u00220x8D7C149F234498A\u0022",
-        "Last-Modified": "Thu, 05 Mar 2020 21:12:43 GMT",
-=======
         "Date": "Thu, 02 Apr 2020 23:58:26 GMT",
         "ETag": "\u00220x8D7D761BC20FE94\u0022",
         "Last-Modified": "Thu, 02 Apr 2020 23:58:26 GMT",
->>>>>>> 32e373e2
         "Server": [
           "Windows-Azure-Blob/1.0",
           "Microsoft-HTTPAPI/2.0"
         ],
         "x-ms-client-request-id": "c4ec0431-1287-f15a-6027-e10c0d4bc44c",
-<<<<<<< HEAD
-        "x-ms-request-id": "c0f36dbc-a01e-0020-0632-f3e99c000000",
-        "x-ms-version": "2019-10-10"
-=======
         "x-ms-request-id": "4bc386fd-401e-0028-594a-092c08000000",
         "x-ms-version": "2019-12-12"
->>>>>>> 32e373e2
-      },
-      "ResponseBody": []
-    },
-    {
-<<<<<<< HEAD
-      "RequestUri": "https://seanstagetest.blob.core.windows.net/test-container-ccbd969a-3057-7bcf-f07c-04cbe21be9d9?comp=lease\u0026restype=container",
-      "RequestMethod": "PUT",
-      "RequestHeaders": {
-        "Authorization": "Sanitized",
-        "If-Modified-Since": "Fri, 06 Mar 2020 21:12:43 GMT",
-        "traceparent": "00-a03cbefc877125469956db2f18f9e310-d2c92da3d814294c-00",
-        "User-Agent": [
-          "azsdk-net-Storage.Blobs/12.4.0-dev.20200305.1",
-          "(.NET Core 4.6.28325.01; Microsoft Windows 10.0.18363 )"
-        ],
-        "x-ms-client-request-id": "f92e29b7-d0d2-b18f-c50e-6080997d362a",
-        "x-ms-date": "Thu, 05 Mar 2020 21:12:43 GMT",
-=======
+      },
+      "ResponseBody": []
+    },
+    {
       "RequestUri": "https://seanmcccanary.blob.core.windows.net/test-container-ccbd969a-3057-7bcf-f07c-04cbe21be9d9?comp=lease\u0026restype=container",
       "RequestMethod": "PUT",
       "RequestHeaders": {
@@ -88,58 +46,24 @@
         ],
         "x-ms-client-request-id": "f92e29b7-d0d2-b18f-c50e-6080997d362a",
         "x-ms-date": "Thu, 02 Apr 2020 23:58:27 GMT",
->>>>>>> 32e373e2
         "x-ms-lease-action": "acquire",
         "x-ms-lease-duration": "15",
         "x-ms-proposed-lease-id": "3d781f6b-7f17-dd3f-6306-78dcba3562a5",
         "x-ms-return-client-request-id": "true",
-<<<<<<< HEAD
-        "x-ms-version": "2019-10-10"
-=======
-        "x-ms-version": "2019-12-12"
->>>>>>> 32e373e2
+        "x-ms-version": "2019-12-12"
       },
       "RequestBody": null,
       "StatusCode": 412,
       "ResponseHeaders": {
         "Content-Length": "252",
         "Content-Type": "application/xml",
-<<<<<<< HEAD
-        "Date": "Thu, 05 Mar 2020 21:12:43 GMT",
-=======
-        "Date": "Thu, 02 Apr 2020 23:58:26 GMT",
->>>>>>> 32e373e2
+        "Date": "Thu, 02 Apr 2020 23:58:26 GMT",
         "Server": [
           "Windows-Azure-Blob/1.0",
           "Microsoft-HTTPAPI/2.0"
         ],
         "x-ms-client-request-id": "f92e29b7-d0d2-b18f-c50e-6080997d362a",
         "x-ms-error-code": "ConditionNotMet",
-<<<<<<< HEAD
-        "x-ms-request-id": "c0f36dc0-a01e-0020-0832-f3e99c000000",
-        "x-ms-version": "2019-10-10"
-      },
-      "ResponseBody": [
-        "\uFEFF\u003C?xml version=\u00221.0\u0022 encoding=\u0022utf-8\u0022?\u003E\u003CError\u003E\u003CCode\u003EConditionNotMet\u003C/Code\u003E\u003CMessage\u003EThe condition specified using HTTP conditional header(s) is not met.\n",
-        "RequestId:c0f36dc0-a01e-0020-0832-f3e99c000000\n",
-        "Time:2020-03-05T21:12:43.8062258Z\u003C/Message\u003E\u003C/Error\u003E"
-      ]
-    },
-    {
-      "RequestUri": "https://seanstagetest.blob.core.windows.net/test-container-ccbd969a-3057-7bcf-f07c-04cbe21be9d9?restype=container",
-      "RequestMethod": "DELETE",
-      "RequestHeaders": {
-        "Authorization": "Sanitized",
-        "traceparent": "00-4253cbb3d7ee20479821b2480d4b5681-d14c58b8b261cf46-00",
-        "User-Agent": [
-          "azsdk-net-Storage.Blobs/12.4.0-dev.20200305.1",
-          "(.NET Core 4.6.28325.01; Microsoft Windows 10.0.18363 )"
-        ],
-        "x-ms-client-request-id": "9025705c-6806-9dd3-cde8-1720c4d191a3",
-        "x-ms-date": "Thu, 05 Mar 2020 21:12:43 GMT",
-        "x-ms-return-client-request-id": "true",
-        "x-ms-version": "2019-10-10"
-=======
         "x-ms-request-id": "4bc38700-401e-0028-5a4a-092c08000000",
         "x-ms-version": "2019-12-12"
       },
@@ -163,108 +87,56 @@
         "x-ms-date": "Thu, 02 Apr 2020 23:58:27 GMT",
         "x-ms-return-client-request-id": "true",
         "x-ms-version": "2019-12-12"
->>>>>>> 32e373e2
       },
       "RequestBody": null,
       "StatusCode": 202,
       "ResponseHeaders": {
         "Content-Length": "0",
-<<<<<<< HEAD
-        "Date": "Thu, 05 Mar 2020 21:12:43 GMT",
-=======
-        "Date": "Thu, 02 Apr 2020 23:58:26 GMT",
->>>>>>> 32e373e2
+        "Date": "Thu, 02 Apr 2020 23:58:26 GMT",
         "Server": [
           "Windows-Azure-Blob/1.0",
           "Microsoft-HTTPAPI/2.0"
         ],
         "x-ms-client-request-id": "9025705c-6806-9dd3-cde8-1720c4d191a3",
-<<<<<<< HEAD
-        "x-ms-request-id": "c0f36dc1-a01e-0020-0932-f3e99c000000",
-        "x-ms-version": "2019-10-10"
-=======
         "x-ms-request-id": "4bc38703-401e-0028-5d4a-092c08000000",
         "x-ms-version": "2019-12-12"
->>>>>>> 32e373e2
-      },
-      "ResponseBody": []
-    },
-    {
-<<<<<<< HEAD
-      "RequestUri": "https://seanstagetest.blob.core.windows.net/test-container-a02f5da4-f988-d056-0ce7-2c85b453b97a?restype=container",
-      "RequestMethod": "PUT",
-      "RequestHeaders": {
-        "Authorization": "Sanitized",
-        "traceparent": "00-c1fc3e774634754a8a365a2f535ea8e6-edaf05352390b844-00",
-        "User-Agent": [
-          "azsdk-net-Storage.Blobs/12.4.0-dev.20200305.1",
-          "(.NET Core 4.6.28325.01; Microsoft Windows 10.0.18363 )"
+      },
+      "ResponseBody": []
+    },
+    {
+      "RequestUri": "https://seanmcccanary.blob.core.windows.net/test-container-a02f5da4-f988-d056-0ce7-2c85b453b97a?restype=container",
+      "RequestMethod": "PUT",
+      "RequestHeaders": {
+        "Authorization": "Sanitized",
+        "traceparent": "00-1c0a03eb57539c43b683132db9f876fe-489cd86a5c72264b-00",
+        "User-Agent": [
+          "azsdk-net-Storage.Blobs/12.5.0-dev.20200402.1",
+          "(.NET Core 4.6.28325.01; Microsoft Windows 10.0.18362 )"
         ],
         "x-ms-blob-public-access": "container",
         "x-ms-client-request-id": "9a9779bb-611b-62b5-1955-841e3b4ee97a",
-        "x-ms-date": "Thu, 05 Mar 2020 21:12:44 GMT",
-        "x-ms-return-client-request-id": "true",
-        "x-ms-version": "2019-10-10"
-=======
-      "RequestUri": "https://seanmcccanary.blob.core.windows.net/test-container-a02f5da4-f988-d056-0ce7-2c85b453b97a?restype=container",
-      "RequestMethod": "PUT",
-      "RequestHeaders": {
-        "Authorization": "Sanitized",
-        "traceparent": "00-1c0a03eb57539c43b683132db9f876fe-489cd86a5c72264b-00",
-        "User-Agent": [
-          "azsdk-net-Storage.Blobs/12.5.0-dev.20200402.1",
-          "(.NET Core 4.6.28325.01; Microsoft Windows 10.0.18362 )"
-        ],
-        "x-ms-blob-public-access": "container",
-        "x-ms-client-request-id": "9a9779bb-611b-62b5-1955-841e3b4ee97a",
-        "x-ms-date": "Thu, 02 Apr 2020 23:58:27 GMT",
-        "x-ms-return-client-request-id": "true",
-        "x-ms-version": "2019-12-12"
->>>>>>> 32e373e2
+        "x-ms-date": "Thu, 02 Apr 2020 23:58:27 GMT",
+        "x-ms-return-client-request-id": "true",
+        "x-ms-version": "2019-12-12"
       },
       "RequestBody": null,
       "StatusCode": 201,
       "ResponseHeaders": {
         "Content-Length": "0",
-<<<<<<< HEAD
-        "Date": "Thu, 05 Mar 2020 21:12:43 GMT",
-        "ETag": "\u00220x8D7C149F2876CC0\u0022",
-        "Last-Modified": "Thu, 05 Mar 2020 21:12:44 GMT",
-=======
         "Date": "Thu, 02 Apr 2020 23:58:26 GMT",
         "ETag": "\u00220x8D7D761BC6EA88E\u0022",
         "Last-Modified": "Thu, 02 Apr 2020 23:58:26 GMT",
->>>>>>> 32e373e2
         "Server": [
           "Windows-Azure-Blob/1.0",
           "Microsoft-HTTPAPI/2.0"
         ],
         "x-ms-client-request-id": "9a9779bb-611b-62b5-1955-841e3b4ee97a",
-<<<<<<< HEAD
-        "x-ms-request-id": "959e5cce-b01e-003c-6232-f3bbfc000000",
-        "x-ms-version": "2019-10-10"
-=======
         "x-ms-request-id": "2c12bd49-701e-0033-4b4a-09120b000000",
         "x-ms-version": "2019-12-12"
->>>>>>> 32e373e2
-      },
-      "ResponseBody": []
-    },
-    {
-<<<<<<< HEAD
-      "RequestUri": "https://seanstagetest.blob.core.windows.net/test-container-a02f5da4-f988-d056-0ce7-2c85b453b97a?comp=lease\u0026restype=container",
-      "RequestMethod": "PUT",
-      "RequestHeaders": {
-        "Authorization": "Sanitized",
-        "If-Unmodified-Since": "Wed, 04 Mar 2020 21:12:43 GMT",
-        "traceparent": "00-35b569d6aae259409760a84b76d626c8-e105c7aa66934440-00",
-        "User-Agent": [
-          "azsdk-net-Storage.Blobs/12.4.0-dev.20200305.1",
-          "(.NET Core 4.6.28325.01; Microsoft Windows 10.0.18363 )"
-        ],
-        "x-ms-client-request-id": "32996717-e1e7-534f-2e98-6048282d4a8b",
-        "x-ms-date": "Thu, 05 Mar 2020 21:12:44 GMT",
-=======
+      },
+      "ResponseBody": []
+    },
+    {
       "RequestUri": "https://seanmcccanary.blob.core.windows.net/test-container-a02f5da4-f988-d056-0ce7-2c85b453b97a?comp=lease\u0026restype=container",
       "RequestMethod": "PUT",
       "RequestHeaders": {
@@ -277,58 +149,24 @@
         ],
         "x-ms-client-request-id": "32996717-e1e7-534f-2e98-6048282d4a8b",
         "x-ms-date": "Thu, 02 Apr 2020 23:58:27 GMT",
->>>>>>> 32e373e2
         "x-ms-lease-action": "acquire",
         "x-ms-lease-duration": "15",
         "x-ms-proposed-lease-id": "a0149c2e-68ac-fe4b-39d3-3987178e0010",
         "x-ms-return-client-request-id": "true",
-<<<<<<< HEAD
-        "x-ms-version": "2019-10-10"
-=======
-        "x-ms-version": "2019-12-12"
->>>>>>> 32e373e2
+        "x-ms-version": "2019-12-12"
       },
       "RequestBody": null,
       "StatusCode": 412,
       "ResponseHeaders": {
         "Content-Length": "252",
         "Content-Type": "application/xml",
-<<<<<<< HEAD
-        "Date": "Thu, 05 Mar 2020 21:12:43 GMT",
-=======
         "Date": "Thu, 02 Apr 2020 23:58:27 GMT",
->>>>>>> 32e373e2
         "Server": [
           "Windows-Azure-Blob/1.0",
           "Microsoft-HTTPAPI/2.0"
         ],
         "x-ms-client-request-id": "32996717-e1e7-534f-2e98-6048282d4a8b",
         "x-ms-error-code": "ConditionNotMet",
-<<<<<<< HEAD
-        "x-ms-request-id": "959e5cd1-b01e-003c-6332-f3bbfc000000",
-        "x-ms-version": "2019-10-10"
-      },
-      "ResponseBody": [
-        "\uFEFF\u003C?xml version=\u00221.0\u0022 encoding=\u0022utf-8\u0022?\u003E\u003CError\u003E\u003CCode\u003EConditionNotMet\u003C/Code\u003E\u003CMessage\u003EThe condition specified using HTTP conditional header(s) is not met.\n",
-        "RequestId:959e5cd1-b01e-003c-6332-f3bbfc000000\n",
-        "Time:2020-03-05T21:12:44.3149325Z\u003C/Message\u003E\u003C/Error\u003E"
-      ]
-    },
-    {
-      "RequestUri": "https://seanstagetest.blob.core.windows.net/test-container-a02f5da4-f988-d056-0ce7-2c85b453b97a?restype=container",
-      "RequestMethod": "DELETE",
-      "RequestHeaders": {
-        "Authorization": "Sanitized",
-        "traceparent": "00-474d79aecca20c4d8c97ff6906a90518-a6a980cf1fd4ed41-00",
-        "User-Agent": [
-          "azsdk-net-Storage.Blobs/12.4.0-dev.20200305.1",
-          "(.NET Core 4.6.28325.01; Microsoft Windows 10.0.18363 )"
-        ],
-        "x-ms-client-request-id": "b06f20b2-cef4-8428-e176-0c23be168240",
-        "x-ms-date": "Thu, 05 Mar 2020 21:12:44 GMT",
-        "x-ms-return-client-request-id": "true",
-        "x-ms-version": "2019-10-10"
-=======
         "x-ms-request-id": "2c12bd52-701e-0033-514a-09120b000000",
         "x-ms-version": "2019-12-12"
       },
@@ -352,42 +190,26 @@
         "x-ms-date": "Thu, 02 Apr 2020 23:58:27 GMT",
         "x-ms-return-client-request-id": "true",
         "x-ms-version": "2019-12-12"
->>>>>>> 32e373e2
       },
       "RequestBody": null,
       "StatusCode": 202,
       "ResponseHeaders": {
         "Content-Length": "0",
-<<<<<<< HEAD
-        "Date": "Thu, 05 Mar 2020 21:12:43 GMT",
-=======
         "Date": "Thu, 02 Apr 2020 23:58:27 GMT",
->>>>>>> 32e373e2
         "Server": [
           "Windows-Azure-Blob/1.0",
           "Microsoft-HTTPAPI/2.0"
         ],
         "x-ms-client-request-id": "b06f20b2-cef4-8428-e176-0c23be168240",
-<<<<<<< HEAD
-        "x-ms-request-id": "959e5cd2-b01e-003c-6432-f3bbfc000000",
-        "x-ms-version": "2019-10-10"
-=======
         "x-ms-request-id": "2c12bd64-701e-0033-5c4a-09120b000000",
         "x-ms-version": "2019-12-12"
->>>>>>> 32e373e2
       },
       "ResponseBody": []
     }
   ],
   "Variables": {
-<<<<<<< HEAD
-    "DateTimeOffsetNow": "2020-03-05T13:12:43.4897614-08:00",
-    "RandomSeed": "1792053787",
-    "Storage_TestConfigDefault": "ProductionTenant\nseanstagetest\nU2FuaXRpemVk\nhttps://seanstagetest.blob.core.windows.net\nhttp://seanstagetest.file.core.windows.net\nhttp://seanstagetest.queue.core.windows.net\nhttp://seanstagetest.table.core.windows.net\n\n\n\n\nhttp://seanstagetest-secondary.blob.core.windows.net\nhttp://seanstagetest-secondary.file.core.windows.net\nhttp://seanstagetest-secondary.queue.core.windows.net\nhttp://seanstagetest-secondary.table.core.windows.net\n\nSanitized\n\n\nCloud\nBlobEndpoint=https://seanstagetest.blob.core.windows.net/;QueueEndpoint=http://seanstagetest.queue.core.windows.net/;FileEndpoint=http://seanstagetest.file.core.windows.net/;BlobSecondaryEndpoint=http://seanstagetest-secondary.blob.core.windows.net/;QueueSecondaryEndpoint=http://seanstagetest-secondary.queue.core.windows.net/;FileSecondaryEndpoint=http://seanstagetest-secondary.file.core.windows.net/;AccountName=seanstagetest;AccountKey=Sanitized\nseanscope1"
-=======
     "DateTimeOffsetNow": "2020-04-02T16:58:27.0451078-07:00",
     "RandomSeed": "1792053787",
     "Storage_TestConfigDefault": "ProductionTenant\nseanmcccanary\nU2FuaXRpemVk\nhttps://seanmcccanary.blob.core.windows.net\nhttps://seanmcccanary.file.core.windows.net\nhttps://seanmcccanary.queue.core.windows.net\nhttps://seanmcccanary.table.core.windows.net\n\n\n\n\nhttps://seanmcccanary-secondary.blob.core.windows.net\nhttps://seanmcccanary-secondary.file.core.windows.net\nhttps://seanmcccanary-secondary.queue.core.windows.net\nhttps://seanmcccanary-secondary.table.core.windows.net\n\nSanitized\n\n\nCloud\nBlobEndpoint=https://seanmcccanary.blob.core.windows.net/;QueueEndpoint=https://seanmcccanary.queue.core.windows.net/;FileEndpoint=https://seanmcccanary.file.core.windows.net/;BlobSecondaryEndpoint=https://seanmcccanary-secondary.blob.core.windows.net/;QueueSecondaryEndpoint=https://seanmcccanary-secondary.queue.core.windows.net/;FileSecondaryEndpoint=https://seanmcccanary-secondary.file.core.windows.net/;AccountName=seanmcccanary;AccountKey=Sanitized\nseanscope1"
->>>>>>> 32e373e2
   }
 }