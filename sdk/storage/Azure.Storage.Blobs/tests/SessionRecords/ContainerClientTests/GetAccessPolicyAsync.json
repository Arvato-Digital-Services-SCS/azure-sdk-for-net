{
  "Entries": [
    {
<<<<<<< HEAD
      "RequestUri": "https://seanstagetest.blob.core.windows.net/test-container-30439534-9e63-abca-5336-e7e8050dfefe?restype=container",
      "RequestMethod": "PUT",
      "RequestHeaders": {
        "Authorization": "Sanitized",
        "traceparent": "00-07729e0f4748f04c9b1a06a9b4db0dac-0acf0b445cac4c40-00",
        "User-Agent": [
          "azsdk-net-Storage.Blobs/12.4.0-dev.20200305.1",
          "(.NET Core 4.6.28325.01; Microsoft Windows 10.0.18363 )"
        ],
        "x-ms-blob-public-access": "container",
        "x-ms-client-request-id": "214f2939-0847-a438-c9ef-eb2a58d84481",
        "x-ms-date": "Thu, 05 Mar 2020 21:13:16 GMT",
        "x-ms-return-client-request-id": "true",
        "x-ms-version": "2019-10-10"
=======
      "RequestUri": "https://seanmcccanary.blob.core.windows.net/test-container-30439534-9e63-abca-5336-e7e8050dfefe?restype=container",
      "RequestMethod": "PUT",
      "RequestHeaders": {
        "Authorization": "Sanitized",
        "traceparent": "00-859b2cf9e159f24f98672ada01730a6d-52d3ec2a9fb7624c-00",
        "User-Agent": [
          "azsdk-net-Storage.Blobs/12.5.0-dev.20200402.1",
          "(.NET Core 4.6.28325.01; Microsoft Windows 10.0.18362 )"
        ],
        "x-ms-blob-public-access": "container",
        "x-ms-client-request-id": "214f2939-0847-a438-c9ef-eb2a58d84481",
        "x-ms-date": "Fri, 03 Apr 2020 00:00:13 GMT",
        "x-ms-return-client-request-id": "true",
        "x-ms-version": "2019-12-12"
>>>>>>> 32e373e2
      },
      "RequestBody": null,
      "StatusCode": 201,
      "ResponseHeaders": {
        "Content-Length": "0",
<<<<<<< HEAD
        "Date": "Thu, 05 Mar 2020 21:13:15 GMT",
        "ETag": "\u00220x8D7C14A05AC5E93\u0022",
        "Last-Modified": "Thu, 05 Mar 2020 21:13:16 GMT",
=======
        "Date": "Fri, 03 Apr 2020 00:00:12 GMT",
        "ETag": "\u00220x8D7D761FBB64D6E\u0022",
        "Last-Modified": "Fri, 03 Apr 2020 00:00:13 GMT",
>>>>>>> 32e373e2
        "Server": [
          "Windows-Azure-Blob/1.0",
          "Microsoft-HTTPAPI/2.0"
        ],
        "x-ms-client-request-id": "214f2939-0847-a438-c9ef-eb2a58d84481",
<<<<<<< HEAD
        "x-ms-request-id": "8d5172b9-d01e-0048-2732-f38f0c000000",
        "x-ms-version": "2019-10-10"
=======
        "x-ms-request-id": "b9797cb0-001e-005b-3e4a-09749b000000",
        "x-ms-version": "2019-12-12"
>>>>>>> 32e373e2
      },
      "ResponseBody": []
    },
    {
<<<<<<< HEAD
      "RequestUri": "https://seanstagetest.blob.core.windows.net/test-container-30439534-9e63-abca-5336-e7e8050dfefe?restype=container\u0026comp=acl",
      "RequestMethod": "GET",
      "RequestHeaders": {
        "Authorization": "Sanitized",
        "traceparent": "00-e6900d3591642044968f757e56dfc72c-e7346047f1249f41-00",
        "User-Agent": [
          "azsdk-net-Storage.Blobs/12.4.0-dev.20200305.1",
          "(.NET Core 4.6.28325.01; Microsoft Windows 10.0.18363 )"
        ],
        "x-ms-client-request-id": "dbaf9a6d-ddbd-76b7-f423-4899e6a3f982",
        "x-ms-date": "Thu, 05 Mar 2020 21:13:16 GMT",
        "x-ms-return-client-request-id": "true",
        "x-ms-version": "2019-10-10"
=======
      "RequestUri": "https://seanmcccanary.blob.core.windows.net/test-container-30439534-9e63-abca-5336-e7e8050dfefe?restype=container\u0026comp=acl",
      "RequestMethod": "GET",
      "RequestHeaders": {
        "Authorization": "Sanitized",
        "traceparent": "00-e8b183ca60512d45ae2e4dc5042b3300-300d9c2ff1e4d544-00",
        "User-Agent": [
          "azsdk-net-Storage.Blobs/12.5.0-dev.20200402.1",
          "(.NET Core 4.6.28325.01; Microsoft Windows 10.0.18362 )"
        ],
        "x-ms-client-request-id": "dbaf9a6d-ddbd-76b7-f423-4899e6a3f982",
        "x-ms-date": "Fri, 03 Apr 2020 00:00:14 GMT",
        "x-ms-return-client-request-id": "true",
        "x-ms-version": "2019-12-12"
>>>>>>> 32e373e2
      },
      "RequestBody": null,
      "StatusCode": 200,
      "ResponseHeaders": {
        "Content-Type": "application/xml",
<<<<<<< HEAD
        "Date": "Thu, 05 Mar 2020 21:13:15 GMT",
        "ETag": "\u00220x8D7C14A05AC5E93\u0022",
        "Last-Modified": "Thu, 05 Mar 2020 21:13:16 GMT",
=======
        "Date": "Fri, 03 Apr 2020 00:00:12 GMT",
        "ETag": "\u00220x8D7D761FBB64D6E\u0022",
        "Last-Modified": "Fri, 03 Apr 2020 00:00:13 GMT",
>>>>>>> 32e373e2
        "Server": [
          "Windows-Azure-Blob/1.0",
          "Microsoft-HTTPAPI/2.0"
        ],
        "Transfer-Encoding": "chunked",
        "x-ms-blob-public-access": "container",
        "x-ms-client-request-id": "dbaf9a6d-ddbd-76b7-f423-4899e6a3f982",
<<<<<<< HEAD
        "x-ms-request-id": "8d5172be-d01e-0048-2a32-f38f0c000000",
        "x-ms-version": "2019-10-10"
=======
        "x-ms-request-id": "b9797cca-001e-005b-524a-09749b000000",
        "x-ms-version": "2019-12-12"
>>>>>>> 32e373e2
      },
      "ResponseBody": "\uFEFF\u003C?xml version=\u00221.0\u0022 encoding=\u0022utf-8\u0022?\u003E\u003CSignedIdentifiers /\u003E"
    },
    {
<<<<<<< HEAD
      "RequestUri": "https://seanstagetest.blob.core.windows.net/test-container-30439534-9e63-abca-5336-e7e8050dfefe?restype=container",
      "RequestMethod": "DELETE",
      "RequestHeaders": {
        "Authorization": "Sanitized",
        "traceparent": "00-c48983b2b0106d4585f286ba07f7b239-2c38207fc2432b4c-00",
        "User-Agent": [
          "azsdk-net-Storage.Blobs/12.4.0-dev.20200305.1",
          "(.NET Core 4.6.28325.01; Microsoft Windows 10.0.18363 )"
        ],
        "x-ms-client-request-id": "bebc2dde-6928-36c4-1965-30caca837b23",
        "x-ms-date": "Thu, 05 Mar 2020 21:13:16 GMT",
        "x-ms-return-client-request-id": "true",
        "x-ms-version": "2019-10-10"
=======
      "RequestUri": "https://seanmcccanary.blob.core.windows.net/test-container-30439534-9e63-abca-5336-e7e8050dfefe?restype=container",
      "RequestMethod": "DELETE",
      "RequestHeaders": {
        "Authorization": "Sanitized",
        "traceparent": "00-1607a449d4a5a541b5fea268a4f1e848-01049b5375aa4845-00",
        "User-Agent": [
          "azsdk-net-Storage.Blobs/12.5.0-dev.20200402.1",
          "(.NET Core 4.6.28325.01; Microsoft Windows 10.0.18362 )"
        ],
        "x-ms-client-request-id": "bebc2dde-6928-36c4-1965-30caca837b23",
        "x-ms-date": "Fri, 03 Apr 2020 00:00:14 GMT",
        "x-ms-return-client-request-id": "true",
        "x-ms-version": "2019-12-12"
>>>>>>> 32e373e2
      },
      "RequestBody": null,
      "StatusCode": 202,
      "ResponseHeaders": {
        "Content-Length": "0",
<<<<<<< HEAD
        "Date": "Thu, 05 Mar 2020 21:13:15 GMT",
=======
        "Date": "Fri, 03 Apr 2020 00:00:12 GMT",
>>>>>>> 32e373e2
        "Server": [
          "Windows-Azure-Blob/1.0",
          "Microsoft-HTTPAPI/2.0"
        ],
        "x-ms-client-request-id": "bebc2dde-6928-36c4-1965-30caca837b23",
<<<<<<< HEAD
        "x-ms-request-id": "8d5172bf-d01e-0048-2b32-f38f0c000000",
        "x-ms-version": "2019-10-10"
=======
        "x-ms-request-id": "b9797cde-001e-005b-654a-09749b000000",
        "x-ms-version": "2019-12-12"
>>>>>>> 32e373e2
      },
      "ResponseBody": []
    }
  ],
  "Variables": {
    "RandomSeed": "1037526210",
<<<<<<< HEAD
    "Storage_TestConfigDefault": "ProductionTenant\nseanstagetest\nU2FuaXRpemVk\nhttps://seanstagetest.blob.core.windows.net\nhttp://seanstagetest.file.core.windows.net\nhttp://seanstagetest.queue.core.windows.net\nhttp://seanstagetest.table.core.windows.net\n\n\n\n\nhttp://seanstagetest-secondary.blob.core.windows.net\nhttp://seanstagetest-secondary.file.core.windows.net\nhttp://seanstagetest-secondary.queue.core.windows.net\nhttp://seanstagetest-secondary.table.core.windows.net\n\nSanitized\n\n\nCloud\nBlobEndpoint=https://seanstagetest.blob.core.windows.net/;QueueEndpoint=http://seanstagetest.queue.core.windows.net/;FileEndpoint=http://seanstagetest.file.core.windows.net/;BlobSecondaryEndpoint=http://seanstagetest-secondary.blob.core.windows.net/;QueueSecondaryEndpoint=http://seanstagetest-secondary.queue.core.windows.net/;FileSecondaryEndpoint=http://seanstagetest-secondary.file.core.windows.net/;AccountName=seanstagetest;AccountKey=Sanitized\nseanscope1"
=======
    "Storage_TestConfigDefault": "ProductionTenant\nseanmcccanary\nU2FuaXRpemVk\nhttps://seanmcccanary.blob.core.windows.net\nhttps://seanmcccanary.file.core.windows.net\nhttps://seanmcccanary.queue.core.windows.net\nhttps://seanmcccanary.table.core.windows.net\n\n\n\n\nhttps://seanmcccanary-secondary.blob.core.windows.net\nhttps://seanmcccanary-secondary.file.core.windows.net\nhttps://seanmcccanary-secondary.queue.core.windows.net\nhttps://seanmcccanary-secondary.table.core.windows.net\n\nSanitized\n\n\nCloud\nBlobEndpoint=https://seanmcccanary.blob.core.windows.net/;QueueEndpoint=https://seanmcccanary.queue.core.windows.net/;FileEndpoint=https://seanmcccanary.file.core.windows.net/;BlobSecondaryEndpoint=https://seanmcccanary-secondary.blob.core.windows.net/;QueueSecondaryEndpoint=https://seanmcccanary-secondary.queue.core.windows.net/;FileSecondaryEndpoint=https://seanmcccanary-secondary.file.core.windows.net/;AccountName=seanmcccanary;AccountKey=Sanitized\nseanscope1"
>>>>>>> 32e373e2
  }
}<|MERGE_RESOLUTION|>--- conflicted
+++ resolved
@@ -1,22 +1,6 @@
 {
   "Entries": [
     {
-<<<<<<< HEAD
-      "RequestUri": "https://seanstagetest.blob.core.windows.net/test-container-30439534-9e63-abca-5336-e7e8050dfefe?restype=container",
-      "RequestMethod": "PUT",
-      "RequestHeaders": {
-        "Authorization": "Sanitized",
-        "traceparent": "00-07729e0f4748f04c9b1a06a9b4db0dac-0acf0b445cac4c40-00",
-        "User-Agent": [
-          "azsdk-net-Storage.Blobs/12.4.0-dev.20200305.1",
-          "(.NET Core 4.6.28325.01; Microsoft Windows 10.0.18363 )"
-        ],
-        "x-ms-blob-public-access": "container",
-        "x-ms-client-request-id": "214f2939-0847-a438-c9ef-eb2a58d84481",
-        "x-ms-date": "Thu, 05 Mar 2020 21:13:16 GMT",
-        "x-ms-return-client-request-id": "true",
-        "x-ms-version": "2019-10-10"
-=======
       "RequestUri": "https://seanmcccanary.blob.core.windows.net/test-container-30439534-9e63-abca-5336-e7e8050dfefe?restype=container",
       "RequestMethod": "PUT",
       "RequestHeaders": {
@@ -31,52 +15,25 @@
         "x-ms-date": "Fri, 03 Apr 2020 00:00:13 GMT",
         "x-ms-return-client-request-id": "true",
         "x-ms-version": "2019-12-12"
->>>>>>> 32e373e2
       },
       "RequestBody": null,
       "StatusCode": 201,
       "ResponseHeaders": {
         "Content-Length": "0",
-<<<<<<< HEAD
-        "Date": "Thu, 05 Mar 2020 21:13:15 GMT",
-        "ETag": "\u00220x8D7C14A05AC5E93\u0022",
-        "Last-Modified": "Thu, 05 Mar 2020 21:13:16 GMT",
-=======
         "Date": "Fri, 03 Apr 2020 00:00:12 GMT",
         "ETag": "\u00220x8D7D761FBB64D6E\u0022",
         "Last-Modified": "Fri, 03 Apr 2020 00:00:13 GMT",
->>>>>>> 32e373e2
         "Server": [
           "Windows-Azure-Blob/1.0",
           "Microsoft-HTTPAPI/2.0"
         ],
         "x-ms-client-request-id": "214f2939-0847-a438-c9ef-eb2a58d84481",
-<<<<<<< HEAD
-        "x-ms-request-id": "8d5172b9-d01e-0048-2732-f38f0c000000",
-        "x-ms-version": "2019-10-10"
-=======
         "x-ms-request-id": "b9797cb0-001e-005b-3e4a-09749b000000",
         "x-ms-version": "2019-12-12"
->>>>>>> 32e373e2
       },
       "ResponseBody": []
     },
     {
-<<<<<<< HEAD
-      "RequestUri": "https://seanstagetest.blob.core.windows.net/test-container-30439534-9e63-abca-5336-e7e8050dfefe?restype=container\u0026comp=acl",
-      "RequestMethod": "GET",
-      "RequestHeaders": {
-        "Authorization": "Sanitized",
-        "traceparent": "00-e6900d3591642044968f757e56dfc72c-e7346047f1249f41-00",
-        "User-Agent": [
-          "azsdk-net-Storage.Blobs/12.4.0-dev.20200305.1",
-          "(.NET Core 4.6.28325.01; Microsoft Windows 10.0.18363 )"
-        ],
-        "x-ms-client-request-id": "dbaf9a6d-ddbd-76b7-f423-4899e6a3f982",
-        "x-ms-date": "Thu, 05 Mar 2020 21:13:16 GMT",
-        "x-ms-return-client-request-id": "true",
-        "x-ms-version": "2019-10-10"
-=======
       "RequestUri": "https://seanmcccanary.blob.core.windows.net/test-container-30439534-9e63-abca-5336-e7e8050dfefe?restype=container\u0026comp=acl",
       "RequestMethod": "GET",
       "RequestHeaders": {
@@ -90,21 +47,14 @@
         "x-ms-date": "Fri, 03 Apr 2020 00:00:14 GMT",
         "x-ms-return-client-request-id": "true",
         "x-ms-version": "2019-12-12"
->>>>>>> 32e373e2
       },
       "RequestBody": null,
       "StatusCode": 200,
       "ResponseHeaders": {
         "Content-Type": "application/xml",
-<<<<<<< HEAD
-        "Date": "Thu, 05 Mar 2020 21:13:15 GMT",
-        "ETag": "\u00220x8D7C14A05AC5E93\u0022",
-        "Last-Modified": "Thu, 05 Mar 2020 21:13:16 GMT",
-=======
         "Date": "Fri, 03 Apr 2020 00:00:12 GMT",
         "ETag": "\u00220x8D7D761FBB64D6E\u0022",
         "Last-Modified": "Fri, 03 Apr 2020 00:00:13 GMT",
->>>>>>> 32e373e2
         "Server": [
           "Windows-Azure-Blob/1.0",
           "Microsoft-HTTPAPI/2.0"
@@ -112,32 +62,12 @@
         "Transfer-Encoding": "chunked",
         "x-ms-blob-public-access": "container",
         "x-ms-client-request-id": "dbaf9a6d-ddbd-76b7-f423-4899e6a3f982",
-<<<<<<< HEAD
-        "x-ms-request-id": "8d5172be-d01e-0048-2a32-f38f0c000000",
-        "x-ms-version": "2019-10-10"
-=======
         "x-ms-request-id": "b9797cca-001e-005b-524a-09749b000000",
         "x-ms-version": "2019-12-12"
->>>>>>> 32e373e2
       },
       "ResponseBody": "\uFEFF\u003C?xml version=\u00221.0\u0022 encoding=\u0022utf-8\u0022?\u003E\u003CSignedIdentifiers /\u003E"
     },
     {
-<<<<<<< HEAD
-      "RequestUri": "https://seanstagetest.blob.core.windows.net/test-container-30439534-9e63-abca-5336-e7e8050dfefe?restype=container",
-      "RequestMethod": "DELETE",
-      "RequestHeaders": {
-        "Authorization": "Sanitized",
-        "traceparent": "00-c48983b2b0106d4585f286ba07f7b239-2c38207fc2432b4c-00",
-        "User-Agent": [
-          "azsdk-net-Storage.Blobs/12.4.0-dev.20200305.1",
-          "(.NET Core 4.6.28325.01; Microsoft Windows 10.0.18363 )"
-        ],
-        "x-ms-client-request-id": "bebc2dde-6928-36c4-1965-30caca837b23",
-        "x-ms-date": "Thu, 05 Mar 2020 21:13:16 GMT",
-        "x-ms-return-client-request-id": "true",
-        "x-ms-version": "2019-10-10"
-=======
       "RequestUri": "https://seanmcccanary.blob.core.windows.net/test-container-30439534-9e63-abca-5336-e7e8050dfefe?restype=container",
       "RequestMethod": "DELETE",
       "RequestHeaders": {
@@ -151,39 +81,25 @@
         "x-ms-date": "Fri, 03 Apr 2020 00:00:14 GMT",
         "x-ms-return-client-request-id": "true",
         "x-ms-version": "2019-12-12"
->>>>>>> 32e373e2
       },
       "RequestBody": null,
       "StatusCode": 202,
       "ResponseHeaders": {
         "Content-Length": "0",
-<<<<<<< HEAD
-        "Date": "Thu, 05 Mar 2020 21:13:15 GMT",
-=======
         "Date": "Fri, 03 Apr 2020 00:00:12 GMT",
->>>>>>> 32e373e2
         "Server": [
           "Windows-Azure-Blob/1.0",
           "Microsoft-HTTPAPI/2.0"
         ],
         "x-ms-client-request-id": "bebc2dde-6928-36c4-1965-30caca837b23",
-<<<<<<< HEAD
-        "x-ms-request-id": "8d5172bf-d01e-0048-2b32-f38f0c000000",
-        "x-ms-version": "2019-10-10"
-=======
         "x-ms-request-id": "b9797cde-001e-005b-654a-09749b000000",
         "x-ms-version": "2019-12-12"
->>>>>>> 32e373e2
       },
       "ResponseBody": []
     }
   ],
   "Variables": {
     "RandomSeed": "1037526210",
-<<<<<<< HEAD
-    "Storage_TestConfigDefault": "ProductionTenant\nseanstagetest\nU2FuaXRpemVk\nhttps://seanstagetest.blob.core.windows.net\nhttp://seanstagetest.file.core.windows.net\nhttp://seanstagetest.queue.core.windows.net\nhttp://seanstagetest.table.core.windows.net\n\n\n\n\nhttp://seanstagetest-secondary.blob.core.windows.net\nhttp://seanstagetest-secondary.file.core.windows.net\nhttp://seanstagetest-secondary.queue.core.windows.net\nhttp://seanstagetest-secondary.table.core.windows.net\n\nSanitized\n\n\nCloud\nBlobEndpoint=https://seanstagetest.blob.core.windows.net/;QueueEndpoint=http://seanstagetest.queue.core.windows.net/;FileEndpoint=http://seanstagetest.file.core.windows.net/;BlobSecondaryEndpoint=http://seanstagetest-secondary.blob.core.windows.net/;QueueSecondaryEndpoint=http://seanstagetest-secondary.queue.core.windows.net/;FileSecondaryEndpoint=http://seanstagetest-secondary.file.core.windows.net/;AccountName=seanstagetest;AccountKey=Sanitized\nseanscope1"
-=======
     "Storage_TestConfigDefault": "ProductionTenant\nseanmcccanary\nU2FuaXRpemVk\nhttps://seanmcccanary.blob.core.windows.net\nhttps://seanmcccanary.file.core.windows.net\nhttps://seanmcccanary.queue.core.windows.net\nhttps://seanmcccanary.table.core.windows.net\n\n\n\n\nhttps://seanmcccanary-secondary.blob.core.windows.net\nhttps://seanmcccanary-secondary.file.core.windows.net\nhttps://seanmcccanary-secondary.queue.core.windows.net\nhttps://seanmcccanary-secondary.table.core.windows.net\n\nSanitized\n\n\nCloud\nBlobEndpoint=https://seanmcccanary.blob.core.windows.net/;QueueEndpoint=https://seanmcccanary.queue.core.windows.net/;FileEndpoint=https://seanmcccanary.file.core.windows.net/;BlobSecondaryEndpoint=https://seanmcccanary-secondary.blob.core.windows.net/;QueueSecondaryEndpoint=https://seanmcccanary-secondary.queue.core.windows.net/;FileSecondaryEndpoint=https://seanmcccanary-secondary.file.core.windows.net/;AccountName=seanmcccanary;AccountKey=Sanitized\nseanscope1"
->>>>>>> 32e373e2
   }
 }