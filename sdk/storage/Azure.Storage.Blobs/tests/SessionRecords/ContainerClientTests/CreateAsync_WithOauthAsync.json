{
  "Entries": [
    {
      "RequestUri": "https://login.microsoftonline.com/72f988bf-86f1-41af-91ab-2d7cd011db47/oauth2/v2.0/token",
      "RequestMethod": "POST",
      "RequestHeaders": {
        "Content-Length": "169",
        "Content-Type": "application/x-www-form-urlencoded",
<<<<<<< HEAD
        "traceparent": "00-8904c6d87dfb5c4b9851620a54e4a64e-4d2727b02a5d2644-00",
        "User-Agent": [
          "azsdk-net-Identity/1.1.1",
          "(.NET Core 4.6.28325.01; Microsoft Windows 10.0.18363 )"
=======
        "traceparent": "00-bbc511cc589e3c41aca8e1c965eed4f3-469e294efd329246-00",
        "User-Agent": [
          "azsdk-net-Identity/1.1.1",
          "(.NET Core 4.6.28325.01; Microsoft Windows 10.0.18362 )"
>>>>>>> 32e373e2
        ],
        "x-ms-client-request-id": "2f87def2cae4ca2686277ab354ca4e9e",
        "x-ms-return-client-request-id": "true"
      },
      "RequestBody": "response_type=token\u0026grant_type=client_credentials\u0026client_id=68390a19-a643-458b-b726-408abf67b4fc\u0026client_secret=Sanitized\u0026scope=https%3A%2F%2Fstorage.azure.com%2F.default",
      "StatusCode": 200,
      "ResponseHeaders": {
        "Cache-Control": "no-store, no-cache",
        "Content-Length": "92",
        "Content-Type": "application/json; charset=utf-8",
<<<<<<< HEAD
        "Date": "Thu, 05 Mar 2020 21:14:12 GMT",
=======
        "Date": "Fri, 03 Apr 2020 00:01:07 GMT",
>>>>>>> 32e373e2
        "Expires": "-1",
        "P3P": "CP=\u0022DSP CUR OTPi IND OTRi ONL FIN\u0022",
        "Pragma": "no-cache",
        "Set-Cookie": [
<<<<<<< HEAD
          "fpc=Auo226ePs5dHsemExsfxv5jeSEc1AgAAAFhi89UOAAAA; expires=Sat, 04-Apr-2020 21:14:12 GMT; path=/; secure; HttpOnly; SameSite=None",
          "x-ms-gateway-slice=corp; path=/; SameSite=None; secure; HttpOnly",
          "stsservicecookie=estscorp; path=/; secure; HttpOnly; SameSite=None"
        ],
        "Strict-Transport-Security": "max-age=31536000; includeSubDomains",
        "X-Content-Type-Options": "nosniff",
        "x-ms-ests-server": "2.1.10155.16 - WST ProdSlices",
        "x-ms-request-id": "d2aeb711-4c2a-4deb-a41f-75e145460700"
=======
          "fpc=AsMwA-pI8WBArd5EwxJ5gYHeSEc1AgAAAEtzGNYOAAAA; expires=Sun, 03-May-2020 00:01:08 GMT; path=/; secure; HttpOnly; SameSite=None",
          "x-ms-gateway-slice=prod; path=/; SameSite=None; secure; HttpOnly",
          "stsservicecookie=ests; path=/; secure; HttpOnly; SameSite=None"
        ],
        "Strict-Transport-Security": "max-age=31536000; includeSubDomains",
        "X-Content-Type-Options": "nosniff",
        "x-ms-ests-server": "2.1.10279.25 - SAN ProdSlices",
        "x-ms-request-id": "730e6527-e149-4e0f-9a05-3e249e5b0c00"
>>>>>>> 32e373e2
      },
      "ResponseBody": {
        "token_type": "Bearer",
        "expires_in": 86399,
        "ext_expires_in": 86399,
        "access_token": "Sanitized"
      }
    },
    {
      "RequestUri": "https://seanoauthcanary.blob.core.windows.net/test-container-504a1871-2817-ff3a-9971-f55c8ce94ed2?restype=container",
      "RequestMethod": "PUT",
      "RequestHeaders": {
        "Authorization": "Sanitized",
<<<<<<< HEAD
        "traceparent": "00-8904c6d87dfb5c4b9851620a54e4a64e-1ac5a83e94c3de47-00",
        "User-Agent": [
          "azsdk-net-Storage.Blobs/12.4.0-dev.20200305.1",
          "(.NET Core 4.6.28325.01; Microsoft Windows 10.0.18363 )"
        ],
        "x-ms-client-request-id": "822795f4-5eec-8022-9065-5fd2f7e1a144",
        "x-ms-return-client-request-id": "true",
        "x-ms-version": "2019-10-10"
=======
        "traceparent": "00-bbc511cc589e3c41aca8e1c965eed4f3-0cee933d31959940-00",
        "User-Agent": [
          "azsdk-net-Storage.Blobs/12.5.0-dev.20200402.1",
          "(.NET Core 4.6.28325.01; Microsoft Windows 10.0.18362 )"
        ],
        "x-ms-client-request-id": "822795f4-5eec-8022-9065-5fd2f7e1a144",
        "x-ms-return-client-request-id": "true",
        "x-ms-version": "2019-12-12"
>>>>>>> 32e373e2
      },
      "RequestBody": null,
      "StatusCode": 201,
      "ResponseHeaders": {
        "Content-Length": "0",
<<<<<<< HEAD
        "Date": "Thu, 05 Mar 2020 21:14:14 GMT",
        "ETag": "\u00220x8D7C14A2840E092\u0022",
        "Last-Modified": "Thu, 05 Mar 2020 21:14:14 GMT",
=======
        "Date": "Fri, 03 Apr 2020 00:01:07 GMT",
        "ETag": "\u00220x8D7D7621CCD5E6D\u0022",
        "Last-Modified": "Fri, 03 Apr 2020 00:01:08 GMT",
>>>>>>> 32e373e2
        "Server": [
          "Windows-Azure-Blob/1.0",
          "Microsoft-HTTPAPI/2.0"
        ],
        "x-ms-client-request-id": "822795f4-5eec-8022-9065-5fd2f7e1a144",
<<<<<<< HEAD
        "x-ms-request-id": "ffaa7af0-301e-0040-2133-f39503000000",
        "x-ms-version": "2019-10-10"
=======
        "x-ms-request-id": "f0f5fc10-d01e-0032-374a-0925de000000",
        "x-ms-version": "2019-12-12"
>>>>>>> 32e373e2
      },
      "ResponseBody": []
    },
    {
      "RequestUri": "https://seanoauthcanary.blob.core.windows.net/test-container-504a1871-2817-ff3a-9971-f55c8ce94ed2?restype=container",
      "RequestMethod": "DELETE",
      "RequestHeaders": {
        "Authorization": "Sanitized",
<<<<<<< HEAD
        "traceparent": "00-2a2b4e135e032342bdc8852dee95f70b-426fc6fd4b77a249-00",
        "User-Agent": [
          "azsdk-net-Storage.Blobs/12.4.0-dev.20200305.1",
          "(.NET Core 4.6.28325.01; Microsoft Windows 10.0.18363 )"
        ],
        "x-ms-client-request-id": "d27c8ec2-0573-295c-6e5d-fcc5e36e2bc5",
        "x-ms-return-client-request-id": "true",
        "x-ms-version": "2019-10-10"
=======
        "traceparent": "00-29e0c44de5dd744db6237a58566f45a5-166e0b504c2afb46-00",
        "User-Agent": [
          "azsdk-net-Storage.Blobs/12.5.0-dev.20200402.1",
          "(.NET Core 4.6.28325.01; Microsoft Windows 10.0.18362 )"
        ],
        "x-ms-client-request-id": "d27c8ec2-0573-295c-6e5d-fcc5e36e2bc5",
        "x-ms-return-client-request-id": "true",
        "x-ms-version": "2019-12-12"
>>>>>>> 32e373e2
      },
      "RequestBody": null,
      "StatusCode": 202,
      "ResponseHeaders": {
        "Content-Length": "0",
<<<<<<< HEAD
        "Date": "Thu, 05 Mar 2020 21:14:14 GMT",
=======
        "Date": "Fri, 03 Apr 2020 00:01:08 GMT",
>>>>>>> 32e373e2
        "Server": [
          "Windows-Azure-Blob/1.0",
          "Microsoft-HTTPAPI/2.0"
        ],
        "x-ms-client-request-id": "d27c8ec2-0573-295c-6e5d-fcc5e36e2bc5",
<<<<<<< HEAD
        "x-ms-request-id": "ffaa7b0d-301e-0040-3933-f39503000000",
        "x-ms-version": "2019-10-10"
=======
        "x-ms-request-id": "f0f5fc21-d01e-0032-464a-0925de000000",
        "x-ms-version": "2019-12-12"
>>>>>>> 32e373e2
      },
      "ResponseBody": []
    }
  ],
  "Variables": {
    "RandomSeed": "1930599071",
    "Storage_TestConfigOAuth": "OAuthTenant\nseanoauthcanary\nU2FuaXRpemVk\nhttps://seanoauthcanary.blob.core.windows.net\nhttps://seanoauthcanary.file.core.windows.net\nhttps://seanoauthcanary.queue.core.windows.net\nhttps://seanoauthcanary.table.core.windows.net\n\n\n\n\nhttps://seanoauthcanary-secondary.blob.core.windows.net\nhttps://seanoauthcanary-secondary.file.core.windows.net\nhttps://seanoauthcanary-secondary.queue.core.windows.net\nhttps://seanoauthcanary-secondary.table.core.windows.net\n68390a19-a643-458b-b726-408abf67b4fc\nSanitized\n72f988bf-86f1-41af-91ab-2d7cd011db47\nhttps://login.microsoftonline.com/\nCloud\nBlobEndpoint=https://seanoauthcanary.blob.core.windows.net/;QueueEndpoint=https://seanoauthcanary.queue.core.windows.net/;FileEndpoint=https://seanoauthcanary.file.core.windows.net/;BlobSecondaryEndpoint=https://seanoauthcanary-secondary.blob.core.windows.net/;QueueSecondaryEndpoint=https://seanoauthcanary-secondary.queue.core.windows.net/;FileSecondaryEndpoint=https://seanoauthcanary-secondary.file.core.windows.net/;AccountName=seanoauthcanary;AccountKey=Sanitized\n"
  }
}<|MERGE_RESOLUTION|>--- conflicted
+++ resolved
@@ -6,17 +6,10 @@
       "RequestHeaders": {
         "Content-Length": "169",
         "Content-Type": "application/x-www-form-urlencoded",
-<<<<<<< HEAD
-        "traceparent": "00-8904c6d87dfb5c4b9851620a54e4a64e-4d2727b02a5d2644-00",
-        "User-Agent": [
-          "azsdk-net-Identity/1.1.1",
-          "(.NET Core 4.6.28325.01; Microsoft Windows 10.0.18363 )"
-=======
         "traceparent": "00-bbc511cc589e3c41aca8e1c965eed4f3-469e294efd329246-00",
         "User-Agent": [
           "azsdk-net-Identity/1.1.1",
           "(.NET Core 4.6.28325.01; Microsoft Windows 10.0.18362 )"
->>>>>>> 32e373e2
         ],
         "x-ms-client-request-id": "2f87def2cae4ca2686277ab354ca4e9e",
         "x-ms-return-client-request-id": "true"
@@ -27,25 +20,11 @@
         "Cache-Control": "no-store, no-cache",
         "Content-Length": "92",
         "Content-Type": "application/json; charset=utf-8",
-<<<<<<< HEAD
-        "Date": "Thu, 05 Mar 2020 21:14:12 GMT",
-=======
         "Date": "Fri, 03 Apr 2020 00:01:07 GMT",
->>>>>>> 32e373e2
         "Expires": "-1",
         "P3P": "CP=\u0022DSP CUR OTPi IND OTRi ONL FIN\u0022",
         "Pragma": "no-cache",
         "Set-Cookie": [
-<<<<<<< HEAD
-          "fpc=Auo226ePs5dHsemExsfxv5jeSEc1AgAAAFhi89UOAAAA; expires=Sat, 04-Apr-2020 21:14:12 GMT; path=/; secure; HttpOnly; SameSite=None",
-          "x-ms-gateway-slice=corp; path=/; SameSite=None; secure; HttpOnly",
-          "stsservicecookie=estscorp; path=/; secure; HttpOnly; SameSite=None"
-        ],
-        "Strict-Transport-Security": "max-age=31536000; includeSubDomains",
-        "X-Content-Type-Options": "nosniff",
-        "x-ms-ests-server": "2.1.10155.16 - WST ProdSlices",
-        "x-ms-request-id": "d2aeb711-4c2a-4deb-a41f-75e145460700"
-=======
           "fpc=AsMwA-pI8WBArd5EwxJ5gYHeSEc1AgAAAEtzGNYOAAAA; expires=Sun, 03-May-2020 00:01:08 GMT; path=/; secure; HttpOnly; SameSite=None",
           "x-ms-gateway-slice=prod; path=/; SameSite=None; secure; HttpOnly",
           "stsservicecookie=ests; path=/; secure; HttpOnly; SameSite=None"
@@ -54,7 +33,6 @@
         "X-Content-Type-Options": "nosniff",
         "x-ms-ests-server": "2.1.10279.25 - SAN ProdSlices",
         "x-ms-request-id": "730e6527-e149-4e0f-9a05-3e249e5b0c00"
->>>>>>> 32e373e2
       },
       "ResponseBody": {
         "token_type": "Bearer",
@@ -68,16 +46,6 @@
       "RequestMethod": "PUT",
       "RequestHeaders": {
         "Authorization": "Sanitized",
-<<<<<<< HEAD
-        "traceparent": "00-8904c6d87dfb5c4b9851620a54e4a64e-1ac5a83e94c3de47-00",
-        "User-Agent": [
-          "azsdk-net-Storage.Blobs/12.4.0-dev.20200305.1",
-          "(.NET Core 4.6.28325.01; Microsoft Windows 10.0.18363 )"
-        ],
-        "x-ms-client-request-id": "822795f4-5eec-8022-9065-5fd2f7e1a144",
-        "x-ms-return-client-request-id": "true",
-        "x-ms-version": "2019-10-10"
-=======
         "traceparent": "00-bbc511cc589e3c41aca8e1c965eed4f3-0cee933d31959940-00",
         "User-Agent": [
           "azsdk-net-Storage.Blobs/12.5.0-dev.20200402.1",
@@ -86,33 +54,21 @@
         "x-ms-client-request-id": "822795f4-5eec-8022-9065-5fd2f7e1a144",
         "x-ms-return-client-request-id": "true",
         "x-ms-version": "2019-12-12"
->>>>>>> 32e373e2
       },
       "RequestBody": null,
       "StatusCode": 201,
       "ResponseHeaders": {
         "Content-Length": "0",
-<<<<<<< HEAD
-        "Date": "Thu, 05 Mar 2020 21:14:14 GMT",
-        "ETag": "\u00220x8D7C14A2840E092\u0022",
-        "Last-Modified": "Thu, 05 Mar 2020 21:14:14 GMT",
-=======
         "Date": "Fri, 03 Apr 2020 00:01:07 GMT",
         "ETag": "\u00220x8D7D7621CCD5E6D\u0022",
         "Last-Modified": "Fri, 03 Apr 2020 00:01:08 GMT",
->>>>>>> 32e373e2
         "Server": [
           "Windows-Azure-Blob/1.0",
           "Microsoft-HTTPAPI/2.0"
         ],
         "x-ms-client-request-id": "822795f4-5eec-8022-9065-5fd2f7e1a144",
-<<<<<<< HEAD
-        "x-ms-request-id": "ffaa7af0-301e-0040-2133-f39503000000",
-        "x-ms-version": "2019-10-10"
-=======
         "x-ms-request-id": "f0f5fc10-d01e-0032-374a-0925de000000",
         "x-ms-version": "2019-12-12"
->>>>>>> 32e373e2
       },
       "ResponseBody": []
     },
@@ -121,16 +77,6 @@
       "RequestMethod": "DELETE",
       "RequestHeaders": {
         "Authorization": "Sanitized",
-<<<<<<< HEAD
-        "traceparent": "00-2a2b4e135e032342bdc8852dee95f70b-426fc6fd4b77a249-00",
-        "User-Agent": [
-          "azsdk-net-Storage.Blobs/12.4.0-dev.20200305.1",
-          "(.NET Core 4.6.28325.01; Microsoft Windows 10.0.18363 )"
-        ],
-        "x-ms-client-request-id": "d27c8ec2-0573-295c-6e5d-fcc5e36e2bc5",
-        "x-ms-return-client-request-id": "true",
-        "x-ms-version": "2019-10-10"
-=======
         "traceparent": "00-29e0c44de5dd744db6237a58566f45a5-166e0b504c2afb46-00",
         "User-Agent": [
           "azsdk-net-Storage.Blobs/12.5.0-dev.20200402.1",
@@ -139,29 +85,19 @@
         "x-ms-client-request-id": "d27c8ec2-0573-295c-6e5d-fcc5e36e2bc5",
         "x-ms-return-client-request-id": "true",
         "x-ms-version": "2019-12-12"
->>>>>>> 32e373e2
       },
       "RequestBody": null,
       "StatusCode": 202,
       "ResponseHeaders": {
         "Content-Length": "0",
-<<<<<<< HEAD
-        "Date": "Thu, 05 Mar 2020 21:14:14 GMT",
-=======
         "Date": "Fri, 03 Apr 2020 00:01:08 GMT",
->>>>>>> 32e373e2
         "Server": [
           "Windows-Azure-Blob/1.0",
           "Microsoft-HTTPAPI/2.0"
         ],
         "x-ms-client-request-id": "d27c8ec2-0573-295c-6e5d-fcc5e36e2bc5",
-<<<<<<< HEAD
-        "x-ms-request-id": "ffaa7b0d-301e-0040-3933-f39503000000",
-        "x-ms-version": "2019-10-10"
-=======
         "x-ms-request-id": "f0f5fc21-d01e-0032-464a-0925de000000",
         "x-ms-version": "2019-12-12"
->>>>>>> 32e373e2
       },
       "ResponseBody": []
     }
