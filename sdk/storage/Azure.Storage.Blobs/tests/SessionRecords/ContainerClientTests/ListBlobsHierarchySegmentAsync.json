--- conflicted
+++ resolved
@@ -1,33 +1,18 @@
 {
   "Entries": [
     {
-<<<<<<< HEAD
-      "RequestUri": "https://seanmcccanary.blob.core.windows.net/test-container-94d491c6-a67f-cae6-145a-c0a3f1d65585?restype=container",
-      "RequestMethod": "PUT",
-      "RequestHeaders": {
-        "Authorization": "Sanitized",
-        "traceparent": "00-d310bf8bbe7ea94584a6273b0b88b349-330a085a7f644741-00",
-        "User-Agent": [
-          "azsdk-net-Storage.Blobs/12.5.0-dev.20200402.1",
-          "(.NET Core 4.6.28325.01; Microsoft Windows 10.0.18362 )"
+      "RequestUri": "https://seanmcccanary.blob.core.windows.net/test-container-8247fb6e-900d-cf50-91b3-bae6565ebdfe?restype=container",
+      "RequestMethod": "PUT",
+      "RequestHeaders": {
+        "Authorization": "Sanitized",
+        "traceparent": "00-7ccc56769c41c643a589fa66950ff8cd-276c794c181b4844-00",
+        "User-Agent": [
+          "azsdk-net-Storage.Blobs/12.5.0-dev.20200610.1",
+          "(.NET Core 4.6.28801.04; Microsoft Windows 10.0.18362 )"
         ],
         "x-ms-blob-public-access": "container",
-        "x-ms-client-request-id": "de930545-ad71-129e-eddc-95d011809f37",
-        "x-ms-date": "Fri, 03 Apr 2020 00:00:24 GMT",
-=======
-      "RequestUri": "http://amandadev2.blob.core.windows.net/test-container-94d491c6-a67f-cae6-145a-c0a3f1d65585?restype=container",
-      "RequestMethod": "PUT",
-      "RequestHeaders": {
-        "Authorization": "Sanitized",
-        "traceparent": "00-da8acc1f7a2e844ba626667eef9a96e1-952cae806095fa42-00",
-        "User-Agent": [
-          "azsdk-net-Storage.Blobs/12.5.0-dev.20200529.1",
-          "(.NET Core 4.6.28801.04; Microsoft Windows 10.0.18363 )"
-        ],
-        "x-ms-blob-public-access": "container",
-        "x-ms-client-request-id": "de930545-ad71-129e-eddc-95d011809f37",
-        "x-ms-date": "Fri, 29 May 2020 17:09:21 GMT",
->>>>>>> c938cddd
+        "x-ms-client-request-id": "730a3a5e-e9ad-2eae-d697-5853f569b855",
+        "x-ms-date": "Wed, 10 Jun 2020 19:56:53 GMT",
         "x-ms-return-client-request-id": "true",
         "x-ms-version": "2019-12-12"
       },
@@ -35,552 +20,335 @@
       "StatusCode": 201,
       "ResponseHeaders": {
         "Content-Length": "0",
-<<<<<<< HEAD
-        "Date": "Fri, 03 Apr 2020 00:00:23 GMT",
-        "ETag": "\u00220x8D7D762022696EC\u0022",
-        "Last-Modified": "Fri, 03 Apr 2020 00:00:23 GMT",
-=======
-        "Date": "Fri, 29 May 2020 17:09:21 GMT",
-        "ETag": "\u00220x8D803F3082B1905\u0022",
-        "Last-Modified": "Fri, 29 May 2020 17:09:22 GMT",
->>>>>>> c938cddd
-        "Server": [
-          "Windows-Azure-Blob/1.0",
-          "Microsoft-HTTPAPI/2.0"
-        ],
-        "x-ms-client-request-id": "de930545-ad71-129e-eddc-95d011809f37",
-<<<<<<< HEAD
-        "x-ms-request-id": "c8626852-901e-002b-114a-09cd6c000000",
-        "x-ms-version": "2019-12-12"
-=======
-        "x-ms-request-id": "e252d829-f01e-00e6-7cdb-3583eb000000",
-        "x-ms-version": "2019-07-07"
->>>>>>> c938cddd
-      },
-      "ResponseBody": []
-    },
-    {
-<<<<<<< HEAD
-      "RequestUri": "https://seanmcccanary.blob.core.windows.net/test-container-94d491c6-a67f-cae6-145a-c0a3f1d65585/foo",
-=======
-      "RequestUri": "http://amandadev2.blob.core.windows.net/test-container-94d491c6-a67f-cae6-145a-c0a3f1d65585/foo",
->>>>>>> c938cddd
-      "RequestMethod": "PUT",
-      "RequestHeaders": {
-        "Authorization": "Sanitized",
-        "Content-Length": "1024",
-<<<<<<< HEAD
-        "traceparent": "00-77886daa33d0b64994ad6357d1c64f33-aa68a947c05dd041-00",
-        "User-Agent": [
-          "azsdk-net-Storage.Blobs/12.5.0-dev.20200402.1",
-          "(.NET Core 4.6.28325.01; Microsoft Windows 10.0.18362 )"
-        ],
-        "x-ms-blob-type": "BlockBlob",
-        "x-ms-client-request-id": "4f28f373-8be8-a5d7-ef40-5c866bd0aa3f",
-        "x-ms-date": "Fri, 03 Apr 2020 00:00:24 GMT",
-=======
-        "traceparent": "00-e549624ed3670541bdc8248041f1d6c1-6c44ea75ea21444f-00",
-        "User-Agent": [
-          "azsdk-net-Storage.Blobs/12.5.0-dev.20200529.1",
-          "(.NET Core 4.6.28801.04; Microsoft Windows 10.0.18363 )"
-        ],
-        "x-ms-blob-type": "BlockBlob",
-        "x-ms-client-request-id": "4f28f373-8be8-a5d7-ef40-5c866bd0aa3f",
-        "x-ms-date": "Fri, 29 May 2020 17:09:22 GMT",
->>>>>>> c938cddd
-        "x-ms-return-client-request-id": "true",
-        "x-ms-version": "2019-12-12"
-      },
-      "RequestBody": "5lAOplPK1jd5KFgZor59N6w1XutDdhRz0upt//hHmrzGzED7zwc3ei5bZUlUhXAuX14k3CKz83A8mtRoXdc/Mo6cU9V\u002BgWik/eO85xHKHk16P5\u002BZIr6aEtnQvzQzzx1XGzK7uDGasN32gN4\u002B9wtecXyH7R43phDPAkD8rcIzcS7FZczeD2Yb4I7CoqLfWxvNcU24q\u002BH/H3Ui67XwnQIawg6veZE/f2IVawyPdQNu8KclLzx0e8VNxUZWvCOxKkOMp9\u002BTMOGJjfHrokDUcKpxtPsOy23FpUdJYrNL6MM\u002BZEHJA80j2sDFm6JLidmFeFWc5Qgool7VxgGYSc0uPqQurD7\u002BCmzcTdk6SC/LehxuxOpdrgO7FcHi9DzLi5Hyl1z9Hdybhm3pv5cu7VovCkvlKoXj0JChc5d8HBYvEcJISLHTzV0/0j18dO9sjCdns\u002Bnx5WALD8bMXKpFHmpWua3U5qWpXDztpVdHZlygNOZvFGgtPitiPDjqBnCz\u002BrTTJrtBl6WCvletA0AIw6hqKyfD1QkBKXqCcqpsvlXLOqqjdEChX51B7VYRgDrrWXiQf9pI8CWq0fxAvyT7Ff8B4cmVZU5nycyKgeiz8KlAlhkx3D97g0mF\u002BaNDYaB5RddXEJ9xVvMpKLUOvm489uFT/ykLyjm/hl1/D2urI2gsETwRXN8JzkAlB7OJbcTaSALC8GF3bnudl4pB8UaIfgRN4a0yK5oBSTDo5cKGNhmZpMZo6DMHtaPAdMRVyN35nYmuPIsWqB1owKYwjoi5FmFxp0x/H5XQRSwKcrbVrIFT70g51/mNgvypACiN1ycaB11j4yCRen3z3vZeDDZnkhQk3Z5AgD9n4yVP1h5tQ24F8GpZcchgwXXKRfkDL3bFQW0UaPqI2oce/AD7QaNfhpqHWRzLDiFLxBspdjpFY7OviZSwWdp0fBXjOnXHZYDRar5ee9ZZ\u002BjNMyKTeXmNM2JhMTLcPri3AEtwG59Org16aWAt75\u002BfdVY9gY5A1lR2yl2HcexjJwbyRnmn6UxJgoURFRAZY0PGwbvcnrkqciny\u002BVFBxzwhG0ZZP6kh\u002B4wF9AMJM8FEXWcZwKwwhoRNx9BPsPP/B7tE8/3NwCeaoMov1qq2IUJorp/qKAaP7JDCC3vU1kacCuxLwD/DeplDfx/mALPZl6KR4wZUEN\u002BwuQNpC7SvxcqDk8u\u002Bbl0CqTACqqzqqe/g5HfVQvdAS/oQlws8Vm7kl7VRZnDkHyVFjznSUWoyyg8XiCdA2obXP0vRrdtRxlLBHhL3lUN\u002B\u002BMlOj7O5bfaP4cj8KMpLp70yeiclEm1N98jnDTdXOzTLmI9Z8krTGdFVRcwOVZ2EeXZVxRscVeZf/JQ==",
-      "StatusCode": 201,
-      "ResponseHeaders": {
-        "Content-Length": "0",
-        "Content-MD5": "fEl916NO5loNVYBdtiqiTw==",
-<<<<<<< HEAD
-        "Date": "Fri, 03 Apr 2020 00:00:23 GMT",
-        "ETag": "\u00220x8D7D7620234C3AA\u0022",
-        "Last-Modified": "Fri, 03 Apr 2020 00:00:23 GMT",
-=======
-        "Date": "Fri, 29 May 2020 17:09:21 GMT",
-        "ETag": "\u00220x8D803F308475B42\u0022",
-        "Last-Modified": "Fri, 29 May 2020 17:09:22 GMT",
->>>>>>> c938cddd
-        "Server": [
-          "Windows-Azure-Blob/1.0",
-          "Microsoft-HTTPAPI/2.0"
-        ],
-        "x-ms-client-request-id": "4f28f373-8be8-a5d7-ef40-5c866bd0aa3f",
-        "x-ms-content-crc64": "kaaAtX9PLoM=",
-<<<<<<< HEAD
-        "x-ms-request-id": "c8626860-901e-002b-1d4a-09cd6c000000",
-=======
-        "x-ms-request-id": "e252d875-f01e-00e6-40db-3583eb000000",
->>>>>>> c938cddd
-        "x-ms-request-server-encrypted": "true",
-        "x-ms-version": "2019-12-12"
-      },
-      "ResponseBody": []
-    },
-    {
-<<<<<<< HEAD
-      "RequestUri": "https://seanmcccanary.blob.core.windows.net/test-container-94d491c6-a67f-cae6-145a-c0a3f1d65585/bar",
-=======
-      "RequestUri": "http://amandadev2.blob.core.windows.net/test-container-94d491c6-a67f-cae6-145a-c0a3f1d65585/bar",
->>>>>>> c938cddd
-      "RequestMethod": "PUT",
-      "RequestHeaders": {
-        "Authorization": "Sanitized",
-        "Content-Length": "1024",
-<<<<<<< HEAD
-        "traceparent": "00-d5a085adc170924c84b3cb88cc673020-e7f98fcdff06ea49-00",
-        "User-Agent": [
-          "azsdk-net-Storage.Blobs/12.5.0-dev.20200402.1",
-          "(.NET Core 4.6.28325.01; Microsoft Windows 10.0.18362 )"
-        ],
-        "x-ms-blob-type": "BlockBlob",
-        "x-ms-client-request-id": "85a1b26e-af6e-6f3d-ddf1-3f8dcc1ea053",
-        "x-ms-date": "Fri, 03 Apr 2020 00:00:24 GMT",
-=======
-        "traceparent": "00-bafdb15e7f629843a53f8e8688b3852c-ffee9da36719744a-00",
-        "User-Agent": [
-          "azsdk-net-Storage.Blobs/12.5.0-dev.20200529.1",
-          "(.NET Core 4.6.28801.04; Microsoft Windows 10.0.18363 )"
-        ],
-        "x-ms-blob-type": "BlockBlob",
-        "x-ms-client-request-id": "85a1b26e-af6e-6f3d-ddf1-3f8dcc1ea053",
-        "x-ms-date": "Fri, 29 May 2020 17:09:22 GMT",
->>>>>>> c938cddd
-        "x-ms-return-client-request-id": "true",
-        "x-ms-version": "2019-12-12"
-      },
-      "RequestBody": "5lAOplPK1jd5KFgZor59N6w1XutDdhRz0upt//hHmrzGzED7zwc3ei5bZUlUhXAuX14k3CKz83A8mtRoXdc/Mo6cU9V\u002BgWik/eO85xHKHk16P5\u002BZIr6aEtnQvzQzzx1XGzK7uDGasN32gN4\u002B9wtecXyH7R43phDPAkD8rcIzcS7FZczeD2Yb4I7CoqLfWxvNcU24q\u002BH/H3Ui67XwnQIawg6veZE/f2IVawyPdQNu8KclLzx0e8VNxUZWvCOxKkOMp9\u002BTMOGJjfHrokDUcKpxtPsOy23FpUdJYrNL6MM\u002BZEHJA80j2sDFm6JLidmFeFWc5Qgool7VxgGYSc0uPqQurD7\u002BCmzcTdk6SC/LehxuxOpdrgO7FcHi9DzLi5Hyl1z9Hdybhm3pv5cu7VovCkvlKoXj0JChc5d8HBYvEcJISLHTzV0/0j18dO9sjCdns\u002Bnx5WALD8bMXKpFHmpWua3U5qWpXDztpVdHZlygNOZvFGgtPitiPDjqBnCz\u002BrTTJrtBl6WCvletA0AIw6hqKyfD1QkBKXqCcqpsvlXLOqqjdEChX51B7VYRgDrrWXiQf9pI8CWq0fxAvyT7Ff8B4cmVZU5nycyKgeiz8KlAlhkx3D97g0mF\u002BaNDYaB5RddXEJ9xVvMpKLUOvm489uFT/ykLyjm/hl1/D2urI2gsETwRXN8JzkAlB7OJbcTaSALC8GF3bnudl4pB8UaIfgRN4a0yK5oBSTDo5cKGNhmZpMZo6DMHtaPAdMRVyN35nYmuPIsWqB1owKYwjoi5FmFxp0x/H5XQRSwKcrbVrIFT70g51/mNgvypACiN1ycaB11j4yCRen3z3vZeDDZnkhQk3Z5AgD9n4yVP1h5tQ24F8GpZcchgwXXKRfkDL3bFQW0UaPqI2oce/AD7QaNfhpqHWRzLDiFLxBspdjpFY7OviZSwWdp0fBXjOnXHZYDRar5ee9ZZ\u002BjNMyKTeXmNM2JhMTLcPri3AEtwG59Org16aWAt75\u002BfdVY9gY5A1lR2yl2HcexjJwbyRnmn6UxJgoURFRAZY0PGwbvcnrkqciny\u002BVFBxzwhG0ZZP6kh\u002B4wF9AMJM8FEXWcZwKwwhoRNx9BPsPP/B7tE8/3NwCeaoMov1qq2IUJorp/qKAaP7JDCC3vU1kacCuxLwD/DeplDfx/mALPZl6KR4wZUEN\u002BwuQNpC7SvxcqDk8u\u002Bbl0CqTACqqzqqe/g5HfVQvdAS/oQlws8Vm7kl7VRZnDkHyVFjznSUWoyyg8XiCdA2obXP0vRrdtRxlLBHhL3lUN\u002B\u002BMlOj7O5bfaP4cj8KMpLp70yeiclEm1N98jnDTdXOzTLmI9Z8krTGdFVRcwOVZ2EeXZVxRscVeZf/JQ==",
-      "StatusCode": 201,
-      "ResponseHeaders": {
-        "Content-Length": "0",
-        "Content-MD5": "fEl916NO5loNVYBdtiqiTw==",
-<<<<<<< HEAD
-        "Date": "Fri, 03 Apr 2020 00:00:23 GMT",
-        "ETag": "\u00220x8D7D76202420C86\u0022",
-        "Last-Modified": "Fri, 03 Apr 2020 00:00:24 GMT",
-=======
-        "Date": "Fri, 29 May 2020 17:09:21 GMT",
-        "ETag": "\u00220x8D803F308505D92\u0022",
-        "Last-Modified": "Fri, 29 May 2020 17:09:22 GMT",
->>>>>>> c938cddd
-        "Server": [
-          "Windows-Azure-Blob/1.0",
-          "Microsoft-HTTPAPI/2.0"
-        ],
-        "x-ms-client-request-id": "85a1b26e-af6e-6f3d-ddf1-3f8dcc1ea053",
-        "x-ms-content-crc64": "kaaAtX9PLoM=",
-<<<<<<< HEAD
-        "x-ms-request-id": "c862687b-901e-002b-354a-09cd6c000000",
-=======
-        "x-ms-request-id": "e252d894-f01e-00e6-59db-3583eb000000",
->>>>>>> c938cddd
-        "x-ms-request-server-encrypted": "true",
-        "x-ms-version": "2019-12-12"
-      },
-      "ResponseBody": []
-    },
-    {
-<<<<<<< HEAD
-      "RequestUri": "https://seanmcccanary.blob.core.windows.net/test-container-94d491c6-a67f-cae6-145a-c0a3f1d65585/baz",
-=======
-      "RequestUri": "http://amandadev2.blob.core.windows.net/test-container-94d491c6-a67f-cae6-145a-c0a3f1d65585/baz",
->>>>>>> c938cddd
-      "RequestMethod": "PUT",
-      "RequestHeaders": {
-        "Authorization": "Sanitized",
-        "Content-Length": "1024",
-<<<<<<< HEAD
-        "traceparent": "00-92bf9bd0b5386a41addf59374ad7cf7d-54013b6df3f07845-00",
-        "User-Agent": [
-          "azsdk-net-Storage.Blobs/12.5.0-dev.20200402.1",
-          "(.NET Core 4.6.28325.01; Microsoft Windows 10.0.18362 )"
-        ],
-        "x-ms-blob-type": "BlockBlob",
-        "x-ms-client-request-id": "b8188307-242e-cdd0-2e4a-34ebe6f57c40",
-        "x-ms-date": "Fri, 03 Apr 2020 00:00:25 GMT",
-=======
-        "traceparent": "00-38a1a14c58b9374f9c3aff3c31c89457-fcbc3bf78d1b4647-00",
-        "User-Agent": [
-          "azsdk-net-Storage.Blobs/12.5.0-dev.20200529.1",
-          "(.NET Core 4.6.28801.04; Microsoft Windows 10.0.18363 )"
-        ],
-        "x-ms-blob-type": "BlockBlob",
-        "x-ms-client-request-id": "b8188307-242e-cdd0-2e4a-34ebe6f57c40",
-        "x-ms-date": "Fri, 29 May 2020 17:09:22 GMT",
->>>>>>> c938cddd
-        "x-ms-return-client-request-id": "true",
-        "x-ms-version": "2019-12-12"
-      },
-      "RequestBody": "5lAOplPK1jd5KFgZor59N6w1XutDdhRz0upt//hHmrzGzED7zwc3ei5bZUlUhXAuX14k3CKz83A8mtRoXdc/Mo6cU9V\u002BgWik/eO85xHKHk16P5\u002BZIr6aEtnQvzQzzx1XGzK7uDGasN32gN4\u002B9wtecXyH7R43phDPAkD8rcIzcS7FZczeD2Yb4I7CoqLfWxvNcU24q\u002BH/H3Ui67XwnQIawg6veZE/f2IVawyPdQNu8KclLzx0e8VNxUZWvCOxKkOMp9\u002BTMOGJjfHrokDUcKpxtPsOy23FpUdJYrNL6MM\u002BZEHJA80j2sDFm6JLidmFeFWc5Qgool7VxgGYSc0uPqQurD7\u002BCmzcTdk6SC/LehxuxOpdrgO7FcHi9DzLi5Hyl1z9Hdybhm3pv5cu7VovCkvlKoXj0JChc5d8HBYvEcJISLHTzV0/0j18dO9sjCdns\u002Bnx5WALD8bMXKpFHmpWua3U5qWpXDztpVdHZlygNOZvFGgtPitiPDjqBnCz\u002BrTTJrtBl6WCvletA0AIw6hqKyfD1QkBKXqCcqpsvlXLOqqjdEChX51B7VYRgDrrWXiQf9pI8CWq0fxAvyT7Ff8B4cmVZU5nycyKgeiz8KlAlhkx3D97g0mF\u002BaNDYaB5RddXEJ9xVvMpKLUOvm489uFT/ykLyjm/hl1/D2urI2gsETwRXN8JzkAlB7OJbcTaSALC8GF3bnudl4pB8UaIfgRN4a0yK5oBSTDo5cKGNhmZpMZo6DMHtaPAdMRVyN35nYmuPIsWqB1owKYwjoi5FmFxp0x/H5XQRSwKcrbVrIFT70g51/mNgvypACiN1ycaB11j4yCRen3z3vZeDDZnkhQk3Z5AgD9n4yVP1h5tQ24F8GpZcchgwXXKRfkDL3bFQW0UaPqI2oce/AD7QaNfhpqHWRzLDiFLxBspdjpFY7OviZSwWdp0fBXjOnXHZYDRar5ee9ZZ\u002BjNMyKTeXmNM2JhMTLcPri3AEtwG59Org16aWAt75\u002BfdVY9gY5A1lR2yl2HcexjJwbyRnmn6UxJgoURFRAZY0PGwbvcnrkqciny\u002BVFBxzwhG0ZZP6kh\u002B4wF9AMJM8FEXWcZwKwwhoRNx9BPsPP/B7tE8/3NwCeaoMov1qq2IUJorp/qKAaP7JDCC3vU1kacCuxLwD/DeplDfx/mALPZl6KR4wZUEN\u002BwuQNpC7SvxcqDk8u\u002Bbl0CqTACqqzqqe/g5HfVQvdAS/oQlws8Vm7kl7VRZnDkHyVFjznSUWoyyg8XiCdA2obXP0vRrdtRxlLBHhL3lUN\u002B\u002BMlOj7O5bfaP4cj8KMpLp70yeiclEm1N98jnDTdXOzTLmI9Z8krTGdFVRcwOVZ2EeXZVxRscVeZf/JQ==",
-      "StatusCode": 201,
-      "ResponseHeaders": {
-        "Content-Length": "0",
-        "Content-MD5": "fEl916NO5loNVYBdtiqiTw==",
-<<<<<<< HEAD
-        "Date": "Fri, 03 Apr 2020 00:00:23 GMT",
-        "ETag": "\u00220x8D7D762024F2E46\u0022",
-        "Last-Modified": "Fri, 03 Apr 2020 00:00:24 GMT",
-=======
-        "Date": "Fri, 29 May 2020 17:09:21 GMT",
-        "ETag": "\u00220x8D803F308582732\u0022",
-        "Last-Modified": "Fri, 29 May 2020 17:09:22 GMT",
->>>>>>> c938cddd
-        "Server": [
-          "Windows-Azure-Blob/1.0",
-          "Microsoft-HTTPAPI/2.0"
-        ],
-        "x-ms-client-request-id": "b8188307-242e-cdd0-2e4a-34ebe6f57c40",
-        "x-ms-content-crc64": "kaaAtX9PLoM=",
-<<<<<<< HEAD
-        "x-ms-request-id": "c8626890-901e-002b-474a-09cd6c000000",
-=======
-        "x-ms-request-id": "e252d8ab-f01e-00e6-6cdb-3583eb000000",
->>>>>>> c938cddd
-        "x-ms-request-server-encrypted": "true",
-        "x-ms-version": "2019-12-12"
-      },
-      "ResponseBody": []
-    },
-    {
-<<<<<<< HEAD
-      "RequestUri": "https://seanmcccanary.blob.core.windows.net/test-container-94d491c6-a67f-cae6-145a-c0a3f1d65585/foo/foo",
-=======
-      "RequestUri": "http://amandadev2.blob.core.windows.net/test-container-94d491c6-a67f-cae6-145a-c0a3f1d65585/foo/foo",
->>>>>>> c938cddd
-      "RequestMethod": "PUT",
-      "RequestHeaders": {
-        "Authorization": "Sanitized",
-        "Content-Length": "1024",
-<<<<<<< HEAD
-        "traceparent": "00-4f34cac29c10f843a8b9ebfd01191042-ebf75bf7d226a74d-00",
-        "User-Agent": [
-          "azsdk-net-Storage.Blobs/12.5.0-dev.20200402.1",
-          "(.NET Core 4.6.28325.01; Microsoft Windows 10.0.18362 )"
-        ],
-        "x-ms-blob-type": "BlockBlob",
-        "x-ms-client-request-id": "498641ae-e806-4025-ac22-c094924d677a",
-        "x-ms-date": "Fri, 03 Apr 2020 00:00:25 GMT",
-=======
-        "traceparent": "00-b57b31aa258e3f45ad4ec529cffd46fc-6012ff620c35b94e-00",
-        "User-Agent": [
-          "azsdk-net-Storage.Blobs/12.5.0-dev.20200529.1",
-          "(.NET Core 4.6.28801.04; Microsoft Windows 10.0.18363 )"
-        ],
-        "x-ms-blob-type": "BlockBlob",
-        "x-ms-client-request-id": "498641ae-e806-4025-ac22-c094924d677a",
-        "x-ms-date": "Fri, 29 May 2020 17:09:22 GMT",
->>>>>>> c938cddd
-        "x-ms-return-client-request-id": "true",
-        "x-ms-version": "2019-12-12"
-      },
-      "RequestBody": "5lAOplPK1jd5KFgZor59N6w1XutDdhRz0upt//hHmrzGzED7zwc3ei5bZUlUhXAuX14k3CKz83A8mtRoXdc/Mo6cU9V\u002BgWik/eO85xHKHk16P5\u002BZIr6aEtnQvzQzzx1XGzK7uDGasN32gN4\u002B9wtecXyH7R43phDPAkD8rcIzcS7FZczeD2Yb4I7CoqLfWxvNcU24q\u002BH/H3Ui67XwnQIawg6veZE/f2IVawyPdQNu8KclLzx0e8VNxUZWvCOxKkOMp9\u002BTMOGJjfHrokDUcKpxtPsOy23FpUdJYrNL6MM\u002BZEHJA80j2sDFm6JLidmFeFWc5Qgool7VxgGYSc0uPqQurD7\u002BCmzcTdk6SC/LehxuxOpdrgO7FcHi9DzLi5Hyl1z9Hdybhm3pv5cu7VovCkvlKoXj0JChc5d8HBYvEcJISLHTzV0/0j18dO9sjCdns\u002Bnx5WALD8bMXKpFHmpWua3U5qWpXDztpVdHZlygNOZvFGgtPitiPDjqBnCz\u002BrTTJrtBl6WCvletA0AIw6hqKyfD1QkBKXqCcqpsvlXLOqqjdEChX51B7VYRgDrrWXiQf9pI8CWq0fxAvyT7Ff8B4cmVZU5nycyKgeiz8KlAlhkx3D97g0mF\u002BaNDYaB5RddXEJ9xVvMpKLUOvm489uFT/ykLyjm/hl1/D2urI2gsETwRXN8JzkAlB7OJbcTaSALC8GF3bnudl4pB8UaIfgRN4a0yK5oBSTDo5cKGNhmZpMZo6DMHtaPAdMRVyN35nYmuPIsWqB1owKYwjoi5FmFxp0x/H5XQRSwKcrbVrIFT70g51/mNgvypACiN1ycaB11j4yCRen3z3vZeDDZnkhQk3Z5AgD9n4yVP1h5tQ24F8GpZcchgwXXKRfkDL3bFQW0UaPqI2oce/AD7QaNfhpqHWRzLDiFLxBspdjpFY7OviZSwWdp0fBXjOnXHZYDRar5ee9ZZ\u002BjNMyKTeXmNM2JhMTLcPri3AEtwG59Org16aWAt75\u002BfdVY9gY5A1lR2yl2HcexjJwbyRnmn6UxJgoURFRAZY0PGwbvcnrkqciny\u002BVFBxzwhG0ZZP6kh\u002B4wF9AMJM8FEXWcZwKwwhoRNx9BPsPP/B7tE8/3NwCeaoMov1qq2IUJorp/qKAaP7JDCC3vU1kacCuxLwD/DeplDfx/mALPZl6KR4wZUEN\u002BwuQNpC7SvxcqDk8u\u002Bbl0CqTACqqzqqe/g5HfVQvdAS/oQlws8Vm7kl7VRZnDkHyVFjznSUWoyyg8XiCdA2obXP0vRrdtRxlLBHhL3lUN\u002B\u002BMlOj7O5bfaP4cj8KMpLp70yeiclEm1N98jnDTdXOzTLmI9Z8krTGdFVRcwOVZ2EeXZVxRscVeZf/JQ==",
-      "StatusCode": 201,
-      "ResponseHeaders": {
-        "Content-Length": "0",
-        "Content-MD5": "fEl916NO5loNVYBdtiqiTw==",
-<<<<<<< HEAD
-        "Date": "Fri, 03 Apr 2020 00:00:23 GMT",
-        "ETag": "\u00220x8D7D762025C771E\u0022",
-        "Last-Modified": "Fri, 03 Apr 2020 00:00:24 GMT",
-=======
-        "Date": "Fri, 29 May 2020 17:09:21 GMT",
-        "ETag": "\u00220x8D803F3085FC9B6\u0022",
-        "Last-Modified": "Fri, 29 May 2020 17:09:22 GMT",
->>>>>>> c938cddd
-        "Server": [
-          "Windows-Azure-Blob/1.0",
-          "Microsoft-HTTPAPI/2.0"
-        ],
-        "x-ms-client-request-id": "498641ae-e806-4025-ac22-c094924d677a",
-        "x-ms-content-crc64": "kaaAtX9PLoM=",
-<<<<<<< HEAD
-        "x-ms-request-id": "c86268a9-901e-002b-5f4a-09cd6c000000",
-=======
-        "x-ms-request-id": "e252d8b8-f01e-00e6-79db-3583eb000000",
->>>>>>> c938cddd
-        "x-ms-request-server-encrypted": "true",
-        "x-ms-version": "2019-12-12"
-      },
-      "ResponseBody": []
-    },
-    {
-<<<<<<< HEAD
-      "RequestUri": "https://seanmcccanary.blob.core.windows.net/test-container-94d491c6-a67f-cae6-145a-c0a3f1d65585/foo/bar",
-=======
-      "RequestUri": "http://amandadev2.blob.core.windows.net/test-container-94d491c6-a67f-cae6-145a-c0a3f1d65585/foo/bar",
->>>>>>> c938cddd
-      "RequestMethod": "PUT",
-      "RequestHeaders": {
-        "Authorization": "Sanitized",
-        "Content-Length": "1024",
-<<<<<<< HEAD
-        "traceparent": "00-1d94031f2750134a8f3d880e476c35d8-7f9d374bb446884b-00",
-        "User-Agent": [
-          "azsdk-net-Storage.Blobs/12.5.0-dev.20200402.1",
-          "(.NET Core 4.6.28325.01; Microsoft Windows 10.0.18362 )"
-        ],
-        "x-ms-blob-type": "BlockBlob",
-        "x-ms-client-request-id": "a43ddb23-336f-ff3a-caad-37e08965152d",
-        "x-ms-date": "Fri, 03 Apr 2020 00:00:25 GMT",
-=======
-        "traceparent": "00-54f12b89ad423b409062d7f9666ccd7b-fa6f8b005b83d546-00",
-        "User-Agent": [
-          "azsdk-net-Storage.Blobs/12.5.0-dev.20200529.1",
-          "(.NET Core 4.6.28801.04; Microsoft Windows 10.0.18363 )"
-        ],
-        "x-ms-blob-type": "BlockBlob",
-        "x-ms-client-request-id": "a43ddb23-336f-ff3a-caad-37e08965152d",
-        "x-ms-date": "Fri, 29 May 2020 17:09:22 GMT",
->>>>>>> c938cddd
-        "x-ms-return-client-request-id": "true",
-        "x-ms-version": "2019-12-12"
-      },
-      "RequestBody": "5lAOplPK1jd5KFgZor59N6w1XutDdhRz0upt//hHmrzGzED7zwc3ei5bZUlUhXAuX14k3CKz83A8mtRoXdc/Mo6cU9V\u002BgWik/eO85xHKHk16P5\u002BZIr6aEtnQvzQzzx1XGzK7uDGasN32gN4\u002B9wtecXyH7R43phDPAkD8rcIzcS7FZczeD2Yb4I7CoqLfWxvNcU24q\u002BH/H3Ui67XwnQIawg6veZE/f2IVawyPdQNu8KclLzx0e8VNxUZWvCOxKkOMp9\u002BTMOGJjfHrokDUcKpxtPsOy23FpUdJYrNL6MM\u002BZEHJA80j2sDFm6JLidmFeFWc5Qgool7VxgGYSc0uPqQurD7\u002BCmzcTdk6SC/LehxuxOpdrgO7FcHi9DzLi5Hyl1z9Hdybhm3pv5cu7VovCkvlKoXj0JChc5d8HBYvEcJISLHTzV0/0j18dO9sjCdns\u002Bnx5WALD8bMXKpFHmpWua3U5qWpXDztpVdHZlygNOZvFGgtPitiPDjqBnCz\u002BrTTJrtBl6WCvletA0AIw6hqKyfD1QkBKXqCcqpsvlXLOqqjdEChX51B7VYRgDrrWXiQf9pI8CWq0fxAvyT7Ff8B4cmVZU5nycyKgeiz8KlAlhkx3D97g0mF\u002BaNDYaB5RddXEJ9xVvMpKLUOvm489uFT/ykLyjm/hl1/D2urI2gsETwRXN8JzkAlB7OJbcTaSALC8GF3bnudl4pB8UaIfgRN4a0yK5oBSTDo5cKGNhmZpMZo6DMHtaPAdMRVyN35nYmuPIsWqB1owKYwjoi5FmFxp0x/H5XQRSwKcrbVrIFT70g51/mNgvypACiN1ycaB11j4yCRen3z3vZeDDZnkhQk3Z5AgD9n4yVP1h5tQ24F8GpZcchgwXXKRfkDL3bFQW0UaPqI2oce/AD7QaNfhpqHWRzLDiFLxBspdjpFY7OviZSwWdp0fBXjOnXHZYDRar5ee9ZZ\u002BjNMyKTeXmNM2JhMTLcPri3AEtwG59Org16aWAt75\u002BfdVY9gY5A1lR2yl2HcexjJwbyRnmn6UxJgoURFRAZY0PGwbvcnrkqciny\u002BVFBxzwhG0ZZP6kh\u002B4wF9AMJM8FEXWcZwKwwhoRNx9BPsPP/B7tE8/3NwCeaoMov1qq2IUJorp/qKAaP7JDCC3vU1kacCuxLwD/DeplDfx/mALPZl6KR4wZUEN\u002BwuQNpC7SvxcqDk8u\u002Bbl0CqTACqqzqqe/g5HfVQvdAS/oQlws8Vm7kl7VRZnDkHyVFjznSUWoyyg8XiCdA2obXP0vRrdtRxlLBHhL3lUN\u002B\u002BMlOj7O5bfaP4cj8KMpLp70yeiclEm1N98jnDTdXOzTLmI9Z8krTGdFVRcwOVZ2EeXZVxRscVeZf/JQ==",
-      "StatusCode": 201,
-      "ResponseHeaders": {
-        "Content-Length": "0",
-        "Content-MD5": "fEl916NO5loNVYBdtiqiTw==",
-<<<<<<< HEAD
-        "Date": "Fri, 03 Apr 2020 00:00:23 GMT",
-        "ETag": "\u00220x8D7D762026998DE\u0022",
-        "Last-Modified": "Fri, 03 Apr 2020 00:00:24 GMT",
-=======
-        "Date": "Fri, 29 May 2020 17:09:21 GMT",
-        "ETag": "\u00220x8D803F30867BA64\u0022",
-        "Last-Modified": "Fri, 29 May 2020 17:09:22 GMT",
->>>>>>> c938cddd
-        "Server": [
-          "Windows-Azure-Blob/1.0",
-          "Microsoft-HTTPAPI/2.0"
-        ],
-        "x-ms-client-request-id": "a43ddb23-336f-ff3a-caad-37e08965152d",
-        "x-ms-content-crc64": "kaaAtX9PLoM=",
-<<<<<<< HEAD
-        "x-ms-request-id": "c86268c5-901e-002b-794a-09cd6c000000",
-=======
-        "x-ms-request-id": "e252d8d4-f01e-00e6-12db-3583eb000000",
->>>>>>> c938cddd
-        "x-ms-request-server-encrypted": "true",
-        "x-ms-version": "2019-12-12"
-      },
-      "ResponseBody": []
-    },
-    {
-<<<<<<< HEAD
-      "RequestUri": "https://seanmcccanary.blob.core.windows.net/test-container-94d491c6-a67f-cae6-145a-c0a3f1d65585/baz/foo",
-=======
-      "RequestUri": "http://amandadev2.blob.core.windows.net/test-container-94d491c6-a67f-cae6-145a-c0a3f1d65585/baz/foo",
->>>>>>> c938cddd
-      "RequestMethod": "PUT",
-      "RequestHeaders": {
-        "Authorization": "Sanitized",
-        "Content-Length": "1024",
-<<<<<<< HEAD
-        "traceparent": "00-76f8f13fd2b732439291aa630cb4eca6-f844cf1dcad9bf42-00",
-        "User-Agent": [
-          "azsdk-net-Storage.Blobs/12.5.0-dev.20200402.1",
-          "(.NET Core 4.6.28325.01; Microsoft Windows 10.0.18362 )"
-        ],
-        "x-ms-blob-type": "BlockBlob",
-        "x-ms-client-request-id": "b6717014-c30f-2e0b-7577-8de9271b3423",
-        "x-ms-date": "Fri, 03 Apr 2020 00:00:25 GMT",
-=======
-        "traceparent": "00-e310ef933edbe34ebc9ac729fcd90c38-5377dbe81b4c5144-00",
-        "User-Agent": [
-          "azsdk-net-Storage.Blobs/12.5.0-dev.20200529.1",
-          "(.NET Core 4.6.28801.04; Microsoft Windows 10.0.18363 )"
-        ],
-        "x-ms-blob-type": "BlockBlob",
-        "x-ms-client-request-id": "b6717014-c30f-2e0b-7577-8de9271b3423",
-        "x-ms-date": "Fri, 29 May 2020 17:09:22 GMT",
->>>>>>> c938cddd
-        "x-ms-return-client-request-id": "true",
-        "x-ms-version": "2019-12-12"
-      },
-      "RequestBody": "5lAOplPK1jd5KFgZor59N6w1XutDdhRz0upt//hHmrzGzED7zwc3ei5bZUlUhXAuX14k3CKz83A8mtRoXdc/Mo6cU9V\u002BgWik/eO85xHKHk16P5\u002BZIr6aEtnQvzQzzx1XGzK7uDGasN32gN4\u002B9wtecXyH7R43phDPAkD8rcIzcS7FZczeD2Yb4I7CoqLfWxvNcU24q\u002BH/H3Ui67XwnQIawg6veZE/f2IVawyPdQNu8KclLzx0e8VNxUZWvCOxKkOMp9\u002BTMOGJjfHrokDUcKpxtPsOy23FpUdJYrNL6MM\u002BZEHJA80j2sDFm6JLidmFeFWc5Qgool7VxgGYSc0uPqQurD7\u002BCmzcTdk6SC/LehxuxOpdrgO7FcHi9DzLi5Hyl1z9Hdybhm3pv5cu7VovCkvlKoXj0JChc5d8HBYvEcJISLHTzV0/0j18dO9sjCdns\u002Bnx5WALD8bMXKpFHmpWua3U5qWpXDztpVdHZlygNOZvFGgtPitiPDjqBnCz\u002BrTTJrtBl6WCvletA0AIw6hqKyfD1QkBKXqCcqpsvlXLOqqjdEChX51B7VYRgDrrWXiQf9pI8CWq0fxAvyT7Ff8B4cmVZU5nycyKgeiz8KlAlhkx3D97g0mF\u002BaNDYaB5RddXEJ9xVvMpKLUOvm489uFT/ykLyjm/hl1/D2urI2gsETwRXN8JzkAlB7OJbcTaSALC8GF3bnudl4pB8UaIfgRN4a0yK5oBSTDo5cKGNhmZpMZo6DMHtaPAdMRVyN35nYmuPIsWqB1owKYwjoi5FmFxp0x/H5XQRSwKcrbVrIFT70g51/mNgvypACiN1ycaB11j4yCRen3z3vZeDDZnkhQk3Z5AgD9n4yVP1h5tQ24F8GpZcchgwXXKRfkDL3bFQW0UaPqI2oce/AD7QaNfhpqHWRzLDiFLxBspdjpFY7OviZSwWdp0fBXjOnXHZYDRar5ee9ZZ\u002BjNMyKTeXmNM2JhMTLcPri3AEtwG59Org16aWAt75\u002BfdVY9gY5A1lR2yl2HcexjJwbyRnmn6UxJgoURFRAZY0PGwbvcnrkqciny\u002BVFBxzwhG0ZZP6kh\u002B4wF9AMJM8FEXWcZwKwwhoRNx9BPsPP/B7tE8/3NwCeaoMov1qq2IUJorp/qKAaP7JDCC3vU1kacCuxLwD/DeplDfx/mALPZl6KR4wZUEN\u002BwuQNpC7SvxcqDk8u\u002Bbl0CqTACqqzqqe/g5HfVQvdAS/oQlws8Vm7kl7VRZnDkHyVFjznSUWoyyg8XiCdA2obXP0vRrdtRxlLBHhL3lUN\u002B\u002BMlOj7O5bfaP4cj8KMpLp70yeiclEm1N98jnDTdXOzTLmI9Z8krTGdFVRcwOVZ2EeXZVxRscVeZf/JQ==",
-      "StatusCode": 201,
-      "ResponseHeaders": {
-        "Content-Length": "0",
-        "Content-MD5": "fEl916NO5loNVYBdtiqiTw==",
-<<<<<<< HEAD
-        "Date": "Fri, 03 Apr 2020 00:00:23 GMT",
-        "ETag": "\u00220x8D7D7620276E1B1\u0022",
-        "Last-Modified": "Fri, 03 Apr 2020 00:00:24 GMT",
-=======
-        "Date": "Fri, 29 May 2020 17:09:21 GMT",
-        "ETag": "\u00220x8D803F3086FAB1B\u0022",
-        "Last-Modified": "Fri, 29 May 2020 17:09:22 GMT",
->>>>>>> c938cddd
-        "Server": [
-          "Windows-Azure-Blob/1.0",
-          "Microsoft-HTTPAPI/2.0"
-        ],
-        "x-ms-client-request-id": "b6717014-c30f-2e0b-7577-8de9271b3423",
-        "x-ms-content-crc64": "kaaAtX9PLoM=",
-<<<<<<< HEAD
-        "x-ms-request-id": "c86268dd-901e-002b-104a-09cd6c000000",
-=======
-        "x-ms-request-id": "e252d8f2-f01e-00e6-2ddb-3583eb000000",
->>>>>>> c938cddd
-        "x-ms-request-server-encrypted": "true",
-        "x-ms-version": "2019-12-12"
-      },
-      "ResponseBody": []
-    },
-    {
-<<<<<<< HEAD
-      "RequestUri": "https://seanmcccanary.blob.core.windows.net/test-container-94d491c6-a67f-cae6-145a-c0a3f1d65585/baz/foo/bar",
-=======
-      "RequestUri": "http://amandadev2.blob.core.windows.net/test-container-94d491c6-a67f-cae6-145a-c0a3f1d65585/baz/foo/bar",
->>>>>>> c938cddd
-      "RequestMethod": "PUT",
-      "RequestHeaders": {
-        "Authorization": "Sanitized",
-        "Content-Length": "1024",
-<<<<<<< HEAD
-        "traceparent": "00-e4601902c3c05f438b3f9462807b31f6-6facf09246f65246-00",
-        "User-Agent": [
-          "azsdk-net-Storage.Blobs/12.5.0-dev.20200402.1",
-          "(.NET Core 4.6.28325.01; Microsoft Windows 10.0.18362 )"
-        ],
-        "x-ms-blob-type": "BlockBlob",
-        "x-ms-client-request-id": "18cbcb7c-5ef4-281d-8efe-9af041d7272a",
-        "x-ms-date": "Fri, 03 Apr 2020 00:00:25 GMT",
-=======
-        "traceparent": "00-fe613c934c5c3b4d857a028af60a36a2-50f95ebff2741941-00",
-        "User-Agent": [
-          "azsdk-net-Storage.Blobs/12.5.0-dev.20200529.1",
-          "(.NET Core 4.6.28801.04; Microsoft Windows 10.0.18363 )"
-        ],
-        "x-ms-blob-type": "BlockBlob",
-        "x-ms-client-request-id": "18cbcb7c-5ef4-281d-8efe-9af041d7272a",
-        "x-ms-date": "Fri, 29 May 2020 17:09:22 GMT",
->>>>>>> c938cddd
-        "x-ms-return-client-request-id": "true",
-        "x-ms-version": "2019-12-12"
-      },
-      "RequestBody": "5lAOplPK1jd5KFgZor59N6w1XutDdhRz0upt//hHmrzGzED7zwc3ei5bZUlUhXAuX14k3CKz83A8mtRoXdc/Mo6cU9V\u002BgWik/eO85xHKHk16P5\u002BZIr6aEtnQvzQzzx1XGzK7uDGasN32gN4\u002B9wtecXyH7R43phDPAkD8rcIzcS7FZczeD2Yb4I7CoqLfWxvNcU24q\u002BH/H3Ui67XwnQIawg6veZE/f2IVawyPdQNu8KclLzx0e8VNxUZWvCOxKkOMp9\u002BTMOGJjfHrokDUcKpxtPsOy23FpUdJYrNL6MM\u002BZEHJA80j2sDFm6JLidmFeFWc5Qgool7VxgGYSc0uPqQurD7\u002BCmzcTdk6SC/LehxuxOpdrgO7FcHi9DzLi5Hyl1z9Hdybhm3pv5cu7VovCkvlKoXj0JChc5d8HBYvEcJISLHTzV0/0j18dO9sjCdns\u002Bnx5WALD8bMXKpFHmpWua3U5qWpXDztpVdHZlygNOZvFGgtPitiPDjqBnCz\u002BrTTJrtBl6WCvletA0AIw6hqKyfD1QkBKXqCcqpsvlXLOqqjdEChX51B7VYRgDrrWXiQf9pI8CWq0fxAvyT7Ff8B4cmVZU5nycyKgeiz8KlAlhkx3D97g0mF\u002BaNDYaB5RddXEJ9xVvMpKLUOvm489uFT/ykLyjm/hl1/D2urI2gsETwRXN8JzkAlB7OJbcTaSALC8GF3bnudl4pB8UaIfgRN4a0yK5oBSTDo5cKGNhmZpMZo6DMHtaPAdMRVyN35nYmuPIsWqB1owKYwjoi5FmFxp0x/H5XQRSwKcrbVrIFT70g51/mNgvypACiN1ycaB11j4yCRen3z3vZeDDZnkhQk3Z5AgD9n4yVP1h5tQ24F8GpZcchgwXXKRfkDL3bFQW0UaPqI2oce/AD7QaNfhpqHWRzLDiFLxBspdjpFY7OviZSwWdp0fBXjOnXHZYDRar5ee9ZZ\u002BjNMyKTeXmNM2JhMTLcPri3AEtwG59Org16aWAt75\u002BfdVY9gY5A1lR2yl2HcexjJwbyRnmn6UxJgoURFRAZY0PGwbvcnrkqciny\u002BVFBxzwhG0ZZP6kh\u002B4wF9AMJM8FEXWcZwKwwhoRNx9BPsPP/B7tE8/3NwCeaoMov1qq2IUJorp/qKAaP7JDCC3vU1kacCuxLwD/DeplDfx/mALPZl6KR4wZUEN\u002BwuQNpC7SvxcqDk8u\u002Bbl0CqTACqqzqqe/g5HfVQvdAS/oQlws8Vm7kl7VRZnDkHyVFjznSUWoyyg8XiCdA2obXP0vRrdtRxlLBHhL3lUN\u002B\u002BMlOj7O5bfaP4cj8KMpLp70yeiclEm1N98jnDTdXOzTLmI9Z8krTGdFVRcwOVZ2EeXZVxRscVeZf/JQ==",
-      "StatusCode": 201,
-      "ResponseHeaders": {
-        "Content-Length": "0",
-        "Content-MD5": "fEl916NO5loNVYBdtiqiTw==",
-<<<<<<< HEAD
-        "Date": "Fri, 03 Apr 2020 00:00:23 GMT",
-        "ETag": "\u00220x8D7D76202840371\u0022",
-        "Last-Modified": "Fri, 03 Apr 2020 00:00:24 GMT",
-=======
-        "Date": "Fri, 29 May 2020 17:09:21 GMT",
-        "ETag": "\u00220x8D803F3087774B2\u0022",
-        "Last-Modified": "Fri, 29 May 2020 17:09:22 GMT",
->>>>>>> c938cddd
-        "Server": [
-          "Windows-Azure-Blob/1.0",
-          "Microsoft-HTTPAPI/2.0"
-        ],
-        "x-ms-client-request-id": "18cbcb7c-5ef4-281d-8efe-9af041d7272a",
-        "x-ms-content-crc64": "kaaAtX9PLoM=",
-<<<<<<< HEAD
-        "x-ms-request-id": "c86268ef-901e-002b-214a-09cd6c000000",
-=======
-        "x-ms-request-id": "e252d90e-f01e-00e6-49db-3583eb000000",
->>>>>>> c938cddd
-        "x-ms-request-server-encrypted": "true",
-        "x-ms-version": "2019-12-12"
-      },
-      "ResponseBody": []
-    },
-    {
-<<<<<<< HEAD
-      "RequestUri": "https://seanmcccanary.blob.core.windows.net/test-container-94d491c6-a67f-cae6-145a-c0a3f1d65585/baz/bar/foo",
-=======
-      "RequestUri": "http://amandadev2.blob.core.windows.net/test-container-94d491c6-a67f-cae6-145a-c0a3f1d65585/baz/bar/foo",
->>>>>>> c938cddd
-      "RequestMethod": "PUT",
-      "RequestHeaders": {
-        "Authorization": "Sanitized",
-        "Content-Length": "1024",
-<<<<<<< HEAD
-        "traceparent": "00-bf346e05634be14b88e1920666dd2894-d8dfd9aa78257a4d-00",
-        "User-Agent": [
-          "azsdk-net-Storage.Blobs/12.5.0-dev.20200402.1",
-          "(.NET Core 4.6.28325.01; Microsoft Windows 10.0.18362 )"
-        ],
-        "x-ms-blob-type": "BlockBlob",
-        "x-ms-client-request-id": "5b6d0d22-1b4f-fc2f-f2c5-e61464f71243",
-        "x-ms-date": "Fri, 03 Apr 2020 00:00:25 GMT",
-=======
-        "traceparent": "00-40402c70cca3074381e3087a1a7d4ee8-bf1eefdda947fa47-00",
-        "User-Agent": [
-          "azsdk-net-Storage.Blobs/12.5.0-dev.20200529.1",
-          "(.NET Core 4.6.28801.04; Microsoft Windows 10.0.18363 )"
-        ],
-        "x-ms-blob-type": "BlockBlob",
-        "x-ms-client-request-id": "5b6d0d22-1b4f-fc2f-f2c5-e61464f71243",
-        "x-ms-date": "Fri, 29 May 2020 17:09:22 GMT",
->>>>>>> c938cddd
-        "x-ms-return-client-request-id": "true",
-        "x-ms-version": "2019-12-12"
-      },
-      "RequestBody": "5lAOplPK1jd5KFgZor59N6w1XutDdhRz0upt//hHmrzGzED7zwc3ei5bZUlUhXAuX14k3CKz83A8mtRoXdc/Mo6cU9V\u002BgWik/eO85xHKHk16P5\u002BZIr6aEtnQvzQzzx1XGzK7uDGasN32gN4\u002B9wtecXyH7R43phDPAkD8rcIzcS7FZczeD2Yb4I7CoqLfWxvNcU24q\u002BH/H3Ui67XwnQIawg6veZE/f2IVawyPdQNu8KclLzx0e8VNxUZWvCOxKkOMp9\u002BTMOGJjfHrokDUcKpxtPsOy23FpUdJYrNL6MM\u002BZEHJA80j2sDFm6JLidmFeFWc5Qgool7VxgGYSc0uPqQurD7\u002BCmzcTdk6SC/LehxuxOpdrgO7FcHi9DzLi5Hyl1z9Hdybhm3pv5cu7VovCkvlKoXj0JChc5d8HBYvEcJISLHTzV0/0j18dO9sjCdns\u002Bnx5WALD8bMXKpFHmpWua3U5qWpXDztpVdHZlygNOZvFGgtPitiPDjqBnCz\u002BrTTJrtBl6WCvletA0AIw6hqKyfD1QkBKXqCcqpsvlXLOqqjdEChX51B7VYRgDrrWXiQf9pI8CWq0fxAvyT7Ff8B4cmVZU5nycyKgeiz8KlAlhkx3D97g0mF\u002BaNDYaB5RddXEJ9xVvMpKLUOvm489uFT/ykLyjm/hl1/D2urI2gsETwRXN8JzkAlB7OJbcTaSALC8GF3bnudl4pB8UaIfgRN4a0yK5oBSTDo5cKGNhmZpMZo6DMHtaPAdMRVyN35nYmuPIsWqB1owKYwjoi5FmFxp0x/H5XQRSwKcrbVrIFT70g51/mNgvypACiN1ycaB11j4yCRen3z3vZeDDZnkhQk3Z5AgD9n4yVP1h5tQ24F8GpZcchgwXXKRfkDL3bFQW0UaPqI2oce/AD7QaNfhpqHWRzLDiFLxBspdjpFY7OviZSwWdp0fBXjOnXHZYDRar5ee9ZZ\u002BjNMyKTeXmNM2JhMTLcPri3AEtwG59Org16aWAt75\u002BfdVY9gY5A1lR2yl2HcexjJwbyRnmn6UxJgoURFRAZY0PGwbvcnrkqciny\u002BVFBxzwhG0ZZP6kh\u002B4wF9AMJM8FEXWcZwKwwhoRNx9BPsPP/B7tE8/3NwCeaoMov1qq2IUJorp/qKAaP7JDCC3vU1kacCuxLwD/DeplDfx/mALPZl6KR4wZUEN\u002BwuQNpC7SvxcqDk8u\u002Bbl0CqTACqqzqqe/g5HfVQvdAS/oQlws8Vm7kl7VRZnDkHyVFjznSUWoyyg8XiCdA2obXP0vRrdtRxlLBHhL3lUN\u002B\u002BMlOj7O5bfaP4cj8KMpLp70yeiclEm1N98jnDTdXOzTLmI9Z8krTGdFVRcwOVZ2EeXZVxRscVeZf/JQ==",
-      "StatusCode": 201,
-      "ResponseHeaders": {
-        "Content-Length": "0",
-        "Content-MD5": "fEl916NO5loNVYBdtiqiTw==",
-<<<<<<< HEAD
-        "Date": "Fri, 03 Apr 2020 00:00:23 GMT",
-        "ETag": "\u00220x8D7D7620291C192\u0022",
-        "Last-Modified": "Fri, 03 Apr 2020 00:00:24 GMT",
-=======
-        "Date": "Fri, 29 May 2020 17:09:21 GMT",
-        "ETag": "\u00220x8D803F3087F1732\u0022",
-        "Last-Modified": "Fri, 29 May 2020 17:09:22 GMT",
->>>>>>> c938cddd
-        "Server": [
-          "Windows-Azure-Blob/1.0",
-          "Microsoft-HTTPAPI/2.0"
-        ],
-        "x-ms-client-request-id": "5b6d0d22-1b4f-fc2f-f2c5-e61464f71243",
-        "x-ms-content-crc64": "kaaAtX9PLoM=",
-<<<<<<< HEAD
-        "x-ms-request-id": "c8626903-901e-002b-354a-09cd6c000000",
-=======
-        "x-ms-request-id": "e252d920-f01e-00e6-5adb-3583eb000000",
->>>>>>> c938cddd
-        "x-ms-request-server-encrypted": "true",
-        "x-ms-version": "2019-12-12"
-      },
-      "ResponseBody": []
-    },
-    {
-<<<<<<< HEAD
-      "RequestUri": "https://seanmcccanary.blob.core.windows.net/test-container-94d491c6-a67f-cae6-145a-c0a3f1d65585/foo/foo?comp=metadata",
-      "RequestMethod": "PUT",
-      "RequestHeaders": {
-        "Authorization": "Sanitized",
-        "traceparent": "00-f82c0c944c49844a9e1ff5b9fb5a2d13-e5908dadf0719c48-00",
-        "User-Agent": [
-          "azsdk-net-Storage.Blobs/12.5.0-dev.20200402.1",
-          "(.NET Core 4.6.28325.01; Microsoft Windows 10.0.18362 )"
-        ],
-        "x-ms-client-request-id": "34cec944-cc6a-79db-6c3e-a796d644b190",
-        "x-ms-date": "Fri, 03 Apr 2020 00:00:25 GMT",
-=======
-      "RequestUri": "http://amandadev2.blob.core.windows.net/test-container-94d491c6-a67f-cae6-145a-c0a3f1d65585/foo/foo?comp=metadata",
-      "RequestMethod": "PUT",
-      "RequestHeaders": {
-        "Authorization": "Sanitized",
-        "traceparent": "00-dcf5b756b2678e47a419c0b3d95aa5bd-eceb21718dca9f4d-00",
-        "User-Agent": [
-          "azsdk-net-Storage.Blobs/12.5.0-dev.20200529.1",
-          "(.NET Core 4.6.28801.04; Microsoft Windows 10.0.18363 )"
-        ],
-        "x-ms-client-request-id": "34cec944-cc6a-79db-6c3e-a796d644b190",
-        "x-ms-date": "Fri, 29 May 2020 17:09:22 GMT",
->>>>>>> c938cddd
+        "Date": "Wed, 10 Jun 2020 19:56:53 GMT",
+        "ETag": "\u00220x8D80D786C7BF96F\u0022",
+        "Last-Modified": "Wed, 10 Jun 2020 19:56:54 GMT",
+        "Server": [
+          "Windows-Azure-Blob/1.0",
+          "Microsoft-HTTPAPI/2.0"
+        ],
+        "x-ms-client-request-id": "730a3a5e-e9ad-2eae-d697-5853f569b855",
+        "x-ms-request-id": "f4fb70ce-801e-007a-1961-3f50e0000000",
+        "x-ms-version": "2019-12-12"
+      },
+      "ResponseBody": []
+    },
+    {
+      "RequestUri": "https://seanmcccanary.blob.core.windows.net/test-container-8247fb6e-900d-cf50-91b3-bae6565ebdfe/foo",
+      "RequestMethod": "PUT",
+      "RequestHeaders": {
+        "Authorization": "Sanitized",
+        "Content-Length": "1024",
+        "traceparent": "00-9910ae8b641fde4babe5ca610356906c-bfd71930f40af64c-00",
+        "User-Agent": [
+          "azsdk-net-Storage.Blobs/12.5.0-dev.20200610.1",
+          "(.NET Core 4.6.28801.04; Microsoft Windows 10.0.18362 )"
+        ],
+        "x-ms-blob-type": "BlockBlob",
+        "x-ms-client-request-id": "bff39b5f-141d-8771-61aa-a2dd91199763",
+        "x-ms-date": "Wed, 10 Jun 2020 19:56:53 GMT",
+        "x-ms-return-client-request-id": "true",
+        "x-ms-version": "2019-12-12"
+      },
+      "RequestBody": "MG5kKLwei7vBqeRsk3CUQdVSiBtUSlDvHjI89FrmqDTop67L67SsQK9OsQQFQpplAhZ9o\u002BCdAeYedAqJ4Zdh2wCvhOvCyVYhpUdrBphL6tyX1vFDaQVUS6bIrXaqIl4Y7NYDVb6voznAXP2YMfpN04ou8gqlHnH7WzlF\u002BhvfdoPpUxrCR5Qe5zO3gw0HuxmretrsfC9Ucs5kB/qEaakd4OV6r97giov2DwrX7ppk9KAfmYBB8/pTlOBLXkCamX6KmqInjQs7y\u002B9O9mwkfIQz/xNaZNAp2\u002B3rJhv9lCxLW3aMTVT4PGaU5M6Q8vyNLxdcGF4sQDSuYL60PGfwPTbCA5r2ly8wO8KsxYACmOjwXfYDoXzNHhtC3uyVQwD/pKeXze9il5foLNybf3q0rMjVxN5w7Zy69eV\u002Bs7lDmvfCrCHZa8r5jsZfGnSfMZ6gjjIjv38ij7cK3NgJ4\u002BPepZHk2dJZ2kH93DYXEdInGsNG3SWGH9p4nx1pzo7y76rigHXjuljLR7PxJuNJCn3l48EVwwa9V4a2bDq17wyyCuyLNZBcRF9repZylfj3L5WghOvM3SukJCnvLE4dFlemPhv3vdXsiJ9hqUlvS8KNvzykFGsh5S3A5xBnbBcRTWM\u002BzFbc/3LAs/tLajPiNNlnYWwReQHshVnuNtXEhBuHUFzlMH5rsL/K5GFv1Xr53bM2AAqq/9RhUkf97sic\u002By7fxBrX/QNb\u002B7CsR5SgfK/e9FkhjoQQ3VCIg943bsL3LekyjxFgIuCw2wVa/bg/wdaXHvlve2yqzubKT3olI43utRmrbuyeftJ5cbN/tt\u002BXSMIHoE/Jh7J8h8EqldNmirh3a0efk1Lp\u002BaAm9gm5KxcHMga3HYM9JC5mL\u002BYrc\u002Bj/Euf6B0uX\u002BLVvHaauopGpwlypI2PNrm01OUYZOGRrvoa4J\u002BMivyPMbzpQSP/cj4KdvW2KgVCEMmR5xc0Efr9RA18g9nuthwM43LQpfGVtWKrEfHv24Tw1M/R/qPlVyPB6/0Wgu5gG7zZqUqWcW7b\u002BDGwjPwJEWiIi6sKHLt4J4hTDrnwgzZ0RvYxFjI\u002BXmdc\u002BgJuMMojuNqQjfdDVf8FXYG\u002BQ2Kw53j7PEYF2/86Si1HrSK5Dfa\u002BL1XjX/VDMOz7K7SwfBsAqBKFcvCEHeDfWkPF/6jYTFOK/BQM0YeDuA9VDqxGicoWQwEQM5sCOhFxBAW1eTFEHt9lJYAC99qLBbrhLw80lNB1s7yryBy4iMICm8mBzj7eEO/M3WRKE08mhSncHQ8CPG8xQ8l0mFLCrJy\u002BAFgNCTd4Bx4jZ7tsK5xxgUby2Gu3AF9eTI5xZXSZDizLiBLzFXv2YBXs4ti3xRQtAxcP09Q==",
+      "StatusCode": 201,
+      "ResponseHeaders": {
+        "Content-Length": "0",
+        "Content-MD5": "j3JO9AoMe7T03\u002BuXpaZf5w==",
+        "Date": "Wed, 10 Jun 2020 19:56:53 GMT",
+        "ETag": "\u00220x8D80D786C858C49\u0022",
+        "Last-Modified": "Wed, 10 Jun 2020 19:56:54 GMT",
+        "Server": [
+          "Windows-Azure-Blob/1.0",
+          "Microsoft-HTTPAPI/2.0"
+        ],
+        "x-ms-client-request-id": "bff39b5f-141d-8771-61aa-a2dd91199763",
+        "x-ms-content-crc64": "8tisDSKuF/E=",
+        "x-ms-request-id": "f4fb70ea-801e-007a-2f61-3f50e0000000",
+        "x-ms-request-server-encrypted": "true",
+        "x-ms-version": "2019-12-12",
+        "x-ms-version-id": "2020-06-10T19:56:54.0863329Z"
+      },
+      "ResponseBody": []
+    },
+    {
+      "RequestUri": "https://seanmcccanary.blob.core.windows.net/test-container-8247fb6e-900d-cf50-91b3-bae6565ebdfe/bar",
+      "RequestMethod": "PUT",
+      "RequestHeaders": {
+        "Authorization": "Sanitized",
+        "Content-Length": "1024",
+        "traceparent": "00-5265aaa0d9b85f47957b1dafeeed370f-9ca8c0bbf8746347-00",
+        "User-Agent": [
+          "azsdk-net-Storage.Blobs/12.5.0-dev.20200610.1",
+          "(.NET Core 4.6.28801.04; Microsoft Windows 10.0.18362 )"
+        ],
+        "x-ms-blob-type": "BlockBlob",
+        "x-ms-client-request-id": "2ae1281d-34cf-f8d7-d038-9d820c4db18e",
+        "x-ms-date": "Wed, 10 Jun 2020 19:56:53 GMT",
+        "x-ms-return-client-request-id": "true",
+        "x-ms-version": "2019-12-12"
+      },
+      "RequestBody": "MG5kKLwei7vBqeRsk3CUQdVSiBtUSlDvHjI89FrmqDTop67L67SsQK9OsQQFQpplAhZ9o\u002BCdAeYedAqJ4Zdh2wCvhOvCyVYhpUdrBphL6tyX1vFDaQVUS6bIrXaqIl4Y7NYDVb6voznAXP2YMfpN04ou8gqlHnH7WzlF\u002BhvfdoPpUxrCR5Qe5zO3gw0HuxmretrsfC9Ucs5kB/qEaakd4OV6r97giov2DwrX7ppk9KAfmYBB8/pTlOBLXkCamX6KmqInjQs7y\u002B9O9mwkfIQz/xNaZNAp2\u002B3rJhv9lCxLW3aMTVT4PGaU5M6Q8vyNLxdcGF4sQDSuYL60PGfwPTbCA5r2ly8wO8KsxYACmOjwXfYDoXzNHhtC3uyVQwD/pKeXze9il5foLNybf3q0rMjVxN5w7Zy69eV\u002Bs7lDmvfCrCHZa8r5jsZfGnSfMZ6gjjIjv38ij7cK3NgJ4\u002BPepZHk2dJZ2kH93DYXEdInGsNG3SWGH9p4nx1pzo7y76rigHXjuljLR7PxJuNJCn3l48EVwwa9V4a2bDq17wyyCuyLNZBcRF9repZylfj3L5WghOvM3SukJCnvLE4dFlemPhv3vdXsiJ9hqUlvS8KNvzykFGsh5S3A5xBnbBcRTWM\u002BzFbc/3LAs/tLajPiNNlnYWwReQHshVnuNtXEhBuHUFzlMH5rsL/K5GFv1Xr53bM2AAqq/9RhUkf97sic\u002By7fxBrX/QNb\u002B7CsR5SgfK/e9FkhjoQQ3VCIg943bsL3LekyjxFgIuCw2wVa/bg/wdaXHvlve2yqzubKT3olI43utRmrbuyeftJ5cbN/tt\u002BXSMIHoE/Jh7J8h8EqldNmirh3a0efk1Lp\u002BaAm9gm5KxcHMga3HYM9JC5mL\u002BYrc\u002Bj/Euf6B0uX\u002BLVvHaauopGpwlypI2PNrm01OUYZOGRrvoa4J\u002BMivyPMbzpQSP/cj4KdvW2KgVCEMmR5xc0Efr9RA18g9nuthwM43LQpfGVtWKrEfHv24Tw1M/R/qPlVyPB6/0Wgu5gG7zZqUqWcW7b\u002BDGwjPwJEWiIi6sKHLt4J4hTDrnwgzZ0RvYxFjI\u002BXmdc\u002BgJuMMojuNqQjfdDVf8FXYG\u002BQ2Kw53j7PEYF2/86Si1HrSK5Dfa\u002BL1XjX/VDMOz7K7SwfBsAqBKFcvCEHeDfWkPF/6jYTFOK/BQM0YeDuA9VDqxGicoWQwEQM5sCOhFxBAW1eTFEHt9lJYAC99qLBbrhLw80lNB1s7yryBy4iMICm8mBzj7eEO/M3WRKE08mhSncHQ8CPG8xQ8l0mFLCrJy\u002BAFgNCTd4Bx4jZ7tsK5xxgUby2Gu3AF9eTI5xZXSZDizLiBLzFXv2YBXs4ti3xRQtAxcP09Q==",
+      "StatusCode": 201,
+      "ResponseHeaders": {
+        "Content-Length": "0",
+        "Content-MD5": "j3JO9AoMe7T03\u002BuXpaZf5w==",
+        "Date": "Wed, 10 Jun 2020 19:56:53 GMT",
+        "ETag": "\u00220x8D80D786C8EB5B8\u0022",
+        "Last-Modified": "Wed, 10 Jun 2020 19:56:54 GMT",
+        "Server": [
+          "Windows-Azure-Blob/1.0",
+          "Microsoft-HTTPAPI/2.0"
+        ],
+        "x-ms-client-request-id": "2ae1281d-34cf-f8d7-d038-9d820c4db18e",
+        "x-ms-content-crc64": "8tisDSKuF/E=",
+        "x-ms-request-id": "f4fb710b-801e-007a-4d61-3f50e0000000",
+        "x-ms-request-server-encrypted": "true",
+        "x-ms-version": "2019-12-12",
+        "x-ms-version-id": "2020-06-10T19:56:54.1453752Z"
+      },
+      "ResponseBody": []
+    },
+    {
+      "RequestUri": "https://seanmcccanary.blob.core.windows.net/test-container-8247fb6e-900d-cf50-91b3-bae6565ebdfe/baz",
+      "RequestMethod": "PUT",
+      "RequestHeaders": {
+        "Authorization": "Sanitized",
+        "Content-Length": "1024",
+        "traceparent": "00-149b74015edc5543bfe11317d891ad63-9f1fe8e133a70e4c-00",
+        "User-Agent": [
+          "azsdk-net-Storage.Blobs/12.5.0-dev.20200610.1",
+          "(.NET Core 4.6.28801.04; Microsoft Windows 10.0.18362 )"
+        ],
+        "x-ms-blob-type": "BlockBlob",
+        "x-ms-client-request-id": "68c05adf-6d38-1a93-be2c-cf0c2017a385",
+        "x-ms-date": "Wed, 10 Jun 2020 19:56:53 GMT",
+        "x-ms-return-client-request-id": "true",
+        "x-ms-version": "2019-12-12"
+      },
+      "RequestBody": "MG5kKLwei7vBqeRsk3CUQdVSiBtUSlDvHjI89FrmqDTop67L67SsQK9OsQQFQpplAhZ9o\u002BCdAeYedAqJ4Zdh2wCvhOvCyVYhpUdrBphL6tyX1vFDaQVUS6bIrXaqIl4Y7NYDVb6voznAXP2YMfpN04ou8gqlHnH7WzlF\u002BhvfdoPpUxrCR5Qe5zO3gw0HuxmretrsfC9Ucs5kB/qEaakd4OV6r97giov2DwrX7ppk9KAfmYBB8/pTlOBLXkCamX6KmqInjQs7y\u002B9O9mwkfIQz/xNaZNAp2\u002B3rJhv9lCxLW3aMTVT4PGaU5M6Q8vyNLxdcGF4sQDSuYL60PGfwPTbCA5r2ly8wO8KsxYACmOjwXfYDoXzNHhtC3uyVQwD/pKeXze9il5foLNybf3q0rMjVxN5w7Zy69eV\u002Bs7lDmvfCrCHZa8r5jsZfGnSfMZ6gjjIjv38ij7cK3NgJ4\u002BPepZHk2dJZ2kH93DYXEdInGsNG3SWGH9p4nx1pzo7y76rigHXjuljLR7PxJuNJCn3l48EVwwa9V4a2bDq17wyyCuyLNZBcRF9repZylfj3L5WghOvM3SukJCnvLE4dFlemPhv3vdXsiJ9hqUlvS8KNvzykFGsh5S3A5xBnbBcRTWM\u002BzFbc/3LAs/tLajPiNNlnYWwReQHshVnuNtXEhBuHUFzlMH5rsL/K5GFv1Xr53bM2AAqq/9RhUkf97sic\u002By7fxBrX/QNb\u002B7CsR5SgfK/e9FkhjoQQ3VCIg943bsL3LekyjxFgIuCw2wVa/bg/wdaXHvlve2yqzubKT3olI43utRmrbuyeftJ5cbN/tt\u002BXSMIHoE/Jh7J8h8EqldNmirh3a0efk1Lp\u002BaAm9gm5KxcHMga3HYM9JC5mL\u002BYrc\u002Bj/Euf6B0uX\u002BLVvHaauopGpwlypI2PNrm01OUYZOGRrvoa4J\u002BMivyPMbzpQSP/cj4KdvW2KgVCEMmR5xc0Efr9RA18g9nuthwM43LQpfGVtWKrEfHv24Tw1M/R/qPlVyPB6/0Wgu5gG7zZqUqWcW7b\u002BDGwjPwJEWiIi6sKHLt4J4hTDrnwgzZ0RvYxFjI\u002BXmdc\u002BgJuMMojuNqQjfdDVf8FXYG\u002BQ2Kw53j7PEYF2/86Si1HrSK5Dfa\u002BL1XjX/VDMOz7K7SwfBsAqBKFcvCEHeDfWkPF/6jYTFOK/BQM0YeDuA9VDqxGicoWQwEQM5sCOhFxBAW1eTFEHt9lJYAC99qLBbrhLw80lNB1s7yryBy4iMICm8mBzj7eEO/M3WRKE08mhSncHQ8CPG8xQ8l0mFLCrJy\u002BAFgNCTd4Bx4jZ7tsK5xxgUby2Gu3AF9eTI5xZXSZDizLiBLzFXv2YBXs4ti3xRQtAxcP09Q==",
+      "StatusCode": 201,
+      "ResponseHeaders": {
+        "Content-Length": "0",
+        "Content-MD5": "j3JO9AoMe7T03\u002BuXpaZf5w==",
+        "Date": "Wed, 10 Jun 2020 19:56:53 GMT",
+        "ETag": "\u00220x8D80D786C97B810\u0022",
+        "Last-Modified": "Wed, 10 Jun 2020 19:56:54 GMT",
+        "Server": [
+          "Windows-Azure-Blob/1.0",
+          "Microsoft-HTTPAPI/2.0"
+        ],
+        "x-ms-client-request-id": "68c05adf-6d38-1a93-be2c-cf0c2017a385",
+        "x-ms-content-crc64": "8tisDSKuF/E=",
+        "x-ms-request-id": "f4fb7117-801e-007a-5961-3f50e0000000",
+        "x-ms-request-server-encrypted": "true",
+        "x-ms-version": "2019-12-12",
+        "x-ms-version-id": "2020-06-10T19:56:54.2044176Z"
+      },
+      "ResponseBody": []
+    },
+    {
+      "RequestUri": "https://seanmcccanary.blob.core.windows.net/test-container-8247fb6e-900d-cf50-91b3-bae6565ebdfe/foo/foo",
+      "RequestMethod": "PUT",
+      "RequestHeaders": {
+        "Authorization": "Sanitized",
+        "Content-Length": "1024",
+        "traceparent": "00-4a9ad5948731cd449c4076ebdbd02aee-83e22d23abfc2d43-00",
+        "User-Agent": [
+          "azsdk-net-Storage.Blobs/12.5.0-dev.20200610.1",
+          "(.NET Core 4.6.28801.04; Microsoft Windows 10.0.18362 )"
+        ],
+        "x-ms-blob-type": "BlockBlob",
+        "x-ms-client-request-id": "b1a35c87-488c-6456-692c-0d57b99281e9",
+        "x-ms-date": "Wed, 10 Jun 2020 19:56:54 GMT",
+        "x-ms-return-client-request-id": "true",
+        "x-ms-version": "2019-12-12"
+      },
+      "RequestBody": "MG5kKLwei7vBqeRsk3CUQdVSiBtUSlDvHjI89FrmqDTop67L67SsQK9OsQQFQpplAhZ9o\u002BCdAeYedAqJ4Zdh2wCvhOvCyVYhpUdrBphL6tyX1vFDaQVUS6bIrXaqIl4Y7NYDVb6voznAXP2YMfpN04ou8gqlHnH7WzlF\u002BhvfdoPpUxrCR5Qe5zO3gw0HuxmretrsfC9Ucs5kB/qEaakd4OV6r97giov2DwrX7ppk9KAfmYBB8/pTlOBLXkCamX6KmqInjQs7y\u002B9O9mwkfIQz/xNaZNAp2\u002B3rJhv9lCxLW3aMTVT4PGaU5M6Q8vyNLxdcGF4sQDSuYL60PGfwPTbCA5r2ly8wO8KsxYACmOjwXfYDoXzNHhtC3uyVQwD/pKeXze9il5foLNybf3q0rMjVxN5w7Zy69eV\u002Bs7lDmvfCrCHZa8r5jsZfGnSfMZ6gjjIjv38ij7cK3NgJ4\u002BPepZHk2dJZ2kH93DYXEdInGsNG3SWGH9p4nx1pzo7y76rigHXjuljLR7PxJuNJCn3l48EVwwa9V4a2bDq17wyyCuyLNZBcRF9repZylfj3L5WghOvM3SukJCnvLE4dFlemPhv3vdXsiJ9hqUlvS8KNvzykFGsh5S3A5xBnbBcRTWM\u002BzFbc/3LAs/tLajPiNNlnYWwReQHshVnuNtXEhBuHUFzlMH5rsL/K5GFv1Xr53bM2AAqq/9RhUkf97sic\u002By7fxBrX/QNb\u002B7CsR5SgfK/e9FkhjoQQ3VCIg943bsL3LekyjxFgIuCw2wVa/bg/wdaXHvlve2yqzubKT3olI43utRmrbuyeftJ5cbN/tt\u002BXSMIHoE/Jh7J8h8EqldNmirh3a0efk1Lp\u002BaAm9gm5KxcHMga3HYM9JC5mL\u002BYrc\u002Bj/Euf6B0uX\u002BLVvHaauopGpwlypI2PNrm01OUYZOGRrvoa4J\u002BMivyPMbzpQSP/cj4KdvW2KgVCEMmR5xc0Efr9RA18g9nuthwM43LQpfGVtWKrEfHv24Tw1M/R/qPlVyPB6/0Wgu5gG7zZqUqWcW7b\u002BDGwjPwJEWiIi6sKHLt4J4hTDrnwgzZ0RvYxFjI\u002BXmdc\u002BgJuMMojuNqQjfdDVf8FXYG\u002BQ2Kw53j7PEYF2/86Si1HrSK5Dfa\u002BL1XjX/VDMOz7K7SwfBsAqBKFcvCEHeDfWkPF/6jYTFOK/BQM0YeDuA9VDqxGicoWQwEQM5sCOhFxBAW1eTFEHt9lJYAC99qLBbrhLw80lNB1s7yryBy4iMICm8mBzj7eEO/M3WRKE08mhSncHQ8CPG8xQ8l0mFLCrJy\u002BAFgNCTd4Bx4jZ7tsK5xxgUby2Gu3AF9eTI5xZXSZDizLiBLzFXv2YBXs4ti3xRQtAxcP09Q==",
+      "StatusCode": 201,
+      "ResponseHeaders": {
+        "Content-Length": "0",
+        "Content-MD5": "j3JO9AoMe7T03\u002BuXpaZf5w==",
+        "Date": "Wed, 10 Jun 2020 19:56:53 GMT",
+        "ETag": "\u00220x8D80D786CA0E187\u0022",
+        "Last-Modified": "Wed, 10 Jun 2020 19:56:54 GMT",
+        "Server": [
+          "Windows-Azure-Blob/1.0",
+          "Microsoft-HTTPAPI/2.0"
+        ],
+        "x-ms-client-request-id": "b1a35c87-488c-6456-692c-0d57b99281e9",
+        "x-ms-content-crc64": "8tisDSKuF/E=",
+        "x-ms-request-id": "f4fb7126-801e-007a-6761-3f50e0000000",
+        "x-ms-request-server-encrypted": "true",
+        "x-ms-version": "2019-12-12",
+        "x-ms-version-id": "2020-06-10T19:56:54.2644615Z"
+      },
+      "ResponseBody": []
+    },
+    {
+      "RequestUri": "https://seanmcccanary.blob.core.windows.net/test-container-8247fb6e-900d-cf50-91b3-bae6565ebdfe/foo/bar",
+      "RequestMethod": "PUT",
+      "RequestHeaders": {
+        "Authorization": "Sanitized",
+        "Content-Length": "1024",
+        "traceparent": "00-b183c758d286be4a83e66d7b8cb76de1-92a781f99851b642-00",
+        "User-Agent": [
+          "azsdk-net-Storage.Blobs/12.5.0-dev.20200610.1",
+          "(.NET Core 4.6.28801.04; Microsoft Windows 10.0.18362 )"
+        ],
+        "x-ms-blob-type": "BlockBlob",
+        "x-ms-client-request-id": "c3845dea-f274-5df8-78db-6facf16ddbf7",
+        "x-ms-date": "Wed, 10 Jun 2020 19:56:54 GMT",
+        "x-ms-return-client-request-id": "true",
+        "x-ms-version": "2019-12-12"
+      },
+      "RequestBody": "MG5kKLwei7vBqeRsk3CUQdVSiBtUSlDvHjI89FrmqDTop67L67SsQK9OsQQFQpplAhZ9o\u002BCdAeYedAqJ4Zdh2wCvhOvCyVYhpUdrBphL6tyX1vFDaQVUS6bIrXaqIl4Y7NYDVb6voznAXP2YMfpN04ou8gqlHnH7WzlF\u002BhvfdoPpUxrCR5Qe5zO3gw0HuxmretrsfC9Ucs5kB/qEaakd4OV6r97giov2DwrX7ppk9KAfmYBB8/pTlOBLXkCamX6KmqInjQs7y\u002B9O9mwkfIQz/xNaZNAp2\u002B3rJhv9lCxLW3aMTVT4PGaU5M6Q8vyNLxdcGF4sQDSuYL60PGfwPTbCA5r2ly8wO8KsxYACmOjwXfYDoXzNHhtC3uyVQwD/pKeXze9il5foLNybf3q0rMjVxN5w7Zy69eV\u002Bs7lDmvfCrCHZa8r5jsZfGnSfMZ6gjjIjv38ij7cK3NgJ4\u002BPepZHk2dJZ2kH93DYXEdInGsNG3SWGH9p4nx1pzo7y76rigHXjuljLR7PxJuNJCn3l48EVwwa9V4a2bDq17wyyCuyLNZBcRF9repZylfj3L5WghOvM3SukJCnvLE4dFlemPhv3vdXsiJ9hqUlvS8KNvzykFGsh5S3A5xBnbBcRTWM\u002BzFbc/3LAs/tLajPiNNlnYWwReQHshVnuNtXEhBuHUFzlMH5rsL/K5GFv1Xr53bM2AAqq/9RhUkf97sic\u002By7fxBrX/QNb\u002B7CsR5SgfK/e9FkhjoQQ3VCIg943bsL3LekyjxFgIuCw2wVa/bg/wdaXHvlve2yqzubKT3olI43utRmrbuyeftJ5cbN/tt\u002BXSMIHoE/Jh7J8h8EqldNmirh3a0efk1Lp\u002BaAm9gm5KxcHMga3HYM9JC5mL\u002BYrc\u002Bj/Euf6B0uX\u002BLVvHaauopGpwlypI2PNrm01OUYZOGRrvoa4J\u002BMivyPMbzpQSP/cj4KdvW2KgVCEMmR5xc0Efr9RA18g9nuthwM43LQpfGVtWKrEfHv24Tw1M/R/qPlVyPB6/0Wgu5gG7zZqUqWcW7b\u002BDGwjPwJEWiIi6sKHLt4J4hTDrnwgzZ0RvYxFjI\u002BXmdc\u002BgJuMMojuNqQjfdDVf8FXYG\u002BQ2Kw53j7PEYF2/86Si1HrSK5Dfa\u002BL1XjX/VDMOz7K7SwfBsAqBKFcvCEHeDfWkPF/6jYTFOK/BQM0YeDuA9VDqxGicoWQwEQM5sCOhFxBAW1eTFEHt9lJYAC99qLBbrhLw80lNB1s7yryBy4iMICm8mBzj7eEO/M3WRKE08mhSncHQ8CPG8xQ8l0mFLCrJy\u002BAFgNCTd4Bx4jZ7tsK5xxgUby2Gu3AF9eTI5xZXSZDizLiBLzFXv2YBXs4ti3xRQtAxcP09Q==",
+      "StatusCode": 201,
+      "ResponseHeaders": {
+        "Content-Length": "0",
+        "Content-MD5": "j3JO9AoMe7T03\u002BuXpaZf5w==",
+        "Date": "Wed, 10 Jun 2020 19:56:53 GMT",
+        "ETag": "\u00220x8D80D786CAA3205\u0022",
+        "Last-Modified": "Wed, 10 Jun 2020 19:56:54 GMT",
+        "Server": [
+          "Windows-Azure-Blob/1.0",
+          "Microsoft-HTTPAPI/2.0"
+        ],
+        "x-ms-client-request-id": "c3845dea-f274-5df8-78db-6facf16ddbf7",
+        "x-ms-content-crc64": "8tisDSKuF/E=",
+        "x-ms-request-id": "f4fb7148-801e-007a-0861-3f50e0000000",
+        "x-ms-request-server-encrypted": "true",
+        "x-ms-version": "2019-12-12",
+        "x-ms-version-id": "2020-06-10T19:56:54.3265052Z"
+      },
+      "ResponseBody": []
+    },
+    {
+      "RequestUri": "https://seanmcccanary.blob.core.windows.net/test-container-8247fb6e-900d-cf50-91b3-bae6565ebdfe/baz/foo",
+      "RequestMethod": "PUT",
+      "RequestHeaders": {
+        "Authorization": "Sanitized",
+        "Content-Length": "1024",
+        "traceparent": "00-f27ade5ecee2a24d83fbbfcde76fd2f3-b93ca81734298d41-00",
+        "User-Agent": [
+          "azsdk-net-Storage.Blobs/12.5.0-dev.20200610.1",
+          "(.NET Core 4.6.28801.04; Microsoft Windows 10.0.18362 )"
+        ],
+        "x-ms-blob-type": "BlockBlob",
+        "x-ms-client-request-id": "5b6d6059-be0d-ad75-6fc4-6e4467bbee28",
+        "x-ms-date": "Wed, 10 Jun 2020 19:56:54 GMT",
+        "x-ms-return-client-request-id": "true",
+        "x-ms-version": "2019-12-12"
+      },
+      "RequestBody": "MG5kKLwei7vBqeRsk3CUQdVSiBtUSlDvHjI89FrmqDTop67L67SsQK9OsQQFQpplAhZ9o\u002BCdAeYedAqJ4Zdh2wCvhOvCyVYhpUdrBphL6tyX1vFDaQVUS6bIrXaqIl4Y7NYDVb6voznAXP2YMfpN04ou8gqlHnH7WzlF\u002BhvfdoPpUxrCR5Qe5zO3gw0HuxmretrsfC9Ucs5kB/qEaakd4OV6r97giov2DwrX7ppk9KAfmYBB8/pTlOBLXkCamX6KmqInjQs7y\u002B9O9mwkfIQz/xNaZNAp2\u002B3rJhv9lCxLW3aMTVT4PGaU5M6Q8vyNLxdcGF4sQDSuYL60PGfwPTbCA5r2ly8wO8KsxYACmOjwXfYDoXzNHhtC3uyVQwD/pKeXze9il5foLNybf3q0rMjVxN5w7Zy69eV\u002Bs7lDmvfCrCHZa8r5jsZfGnSfMZ6gjjIjv38ij7cK3NgJ4\u002BPepZHk2dJZ2kH93DYXEdInGsNG3SWGH9p4nx1pzo7y76rigHXjuljLR7PxJuNJCn3l48EVwwa9V4a2bDq17wyyCuyLNZBcRF9repZylfj3L5WghOvM3SukJCnvLE4dFlemPhv3vdXsiJ9hqUlvS8KNvzykFGsh5S3A5xBnbBcRTWM\u002BzFbc/3LAs/tLajPiNNlnYWwReQHshVnuNtXEhBuHUFzlMH5rsL/K5GFv1Xr53bM2AAqq/9RhUkf97sic\u002By7fxBrX/QNb\u002B7CsR5SgfK/e9FkhjoQQ3VCIg943bsL3LekyjxFgIuCw2wVa/bg/wdaXHvlve2yqzubKT3olI43utRmrbuyeftJ5cbN/tt\u002BXSMIHoE/Jh7J8h8EqldNmirh3a0efk1Lp\u002BaAm9gm5KxcHMga3HYM9JC5mL\u002BYrc\u002Bj/Euf6B0uX\u002BLVvHaauopGpwlypI2PNrm01OUYZOGRrvoa4J\u002BMivyPMbzpQSP/cj4KdvW2KgVCEMmR5xc0Efr9RA18g9nuthwM43LQpfGVtWKrEfHv24Tw1M/R/qPlVyPB6/0Wgu5gG7zZqUqWcW7b\u002BDGwjPwJEWiIi6sKHLt4J4hTDrnwgzZ0RvYxFjI\u002BXmdc\u002BgJuMMojuNqQjfdDVf8FXYG\u002BQ2Kw53j7PEYF2/86Si1HrSK5Dfa\u002BL1XjX/VDMOz7K7SwfBsAqBKFcvCEHeDfWkPF/6jYTFOK/BQM0YeDuA9VDqxGicoWQwEQM5sCOhFxBAW1eTFEHt9lJYAC99qLBbrhLw80lNB1s7yryBy4iMICm8mBzj7eEO/M3WRKE08mhSncHQ8CPG8xQ8l0mFLCrJy\u002BAFgNCTd4Bx4jZ7tsK5xxgUby2Gu3AF9eTI5xZXSZDizLiBLzFXv2YBXs4ti3xRQtAxcP09Q==",
+      "StatusCode": 201,
+      "ResponseHeaders": {
+        "Content-Length": "0",
+        "Content-MD5": "j3JO9AoMe7T03\u002BuXpaZf5w==",
+        "Date": "Wed, 10 Jun 2020 19:56:53 GMT",
+        "ETag": "\u00220x8D80D786CB35B74\u0022",
+        "Last-Modified": "Wed, 10 Jun 2020 19:56:54 GMT",
+        "Server": [
+          "Windows-Azure-Blob/1.0",
+          "Microsoft-HTTPAPI/2.0"
+        ],
+        "x-ms-client-request-id": "5b6d6059-be0d-ad75-6fc4-6e4467bbee28",
+        "x-ms-content-crc64": "8tisDSKuF/E=",
+        "x-ms-request-id": "f4fb714f-801e-007a-0f61-3f50e0000000",
+        "x-ms-request-server-encrypted": "true",
+        "x-ms-version": "2019-12-12",
+        "x-ms-version-id": "2020-06-10T19:56:54.3865483Z"
+      },
+      "ResponseBody": []
+    },
+    {
+      "RequestUri": "https://seanmcccanary.blob.core.windows.net/test-container-8247fb6e-900d-cf50-91b3-bae6565ebdfe/baz/foo/bar",
+      "RequestMethod": "PUT",
+      "RequestHeaders": {
+        "Authorization": "Sanitized",
+        "Content-Length": "1024",
+        "traceparent": "00-08c2cedf30a6054bb88af09bb7a40179-a3df49b59b325f46-00",
+        "User-Agent": [
+          "azsdk-net-Storage.Blobs/12.5.0-dev.20200610.1",
+          "(.NET Core 4.6.28801.04; Microsoft Windows 10.0.18362 )"
+        ],
+        "x-ms-blob-type": "BlockBlob",
+        "x-ms-client-request-id": "91520cb9-80ff-ffea-ca40-702bed0e4937",
+        "x-ms-date": "Wed, 10 Jun 2020 19:56:54 GMT",
+        "x-ms-return-client-request-id": "true",
+        "x-ms-version": "2019-12-12"
+      },
+      "RequestBody": "MG5kKLwei7vBqeRsk3CUQdVSiBtUSlDvHjI89FrmqDTop67L67SsQK9OsQQFQpplAhZ9o\u002BCdAeYedAqJ4Zdh2wCvhOvCyVYhpUdrBphL6tyX1vFDaQVUS6bIrXaqIl4Y7NYDVb6voznAXP2YMfpN04ou8gqlHnH7WzlF\u002BhvfdoPpUxrCR5Qe5zO3gw0HuxmretrsfC9Ucs5kB/qEaakd4OV6r97giov2DwrX7ppk9KAfmYBB8/pTlOBLXkCamX6KmqInjQs7y\u002B9O9mwkfIQz/xNaZNAp2\u002B3rJhv9lCxLW3aMTVT4PGaU5M6Q8vyNLxdcGF4sQDSuYL60PGfwPTbCA5r2ly8wO8KsxYACmOjwXfYDoXzNHhtC3uyVQwD/pKeXze9il5foLNybf3q0rMjVxN5w7Zy69eV\u002Bs7lDmvfCrCHZa8r5jsZfGnSfMZ6gjjIjv38ij7cK3NgJ4\u002BPepZHk2dJZ2kH93DYXEdInGsNG3SWGH9p4nx1pzo7y76rigHXjuljLR7PxJuNJCn3l48EVwwa9V4a2bDq17wyyCuyLNZBcRF9repZylfj3L5WghOvM3SukJCnvLE4dFlemPhv3vdXsiJ9hqUlvS8KNvzykFGsh5S3A5xBnbBcRTWM\u002BzFbc/3LAs/tLajPiNNlnYWwReQHshVnuNtXEhBuHUFzlMH5rsL/K5GFv1Xr53bM2AAqq/9RhUkf97sic\u002By7fxBrX/QNb\u002B7CsR5SgfK/e9FkhjoQQ3VCIg943bsL3LekyjxFgIuCw2wVa/bg/wdaXHvlve2yqzubKT3olI43utRmrbuyeftJ5cbN/tt\u002BXSMIHoE/Jh7J8h8EqldNmirh3a0efk1Lp\u002BaAm9gm5KxcHMga3HYM9JC5mL\u002BYrc\u002Bj/Euf6B0uX\u002BLVvHaauopGpwlypI2PNrm01OUYZOGRrvoa4J\u002BMivyPMbzpQSP/cj4KdvW2KgVCEMmR5xc0Efr9RA18g9nuthwM43LQpfGVtWKrEfHv24Tw1M/R/qPlVyPB6/0Wgu5gG7zZqUqWcW7b\u002BDGwjPwJEWiIi6sKHLt4J4hTDrnwgzZ0RvYxFjI\u002BXmdc\u002BgJuMMojuNqQjfdDVf8FXYG\u002BQ2Kw53j7PEYF2/86Si1HrSK5Dfa\u002BL1XjX/VDMOz7K7SwfBsAqBKFcvCEHeDfWkPF/6jYTFOK/BQM0YeDuA9VDqxGicoWQwEQM5sCOhFxBAW1eTFEHt9lJYAC99qLBbrhLw80lNB1s7yryBy4iMICm8mBzj7eEO/M3WRKE08mhSncHQ8CPG8xQ8l0mFLCrJy\u002BAFgNCTd4Bx4jZ7tsK5xxgUby2Gu3AF9eTI5xZXSZDizLiBLzFXv2YBXs4ti3xRQtAxcP09Q==",
+      "StatusCode": 201,
+      "ResponseHeaders": {
+        "Content-Length": "0",
+        "Content-MD5": "j3JO9AoMe7T03\u002BuXpaZf5w==",
+        "Date": "Wed, 10 Jun 2020 19:56:53 GMT",
+        "ETag": "\u00220x8D80D786CBCD311\u0022",
+        "Last-Modified": "Wed, 10 Jun 2020 19:56:54 GMT",
+        "Server": [
+          "Windows-Azure-Blob/1.0",
+          "Microsoft-HTTPAPI/2.0"
+        ],
+        "x-ms-client-request-id": "91520cb9-80ff-ffea-ca40-702bed0e4937",
+        "x-ms-content-crc64": "8tisDSKuF/E=",
+        "x-ms-request-id": "f4fb7156-801e-007a-1561-3f50e0000000",
+        "x-ms-request-server-encrypted": "true",
+        "x-ms-version": "2019-12-12",
+        "x-ms-version-id": "2020-06-10T19:56:54.4485928Z"
+      },
+      "ResponseBody": []
+    },
+    {
+      "RequestUri": "https://seanmcccanary.blob.core.windows.net/test-container-8247fb6e-900d-cf50-91b3-bae6565ebdfe/baz/bar/foo",
+      "RequestMethod": "PUT",
+      "RequestHeaders": {
+        "Authorization": "Sanitized",
+        "Content-Length": "1024",
+        "traceparent": "00-48addbadf15956459f3b201e82ce3421-770374dd8d38fb45-00",
+        "User-Agent": [
+          "azsdk-net-Storage.Blobs/12.5.0-dev.20200610.1",
+          "(.NET Core 4.6.28801.04; Microsoft Windows 10.0.18362 )"
+        ],
+        "x-ms-blob-type": "BlockBlob",
+        "x-ms-client-request-id": "5a8a52cf-5c69-cf28-fd3c-39d88191a0fd",
+        "x-ms-date": "Wed, 10 Jun 2020 19:56:54 GMT",
+        "x-ms-return-client-request-id": "true",
+        "x-ms-version": "2019-12-12"
+      },
+      "RequestBody": "MG5kKLwei7vBqeRsk3CUQdVSiBtUSlDvHjI89FrmqDTop67L67SsQK9OsQQFQpplAhZ9o\u002BCdAeYedAqJ4Zdh2wCvhOvCyVYhpUdrBphL6tyX1vFDaQVUS6bIrXaqIl4Y7NYDVb6voznAXP2YMfpN04ou8gqlHnH7WzlF\u002BhvfdoPpUxrCR5Qe5zO3gw0HuxmretrsfC9Ucs5kB/qEaakd4OV6r97giov2DwrX7ppk9KAfmYBB8/pTlOBLXkCamX6KmqInjQs7y\u002B9O9mwkfIQz/xNaZNAp2\u002B3rJhv9lCxLW3aMTVT4PGaU5M6Q8vyNLxdcGF4sQDSuYL60PGfwPTbCA5r2ly8wO8KsxYACmOjwXfYDoXzNHhtC3uyVQwD/pKeXze9il5foLNybf3q0rMjVxN5w7Zy69eV\u002Bs7lDmvfCrCHZa8r5jsZfGnSfMZ6gjjIjv38ij7cK3NgJ4\u002BPepZHk2dJZ2kH93DYXEdInGsNG3SWGH9p4nx1pzo7y76rigHXjuljLR7PxJuNJCn3l48EVwwa9V4a2bDq17wyyCuyLNZBcRF9repZylfj3L5WghOvM3SukJCnvLE4dFlemPhv3vdXsiJ9hqUlvS8KNvzykFGsh5S3A5xBnbBcRTWM\u002BzFbc/3LAs/tLajPiNNlnYWwReQHshVnuNtXEhBuHUFzlMH5rsL/K5GFv1Xr53bM2AAqq/9RhUkf97sic\u002By7fxBrX/QNb\u002B7CsR5SgfK/e9FkhjoQQ3VCIg943bsL3LekyjxFgIuCw2wVa/bg/wdaXHvlve2yqzubKT3olI43utRmrbuyeftJ5cbN/tt\u002BXSMIHoE/Jh7J8h8EqldNmirh3a0efk1Lp\u002BaAm9gm5KxcHMga3HYM9JC5mL\u002BYrc\u002Bj/Euf6B0uX\u002BLVvHaauopGpwlypI2PNrm01OUYZOGRrvoa4J\u002BMivyPMbzpQSP/cj4KdvW2KgVCEMmR5xc0Efr9RA18g9nuthwM43LQpfGVtWKrEfHv24Tw1M/R/qPlVyPB6/0Wgu5gG7zZqUqWcW7b\u002BDGwjPwJEWiIi6sKHLt4J4hTDrnwgzZ0RvYxFjI\u002BXmdc\u002BgJuMMojuNqQjfdDVf8FXYG\u002BQ2Kw53j7PEYF2/86Si1HrSK5Dfa\u002BL1XjX/VDMOz7K7SwfBsAqBKFcvCEHeDfWkPF/6jYTFOK/BQM0YeDuA9VDqxGicoWQwEQM5sCOhFxBAW1eTFEHt9lJYAC99qLBbrhLw80lNB1s7yryBy4iMICm8mBzj7eEO/M3WRKE08mhSncHQ8CPG8xQ8l0mFLCrJy\u002BAFgNCTd4Bx4jZ7tsK5xxgUby2Gu3AF9eTI5xZXSZDizLiBLzFXv2YBXs4ti3xRQtAxcP09Q==",
+      "StatusCode": 201,
+      "ResponseHeaders": {
+        "Content-Length": "0",
+        "Content-MD5": "j3JO9AoMe7T03\u002BuXpaZf5w==",
+        "Date": "Wed, 10 Jun 2020 19:56:53 GMT",
+        "ETag": "\u00220x8D80D786CC62397\u0022",
+        "Last-Modified": "Wed, 10 Jun 2020 19:56:54 GMT",
+        "Server": [
+          "Windows-Azure-Blob/1.0",
+          "Microsoft-HTTPAPI/2.0"
+        ],
+        "x-ms-client-request-id": "5a8a52cf-5c69-cf28-fd3c-39d88191a0fd",
+        "x-ms-content-crc64": "8tisDSKuF/E=",
+        "x-ms-request-id": "f4fb7170-801e-007a-2c61-3f50e0000000",
+        "x-ms-request-server-encrypted": "true",
+        "x-ms-version": "2019-12-12",
+        "x-ms-version-id": "2020-06-10T19:56:54.5086359Z"
+      },
+      "ResponseBody": []
+    },
+    {
+      "RequestUri": "https://seanmcccanary.blob.core.windows.net/test-container-8247fb6e-900d-cf50-91b3-bae6565ebdfe/foo/foo?comp=metadata",
+      "RequestMethod": "PUT",
+      "RequestHeaders": {
+        "Authorization": "Sanitized",
+        "traceparent": "00-6ae913e4f71d674fba75c2a44baae3a2-ff4bcbe219cbdd42-00",
+        "User-Agent": [
+          "azsdk-net-Storage.Blobs/12.5.0-dev.20200610.1",
+          "(.NET Core 4.6.28801.04; Microsoft Windows 10.0.18362 )"
+        ],
+        "x-ms-client-request-id": "9a5b9869-ee84-77ce-ca42-84e5e370e611",
+        "x-ms-date": "Wed, 10 Jun 2020 19:56:54 GMT",
         "x-ms-meta-Capital": "letter",
         "x-ms-meta-foo": "bar",
         "x-ms-meta-meta": "data",
@@ -592,53 +360,32 @@
       "StatusCode": 200,
       "ResponseHeaders": {
         "Content-Length": "0",
-<<<<<<< HEAD
-        "Date": "Fri, 03 Apr 2020 00:00:23 GMT",
-        "ETag": "\u00220x8D7D762029F0A65\u0022",
-        "Last-Modified": "Fri, 03 Apr 2020 00:00:24 GMT",
-=======
-        "Date": "Fri, 29 May 2020 17:09:21 GMT",
-        "ETag": "\u00220x8D803F30889C789\u0022",
-        "Last-Modified": "Fri, 29 May 2020 17:09:22 GMT",
->>>>>>> c938cddd
-        "Server": [
-          "Windows-Azure-Blob/1.0",
-          "Microsoft-HTTPAPI/2.0"
-        ],
-        "x-ms-client-request-id": "34cec944-cc6a-79db-6c3e-a796d644b190",
-<<<<<<< HEAD
-        "x-ms-request-id": "c8626914-901e-002b-464a-09cd6c000000",
-=======
-        "x-ms-request-id": "e252d93c-f01e-00e6-71db-3583eb000000",
->>>>>>> c938cddd
-        "x-ms-request-server-encrypted": "true",
-        "x-ms-version": "2019-12-12"
-      },
-      "ResponseBody": []
-    },
-    {
-<<<<<<< HEAD
-      "RequestUri": "https://seanmcccanary.blob.core.windows.net/test-container-94d491c6-a67f-cae6-145a-c0a3f1d65585?restype=container\u0026comp=list\u0026delimiter=%2F",
-=======
-      "RequestUri": "http://amandadev2.blob.core.windows.net/test-container-94d491c6-a67f-cae6-145a-c0a3f1d65585?restype=container\u0026comp=list\u0026delimiter=%2F",
->>>>>>> c938cddd
+        "Date": "Wed, 10 Jun 2020 19:56:53 GMT",
+        "ETag": "\u00220x8D80D786CCF741D\u0022",
+        "Last-Modified": "Wed, 10 Jun 2020 19:56:54 GMT",
+        "Server": [
+          "Windows-Azure-Blob/1.0",
+          "Microsoft-HTTPAPI/2.0"
+        ],
+        "x-ms-client-request-id": "9a5b9869-ee84-77ce-ca42-84e5e370e611",
+        "x-ms-request-id": "f4fb7186-801e-007a-4261-3f50e0000000",
+        "x-ms-request-server-encrypted": "true",
+        "x-ms-version": "2019-12-12",
+        "x-ms-version-id": "2020-06-10T19:56:54.5706797Z"
+      },
+      "ResponseBody": []
+    },
+    {
+      "RequestUri": "https://seanmcccanary.blob.core.windows.net/test-container-8247fb6e-900d-cf50-91b3-bae6565ebdfe?restype=container\u0026comp=list\u0026delimiter=%2F",
       "RequestMethod": "GET",
       "RequestHeaders": {
         "Authorization": "Sanitized",
         "User-Agent": [
-<<<<<<< HEAD
-          "azsdk-net-Storage.Blobs/12.5.0-dev.20200402.1",
-          "(.NET Core 4.6.28325.01; Microsoft Windows 10.0.18362 )"
-        ],
-        "x-ms-client-request-id": "9acfbd01-dd29-fad9-5898-6b2a138de92e",
-        "x-ms-date": "Fri, 03 Apr 2020 00:00:25 GMT",
-=======
-          "azsdk-net-Storage.Blobs/12.5.0-dev.20200529.1",
-          "(.NET Core 4.6.28801.04; Microsoft Windows 10.0.18363 )"
-        ],
-        "x-ms-client-request-id": "9acfbd01-dd29-fad9-5898-6b2a138de92e",
-        "x-ms-date": "Fri, 29 May 2020 17:09:22 GMT",
->>>>>>> c938cddd
+          "azsdk-net-Storage.Blobs/12.5.0-dev.20200610.1",
+          "(.NET Core 4.6.28801.04; Microsoft Windows 10.0.18362 )"
+        ],
+        "x-ms-client-request-id": "e86f322b-0535-9c78-c965-1743ed13b853",
+        "x-ms-date": "Wed, 10 Jun 2020 19:56:54 GMT",
         "x-ms-return-client-request-id": "true",
         "x-ms-version": "2019-12-12"
       },
@@ -646,54 +393,30 @@
       "StatusCode": 200,
       "ResponseHeaders": {
         "Content-Type": "application/xml",
-<<<<<<< HEAD
-        "Date": "Fri, 03 Apr 2020 00:00:23 GMT",
-=======
-        "Date": "Fri, 29 May 2020 17:09:22 GMT",
->>>>>>> c938cddd
+        "Date": "Wed, 10 Jun 2020 19:56:53 GMT",
         "Server": [
           "Windows-Azure-Blob/1.0",
           "Microsoft-HTTPAPI/2.0"
         ],
         "Transfer-Encoding": "chunked",
-        "x-ms-client-request-id": "9acfbd01-dd29-fad9-5898-6b2a138de92e",
-<<<<<<< HEAD
-        "x-ms-request-id": "c862692a-901e-002b-5b4a-09cd6c000000",
-        "x-ms-version": "2019-12-12"
-      },
-      "ResponseBody": "\uFEFF\u003C?xml version=\u00221.0\u0022 encoding=\u0022utf-8\u0022?\u003E\u003CEnumerationResults ServiceEndpoint=\u0022https://seanmcccanary.blob.core.windows.net/\u0022 ContainerName=\u0022test-container-94d491c6-a67f-cae6-145a-c0a3f1d65585\u0022\u003E\u003CDelimiter\u003E/\u003C/Delimiter\u003E\u003CBlobs\u003E\u003CBlob\u003E\u003CName\u003Ebar\u003C/Name\u003E\u003CProperties\u003E\u003CCreation-Time\u003EFri, 03 Apr 2020 00:00:24 GMT\u003C/Creation-Time\u003E\u003CLast-Modified\u003EFri, 03 Apr 2020 00:00:24 GMT\u003C/Last-Modified\u003E\u003CEtag\u003E0x8D7D76202420C86\u003C/Etag\u003E\u003CContent-Length\u003E1024\u003C/Content-Length\u003E\u003CContent-Type\u003Eapplication/octet-stream\u003C/Content-Type\u003E\u003CContent-Encoding /\u003E\u003CContent-Language /\u003E\u003CContent-CRC64 /\u003E\u003CContent-MD5\u003EfEl916NO5loNVYBdtiqiTw==\u003C/Content-MD5\u003E\u003CCache-Control /\u003E\u003CContent-Disposition /\u003E\u003CBlobType\u003EBlockBlob\u003C/BlobType\u003E\u003CAccessTier\u003EHot\u003C/AccessTier\u003E\u003CAccessTierInferred\u003Etrue\u003C/AccessTierInferred\u003E\u003CLeaseStatus\u003Eunlocked\u003C/LeaseStatus\u003E\u003CLeaseState\u003Eavailable\u003C/LeaseState\u003E\u003CServerEncrypted\u003Etrue\u003C/ServerEncrypted\u003E\u003C/Properties\u003E\u003C/Blob\u003E\u003CBlob\u003E\u003CName\u003Ebaz\u003C/Name\u003E\u003CProperties\u003E\u003CCreation-Time\u003EFri, 03 Apr 2020 00:00:24 GMT\u003C/Creation-Time\u003E\u003CLast-Modified\u003EFri, 03 Apr 2020 00:00:24 GMT\u003C/Last-Modified\u003E\u003CEtag\u003E0x8D7D762024F2E46\u003C/Etag\u003E\u003CContent-Length\u003E1024\u003C/Content-Length\u003E\u003CContent-Type\u003Eapplication/octet-stream\u003C/Content-Type\u003E\u003CContent-Encoding /\u003E\u003CContent-Language /\u003E\u003CContent-CRC64 /\u003E\u003CContent-MD5\u003EfEl916NO5loNVYBdtiqiTw==\u003C/Content-MD5\u003E\u003CCache-Control /\u003E\u003CContent-Disposition /\u003E\u003CBlobType\u003EBlockBlob\u003C/BlobType\u003E\u003CAccessTier\u003EHot\u003C/AccessTier\u003E\u003CAccessTierInferred\u003Etrue\u003C/AccessTierInferred\u003E\u003CLeaseStatus\u003Eunlocked\u003C/LeaseStatus\u003E\u003CLeaseState\u003Eavailable\u003C/LeaseState\u003E\u003CServerEncrypted\u003Etrue\u003C/ServerEncrypted\u003E\u003C/Properties\u003E\u003C/Blob\u003E\u003CBlobPrefix\u003E\u003CName\u003Ebaz/\u003C/Name\u003E\u003C/BlobPrefix\u003E\u003CBlob\u003E\u003CName\u003Efoo\u003C/Name\u003E\u003CProperties\u003E\u003CCreation-Time\u003EFri, 03 Apr 2020 00:00:23 GMT\u003C/Creation-Time\u003E\u003CLast-Modified\u003EFri, 03 Apr 2020 00:00:23 GMT\u003C/Last-Modified\u003E\u003CEtag\u003E0x8D7D7620234C3AA\u003C/Etag\u003E\u003CContent-Length\u003E1024\u003C/Content-Length\u003E\u003CContent-Type\u003Eapplication/octet-stream\u003C/Content-Type\u003E\u003CContent-Encoding /\u003E\u003CContent-Language /\u003E\u003CContent-CRC64 /\u003E\u003CContent-MD5\u003EfEl916NO5loNVYBdtiqiTw==\u003C/Content-MD5\u003E\u003CCache-Control /\u003E\u003CContent-Disposition /\u003E\u003CBlobType\u003EBlockBlob\u003C/BlobType\u003E\u003CAccessTier\u003EHot\u003C/AccessTier\u003E\u003CAccessTierInferred\u003Etrue\u003C/AccessTierInferred\u003E\u003CLeaseStatus\u003Eunlocked\u003C/LeaseStatus\u003E\u003CLeaseState\u003Eavailable\u003C/LeaseState\u003E\u003CServerEncrypted\u003Etrue\u003C/ServerEncrypted\u003E\u003C/Properties\u003E\u003C/Blob\u003E\u003CBlobPrefix\u003E\u003CName\u003Efoo/\u003C/Name\u003E\u003C/BlobPrefix\u003E\u003C/Blobs\u003E\u003CNextMarker /\u003E\u003C/EnumerationResults\u003E"
-    },
-    {
-      "RequestUri": "https://seanmcccanary.blob.core.windows.net/test-container-94d491c6-a67f-cae6-145a-c0a3f1d65585?restype=container",
+        "x-ms-client-request-id": "e86f322b-0535-9c78-c965-1743ed13b853",
+        "x-ms-request-id": "f4fb7193-801e-007a-4f61-3f50e0000000",
+        "x-ms-version": "2019-12-12"
+      },
+      "ResponseBody": "\uFEFF\u003C?xml version=\u00221.0\u0022 encoding=\u0022utf-8\u0022?\u003E\u003CEnumerationResults ServiceEndpoint=\u0022https://seanmcccanary.blob.core.windows.net/\u0022 ContainerName=\u0022test-container-8247fb6e-900d-cf50-91b3-bae6565ebdfe\u0022\u003E\u003CDelimiter\u003E/\u003C/Delimiter\u003E\u003CBlobs\u003E\u003CBlob\u003E\u003CName\u003Ebar\u003C/Name\u003E\u003CVersionId\u003E2020-06-10T19:56:54.1453752Z\u003C/VersionId\u003E\u003CIsCurrentVersion\u003Etrue\u003C/IsCurrentVersion\u003E\u003CProperties\u003E\u003CCreation-Time\u003EWed, 10 Jun 2020 19:56:54 GMT\u003C/Creation-Time\u003E\u003CLast-Modified\u003EWed, 10 Jun 2020 19:56:54 GMT\u003C/Last-Modified\u003E\u003CEtag\u003E0x8D80D786C8EB5B8\u003C/Etag\u003E\u003CContent-Length\u003E1024\u003C/Content-Length\u003E\u003CContent-Type\u003Eapplication/octet-stream\u003C/Content-Type\u003E\u003CContent-Encoding /\u003E\u003CContent-Language /\u003E\u003CContent-CRC64 /\u003E\u003CContent-MD5\u003Ej3JO9AoMe7T03\u002BuXpaZf5w==\u003C/Content-MD5\u003E\u003CCache-Control /\u003E\u003CContent-Disposition /\u003E\u003CBlobType\u003EBlockBlob\u003C/BlobType\u003E\u003CAccessTier\u003EHot\u003C/AccessTier\u003E\u003CAccessTierInferred\u003Etrue\u003C/AccessTierInferred\u003E\u003CLeaseStatus\u003Eunlocked\u003C/LeaseStatus\u003E\u003CLeaseState\u003Eavailable\u003C/LeaseState\u003E\u003CServerEncrypted\u003Etrue\u003C/ServerEncrypted\u003E\u003C/Properties\u003E\u003COrMetadata /\u003E\u003C/Blob\u003E\u003CBlob\u003E\u003CName\u003Ebaz\u003C/Name\u003E\u003CVersionId\u003E2020-06-10T19:56:54.2044176Z\u003C/VersionId\u003E\u003CIsCurrentVersion\u003Etrue\u003C/IsCurrentVersion\u003E\u003CProperties\u003E\u003CCreation-Time\u003EWed, 10 Jun 2020 19:56:54 GMT\u003C/Creation-Time\u003E\u003CLast-Modified\u003EWed, 10 Jun 2020 19:56:54 GMT\u003C/Last-Modified\u003E\u003CEtag\u003E0x8D80D786C97B810\u003C/Etag\u003E\u003CContent-Length\u003E1024\u003C/Content-Length\u003E\u003CContent-Type\u003Eapplication/octet-stream\u003C/Content-Type\u003E\u003CContent-Encoding /\u003E\u003CContent-Language /\u003E\u003CContent-CRC64 /\u003E\u003CContent-MD5\u003Ej3JO9AoMe7T03\u002BuXpaZf5w==\u003C/Content-MD5\u003E\u003CCache-Control /\u003E\u003CContent-Disposition /\u003E\u003CBlobType\u003EBlockBlob\u003C/BlobType\u003E\u003CAccessTier\u003EHot\u003C/AccessTier\u003E\u003CAccessTierInferred\u003Etrue\u003C/AccessTierInferred\u003E\u003CLeaseStatus\u003Eunlocked\u003C/LeaseStatus\u003E\u003CLeaseState\u003Eavailable\u003C/LeaseState\u003E\u003CServerEncrypted\u003Etrue\u003C/ServerEncrypted\u003E\u003C/Properties\u003E\u003COrMetadata /\u003E\u003C/Blob\u003E\u003CBlobPrefix\u003E\u003CName\u003Ebaz/\u003C/Name\u003E\u003C/BlobPrefix\u003E\u003CBlob\u003E\u003CName\u003Efoo\u003C/Name\u003E\u003CVersionId\u003E2020-06-10T19:56:54.0863329Z\u003C/VersionId\u003E\u003CIsCurrentVersion\u003Etrue\u003C/IsCurrentVersion\u003E\u003CProperties\u003E\u003CCreation-Time\u003EWed, 10 Jun 2020 19:56:54 GMT\u003C/Creation-Time\u003E\u003CLast-Modified\u003EWed, 10 Jun 2020 19:56:54 GMT\u003C/Last-Modified\u003E\u003CEtag\u003E0x8D80D786C858C49\u003C/Etag\u003E\u003CContent-Length\u003E1024\u003C/Content-Length\u003E\u003CContent-Type\u003Eapplication/octet-stream\u003C/Content-Type\u003E\u003CContent-Encoding /\u003E\u003CContent-Language /\u003E\u003CContent-CRC64 /\u003E\u003CContent-MD5\u003Ej3JO9AoMe7T03\u002BuXpaZf5w==\u003C/Content-MD5\u003E\u003CCache-Control /\u003E\u003CContent-Disposition /\u003E\u003CBlobType\u003EBlockBlob\u003C/BlobType\u003E\u003CAccessTier\u003EHot\u003C/AccessTier\u003E\u003CAccessTierInferred\u003Etrue\u003C/AccessTierInferred\u003E\u003CLeaseStatus\u003Eunlocked\u003C/LeaseStatus\u003E\u003CLeaseState\u003Eavailable\u003C/LeaseState\u003E\u003CServerEncrypted\u003Etrue\u003C/ServerEncrypted\u003E\u003C/Properties\u003E\u003COrMetadata /\u003E\u003C/Blob\u003E\u003CBlobPrefix\u003E\u003CName\u003Efoo/\u003C/Name\u003E\u003C/BlobPrefix\u003E\u003C/Blobs\u003E\u003CNextMarker /\u003E\u003C/EnumerationResults\u003E"
+    },
+    {
+      "RequestUri": "https://seanmcccanary.blob.core.windows.net/test-container-8247fb6e-900d-cf50-91b3-bae6565ebdfe?restype=container",
       "RequestMethod": "DELETE",
       "RequestHeaders": {
         "Authorization": "Sanitized",
-        "traceparent": "00-1f17fbaf4882ff41a3884498d58b71eb-b0ea80b1de109d45-00",
-        "User-Agent": [
-          "azsdk-net-Storage.Blobs/12.5.0-dev.20200402.1",
-          "(.NET Core 4.6.28325.01; Microsoft Windows 10.0.18362 )"
-        ],
-        "x-ms-client-request-id": "1895b005-1775-2d67-7f60-d8bc773c535a",
-        "x-ms-date": "Fri, 03 Apr 2020 00:00:25 GMT",
-=======
-        "x-ms-request-id": "e252d959-f01e-00e6-0cdb-3583eb000000",
-        "x-ms-version": "2019-07-07"
-      },
-      "ResponseBody": "\uFEFF\u003C?xml version=\u00221.0\u0022 encoding=\u0022utf-8\u0022?\u003E\u003CEnumerationResults ServiceEndpoint=\u0022http://amandadev2.blob.core.windows.net/\u0022 ContainerName=\u0022test-container-94d491c6-a67f-cae6-145a-c0a3f1d65585\u0022\u003E\u003CDelimiter\u003E/\u003C/Delimiter\u003E\u003CBlobs\u003E\u003CBlob\u003E\u003CName\u003Ebar\u003C/Name\u003E\u003CProperties\u003E\u003CCreation-Time\u003EFri, 29 May 2020 17:09:22 GMT\u003C/Creation-Time\u003E\u003CLast-Modified\u003EFri, 29 May 2020 17:09:22 GMT\u003C/Last-Modified\u003E\u003CEtag\u003E0x8D803F308505D92\u003C/Etag\u003E\u003CContent-Length\u003E1024\u003C/Content-Length\u003E\u003CContent-Type\u003Eapplication/octet-stream\u003C/Content-Type\u003E\u003CContent-Encoding /\u003E\u003CContent-Language /\u003E\u003CContent-CRC64 /\u003E\u003CContent-MD5\u003EfEl916NO5loNVYBdtiqiTw==\u003C/Content-MD5\u003E\u003CCache-Control /\u003E\u003CContent-Disposition /\u003E\u003CBlobType\u003EBlockBlob\u003C/BlobType\u003E\u003CAccessTier\u003EHot\u003C/AccessTier\u003E\u003CAccessTierInferred\u003Etrue\u003C/AccessTierInferred\u003E\u003CLeaseStatus\u003Eunlocked\u003C/LeaseStatus\u003E\u003CLeaseState\u003Eavailable\u003C/LeaseState\u003E\u003CServerEncrypted\u003Etrue\u003C/ServerEncrypted\u003E\u003C/Properties\u003E\u003C/Blob\u003E\u003CBlob\u003E\u003CName\u003Ebaz\u003C/Name\u003E\u003CProperties\u003E\u003CCreation-Time\u003EFri, 29 May 2020 17:09:22 GMT\u003C/Creation-Time\u003E\u003CLast-Modified\u003EFri, 29 May 2020 17:09:22 GMT\u003C/Last-Modified\u003E\u003CEtag\u003E0x8D803F308582732\u003C/Etag\u003E\u003CContent-Length\u003E1024\u003C/Content-Length\u003E\u003CContent-Type\u003Eapplication/octet-stream\u003C/Content-Type\u003E\u003CContent-Encoding /\u003E\u003CContent-Language /\u003E\u003CContent-CRC64 /\u003E\u003CContent-MD5\u003EfEl916NO5loNVYBdtiqiTw==\u003C/Content-MD5\u003E\u003CCache-Control /\u003E\u003CContent-Disposition /\u003E\u003CBlobType\u003EBlockBlob\u003C/BlobType\u003E\u003CAccessTier\u003EHot\u003C/AccessTier\u003E\u003CAccessTierInferred\u003Etrue\u003C/AccessTierInferred\u003E\u003CLeaseStatus\u003Eunlocked\u003C/LeaseStatus\u003E\u003CLeaseState\u003Eavailable\u003C/LeaseState\u003E\u003CServerEncrypted\u003Etrue\u003C/ServerEncrypted\u003E\u003C/Properties\u003E\u003C/Blob\u003E\u003CBlobPrefix\u003E\u003CName\u003Ebaz/\u003C/Name\u003E\u003C/BlobPrefix\u003E\u003CBlob\u003E\u003CName\u003Efoo\u003C/Name\u003E\u003CProperties\u003E\u003CCreation-Time\u003EFri, 29 May 2020 17:09:22 GMT\u003C/Creation-Time\u003E\u003CLast-Modified\u003EFri, 29 May 2020 17:09:22 GMT\u003C/Last-Modified\u003E\u003CEtag\u003E0x8D803F308475B42\u003C/Etag\u003E\u003CContent-Length\u003E1024\u003C/Content-Length\u003E\u003CContent-Type\u003Eapplication/octet-stream\u003C/Content-Type\u003E\u003CContent-Encoding /\u003E\u003CContent-Language /\u003E\u003CContent-CRC64 /\u003E\u003CContent-MD5\u003EfEl916NO5loNVYBdtiqiTw==\u003C/Content-MD5\u003E\u003CCache-Control /\u003E\u003CContent-Disposition /\u003E\u003CBlobType\u003EBlockBlob\u003C/BlobType\u003E\u003CAccessTier\u003EHot\u003C/AccessTier\u003E\u003CAccessTierInferred\u003Etrue\u003C/AccessTierInferred\u003E\u003CLeaseStatus\u003Eunlocked\u003C/LeaseStatus\u003E\u003CLeaseState\u003Eavailable\u003C/LeaseState\u003E\u003CServerEncrypted\u003Etrue\u003C/ServerEncrypted\u003E\u003C/Properties\u003E\u003C/Blob\u003E\u003CBlobPrefix\u003E\u003CName\u003Efoo/\u003C/Name\u003E\u003C/BlobPrefix\u003E\u003C/Blobs\u003E\u003CNextMarker /\u003E\u003C/EnumerationResults\u003E"
-    },
-    {
-      "RequestUri": "http://amandadev2.blob.core.windows.net/test-container-94d491c6-a67f-cae6-145a-c0a3f1d65585?restype=container",
-      "RequestMethod": "DELETE",
-      "RequestHeaders": {
-        "Authorization": "Sanitized",
-        "traceparent": "00-bda9b634416d254c8f4382704fb988ca-4a8675b29122d341-00",
-        "User-Agent": [
-          "azsdk-net-Storage.Blobs/12.5.0-dev.20200529.1",
-          "(.NET Core 4.6.28801.04; Microsoft Windows 10.0.18363 )"
-        ],
-        "x-ms-client-request-id": "1895b005-1775-2d67-7f60-d8bc773c535a",
-        "x-ms-date": "Fri, 29 May 2020 17:09:23 GMT",
->>>>>>> c938cddd
+        "traceparent": "00-e448679d9c6ec74ca956dbe2b6fb97ca-61b63322db65314f-00",
+        "User-Agent": [
+          "azsdk-net-Storage.Blobs/12.5.0-dev.20200610.1",
+          "(.NET Core 4.6.28801.04; Microsoft Windows 10.0.18362 )"
+        ],
+        "x-ms-client-request-id": "b0ba37a2-fd00-37db-da11-8d81dc0e6f46",
+        "x-ms-date": "Wed, 10 Jun 2020 19:56:54 GMT",
         "x-ms-return-client-request-id": "true",
         "x-ms-version": "2019-12-12"
       },
@@ -701,33 +424,20 @@
       "StatusCode": 202,
       "ResponseHeaders": {
         "Content-Length": "0",
-<<<<<<< HEAD
-        "Date": "Fri, 03 Apr 2020 00:00:24 GMT",
-=======
-        "Date": "Fri, 29 May 2020 17:09:22 GMT",
->>>>>>> c938cddd
-        "Server": [
-          "Windows-Azure-Blob/1.0",
-          "Microsoft-HTTPAPI/2.0"
-        ],
-        "x-ms-client-request-id": "1895b005-1775-2d67-7f60-d8bc773c535a",
-<<<<<<< HEAD
-        "x-ms-request-id": "c8626952-901e-002b-804a-09cd6c000000",
-        "x-ms-version": "2019-12-12"
-=======
-        "x-ms-request-id": "e252d9a5-f01e-00e6-55db-3583eb000000",
-        "x-ms-version": "2019-07-07"
->>>>>>> c938cddd
+        "Date": "Wed, 10 Jun 2020 19:56:54 GMT",
+        "Server": [
+          "Windows-Azure-Blob/1.0",
+          "Microsoft-HTTPAPI/2.0"
+        ],
+        "x-ms-client-request-id": "b0ba37a2-fd00-37db-da11-8d81dc0e6f46",
+        "x-ms-request-id": "f4fb71c8-801e-007a-0261-3f50e0000000",
+        "x-ms-version": "2019-12-12"
       },
       "ResponseBody": []
     }
   ],
   "Variables": {
-    "RandomSeed": "102017201",
-<<<<<<< HEAD
+    "RandomSeed": "1851942372",
     "Storage_TestConfigDefault": "ProductionTenant\nseanmcccanary\nU2FuaXRpemVk\nhttps://seanmcccanary.blob.core.windows.net\nhttps://seanmcccanary.file.core.windows.net\nhttps://seanmcccanary.queue.core.windows.net\nhttps://seanmcccanary.table.core.windows.net\n\n\n\n\nhttps://seanmcccanary-secondary.blob.core.windows.net\nhttps://seanmcccanary-secondary.file.core.windows.net\nhttps://seanmcccanary-secondary.queue.core.windows.net\nhttps://seanmcccanary-secondary.table.core.windows.net\n\nSanitized\n\n\nCloud\nBlobEndpoint=https://seanmcccanary.blob.core.windows.net/;QueueEndpoint=https://seanmcccanary.queue.core.windows.net/;FileEndpoint=https://seanmcccanary.file.core.windows.net/;BlobSecondaryEndpoint=https://seanmcccanary-secondary.blob.core.windows.net/;QueueSecondaryEndpoint=https://seanmcccanary-secondary.queue.core.windows.net/;FileSecondaryEndpoint=https://seanmcccanary-secondary.file.core.windows.net/;AccountName=seanmcccanary;AccountKey=Sanitized\nseanscope1"
-=======
-    "Storage_TestConfigDefault": "ProductionTenant\namandadev2\nU2FuaXRpemVk\nhttp://amandadev2.blob.core.windows.net\nhttp://amandadev2.file.core.windows.net\nhttp://amandadev2.queue.core.windows.net\nhttp://amandadev2.table.core.windows.net\n\n\n\n\nhttp://amandadev2-secondary.blob.core.windows.net\nhttp://amandadev2-secondary.file.core.windows.net\nhttp://amandadev2-secondary.queue.core.windows.net\nhttp://amandadev2-secondary.table.core.windows.net\n\nSanitized\n\n\nCloud\nBlobEndpoint=http://amandadev2.blob.core.windows.net/;QueueEndpoint=http://amandadev2.queue.core.windows.net/;FileEndpoint=http://amandadev2.file.core.windows.net/;BlobSecondaryEndpoint=http://amandadev2-secondary.blob.core.windows.net/;QueueSecondaryEndpoint=http://amandadev2-secondary.queue.core.windows.net/;FileSecondaryEndpoint=http://amandadev2-secondary.file.core.windows.net/;AccountName=amandadev2;AccountKey=Sanitized\n"
->>>>>>> c938cddd
   }
 }