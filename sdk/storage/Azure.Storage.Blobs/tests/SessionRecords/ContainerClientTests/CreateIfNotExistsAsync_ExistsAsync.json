{
  "Entries": [
    {
      "RequestUri": "https://seanmcccanary.blob.core.windows.net/test-container-fba9a782-01ee-0bab-3574-39a5f26033b3?restype=container",
      "RequestMethod": "PUT",
      "RequestHeaders": {
        "Authorization": "Sanitized",
        "traceparent": "00-acf26683dc72b641b3e2693d194f9e14-2959b7b3546f4649-00",
        "User-Agent": [
          "azsdk-net-Storage.Blobs/12.5.0-dev.20200402.1",
          "(.NET Core 4.6.28325.01; Microsoft Windows 10.0.18362 )"
        ],
        "x-ms-client-request-id": "802b81cb-8b84-299c-7281-ef5fd42e7f71",
        "x-ms-date": "Fri, 03 Apr 2020 00:01:15 GMT",
        "x-ms-return-client-request-id": "true",
        "x-ms-version": "2019-12-12"
      },
      "RequestBody": null,
      "StatusCode": 201,
      "ResponseHeaders": {
        "Content-Length": "0",
        "Date": "Fri, 03 Apr 2020 00:01:14 GMT",
        "ETag": "\u00220x8D7D76220CC393F\u0022",
        "Last-Modified": "Fri, 03 Apr 2020 00:01:15 GMT",
        "Server": [
          "Windows-Azure-Blob/1.0",
          "Microsoft-HTTPAPI/2.0"
        ],
        "x-ms-client-request-id": "802b81cb-8b84-299c-7281-ef5fd42e7f71",
<<<<<<< HEAD
        "x-ms-request-id": "b9ea21e8-001e-0016-2c33-f364ec000000",
=======
        "x-ms-request-id": "795f2c61-901e-0014-0b4a-0905cf000000",
>>>>>>> 8d420312
        "x-ms-version": "2019-12-12"
      },
      "ResponseBody": []
    },
    {
      "RequestUri": "https://seanmcccanary.blob.core.windows.net/test-container-fba9a782-01ee-0bab-3574-39a5f26033b3?restype=container",
      "RequestMethod": "PUT",
      "RequestHeaders": {
        "Authorization": "Sanitized",
        "traceparent": "00-d770e105c118d34eb91f84944b80c489-ca3c898d18da504d-00",
        "User-Agent": [
          "azsdk-net-Storage.Blobs/12.5.0-dev.20200402.1",
          "(.NET Core 4.6.28325.01; Microsoft Windows 10.0.18362 )"
        ],
        "x-ms-client-request-id": "70d9b4d0-b334-ef2e-40e8-caeba4b2f03f",
        "x-ms-date": "Fri, 03 Apr 2020 00:01:16 GMT",
        "x-ms-return-client-request-id": "true",
        "x-ms-version": "2019-12-12"
      },
      "RequestBody": null,
      "StatusCode": 409,
      "ResponseHeaders": {
        "Content-Length": "230",
        "Content-Type": "application/xml",
        "Date": "Fri, 03 Apr 2020 00:01:14 GMT",
        "Server": [
          "Windows-Azure-Blob/1.0",
          "Microsoft-HTTPAPI/2.0"
        ],
        "x-ms-client-request-id": "70d9b4d0-b334-ef2e-40e8-caeba4b2f03f",
        "x-ms-error-code": "ContainerAlreadyExists",
<<<<<<< HEAD
        "x-ms-request-id": "b9ea21ed-001e-0016-2f33-f364ec000000",
=======
        "x-ms-request-id": "795f2c9b-901e-0014-3d4a-0905cf000000",
>>>>>>> 8d420312
        "x-ms-version": "2019-12-12"
      },
      "ResponseBody": [
        "\uFEFF\u003C?xml version=\u00221.0\u0022 encoding=\u0022utf-8\u0022?\u003E\u003CError\u003E\u003CCode\u003EContainerAlreadyExists\u003C/Code\u003E\u003CMessage\u003EThe specified container already exists.\n",
        "RequestId:795f2c9b-901e-0014-3d4a-0905cf000000\n",
        "Time:2020-04-03T00:01:15.4106897Z\u003C/Message\u003E\u003C/Error\u003E"
      ]
    },
    {
      "RequestUri": "https://seanmcccanary.blob.core.windows.net/test-container-fba9a782-01ee-0bab-3574-39a5f26033b3?restype=container",
      "RequestMethod": "GET",
      "RequestHeaders": {
        "Authorization": "Sanitized",
        "traceparent": "00-e25cb58d78522141af9f4bf60d39e07e-f40dd6cd6060ce44-00",
        "User-Agent": [
          "azsdk-net-Storage.Blobs/12.5.0-dev.20200402.1",
          "(.NET Core 4.6.28325.01; Microsoft Windows 10.0.18362 )"
        ],
        "x-ms-client-request-id": "1f8eea04-0f54-dd3c-784d-5480c71648e2",
        "x-ms-date": "Fri, 03 Apr 2020 00:01:16 GMT",
        "x-ms-return-client-request-id": "true",
        "x-ms-version": "2019-12-12"
      },
      "RequestBody": null,
      "StatusCode": 200,
      "ResponseHeaders": {
        "Content-Length": "0",
        "Date": "Fri, 03 Apr 2020 00:01:15 GMT",
        "ETag": "\u00220x8D7D76220CC393F\u0022",
        "Last-Modified": "Fri, 03 Apr 2020 00:01:15 GMT",
        "Server": [
          "Windows-Azure-Blob/1.0",
          "Microsoft-HTTPAPI/2.0"
        ],
        "x-ms-client-request-id": "1f8eea04-0f54-dd3c-784d-5480c71648e2",
        "x-ms-default-encryption-scope": "$account-encryption-key",
        "x-ms-deny-encryption-scope-override": "false",
        "x-ms-has-immutability-policy": "false",
        "x-ms-has-legal-hold": "false",
        "x-ms-lease-state": "available",
        "x-ms-lease-status": "unlocked",
<<<<<<< HEAD
        "x-ms-request-id": "b9ea21ee-001e-0016-3033-f364ec000000",
=======
        "x-ms-request-id": "795f2cce-901e-0014-6d4a-0905cf000000",
>>>>>>> 8d420312
        "x-ms-version": "2019-12-12"
      },
      "ResponseBody": []
    },
    {
      "RequestUri": "https://seanmcccanary.blob.core.windows.net/test-container-fba9a782-01ee-0bab-3574-39a5f26033b3?restype=container",
      "RequestMethod": "DELETE",
      "RequestHeaders": {
        "Authorization": "Sanitized",
        "traceparent": "00-13ba95c4733a1c4fa443f65a0182d565-e39b06d195b4b749-00",
        "User-Agent": [
          "azsdk-net-Storage.Blobs/12.5.0-dev.20200402.1",
          "(.NET Core 4.6.28325.01; Microsoft Windows 10.0.18362 )"
        ],
        "x-ms-client-request-id": "bae6103b-d024-7aeb-d585-6ea6ba9c7269",
        "x-ms-date": "Fri, 03 Apr 2020 00:01:16 GMT",
        "x-ms-return-client-request-id": "true",
        "x-ms-version": "2019-12-12"
      },
      "RequestBody": null,
      "StatusCode": 202,
      "ResponseHeaders": {
        "Content-Length": "0",
        "Date": "Fri, 03 Apr 2020 00:01:15 GMT",
        "Server": [
          "Windows-Azure-Blob/1.0",
          "Microsoft-HTTPAPI/2.0"
        ],
        "x-ms-client-request-id": "bae6103b-d024-7aeb-d585-6ea6ba9c7269",
<<<<<<< HEAD
        "x-ms-request-id": "b9ea21f3-001e-0016-3433-f364ec000000",
=======
        "x-ms-request-id": "795f2cf1-901e-0014-0c4a-0905cf000000",
>>>>>>> 8d420312
        "x-ms-version": "2019-12-12"
      },
      "ResponseBody": []
    }
  ],
  "Variables": {
    "RandomSeed": "61532685",
    "Storage_TestConfigDefault": "ProductionTenant\nseanmcccanary\nU2FuaXRpemVk\nhttps://seanmcccanary.blob.core.windows.net\nhttps://seanmcccanary.file.core.windows.net\nhttps://seanmcccanary.queue.core.windows.net\nhttps://seanmcccanary.table.core.windows.net\n\n\n\n\nhttps://seanmcccanary-secondary.blob.core.windows.net\nhttps://seanmcccanary-secondary.file.core.windows.net\nhttps://seanmcccanary-secondary.queue.core.windows.net\nhttps://seanmcccanary-secondary.table.core.windows.net\n\nSanitized\n\n\nCloud\nBlobEndpoint=https://seanmcccanary.blob.core.windows.net/;QueueEndpoint=https://seanmcccanary.queue.core.windows.net/;FileEndpoint=https://seanmcccanary.file.core.windows.net/;BlobSecondaryEndpoint=https://seanmcccanary-secondary.blob.core.windows.net/;QueueSecondaryEndpoint=https://seanmcccanary-secondary.queue.core.windows.net/;FileSecondaryEndpoint=https://seanmcccanary-secondary.file.core.windows.net/;AccountName=seanmcccanary;AccountKey=Sanitized\nseanscope1"
  }
}<|MERGE_RESOLUTION|>--- conflicted
+++ resolved
@@ -27,11 +27,7 @@
           "Microsoft-HTTPAPI/2.0"
         ],
         "x-ms-client-request-id": "802b81cb-8b84-299c-7281-ef5fd42e7f71",
-<<<<<<< HEAD
-        "x-ms-request-id": "b9ea21e8-001e-0016-2c33-f364ec000000",
-=======
         "x-ms-request-id": "795f2c61-901e-0014-0b4a-0905cf000000",
->>>>>>> 8d420312
         "x-ms-version": "2019-12-12"
       },
       "ResponseBody": []
@@ -63,11 +59,7 @@
         ],
         "x-ms-client-request-id": "70d9b4d0-b334-ef2e-40e8-caeba4b2f03f",
         "x-ms-error-code": "ContainerAlreadyExists",
-<<<<<<< HEAD
-        "x-ms-request-id": "b9ea21ed-001e-0016-2f33-f364ec000000",
-=======
         "x-ms-request-id": "795f2c9b-901e-0014-3d4a-0905cf000000",
->>>>>>> 8d420312
         "x-ms-version": "2019-12-12"
       },
       "ResponseBody": [
@@ -109,11 +101,7 @@
         "x-ms-has-legal-hold": "false",
         "x-ms-lease-state": "available",
         "x-ms-lease-status": "unlocked",
-<<<<<<< HEAD
-        "x-ms-request-id": "b9ea21ee-001e-0016-3033-f364ec000000",
-=======
         "x-ms-request-id": "795f2cce-901e-0014-6d4a-0905cf000000",
->>>>>>> 8d420312
         "x-ms-version": "2019-12-12"
       },
       "ResponseBody": []
@@ -143,11 +131,7 @@
           "Microsoft-HTTPAPI/2.0"
         ],
         "x-ms-client-request-id": "bae6103b-d024-7aeb-d585-6ea6ba9c7269",
-<<<<<<< HEAD
-        "x-ms-request-id": "b9ea21f3-001e-0016-3433-f364ec000000",
-=======
         "x-ms-request-id": "795f2cf1-901e-0014-0c4a-0905cf000000",
->>>>>>> 8d420312
         "x-ms-version": "2019-12-12"
       },
       "ResponseBody": []
