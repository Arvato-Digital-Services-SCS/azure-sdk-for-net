--- conflicted
+++ resolved
@@ -1,21 +1,6 @@
 {
   "Entries": [
     {
-<<<<<<< HEAD
-      "RequestUri": "https://seanstagetest.blob.core.windows.net/test-container-2d53b04c-199a-fc41-65e4-357eab552300?restype=container",
-      "RequestMethod": "PUT",
-      "RequestHeaders": {
-        "Authorization": "Sanitized",
-        "traceparent": "00-9ddece6464ee2b4c8a7dbde89d2dac99-f646e500511dc141-00",
-        "User-Agent": [
-          "azsdk-net-Storage.Blobs/12.4.0-dev.20200305.1",
-          "(.NET Core 4.6.28325.01; Microsoft Windows 10.0.18363 )"
-        ],
-        "x-ms-client-request-id": "7805848e-da72-03c2-80cf-716fa10bc388",
-        "x-ms-date": "Thu, 05 Mar 2020 21:14:10 GMT",
-        "x-ms-return-client-request-id": "true",
-        "x-ms-version": "2019-10-10"
-=======
       "RequestUri": "https://seanmcccanary.blob.core.windows.net/test-container-2d53b04c-199a-fc41-65e4-357eab552300?restype=container",
       "RequestMethod": "PUT",
       "RequestHeaders": {
@@ -29,52 +14,25 @@
         "x-ms-date": "Fri, 03 Apr 2020 00:01:06 GMT",
         "x-ms-return-client-request-id": "true",
         "x-ms-version": "2019-12-12"
->>>>>>> 32e373e2
       },
       "RequestBody": null,
       "StatusCode": 201,
       "ResponseHeaders": {
         "Content-Length": "0",
-<<<<<<< HEAD
-        "Date": "Thu, 05 Mar 2020 21:14:10 GMT",
-        "ETag": "\u00220x8D7C14A25F87259\u0022",
-        "Last-Modified": "Thu, 05 Mar 2020 21:14:10 GMT",
-=======
         "Date": "Fri, 03 Apr 2020 00:01:05 GMT",
         "ETag": "\u00220x8D7D7621B4B33BA\u0022",
         "Last-Modified": "Fri, 03 Apr 2020 00:01:06 GMT",
->>>>>>> 32e373e2
         "Server": [
           "Windows-Azure-Blob/1.0",
           "Microsoft-HTTPAPI/2.0"
         ],
         "x-ms-client-request-id": "7805848e-da72-03c2-80cf-716fa10bc388",
-<<<<<<< HEAD
-        "x-ms-request-id": "6ed29a6f-401e-0038-7c33-f336fb000000",
-        "x-ms-version": "2019-10-10"
-=======
         "x-ms-request-id": "a5f756e7-d01e-0015-664a-095a13000000",
         "x-ms-version": "2019-12-12"
->>>>>>> 32e373e2
       },
       "ResponseBody": []
     },
     {
-<<<<<<< HEAD
-      "RequestUri": "https://seanstagetest.blob.core.windows.net/test-container-2d53b04c-199a-fc41-65e4-357eab552300?restype=container",
-      "RequestMethod": "PUT",
-      "RequestHeaders": {
-        "Authorization": "Sanitized",
-        "traceparent": "00-92701716d6c0c741a1ddeacb91b6063b-ff041bf527bdd04a-00",
-        "User-Agent": [
-          "azsdk-net-Storage.Blobs/12.4.0-dev.20200305.1",
-          "(.NET Core 4.6.28325.01; Microsoft Windows 10.0.18363 )"
-        ],
-        "x-ms-client-request-id": "26ef17ca-ab4f-398e-a383-836a8738d7cd",
-        "x-ms-date": "Thu, 05 Mar 2020 21:14:10 GMT",
-        "x-ms-return-client-request-id": "true",
-        "x-ms-version": "2019-10-10"
-=======
       "RequestUri": "https://seanmcccanary.blob.core.windows.net/test-container-2d53b04c-199a-fc41-65e4-357eab552300?restype=container",
       "RequestMethod": "PUT",
       "RequestHeaders": {
@@ -88,49 +46,19 @@
         "x-ms-date": "Fri, 03 Apr 2020 00:01:07 GMT",
         "x-ms-return-client-request-id": "true",
         "x-ms-version": "2019-12-12"
->>>>>>> 32e373e2
       },
       "RequestBody": null,
       "StatusCode": 409,
       "ResponseHeaders": {
         "Content-Length": "230",
         "Content-Type": "application/xml",
-<<<<<<< HEAD
-        "Date": "Thu, 05 Mar 2020 21:14:10 GMT",
-=======
         "Date": "Fri, 03 Apr 2020 00:01:05 GMT",
->>>>>>> 32e373e2
         "Server": [
           "Windows-Azure-Blob/1.0",
           "Microsoft-HTTPAPI/2.0"
         ],
         "x-ms-client-request-id": "26ef17ca-ab4f-398e-a383-836a8738d7cd",
         "x-ms-error-code": "ContainerAlreadyExists",
-<<<<<<< HEAD
-        "x-ms-request-id": "6ed29a73-401e-0038-7e33-f336fb000000",
-        "x-ms-version": "2019-10-10"
-      },
-      "ResponseBody": [
-        "\uFEFF\u003C?xml version=\u00221.0\u0022 encoding=\u0022utf-8\u0022?\u003E\u003CError\u003E\u003CCode\u003EContainerAlreadyExists\u003C/Code\u003E\u003CMessage\u003EThe specified container already exists.\n",
-        "RequestId:6ed29a73-401e-0038-7e33-f336fb000000\n",
-        "Time:2020-03-05T21:14:10.5784345Z\u003C/Message\u003E\u003C/Error\u003E"
-      ]
-    },
-    {
-      "RequestUri": "https://seanstagetest.blob.core.windows.net/test-container-2d53b04c-199a-fc41-65e4-357eab552300?restype=container",
-      "RequestMethod": "DELETE",
-      "RequestHeaders": {
-        "Authorization": "Sanitized",
-        "traceparent": "00-564e567340791c4e80944c70e0f929a4-e771542f1f91d64e-00",
-        "User-Agent": [
-          "azsdk-net-Storage.Blobs/12.4.0-dev.20200305.1",
-          "(.NET Core 4.6.28325.01; Microsoft Windows 10.0.18363 )"
-        ],
-        "x-ms-client-request-id": "8aa41ad0-9c1b-b938-3952-71e05c24cdcf",
-        "x-ms-date": "Thu, 05 Mar 2020 21:14:10 GMT",
-        "x-ms-return-client-request-id": "true",
-        "x-ms-version": "2019-10-10"
-=======
         "x-ms-request-id": "a5f75706-d01e-0015-7f4a-095a13000000",
         "x-ms-version": "2019-12-12"
       },
@@ -154,39 +82,25 @@
         "x-ms-date": "Fri, 03 Apr 2020 00:01:07 GMT",
         "x-ms-return-client-request-id": "true",
         "x-ms-version": "2019-12-12"
->>>>>>> 32e373e2
       },
       "RequestBody": null,
       "StatusCode": 202,
       "ResponseHeaders": {
         "Content-Length": "0",
-<<<<<<< HEAD
-        "Date": "Thu, 05 Mar 2020 21:14:10 GMT",
-=======
         "Date": "Fri, 03 Apr 2020 00:01:05 GMT",
->>>>>>> 32e373e2
         "Server": [
           "Windows-Azure-Blob/1.0",
           "Microsoft-HTTPAPI/2.0"
         ],
         "x-ms-client-request-id": "8aa41ad0-9c1b-b938-3952-71e05c24cdcf",
-<<<<<<< HEAD
-        "x-ms-request-id": "6ed29a75-401e-0038-8033-f336fb000000",
-        "x-ms-version": "2019-10-10"
-=======
         "x-ms-request-id": "a5f7571d-d01e-0015-154a-095a13000000",
         "x-ms-version": "2019-12-12"
->>>>>>> 32e373e2
       },
       "ResponseBody": []
     }
   ],
   "Variables": {
     "RandomSeed": "823797839",
-<<<<<<< HEAD
-    "Storage_TestConfigDefault": "ProductionTenant\nseanstagetest\nU2FuaXRpemVk\nhttps://seanstagetest.blob.core.windows.net\nhttp://seanstagetest.file.core.windows.net\nhttp://seanstagetest.queue.core.windows.net\nhttp://seanstagetest.table.core.windows.net\n\n\n\n\nhttp://seanstagetest-secondary.blob.core.windows.net\nhttp://seanstagetest-secondary.file.core.windows.net\nhttp://seanstagetest-secondary.queue.core.windows.net\nhttp://seanstagetest-secondary.table.core.windows.net\n\nSanitized\n\n\nCloud\nBlobEndpoint=https://seanstagetest.blob.core.windows.net/;QueueEndpoint=http://seanstagetest.queue.core.windows.net/;FileEndpoint=http://seanstagetest.file.core.windows.net/;BlobSecondaryEndpoint=http://seanstagetest-secondary.blob.core.windows.net/;QueueSecondaryEndpoint=http://seanstagetest-secondary.queue.core.windows.net/;FileSecondaryEndpoint=http://seanstagetest-secondary.file.core.windows.net/;AccountName=seanstagetest;AccountKey=Sanitized\nseanscope1"
-=======
     "Storage_TestConfigDefault": "ProductionTenant\nseanmcccanary\nU2FuaXRpemVk\nhttps://seanmcccanary.blob.core.windows.net\nhttps://seanmcccanary.file.core.windows.net\nhttps://seanmcccanary.queue.core.windows.net\nhttps://seanmcccanary.table.core.windows.net\n\n\n\n\nhttps://seanmcccanary-secondary.blob.core.windows.net\nhttps://seanmcccanary-secondary.file.core.windows.net\nhttps://seanmcccanary-secondary.queue.core.windows.net\nhttps://seanmcccanary-secondary.table.core.windows.net\n\nSanitized\n\n\nCloud\nBlobEndpoint=https://seanmcccanary.blob.core.windows.net/;QueueEndpoint=https://seanmcccanary.queue.core.windows.net/;FileEndpoint=https://seanmcccanary.file.core.windows.net/;BlobSecondaryEndpoint=https://seanmcccanary-secondary.blob.core.windows.net/;QueueSecondaryEndpoint=https://seanmcccanary-secondary.queue.core.windows.net/;FileSecondaryEndpoint=https://seanmcccanary-secondary.file.core.windows.net/;AccountName=seanmcccanary;AccountKey=Sanitized\nseanscope1"
->>>>>>> 32e373e2
   }
 }