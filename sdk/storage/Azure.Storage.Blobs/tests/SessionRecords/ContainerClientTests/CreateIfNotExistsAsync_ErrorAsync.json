{
  "Entries": [
    {
      "RequestUri": "https://seanmcccanary.blob.core.windows.net/test-container-dd96b21b-6714-be13-436d-0c8f2b494656?restype=container",
      "RequestMethod": "PUT",
      "RequestHeaders": {
        "traceparent": "00-b86c224de461be4e96cb181e09c78ded-0092aab4829d7045-00",
        "User-Agent": [
          "azsdk-net-Storage.Blobs/12.5.0-dev.20200402.1",
          "(.NET Core 4.6.28325.01; Microsoft Windows 10.0.18362 )"
        ],
        "x-ms-client-request-id": "37b7d1ca-ad4d-a6ad-3f16-6ff0e7314c65",
        "x-ms-return-client-request-id": "true",
<<<<<<< HEAD
        "x-ms-version": "2019-10-10"
=======
        "x-ms-version": "2019-12-12"
>>>>>>> 32e373e2
      },
      "RequestBody": null,
      "StatusCode": 404,
      "ResponseHeaders": {
        "Content-Length": "223",
        "Content-Type": "application/xml",
        "Date": "Fri, 03 Apr 2020 00:01:14 GMT",
        "Server": [
          "Windows-Azure-Blob/1.0",
          "Microsoft-HTTPAPI/2.0"
        ],
        "x-ms-client-request-id": "37b7d1ca-ad4d-a6ad-3f16-6ff0e7314c65",
        "x-ms-error-code": "ResourceNotFound",
<<<<<<< HEAD
        "x-ms-request-id": "e598b510-101e-003d-197c-e7bf2c000000",
        "x-ms-version": "2019-10-10"
=======
        "x-ms-request-id": "b42aad47-d01e-003a-424a-0957d8000000",
        "x-ms-version": "2019-12-12"
>>>>>>> 32e373e2
      },
      "ResponseBody": [
        "\uFEFF\u003C?xml version=\u00221.0\u0022 encoding=\u0022utf-8\u0022?\u003E\u003CError\u003E\u003CCode\u003EResourceNotFound\u003C/Code\u003E\u003CMessage\u003EThe specified resource does not exist.\n",
        "RequestId:b42aad47-d01e-003a-424a-0957d8000000\n",
        "Time:2020-04-03T00:01:14.9906869Z\u003C/Message\u003E\u003C/Error\u003E"
      ]
    }
  ],
  "Variables": {
    "RandomSeed": "268175402",
    "Storage_TestConfigDefault": "ProductionTenant\nseanmcccanary\nU2FuaXRpemVk\nhttps://seanmcccanary.blob.core.windows.net\nhttps://seanmcccanary.file.core.windows.net\nhttps://seanmcccanary.queue.core.windows.net\nhttps://seanmcccanary.table.core.windows.net\n\n\n\n\nhttps://seanmcccanary-secondary.blob.core.windows.net\nhttps://seanmcccanary-secondary.file.core.windows.net\nhttps://seanmcccanary-secondary.queue.core.windows.net\nhttps://seanmcccanary-secondary.table.core.windows.net\n\nSanitized\n\n\nCloud\nBlobEndpoint=https://seanmcccanary.blob.core.windows.net/;QueueEndpoint=https://seanmcccanary.queue.core.windows.net/;FileEndpoint=https://seanmcccanary.file.core.windows.net/;BlobSecondaryEndpoint=https://seanmcccanary-secondary.blob.core.windows.net/;QueueSecondaryEndpoint=https://seanmcccanary-secondary.queue.core.windows.net/;FileSecondaryEndpoint=https://seanmcccanary-secondary.file.core.windows.net/;AccountName=seanmcccanary;AccountKey=Sanitized\nseanscope1"
  }
}<|MERGE_RESOLUTION|>--- conflicted
+++ resolved
@@ -11,11 +11,7 @@
         ],
         "x-ms-client-request-id": "37b7d1ca-ad4d-a6ad-3f16-6ff0e7314c65",
         "x-ms-return-client-request-id": "true",
-<<<<<<< HEAD
-        "x-ms-version": "2019-10-10"
-=======
         "x-ms-version": "2019-12-12"
->>>>>>> 32e373e2
       },
       "RequestBody": null,
       "StatusCode": 404,
@@ -29,13 +25,8 @@
         ],
         "x-ms-client-request-id": "37b7d1ca-ad4d-a6ad-3f16-6ff0e7314c65",
         "x-ms-error-code": "ResourceNotFound",
-<<<<<<< HEAD
-        "x-ms-request-id": "e598b510-101e-003d-197c-e7bf2c000000",
-        "x-ms-version": "2019-10-10"
-=======
         "x-ms-request-id": "b42aad47-d01e-003a-424a-0957d8000000",
         "x-ms-version": "2019-12-12"
->>>>>>> 32e373e2
       },
       "ResponseBody": [
         "\uFEFF\u003C?xml version=\u00221.0\u0022 encoding=\u0022utf-8\u0022?\u003E\u003CError\u003E\u003CCode\u003EResourceNotFound\u003C/Code\u003E\u003CMessage\u003EThe specified resource does not exist.\n",
