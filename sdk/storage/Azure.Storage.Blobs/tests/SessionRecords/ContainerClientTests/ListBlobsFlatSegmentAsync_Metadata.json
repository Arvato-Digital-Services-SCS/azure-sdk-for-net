{
  "Entries": [
    {
<<<<<<< HEAD
      "RequestUri": "https://seanstagetest.blob.core.windows.net/test-container-6067caa0-f648-deb7-e915-a85f46e2d9ad?restype=container",
      "RequestMethod": "PUT",
      "RequestHeaders": {
        "Authorization": "Sanitized",
        "traceparent": "00-6293c4be99aa4a41bd4399b6185e5b57-50cd86d337061940-00",
        "User-Agent": [
          "azsdk-net-Storage.Blobs/12.4.0-dev.20200305.1",
          "(.NET Core 4.6.28325.01; Microsoft Windows 10.0.18363 )"
        ],
        "x-ms-blob-public-access": "container",
        "x-ms-client-request-id": "f09955ff-b8db-eb0f-d241-5d2f4fd1efbf",
        "x-ms-date": "Thu, 05 Mar 2020 21:13:21 GMT",
        "x-ms-return-client-request-id": "true",
        "x-ms-version": "2019-10-10"
=======
      "RequestUri": "https://seanmcccanary.blob.core.windows.net/test-container-6067caa0-f648-deb7-e915-a85f46e2d9ad?restype=container",
      "RequestMethod": "PUT",
      "RequestHeaders": {
        "Authorization": "Sanitized",
        "traceparent": "00-fe65ce9ed9ea1c49819d93964568ea9f-365ec8f7273a804d-00",
        "User-Agent": [
          "azsdk-net-Storage.Blobs/12.5.0-dev.20200402.1",
          "(.NET Core 4.6.28325.01; Microsoft Windows 10.0.18362 )"
        ],
        "x-ms-blob-public-access": "container",
        "x-ms-client-request-id": "f09955ff-b8db-eb0f-d241-5d2f4fd1efbf",
        "x-ms-date": "Fri, 03 Apr 2020 00:00:19 GMT",
        "x-ms-return-client-request-id": "true",
        "x-ms-version": "2019-12-12"
>>>>>>> 32e373e2
      },
      "RequestBody": null,
      "StatusCode": 201,
      "ResponseHeaders": {
        "Content-Length": "0",
<<<<<<< HEAD
        "Date": "Thu, 05 Mar 2020 21:13:21 GMT",
        "ETag": "\u00220x8D7C14A090CDF36\u0022",
        "Last-Modified": "Thu, 05 Mar 2020 21:13:21 GMT",
=======
        "Date": "Fri, 03 Apr 2020 00:00:17 GMT",
        "ETag": "\u00220x8D7D761FF210E77\u0022",
        "Last-Modified": "Fri, 03 Apr 2020 00:00:18 GMT",
>>>>>>> 32e373e2
        "Server": [
          "Windows-Azure-Blob/1.0",
          "Microsoft-HTTPAPI/2.0"
        ],
        "x-ms-client-request-id": "f09955ff-b8db-eb0f-d241-5d2f4fd1efbf",
<<<<<<< HEAD
        "x-ms-request-id": "05083184-b01e-002c-0732-f37e94000000",
        "x-ms-version": "2019-10-10"
=======
        "x-ms-request-id": "587d4302-401e-0081-7f4a-09ed7a000000",
        "x-ms-version": "2019-12-12"
>>>>>>> 32e373e2
      },
      "ResponseBody": []
    },
    {
<<<<<<< HEAD
      "RequestUri": "https://seanstagetest.blob.core.windows.net/test-container-6067caa0-f648-deb7-e915-a85f46e2d9ad/test-blob-32dec938-f11e-e4e0-1bb5-6399b269f55a",
=======
      "RequestUri": "https://seanmcccanary.blob.core.windows.net/test-container-6067caa0-f648-deb7-e915-a85f46e2d9ad/test-blob-32dec938-f11e-e4e0-1bb5-6399b269f55a",
>>>>>>> 32e373e2
      "RequestMethod": "PUT",
      "RequestHeaders": {
        "Authorization": "Sanitized",
        "Content-Length": "0",
<<<<<<< HEAD
        "traceparent": "00-5bfa8475729b6f44ba63c8fd436cb505-6b63473bca00ff42-00",
        "User-Agent": [
          "azsdk-net-Storage.Blobs/12.4.0-dev.20200305.1",
          "(.NET Core 4.6.28325.01; Microsoft Windows 10.0.18363 )"
        ],
        "x-ms-blob-type": "AppendBlob",
        "x-ms-client-request-id": "201583bf-6ab0-0e03-74b4-d42655763969",
        "x-ms-date": "Thu, 05 Mar 2020 21:13:22 GMT",
=======
        "traceparent": "00-ed1c14869ba7d6468b9f4f354a1716c4-78fa81b34d096e4b-00",
        "User-Agent": [
          "azsdk-net-Storage.Blobs/12.5.0-dev.20200402.1",
          "(.NET Core 4.6.28325.01; Microsoft Windows 10.0.18362 )"
        ],
        "x-ms-blob-type": "AppendBlob",
        "x-ms-client-request-id": "201583bf-6ab0-0e03-74b4-d42655763969",
        "x-ms-date": "Fri, 03 Apr 2020 00:00:19 GMT",
>>>>>>> 32e373e2
        "x-ms-meta-Capital": "letter",
        "x-ms-meta-foo": "bar",
        "x-ms-meta-meta": "data",
        "x-ms-meta-UPPER": "case",
        "x-ms-return-client-request-id": "true",
<<<<<<< HEAD
        "x-ms-version": "2019-10-10"
=======
        "x-ms-version": "2019-12-12"
>>>>>>> 32e373e2
      },
      "RequestBody": null,
      "StatusCode": 201,
      "ResponseHeaders": {
        "Content-Length": "0",
<<<<<<< HEAD
        "Date": "Thu, 05 Mar 2020 21:13:21 GMT",
        "ETag": "\u00220x8D7C14A091A3283\u0022",
        "Last-Modified": "Thu, 05 Mar 2020 21:13:22 GMT",
=======
        "Date": "Fri, 03 Apr 2020 00:00:17 GMT",
        "ETag": "\u00220x8D7D761FF2EBFD0\u0022",
        "Last-Modified": "Fri, 03 Apr 2020 00:00:18 GMT",
>>>>>>> 32e373e2
        "Server": [
          "Windows-Azure-Blob/1.0",
          "Microsoft-HTTPAPI/2.0"
        ],
        "x-ms-client-request-id": "201583bf-6ab0-0e03-74b4-d42655763969",
<<<<<<< HEAD
        "x-ms-request-id": "05083187-b01e-002c-0832-f37e94000000",
        "x-ms-request-server-encrypted": "true",
        "x-ms-version": "2019-10-10"
=======
        "x-ms-request-id": "587d4383-401e-0081-7a4a-09ed7a000000",
        "x-ms-request-server-encrypted": "true",
        "x-ms-version": "2019-12-12"
>>>>>>> 32e373e2
      },
      "ResponseBody": []
    },
    {
<<<<<<< HEAD
      "RequestUri": "https://seanstagetest.blob.core.windows.net/test-container-6067caa0-f648-deb7-e915-a85f46e2d9ad?restype=container\u0026comp=list\u0026include=metadata",
=======
      "RequestUri": "https://seanmcccanary.blob.core.windows.net/test-container-6067caa0-f648-deb7-e915-a85f46e2d9ad?restype=container\u0026comp=list\u0026include=metadata",
>>>>>>> 32e373e2
      "RequestMethod": "GET",
      "RequestHeaders": {
        "Authorization": "Sanitized",
        "User-Agent": [
<<<<<<< HEAD
          "azsdk-net-Storage.Blobs/12.4.0-dev.20200305.1",
          "(.NET Core 4.6.28325.01; Microsoft Windows 10.0.18363 )"
        ],
        "x-ms-client-request-id": "2ed93753-d453-0da9-8351-7c9414ab2ccc",
        "x-ms-date": "Thu, 05 Mar 2020 21:13:22 GMT",
        "x-ms-return-client-request-id": "true",
        "x-ms-version": "2019-10-10"
=======
          "azsdk-net-Storage.Blobs/12.5.0-dev.20200402.1",
          "(.NET Core 4.6.28325.01; Microsoft Windows 10.0.18362 )"
        ],
        "x-ms-client-request-id": "2ed93753-d453-0da9-8351-7c9414ab2ccc",
        "x-ms-date": "Fri, 03 Apr 2020 00:00:19 GMT",
        "x-ms-return-client-request-id": "true",
        "x-ms-version": "2019-12-12"
>>>>>>> 32e373e2
      },
      "RequestBody": null,
      "StatusCode": 200,
      "ResponseHeaders": {
        "Content-Type": "application/xml",
<<<<<<< HEAD
        "Date": "Thu, 05 Mar 2020 21:13:21 GMT",
=======
        "Date": "Fri, 03 Apr 2020 00:00:18 GMT",
>>>>>>> 32e373e2
        "Server": [
          "Windows-Azure-Blob/1.0",
          "Microsoft-HTTPAPI/2.0"
        ],
        "Transfer-Encoding": "chunked",
        "x-ms-client-request-id": "2ed93753-d453-0da9-8351-7c9414ab2ccc",
<<<<<<< HEAD
        "x-ms-request-id": "05083188-b01e-002c-0932-f37e94000000",
        "x-ms-version": "2019-10-10"
      },
      "ResponseBody": "\uFEFF\u003C?xml version=\u00221.0\u0022 encoding=\u0022utf-8\u0022?\u003E\u003CEnumerationResults ServiceEndpoint=\u0022https://seanstagetest.blob.core.windows.net/\u0022 ContainerName=\u0022test-container-6067caa0-f648-deb7-e915-a85f46e2d9ad\u0022\u003E\u003CBlobs\u003E\u003CBlob\u003E\u003CName\u003Etest-blob-32dec938-f11e-e4e0-1bb5-6399b269f55a\u003C/Name\u003E\u003CProperties\u003E\u003CCreation-Time\u003EThu, 05 Mar 2020 21:13:22 GMT\u003C/Creation-Time\u003E\u003CLast-Modified\u003EThu, 05 Mar 2020 21:13:22 GMT\u003C/Last-Modified\u003E\u003CEtag\u003E0x8D7C14A091A3283\u003C/Etag\u003E\u003CContent-Length\u003E0\u003C/Content-Length\u003E\u003CContent-Type\u003Eapplication/octet-stream\u003C/Content-Type\u003E\u003CContent-Encoding /\u003E\u003CContent-Language /\u003E\u003CContent-CRC64 /\u003E\u003CContent-MD5 /\u003E\u003CCache-Control /\u003E\u003CContent-Disposition /\u003E\u003CBlobType\u003EAppendBlob\u003C/BlobType\u003E\u003CLeaseStatus\u003Eunlocked\u003C/LeaseStatus\u003E\u003CLeaseState\u003Eavailable\u003C/LeaseState\u003E\u003CServerEncrypted\u003Etrue\u003C/ServerEncrypted\u003E\u003C/Properties\u003E\u003CMetadata\u003E\u003Cfoo\u003Ebar\u003C/foo\u003E\u003Cmeta\u003Edata\u003C/meta\u003E\u003CCapital\u003Eletter\u003C/Capital\u003E\u003CUPPER\u003Ecase\u003C/UPPER\u003E\u003C/Metadata\u003E\u003C/Blob\u003E\u003C/Blobs\u003E\u003CNextMarker /\u003E\u003C/EnumerationResults\u003E"
    },
    {
      "RequestUri": "https://seanstagetest.blob.core.windows.net/test-container-6067caa0-f648-deb7-e915-a85f46e2d9ad?restype=container",
      "RequestMethod": "DELETE",
      "RequestHeaders": {
        "Authorization": "Sanitized",
        "traceparent": "00-66c9a1b23b42d64d921c4209aa82c253-f627cf809f526a4e-00",
        "User-Agent": [
          "azsdk-net-Storage.Blobs/12.4.0-dev.20200305.1",
          "(.NET Core 4.6.28325.01; Microsoft Windows 10.0.18363 )"
        ],
        "x-ms-client-request-id": "1dd2392f-0a9d-7815-59aa-452082e23a4c",
        "x-ms-date": "Thu, 05 Mar 2020 21:13:22 GMT",
        "x-ms-return-client-request-id": "true",
        "x-ms-version": "2019-10-10"
=======
        "x-ms-request-id": "587d438e-401e-0081-054a-09ed7a000000",
        "x-ms-version": "2019-12-12"
      },
      "ResponseBody": "\uFEFF\u003C?xml version=\u00221.0\u0022 encoding=\u0022utf-8\u0022?\u003E\u003CEnumerationResults ServiceEndpoint=\u0022https://seanmcccanary.blob.core.windows.net/\u0022 ContainerName=\u0022test-container-6067caa0-f648-deb7-e915-a85f46e2d9ad\u0022\u003E\u003CBlobs\u003E\u003CBlob\u003E\u003CName\u003Etest-blob-32dec938-f11e-e4e0-1bb5-6399b269f55a\u003C/Name\u003E\u003CProperties\u003E\u003CCreation-Time\u003EFri, 03 Apr 2020 00:00:18 GMT\u003C/Creation-Time\u003E\u003CLast-Modified\u003EFri, 03 Apr 2020 00:00:18 GMT\u003C/Last-Modified\u003E\u003CEtag\u003E0x8D7D761FF2EBFD0\u003C/Etag\u003E\u003CContent-Length\u003E0\u003C/Content-Length\u003E\u003CContent-Type\u003Eapplication/octet-stream\u003C/Content-Type\u003E\u003CContent-Encoding /\u003E\u003CContent-Language /\u003E\u003CContent-CRC64 /\u003E\u003CContent-MD5 /\u003E\u003CCache-Control /\u003E\u003CContent-Disposition /\u003E\u003CBlobType\u003EAppendBlob\u003C/BlobType\u003E\u003CLeaseStatus\u003Eunlocked\u003C/LeaseStatus\u003E\u003CLeaseState\u003Eavailable\u003C/LeaseState\u003E\u003CServerEncrypted\u003Etrue\u003C/ServerEncrypted\u003E\u003C/Properties\u003E\u003CMetadata\u003E\u003Cfoo\u003Ebar\u003C/foo\u003E\u003Cmeta\u003Edata\u003C/meta\u003E\u003CCapital\u003Eletter\u003C/Capital\u003E\u003CUPPER\u003Ecase\u003C/UPPER\u003E\u003C/Metadata\u003E\u003C/Blob\u003E\u003C/Blobs\u003E\u003CNextMarker /\u003E\u003C/EnumerationResults\u003E"
    },
    {
      "RequestUri": "https://seanmcccanary.blob.core.windows.net/test-container-6067caa0-f648-deb7-e915-a85f46e2d9ad?restype=container",
      "RequestMethod": "DELETE",
      "RequestHeaders": {
        "Authorization": "Sanitized",
        "traceparent": "00-b9cc66db63ef7e439e73227817b501b9-f706af23a018c244-00",
        "User-Agent": [
          "azsdk-net-Storage.Blobs/12.5.0-dev.20200402.1",
          "(.NET Core 4.6.28325.01; Microsoft Windows 10.0.18362 )"
        ],
        "x-ms-client-request-id": "1dd2392f-0a9d-7815-59aa-452082e23a4c",
        "x-ms-date": "Fri, 03 Apr 2020 00:00:19 GMT",
        "x-ms-return-client-request-id": "true",
        "x-ms-version": "2019-12-12"
>>>>>>> 32e373e2
      },
      "RequestBody": null,
      "StatusCode": 202,
      "ResponseHeaders": {
        "Content-Length": "0",
<<<<<<< HEAD
        "Date": "Thu, 05 Mar 2020 21:13:21 GMT",
=======
        "Date": "Fri, 03 Apr 2020 00:00:18 GMT",
>>>>>>> 32e373e2
        "Server": [
          "Windows-Azure-Blob/1.0",
          "Microsoft-HTTPAPI/2.0"
        ],
        "x-ms-client-request-id": "1dd2392f-0a9d-7815-59aa-452082e23a4c",
<<<<<<< HEAD
        "x-ms-request-id": "05083189-b01e-002c-0a32-f37e94000000",
        "x-ms-version": "2019-10-10"
=======
        "x-ms-request-id": "587d43a2-401e-0081-164a-09ed7a000000",
        "x-ms-version": "2019-12-12"
>>>>>>> 32e373e2
      },
      "ResponseBody": []
    }
  ],
  "Variables": {
    "RandomSeed": "618879649",
<<<<<<< HEAD
    "Storage_TestConfigDefault": "ProductionTenant\nseanstagetest\nU2FuaXRpemVk\nhttps://seanstagetest.blob.core.windows.net\nhttp://seanstagetest.file.core.windows.net\nhttp://seanstagetest.queue.core.windows.net\nhttp://seanstagetest.table.core.windows.net\n\n\n\n\nhttp://seanstagetest-secondary.blob.core.windows.net\nhttp://seanstagetest-secondary.file.core.windows.net\nhttp://seanstagetest-secondary.queue.core.windows.net\nhttp://seanstagetest-secondary.table.core.windows.net\n\nSanitized\n\n\nCloud\nBlobEndpoint=https://seanstagetest.blob.core.windows.net/;QueueEndpoint=http://seanstagetest.queue.core.windows.net/;FileEndpoint=http://seanstagetest.file.core.windows.net/;BlobSecondaryEndpoint=http://seanstagetest-secondary.blob.core.windows.net/;QueueSecondaryEndpoint=http://seanstagetest-secondary.queue.core.windows.net/;FileSecondaryEndpoint=http://seanstagetest-secondary.file.core.windows.net/;AccountName=seanstagetest;AccountKey=Sanitized\nseanscope1"
=======
    "Storage_TestConfigDefault": "ProductionTenant\nseanmcccanary\nU2FuaXRpemVk\nhttps://seanmcccanary.blob.core.windows.net\nhttps://seanmcccanary.file.core.windows.net\nhttps://seanmcccanary.queue.core.windows.net\nhttps://seanmcccanary.table.core.windows.net\n\n\n\n\nhttps://seanmcccanary-secondary.blob.core.windows.net\nhttps://seanmcccanary-secondary.file.core.windows.net\nhttps://seanmcccanary-secondary.queue.core.windows.net\nhttps://seanmcccanary-secondary.table.core.windows.net\n\nSanitized\n\n\nCloud\nBlobEndpoint=https://seanmcccanary.blob.core.windows.net/;QueueEndpoint=https://seanmcccanary.queue.core.windows.net/;FileEndpoint=https://seanmcccanary.file.core.windows.net/;BlobSecondaryEndpoint=https://seanmcccanary-secondary.blob.core.windows.net/;QueueSecondaryEndpoint=https://seanmcccanary-secondary.queue.core.windows.net/;FileSecondaryEndpoint=https://seanmcccanary-secondary.file.core.windows.net/;AccountName=seanmcccanary;AccountKey=Sanitized\nseanscope1"
>>>>>>> 32e373e2
  }
}<|MERGE_RESOLUTION|>--- conflicted
+++ resolved
@@ -1,22 +1,6 @@
 {
   "Entries": [
     {
-<<<<<<< HEAD
-      "RequestUri": "https://seanstagetest.blob.core.windows.net/test-container-6067caa0-f648-deb7-e915-a85f46e2d9ad?restype=container",
-      "RequestMethod": "PUT",
-      "RequestHeaders": {
-        "Authorization": "Sanitized",
-        "traceparent": "00-6293c4be99aa4a41bd4399b6185e5b57-50cd86d337061940-00",
-        "User-Agent": [
-          "azsdk-net-Storage.Blobs/12.4.0-dev.20200305.1",
-          "(.NET Core 4.6.28325.01; Microsoft Windows 10.0.18363 )"
-        ],
-        "x-ms-blob-public-access": "container",
-        "x-ms-client-request-id": "f09955ff-b8db-eb0f-d241-5d2f4fd1efbf",
-        "x-ms-date": "Thu, 05 Mar 2020 21:13:21 GMT",
-        "x-ms-return-client-request-id": "true",
-        "x-ms-version": "2019-10-10"
-=======
       "RequestUri": "https://seanmcccanary.blob.core.windows.net/test-container-6067caa0-f648-deb7-e915-a85f46e2d9ad?restype=container",
       "RequestMethod": "PUT",
       "RequestHeaders": {
@@ -31,56 +15,30 @@
         "x-ms-date": "Fri, 03 Apr 2020 00:00:19 GMT",
         "x-ms-return-client-request-id": "true",
         "x-ms-version": "2019-12-12"
->>>>>>> 32e373e2
       },
       "RequestBody": null,
       "StatusCode": 201,
       "ResponseHeaders": {
         "Content-Length": "0",
-<<<<<<< HEAD
-        "Date": "Thu, 05 Mar 2020 21:13:21 GMT",
-        "ETag": "\u00220x8D7C14A090CDF36\u0022",
-        "Last-Modified": "Thu, 05 Mar 2020 21:13:21 GMT",
-=======
         "Date": "Fri, 03 Apr 2020 00:00:17 GMT",
         "ETag": "\u00220x8D7D761FF210E77\u0022",
         "Last-Modified": "Fri, 03 Apr 2020 00:00:18 GMT",
->>>>>>> 32e373e2
         "Server": [
           "Windows-Azure-Blob/1.0",
           "Microsoft-HTTPAPI/2.0"
         ],
         "x-ms-client-request-id": "f09955ff-b8db-eb0f-d241-5d2f4fd1efbf",
-<<<<<<< HEAD
-        "x-ms-request-id": "05083184-b01e-002c-0732-f37e94000000",
-        "x-ms-version": "2019-10-10"
-=======
         "x-ms-request-id": "587d4302-401e-0081-7f4a-09ed7a000000",
         "x-ms-version": "2019-12-12"
->>>>>>> 32e373e2
       },
       "ResponseBody": []
     },
     {
-<<<<<<< HEAD
-      "RequestUri": "https://seanstagetest.blob.core.windows.net/test-container-6067caa0-f648-deb7-e915-a85f46e2d9ad/test-blob-32dec938-f11e-e4e0-1bb5-6399b269f55a",
-=======
       "RequestUri": "https://seanmcccanary.blob.core.windows.net/test-container-6067caa0-f648-deb7-e915-a85f46e2d9ad/test-blob-32dec938-f11e-e4e0-1bb5-6399b269f55a",
->>>>>>> 32e373e2
       "RequestMethod": "PUT",
       "RequestHeaders": {
         "Authorization": "Sanitized",
         "Content-Length": "0",
-<<<<<<< HEAD
-        "traceparent": "00-5bfa8475729b6f44ba63c8fd436cb505-6b63473bca00ff42-00",
-        "User-Agent": [
-          "azsdk-net-Storage.Blobs/12.4.0-dev.20200305.1",
-          "(.NET Core 4.6.28325.01; Microsoft Windows 10.0.18363 )"
-        ],
-        "x-ms-blob-type": "AppendBlob",
-        "x-ms-client-request-id": "201583bf-6ab0-0e03-74b4-d42655763969",
-        "x-ms-date": "Thu, 05 Mar 2020 21:13:22 GMT",
-=======
         "traceparent": "00-ed1c14869ba7d6468b9f4f354a1716c4-78fa81b34d096e4b-00",
         "User-Agent": [
           "azsdk-net-Storage.Blobs/12.5.0-dev.20200402.1",
@@ -89,67 +47,37 @@
         "x-ms-blob-type": "AppendBlob",
         "x-ms-client-request-id": "201583bf-6ab0-0e03-74b4-d42655763969",
         "x-ms-date": "Fri, 03 Apr 2020 00:00:19 GMT",
->>>>>>> 32e373e2
         "x-ms-meta-Capital": "letter",
         "x-ms-meta-foo": "bar",
         "x-ms-meta-meta": "data",
         "x-ms-meta-UPPER": "case",
         "x-ms-return-client-request-id": "true",
-<<<<<<< HEAD
-        "x-ms-version": "2019-10-10"
-=======
         "x-ms-version": "2019-12-12"
->>>>>>> 32e373e2
       },
       "RequestBody": null,
       "StatusCode": 201,
       "ResponseHeaders": {
         "Content-Length": "0",
-<<<<<<< HEAD
-        "Date": "Thu, 05 Mar 2020 21:13:21 GMT",
-        "ETag": "\u00220x8D7C14A091A3283\u0022",
-        "Last-Modified": "Thu, 05 Mar 2020 21:13:22 GMT",
-=======
         "Date": "Fri, 03 Apr 2020 00:00:17 GMT",
         "ETag": "\u00220x8D7D761FF2EBFD0\u0022",
         "Last-Modified": "Fri, 03 Apr 2020 00:00:18 GMT",
->>>>>>> 32e373e2
         "Server": [
           "Windows-Azure-Blob/1.0",
           "Microsoft-HTTPAPI/2.0"
         ],
         "x-ms-client-request-id": "201583bf-6ab0-0e03-74b4-d42655763969",
-<<<<<<< HEAD
-        "x-ms-request-id": "05083187-b01e-002c-0832-f37e94000000",
-        "x-ms-request-server-encrypted": "true",
-        "x-ms-version": "2019-10-10"
-=======
         "x-ms-request-id": "587d4383-401e-0081-7a4a-09ed7a000000",
         "x-ms-request-server-encrypted": "true",
         "x-ms-version": "2019-12-12"
->>>>>>> 32e373e2
       },
       "ResponseBody": []
     },
     {
-<<<<<<< HEAD
-      "RequestUri": "https://seanstagetest.blob.core.windows.net/test-container-6067caa0-f648-deb7-e915-a85f46e2d9ad?restype=container\u0026comp=list\u0026include=metadata",
-=======
       "RequestUri": "https://seanmcccanary.blob.core.windows.net/test-container-6067caa0-f648-deb7-e915-a85f46e2d9ad?restype=container\u0026comp=list\u0026include=metadata",
->>>>>>> 32e373e2
       "RequestMethod": "GET",
       "RequestHeaders": {
         "Authorization": "Sanitized",
         "User-Agent": [
-<<<<<<< HEAD
-          "azsdk-net-Storage.Blobs/12.4.0-dev.20200305.1",
-          "(.NET Core 4.6.28325.01; Microsoft Windows 10.0.18363 )"
-        ],
-        "x-ms-client-request-id": "2ed93753-d453-0da9-8351-7c9414ab2ccc",
-        "x-ms-date": "Thu, 05 Mar 2020 21:13:22 GMT",
-        "x-ms-return-client-request-id": "true",
-        "x-ms-version": "2019-10-10"
-=======
           "azsdk-net-Storage.Blobs/12.5.0-dev.20200402.1",
           "(.NET Core 4.6.28325.01; Microsoft Windows 10.0.18362 )"
         ],
@@ -157,44 +85,18 @@
         "x-ms-date": "Fri, 03 Apr 2020 00:00:19 GMT",
         "x-ms-return-client-request-id": "true",
         "x-ms-version": "2019-12-12"
->>>>>>> 32e373e2
       },
       "RequestBody": null,
       "StatusCode": 200,
       "ResponseHeaders": {
         "Content-Type": "application/xml",
-<<<<<<< HEAD
-        "Date": "Thu, 05 Mar 2020 21:13:21 GMT",
-=======
         "Date": "Fri, 03 Apr 2020 00:00:18 GMT",
->>>>>>> 32e373e2
         "Server": [
           "Windows-Azure-Blob/1.0",
           "Microsoft-HTTPAPI/2.0"
         ],
         "Transfer-Encoding": "chunked",
         "x-ms-client-request-id": "2ed93753-d453-0da9-8351-7c9414ab2ccc",
-<<<<<<< HEAD
-        "x-ms-request-id": "05083188-b01e-002c-0932-f37e94000000",
-        "x-ms-version": "2019-10-10"
-      },
-      "ResponseBody": "\uFEFF\u003C?xml version=\u00221.0\u0022 encoding=\u0022utf-8\u0022?\u003E\u003CEnumerationResults ServiceEndpoint=\u0022https://seanstagetest.blob.core.windows.net/\u0022 ContainerName=\u0022test-container-6067caa0-f648-deb7-e915-a85f46e2d9ad\u0022\u003E\u003CBlobs\u003E\u003CBlob\u003E\u003CName\u003Etest-blob-32dec938-f11e-e4e0-1bb5-6399b269f55a\u003C/Name\u003E\u003CProperties\u003E\u003CCreation-Time\u003EThu, 05 Mar 2020 21:13:22 GMT\u003C/Creation-Time\u003E\u003CLast-Modified\u003EThu, 05 Mar 2020 21:13:22 GMT\u003C/Last-Modified\u003E\u003CEtag\u003E0x8D7C14A091A3283\u003C/Etag\u003E\u003CContent-Length\u003E0\u003C/Content-Length\u003E\u003CContent-Type\u003Eapplication/octet-stream\u003C/Content-Type\u003E\u003CContent-Encoding /\u003E\u003CContent-Language /\u003E\u003CContent-CRC64 /\u003E\u003CContent-MD5 /\u003E\u003CCache-Control /\u003E\u003CContent-Disposition /\u003E\u003CBlobType\u003EAppendBlob\u003C/BlobType\u003E\u003CLeaseStatus\u003Eunlocked\u003C/LeaseStatus\u003E\u003CLeaseState\u003Eavailable\u003C/LeaseState\u003E\u003CServerEncrypted\u003Etrue\u003C/ServerEncrypted\u003E\u003C/Properties\u003E\u003CMetadata\u003E\u003Cfoo\u003Ebar\u003C/foo\u003E\u003Cmeta\u003Edata\u003C/meta\u003E\u003CCapital\u003Eletter\u003C/Capital\u003E\u003CUPPER\u003Ecase\u003C/UPPER\u003E\u003C/Metadata\u003E\u003C/Blob\u003E\u003C/Blobs\u003E\u003CNextMarker /\u003E\u003C/EnumerationResults\u003E"
-    },
-    {
-      "RequestUri": "https://seanstagetest.blob.core.windows.net/test-container-6067caa0-f648-deb7-e915-a85f46e2d9ad?restype=container",
-      "RequestMethod": "DELETE",
-      "RequestHeaders": {
-        "Authorization": "Sanitized",
-        "traceparent": "00-66c9a1b23b42d64d921c4209aa82c253-f627cf809f526a4e-00",
-        "User-Agent": [
-          "azsdk-net-Storage.Blobs/12.4.0-dev.20200305.1",
-          "(.NET Core 4.6.28325.01; Microsoft Windows 10.0.18363 )"
-        ],
-        "x-ms-client-request-id": "1dd2392f-0a9d-7815-59aa-452082e23a4c",
-        "x-ms-date": "Thu, 05 Mar 2020 21:13:22 GMT",
-        "x-ms-return-client-request-id": "true",
-        "x-ms-version": "2019-10-10"
-=======
         "x-ms-request-id": "587d438e-401e-0081-054a-09ed7a000000",
         "x-ms-version": "2019-12-12"
       },
@@ -214,39 +116,25 @@
         "x-ms-date": "Fri, 03 Apr 2020 00:00:19 GMT",
         "x-ms-return-client-request-id": "true",
         "x-ms-version": "2019-12-12"
->>>>>>> 32e373e2
       },
       "RequestBody": null,
       "StatusCode": 202,
       "ResponseHeaders": {
         "Content-Length": "0",
-<<<<<<< HEAD
-        "Date": "Thu, 05 Mar 2020 21:13:21 GMT",
-=======
         "Date": "Fri, 03 Apr 2020 00:00:18 GMT",
->>>>>>> 32e373e2
         "Server": [
           "Windows-Azure-Blob/1.0",
           "Microsoft-HTTPAPI/2.0"
         ],
         "x-ms-client-request-id": "1dd2392f-0a9d-7815-59aa-452082e23a4c",
-<<<<<<< HEAD
-        "x-ms-request-id": "05083189-b01e-002c-0a32-f37e94000000",
-        "x-ms-version": "2019-10-10"
-=======
         "x-ms-request-id": "587d43a2-401e-0081-164a-09ed7a000000",
         "x-ms-version": "2019-12-12"
->>>>>>> 32e373e2
       },
       "ResponseBody": []
     }
   ],
   "Variables": {
     "RandomSeed": "618879649",
-<<<<<<< HEAD
-    "Storage_TestConfigDefault": "ProductionTenant\nseanstagetest\nU2FuaXRpemVk\nhttps://seanstagetest.blob.core.windows.net\nhttp://seanstagetest.file.core.windows.net\nhttp://seanstagetest.queue.core.windows.net\nhttp://seanstagetest.table.core.windows.net\n\n\n\n\nhttp://seanstagetest-secondary.blob.core.windows.net\nhttp://seanstagetest-secondary.file.core.windows.net\nhttp://seanstagetest-secondary.queue.core.windows.net\nhttp://seanstagetest-secondary.table.core.windows.net\n\nSanitized\n\n\nCloud\nBlobEndpoint=https://seanstagetest.blob.core.windows.net/;QueueEndpoint=http://seanstagetest.queue.core.windows.net/;FileEndpoint=http://seanstagetest.file.core.windows.net/;BlobSecondaryEndpoint=http://seanstagetest-secondary.blob.core.windows.net/;QueueSecondaryEndpoint=http://seanstagetest-secondary.queue.core.windows.net/;FileSecondaryEndpoint=http://seanstagetest-secondary.file.core.windows.net/;AccountName=seanstagetest;AccountKey=Sanitized\nseanscope1"
-=======
     "Storage_TestConfigDefault": "ProductionTenant\nseanmcccanary\nU2FuaXRpemVk\nhttps://seanmcccanary.blob.core.windows.net\nhttps://seanmcccanary.file.core.windows.net\nhttps://seanmcccanary.queue.core.windows.net\nhttps://seanmcccanary.table.core.windows.net\n\n\n\n\nhttps://seanmcccanary-secondary.blob.core.windows.net\nhttps://seanmcccanary-secondary.file.core.windows.net\nhttps://seanmcccanary-secondary.queue.core.windows.net\nhttps://seanmcccanary-secondary.table.core.windows.net\n\nSanitized\n\n\nCloud\nBlobEndpoint=https://seanmcccanary.blob.core.windows.net/;QueueEndpoint=https://seanmcccanary.queue.core.windows.net/;FileEndpoint=https://seanmcccanary.file.core.windows.net/;BlobSecondaryEndpoint=https://seanmcccanary-secondary.blob.core.windows.net/;QueueSecondaryEndpoint=https://seanmcccanary-secondary.queue.core.windows.net/;FileSecondaryEndpoint=https://seanmcccanary-secondary.file.core.windows.net/;AccountName=seanmcccanary;AccountKey=Sanitized\nseanscope1"
->>>>>>> 32e373e2
   }
 }