{
  "Entries": [
    {
<<<<<<< HEAD
      "RequestUri": "https://seanstagetest.blob.core.windows.net/test-container-77209288-401a-99c9-9067-fe9fc052d7ec?restype=container",
      "RequestMethod": "PUT",
      "RequestHeaders": {
        "Authorization": "Sanitized",
        "traceparent": "00-46d061c096a5934eb8ab243fba9b86c4-b85def9a451a7b4f-00",
        "User-Agent": [
          "azsdk-net-Storage.Blobs/12.4.0-dev.20200305.1",
          "(.NET Core 4.6.28325.01; Microsoft Windows 10.0.18363 )"
        ],
        "x-ms-blob-public-access": "container",
        "x-ms-client-request-id": "3b468752-d2c1-0218-02fd-6586c9244333",
        "x-ms-date": "Thu, 05 Mar 2020 21:13:20 GMT",
        "x-ms-return-client-request-id": "true",
        "x-ms-version": "2019-10-10"
=======
      "RequestUri": "https://seanmcccanary.blob.core.windows.net/test-container-77209288-401a-99c9-9067-fe9fc052d7ec?restype=container",
      "RequestMethod": "PUT",
      "RequestHeaders": {
        "Authorization": "Sanitized",
        "traceparent": "00-dde0dfb55b7ecd4880e54094863d4b7e-061162c4dc5c464b-00",
        "User-Agent": [
          "azsdk-net-Storage.Blobs/12.5.0-dev.20200402.1",
          "(.NET Core 4.6.28325.01; Microsoft Windows 10.0.18362 )"
        ],
        "x-ms-blob-public-access": "container",
        "x-ms-client-request-id": "3b468752-d2c1-0218-02fd-6586c9244333",
        "x-ms-date": "Fri, 03 Apr 2020 00:00:17 GMT",
        "x-ms-return-client-request-id": "true",
        "x-ms-version": "2019-12-12"
>>>>>>> 32e373e2
      },
      "RequestBody": null,
      "StatusCode": 201,
      "ResponseHeaders": {
        "Content-Length": "0",
<<<<<<< HEAD
        "Date": "Thu, 05 Mar 2020 21:13:20 GMT",
        "ETag": "\u00220x8D7C14A0872A0E0\u0022",
        "Last-Modified": "Thu, 05 Mar 2020 21:13:20 GMT",
=======
        "Date": "Fri, 03 Apr 2020 00:00:16 GMT",
        "ETag": "\u00220x8D7D761FE37548F\u0022",
        "Last-Modified": "Fri, 03 Apr 2020 00:00:17 GMT",
>>>>>>> 32e373e2
        "Server": [
          "Windows-Azure-Blob/1.0",
          "Microsoft-HTTPAPI/2.0"
        ],
        "x-ms-client-request-id": "3b468752-d2c1-0218-02fd-6586c9244333",
<<<<<<< HEAD
        "x-ms-request-id": "84b1f6af-f01e-003d-1532-f3e420000000",
        "x-ms-version": "2019-10-10"
=======
        "x-ms-request-id": "07c72c00-801e-0055-354a-095d2b000000",
        "x-ms-version": "2019-12-12"
>>>>>>> 32e373e2
      },
      "ResponseBody": []
    },
    {
      "RequestUri": "https://seanmcccanary.blob.core.windows.net/test-container-77209288-401a-99c9-9067-fe9fc052d7ec/test-blob-e9788cb5-5c4a-1bea-02aa-37b945067009",
      "RequestMethod": "PUT",
      "RequestHeaders": {
        "Authorization": "Sanitized",
        "Content-Length": "0",
<<<<<<< HEAD
        "traceparent": "00-984db0c0e36fe04c97a1c0991cb21969-55b7df988833f949-00",
        "User-Agent": [
          "azsdk-net-Storage.Blobs/12.4.0-dev.20200305.1",
          "(.NET Core 4.6.28325.01; Microsoft Windows 10.0.18363 )"
        ],
        "x-ms-blob-type": "AppendBlob",
        "x-ms-client-request-id": "9c0dc61d-2d0e-f6ef-9d2b-38179a5fbcfc",
        "x-ms-date": "Thu, 05 Mar 2020 21:13:21 GMT",
        "x-ms-encryption-scope": "seanscope1",
        "x-ms-return-client-request-id": "true",
        "x-ms-version": "2019-10-10"
=======
        "traceparent": "00-dfb85fe51e3c4f48b7098725a2c79a77-0bac09e56d40374e-00",
        "User-Agent": [
          "azsdk-net-Storage.Blobs/12.5.0-dev.20200402.1",
          "(.NET Core 4.6.28325.01; Microsoft Windows 10.0.18362 )"
        ],
        "x-ms-blob-type": "AppendBlob",
        "x-ms-client-request-id": "9c0dc61d-2d0e-f6ef-9d2b-38179a5fbcfc",
        "x-ms-date": "Fri, 03 Apr 2020 00:00:18 GMT",
        "x-ms-encryption-scope": "seanscope1",
        "x-ms-return-client-request-id": "true",
        "x-ms-version": "2019-12-12"
>>>>>>> 32e373e2
      },
      "RequestBody": null,
      "StatusCode": 201,
      "ResponseHeaders": {
        "Content-Length": "0",
<<<<<<< HEAD
        "Date": "Thu, 05 Mar 2020 21:13:20 GMT",
        "ETag": "\u00220x8D7C14A0889D9C4\u0022",
        "Last-Modified": "Thu, 05 Mar 2020 21:13:21 GMT",
=======
        "Date": "Fri, 03 Apr 2020 00:00:17 GMT",
        "ETag": "\u00220x8D7D761FE5F3C53\u0022",
        "Last-Modified": "Fri, 03 Apr 2020 00:00:17 GMT",
>>>>>>> 32e373e2
        "Server": [
          "Windows-Azure-Blob/1.0",
          "Microsoft-HTTPAPI/2.0"
        ],
        "x-ms-client-request-id": "9c0dc61d-2d0e-f6ef-9d2b-38179a5fbcfc",
        "x-ms-encryption-scope": "seanscope1",
<<<<<<< HEAD
        "x-ms-request-id": "84b1f6b2-f01e-003d-1632-f3e420000000",
        "x-ms-request-server-encrypted": "true",
        "x-ms-version": "2019-10-10"
=======
        "x-ms-request-id": "07c72c1a-801e-0055-4b4a-095d2b000000",
        "x-ms-request-server-encrypted": "true",
        "x-ms-version": "2019-12-12"
>>>>>>> 32e373e2
      },
      "ResponseBody": []
    },
    {
<<<<<<< HEAD
      "RequestUri": "https://seanstagetest.blob.core.windows.net/test-container-77209288-401a-99c9-9067-fe9fc052d7ec?restype=container\u0026comp=list",
=======
      "RequestUri": "https://seanmcccanary.blob.core.windows.net/test-container-77209288-401a-99c9-9067-fe9fc052d7ec?restype=container\u0026comp=list",
>>>>>>> 32e373e2
      "RequestMethod": "GET",
      "RequestHeaders": {
        "Authorization": "Sanitized",
        "User-Agent": [
<<<<<<< HEAD
          "azsdk-net-Storage.Blobs/12.4.0-dev.20200305.1",
          "(.NET Core 4.6.28325.01; Microsoft Windows 10.0.18363 )"
        ],
        "x-ms-client-request-id": "7f9c1cfe-d3f9-23fa-d557-9ae06313496f",
        "x-ms-date": "Thu, 05 Mar 2020 21:13:21 GMT",
        "x-ms-return-client-request-id": "true",
        "x-ms-version": "2019-10-10"
=======
          "azsdk-net-Storage.Blobs/12.5.0-dev.20200402.1",
          "(.NET Core 4.6.28325.01; Microsoft Windows 10.0.18362 )"
        ],
        "x-ms-client-request-id": "7f9c1cfe-d3f9-23fa-d557-9ae06313496f",
        "x-ms-date": "Fri, 03 Apr 2020 00:00:18 GMT",
        "x-ms-return-client-request-id": "true",
        "x-ms-version": "2019-12-12"
>>>>>>> 32e373e2
      },
      "RequestBody": null,
      "StatusCode": 200,
      "ResponseHeaders": {
        "Content-Type": "application/xml",
<<<<<<< HEAD
        "Date": "Thu, 05 Mar 2020 21:13:20 GMT",
=======
        "Date": "Fri, 03 Apr 2020 00:00:17 GMT",
>>>>>>> 32e373e2
        "Server": [
          "Windows-Azure-Blob/1.0",
          "Microsoft-HTTPAPI/2.0"
        ],
        "Transfer-Encoding": "chunked",
        "x-ms-client-request-id": "7f9c1cfe-d3f9-23fa-d557-9ae06313496f",
<<<<<<< HEAD
        "x-ms-request-id": "84b1f6b7-f01e-003d-1932-f3e420000000",
        "x-ms-version": "2019-10-10"
      },
      "ResponseBody": "\uFEFF\u003C?xml version=\u00221.0\u0022 encoding=\u0022utf-8\u0022?\u003E\u003CEnumerationResults ServiceEndpoint=\u0022https://seanstagetest.blob.core.windows.net/\u0022 ContainerName=\u0022test-container-77209288-401a-99c9-9067-fe9fc052d7ec\u0022\u003E\u003CBlobs\u003E\u003CBlob\u003E\u003CName\u003Etest-blob-e9788cb5-5c4a-1bea-02aa-37b945067009\u003C/Name\u003E\u003CProperties\u003E\u003CCreation-Time\u003EThu, 05 Mar 2020 21:13:21 GMT\u003C/Creation-Time\u003E\u003CLast-Modified\u003EThu, 05 Mar 2020 21:13:21 GMT\u003C/Last-Modified\u003E\u003CEtag\u003E0x8D7C14A0889D9C4\u003C/Etag\u003E\u003CContent-Length\u003E0\u003C/Content-Length\u003E\u003CContent-Type\u003Eapplication/octet-stream\u003C/Content-Type\u003E\u003CContent-Encoding /\u003E\u003CContent-Language /\u003E\u003CContent-CRC64 /\u003E\u003CContent-MD5 /\u003E\u003CCache-Control /\u003E\u003CContent-Disposition /\u003E\u003CBlobType\u003EAppendBlob\u003C/BlobType\u003E\u003CLeaseStatus\u003Eunlocked\u003C/LeaseStatus\u003E\u003CLeaseState\u003Eavailable\u003C/LeaseState\u003E\u003CServerEncrypted\u003Etrue\u003C/ServerEncrypted\u003E\u003CEncryptionScope\u003Eseanscope1\u003C/EncryptionScope\u003E\u003C/Properties\u003E\u003C/Blob\u003E\u003C/Blobs\u003E\u003CNextMarker /\u003E\u003C/EnumerationResults\u003E"
    },
    {
      "RequestUri": "https://seanstagetest.blob.core.windows.net/test-container-77209288-401a-99c9-9067-fe9fc052d7ec?restype=container",
      "RequestMethod": "DELETE",
      "RequestHeaders": {
        "Authorization": "Sanitized",
        "traceparent": "00-5f15d70e7f275e47a6b27511a067e861-04347d367b4b014c-00",
        "User-Agent": [
          "azsdk-net-Storage.Blobs/12.4.0-dev.20200305.1",
          "(.NET Core 4.6.28325.01; Microsoft Windows 10.0.18363 )"
        ],
        "x-ms-client-request-id": "7e183e17-3dc3-b902-6113-2f7f7047b64e",
        "x-ms-date": "Thu, 05 Mar 2020 21:13:21 GMT",
        "x-ms-return-client-request-id": "true",
        "x-ms-version": "2019-10-10"
=======
        "x-ms-request-id": "07c72c45-801e-0055-6e4a-095d2b000000",
        "x-ms-version": "2019-12-12"
      },
      "ResponseBody": "\uFEFF\u003C?xml version=\u00221.0\u0022 encoding=\u0022utf-8\u0022?\u003E\u003CEnumerationResults ServiceEndpoint=\u0022https://seanmcccanary.blob.core.windows.net/\u0022 ContainerName=\u0022test-container-77209288-401a-99c9-9067-fe9fc052d7ec\u0022\u003E\u003CBlobs\u003E\u003CBlob\u003E\u003CName\u003Etest-blob-e9788cb5-5c4a-1bea-02aa-37b945067009\u003C/Name\u003E\u003CProperties\u003E\u003CCreation-Time\u003EFri, 03 Apr 2020 00:00:17 GMT\u003C/Creation-Time\u003E\u003CLast-Modified\u003EFri, 03 Apr 2020 00:00:17 GMT\u003C/Last-Modified\u003E\u003CEtag\u003E0x8D7D761FE5F3C53\u003C/Etag\u003E\u003CContent-Length\u003E0\u003C/Content-Length\u003E\u003CContent-Type\u003Eapplication/octet-stream\u003C/Content-Type\u003E\u003CContent-Encoding /\u003E\u003CContent-Language /\u003E\u003CContent-CRC64 /\u003E\u003CContent-MD5 /\u003E\u003CCache-Control /\u003E\u003CContent-Disposition /\u003E\u003CBlobType\u003EAppendBlob\u003C/BlobType\u003E\u003CLeaseStatus\u003Eunlocked\u003C/LeaseStatus\u003E\u003CLeaseState\u003Eavailable\u003C/LeaseState\u003E\u003CServerEncrypted\u003Etrue\u003C/ServerEncrypted\u003E\u003CEncryptionScope\u003Eseanscope1\u003C/EncryptionScope\u003E\u003C/Properties\u003E\u003C/Blob\u003E\u003C/Blobs\u003E\u003CNextMarker /\u003E\u003C/EnumerationResults\u003E"
    },
    {
      "RequestUri": "https://seanmcccanary.blob.core.windows.net/test-container-77209288-401a-99c9-9067-fe9fc052d7ec?restype=container",
      "RequestMethod": "DELETE",
      "RequestHeaders": {
        "Authorization": "Sanitized",
        "traceparent": "00-b988850e63e1c54da6d0728ddb057feb-688c4dc5479d4744-00",
        "User-Agent": [
          "azsdk-net-Storage.Blobs/12.5.0-dev.20200402.1",
          "(.NET Core 4.6.28325.01; Microsoft Windows 10.0.18362 )"
        ],
        "x-ms-client-request-id": "7e183e17-3dc3-b902-6113-2f7f7047b64e",
        "x-ms-date": "Fri, 03 Apr 2020 00:00:18 GMT",
        "x-ms-return-client-request-id": "true",
        "x-ms-version": "2019-12-12"
>>>>>>> 32e373e2
      },
      "RequestBody": null,
      "StatusCode": 202,
      "ResponseHeaders": {
        "Content-Length": "0",
<<<<<<< HEAD
        "Date": "Thu, 05 Mar 2020 21:13:20 GMT",
=======
        "Date": "Fri, 03 Apr 2020 00:00:17 GMT",
>>>>>>> 32e373e2
        "Server": [
          "Windows-Azure-Blob/1.0",
          "Microsoft-HTTPAPI/2.0"
        ],
        "x-ms-client-request-id": "7e183e17-3dc3-b902-6113-2f7f7047b64e",
<<<<<<< HEAD
        "x-ms-request-id": "84b1f6b9-f01e-003d-1a32-f3e420000000",
        "x-ms-version": "2019-10-10"
=======
        "x-ms-request-id": "07c72c5c-801e-0055-804a-095d2b000000",
        "x-ms-version": "2019-12-12"
>>>>>>> 32e373e2
      },
      "ResponseBody": []
    }
  ],
  "Variables": {
    "RandomSeed": "32981988",
<<<<<<< HEAD
    "Storage_TestConfigDefault": "ProductionTenant\nseanstagetest\nU2FuaXRpemVk\nhttps://seanstagetest.blob.core.windows.net\nhttp://seanstagetest.file.core.windows.net\nhttp://seanstagetest.queue.core.windows.net\nhttp://seanstagetest.table.core.windows.net\n\n\n\n\nhttp://seanstagetest-secondary.blob.core.windows.net\nhttp://seanstagetest-secondary.file.core.windows.net\nhttp://seanstagetest-secondary.queue.core.windows.net\nhttp://seanstagetest-secondary.table.core.windows.net\n\nSanitized\n\n\nCloud\nBlobEndpoint=https://seanstagetest.blob.core.windows.net/;QueueEndpoint=http://seanstagetest.queue.core.windows.net/;FileEndpoint=http://seanstagetest.file.core.windows.net/;BlobSecondaryEndpoint=http://seanstagetest-secondary.blob.core.windows.net/;QueueSecondaryEndpoint=http://seanstagetest-secondary.queue.core.windows.net/;FileSecondaryEndpoint=http://seanstagetest-secondary.file.core.windows.net/;AccountName=seanstagetest;AccountKey=Sanitized\nseanscope1"
=======
    "Storage_TestConfigDefault": "ProductionTenant\nseanmcccanary\nU2FuaXRpemVk\nhttps://seanmcccanary.blob.core.windows.net\nhttps://seanmcccanary.file.core.windows.net\nhttps://seanmcccanary.queue.core.windows.net\nhttps://seanmcccanary.table.core.windows.net\n\n\n\n\nhttps://seanmcccanary-secondary.blob.core.windows.net\nhttps://seanmcccanary-secondary.file.core.windows.net\nhttps://seanmcccanary-secondary.queue.core.windows.net\nhttps://seanmcccanary-secondary.table.core.windows.net\n\nSanitized\n\n\nCloud\nBlobEndpoint=https://seanmcccanary.blob.core.windows.net/;QueueEndpoint=https://seanmcccanary.queue.core.windows.net/;FileEndpoint=https://seanmcccanary.file.core.windows.net/;BlobSecondaryEndpoint=https://seanmcccanary-secondary.blob.core.windows.net/;QueueSecondaryEndpoint=https://seanmcccanary-secondary.queue.core.windows.net/;FileSecondaryEndpoint=https://seanmcccanary-secondary.file.core.windows.net/;AccountName=seanmcccanary;AccountKey=Sanitized\nseanscope1"
>>>>>>> 32e373e2
  }
}<|MERGE_RESOLUTION|>--- conflicted
+++ resolved
@@ -1,22 +1,6 @@
 {
   "Entries": [
     {
-<<<<<<< HEAD
-      "RequestUri": "https://seanstagetest.blob.core.windows.net/test-container-77209288-401a-99c9-9067-fe9fc052d7ec?restype=container",
-      "RequestMethod": "PUT",
-      "RequestHeaders": {
-        "Authorization": "Sanitized",
-        "traceparent": "00-46d061c096a5934eb8ab243fba9b86c4-b85def9a451a7b4f-00",
-        "User-Agent": [
-          "azsdk-net-Storage.Blobs/12.4.0-dev.20200305.1",
-          "(.NET Core 4.6.28325.01; Microsoft Windows 10.0.18363 )"
-        ],
-        "x-ms-blob-public-access": "container",
-        "x-ms-client-request-id": "3b468752-d2c1-0218-02fd-6586c9244333",
-        "x-ms-date": "Thu, 05 Mar 2020 21:13:20 GMT",
-        "x-ms-return-client-request-id": "true",
-        "x-ms-version": "2019-10-10"
-=======
       "RequestUri": "https://seanmcccanary.blob.core.windows.net/test-container-77209288-401a-99c9-9067-fe9fc052d7ec?restype=container",
       "RequestMethod": "PUT",
       "RequestHeaders": {
@@ -31,33 +15,21 @@
         "x-ms-date": "Fri, 03 Apr 2020 00:00:17 GMT",
         "x-ms-return-client-request-id": "true",
         "x-ms-version": "2019-12-12"
->>>>>>> 32e373e2
       },
       "RequestBody": null,
       "StatusCode": 201,
       "ResponseHeaders": {
         "Content-Length": "0",
-<<<<<<< HEAD
-        "Date": "Thu, 05 Mar 2020 21:13:20 GMT",
-        "ETag": "\u00220x8D7C14A0872A0E0\u0022",
-        "Last-Modified": "Thu, 05 Mar 2020 21:13:20 GMT",
-=======
         "Date": "Fri, 03 Apr 2020 00:00:16 GMT",
         "ETag": "\u00220x8D7D761FE37548F\u0022",
         "Last-Modified": "Fri, 03 Apr 2020 00:00:17 GMT",
->>>>>>> 32e373e2
         "Server": [
           "Windows-Azure-Blob/1.0",
           "Microsoft-HTTPAPI/2.0"
         ],
         "x-ms-client-request-id": "3b468752-d2c1-0218-02fd-6586c9244333",
-<<<<<<< HEAD
-        "x-ms-request-id": "84b1f6af-f01e-003d-1532-f3e420000000",
-        "x-ms-version": "2019-10-10"
-=======
         "x-ms-request-id": "07c72c00-801e-0055-354a-095d2b000000",
         "x-ms-version": "2019-12-12"
->>>>>>> 32e373e2
       },
       "ResponseBody": []
     },
@@ -67,19 +39,6 @@
       "RequestHeaders": {
         "Authorization": "Sanitized",
         "Content-Length": "0",
-<<<<<<< HEAD
-        "traceparent": "00-984db0c0e36fe04c97a1c0991cb21969-55b7df988833f949-00",
-        "User-Agent": [
-          "azsdk-net-Storage.Blobs/12.4.0-dev.20200305.1",
-          "(.NET Core 4.6.28325.01; Microsoft Windows 10.0.18363 )"
-        ],
-        "x-ms-blob-type": "AppendBlob",
-        "x-ms-client-request-id": "9c0dc61d-2d0e-f6ef-9d2b-38179a5fbcfc",
-        "x-ms-date": "Thu, 05 Mar 2020 21:13:21 GMT",
-        "x-ms-encryption-scope": "seanscope1",
-        "x-ms-return-client-request-id": "true",
-        "x-ms-version": "2019-10-10"
-=======
         "traceparent": "00-dfb85fe51e3c4f48b7098725a2c79a77-0bac09e56d40374e-00",
         "User-Agent": [
           "azsdk-net-Storage.Blobs/12.5.0-dev.20200402.1",
@@ -91,58 +50,32 @@
         "x-ms-encryption-scope": "seanscope1",
         "x-ms-return-client-request-id": "true",
         "x-ms-version": "2019-12-12"
->>>>>>> 32e373e2
       },
       "RequestBody": null,
       "StatusCode": 201,
       "ResponseHeaders": {
         "Content-Length": "0",
-<<<<<<< HEAD
-        "Date": "Thu, 05 Mar 2020 21:13:20 GMT",
-        "ETag": "\u00220x8D7C14A0889D9C4\u0022",
-        "Last-Modified": "Thu, 05 Mar 2020 21:13:21 GMT",
-=======
         "Date": "Fri, 03 Apr 2020 00:00:17 GMT",
         "ETag": "\u00220x8D7D761FE5F3C53\u0022",
         "Last-Modified": "Fri, 03 Apr 2020 00:00:17 GMT",
->>>>>>> 32e373e2
         "Server": [
           "Windows-Azure-Blob/1.0",
           "Microsoft-HTTPAPI/2.0"
         ],
         "x-ms-client-request-id": "9c0dc61d-2d0e-f6ef-9d2b-38179a5fbcfc",
         "x-ms-encryption-scope": "seanscope1",
-<<<<<<< HEAD
-        "x-ms-request-id": "84b1f6b2-f01e-003d-1632-f3e420000000",
-        "x-ms-request-server-encrypted": "true",
-        "x-ms-version": "2019-10-10"
-=======
         "x-ms-request-id": "07c72c1a-801e-0055-4b4a-095d2b000000",
         "x-ms-request-server-encrypted": "true",
         "x-ms-version": "2019-12-12"
->>>>>>> 32e373e2
       },
       "ResponseBody": []
     },
     {
-<<<<<<< HEAD
-      "RequestUri": "https://seanstagetest.blob.core.windows.net/test-container-77209288-401a-99c9-9067-fe9fc052d7ec?restype=container\u0026comp=list",
-=======
       "RequestUri": "https://seanmcccanary.blob.core.windows.net/test-container-77209288-401a-99c9-9067-fe9fc052d7ec?restype=container\u0026comp=list",
->>>>>>> 32e373e2
       "RequestMethod": "GET",
       "RequestHeaders": {
         "Authorization": "Sanitized",
         "User-Agent": [
-<<<<<<< HEAD
-          "azsdk-net-Storage.Blobs/12.4.0-dev.20200305.1",
-          "(.NET Core 4.6.28325.01; Microsoft Windows 10.0.18363 )"
-        ],
-        "x-ms-client-request-id": "7f9c1cfe-d3f9-23fa-d557-9ae06313496f",
-        "x-ms-date": "Thu, 05 Mar 2020 21:13:21 GMT",
-        "x-ms-return-client-request-id": "true",
-        "x-ms-version": "2019-10-10"
-=======
           "azsdk-net-Storage.Blobs/12.5.0-dev.20200402.1",
           "(.NET Core 4.6.28325.01; Microsoft Windows 10.0.18362 )"
         ],
@@ -150,44 +83,18 @@
         "x-ms-date": "Fri, 03 Apr 2020 00:00:18 GMT",
         "x-ms-return-client-request-id": "true",
         "x-ms-version": "2019-12-12"
->>>>>>> 32e373e2
       },
       "RequestBody": null,
       "StatusCode": 200,
       "ResponseHeaders": {
         "Content-Type": "application/xml",
-<<<<<<< HEAD
-        "Date": "Thu, 05 Mar 2020 21:13:20 GMT",
-=======
         "Date": "Fri, 03 Apr 2020 00:00:17 GMT",
->>>>>>> 32e373e2
         "Server": [
           "Windows-Azure-Blob/1.0",
           "Microsoft-HTTPAPI/2.0"
         ],
         "Transfer-Encoding": "chunked",
         "x-ms-client-request-id": "7f9c1cfe-d3f9-23fa-d557-9ae06313496f",
-<<<<<<< HEAD
-        "x-ms-request-id": "84b1f6b7-f01e-003d-1932-f3e420000000",
-        "x-ms-version": "2019-10-10"
-      },
-      "ResponseBody": "\uFEFF\u003C?xml version=\u00221.0\u0022 encoding=\u0022utf-8\u0022?\u003E\u003CEnumerationResults ServiceEndpoint=\u0022https://seanstagetest.blob.core.windows.net/\u0022 ContainerName=\u0022test-container-77209288-401a-99c9-9067-fe9fc052d7ec\u0022\u003E\u003CBlobs\u003E\u003CBlob\u003E\u003CName\u003Etest-blob-e9788cb5-5c4a-1bea-02aa-37b945067009\u003C/Name\u003E\u003CProperties\u003E\u003CCreation-Time\u003EThu, 05 Mar 2020 21:13:21 GMT\u003C/Creation-Time\u003E\u003CLast-Modified\u003EThu, 05 Mar 2020 21:13:21 GMT\u003C/Last-Modified\u003E\u003CEtag\u003E0x8D7C14A0889D9C4\u003C/Etag\u003E\u003CContent-Length\u003E0\u003C/Content-Length\u003E\u003CContent-Type\u003Eapplication/octet-stream\u003C/Content-Type\u003E\u003CContent-Encoding /\u003E\u003CContent-Language /\u003E\u003CContent-CRC64 /\u003E\u003CContent-MD5 /\u003E\u003CCache-Control /\u003E\u003CContent-Disposition /\u003E\u003CBlobType\u003EAppendBlob\u003C/BlobType\u003E\u003CLeaseStatus\u003Eunlocked\u003C/LeaseStatus\u003E\u003CLeaseState\u003Eavailable\u003C/LeaseState\u003E\u003CServerEncrypted\u003Etrue\u003C/ServerEncrypted\u003E\u003CEncryptionScope\u003Eseanscope1\u003C/EncryptionScope\u003E\u003C/Properties\u003E\u003C/Blob\u003E\u003C/Blobs\u003E\u003CNextMarker /\u003E\u003C/EnumerationResults\u003E"
-    },
-    {
-      "RequestUri": "https://seanstagetest.blob.core.windows.net/test-container-77209288-401a-99c9-9067-fe9fc052d7ec?restype=container",
-      "RequestMethod": "DELETE",
-      "RequestHeaders": {
-        "Authorization": "Sanitized",
-        "traceparent": "00-5f15d70e7f275e47a6b27511a067e861-04347d367b4b014c-00",
-        "User-Agent": [
-          "azsdk-net-Storage.Blobs/12.4.0-dev.20200305.1",
-          "(.NET Core 4.6.28325.01; Microsoft Windows 10.0.18363 )"
-        ],
-        "x-ms-client-request-id": "7e183e17-3dc3-b902-6113-2f7f7047b64e",
-        "x-ms-date": "Thu, 05 Mar 2020 21:13:21 GMT",
-        "x-ms-return-client-request-id": "true",
-        "x-ms-version": "2019-10-10"
-=======
         "x-ms-request-id": "07c72c45-801e-0055-6e4a-095d2b000000",
         "x-ms-version": "2019-12-12"
       },
@@ -207,39 +114,25 @@
         "x-ms-date": "Fri, 03 Apr 2020 00:00:18 GMT",
         "x-ms-return-client-request-id": "true",
         "x-ms-version": "2019-12-12"
->>>>>>> 32e373e2
       },
       "RequestBody": null,
       "StatusCode": 202,
       "ResponseHeaders": {
         "Content-Length": "0",
-<<<<<<< HEAD
-        "Date": "Thu, 05 Mar 2020 21:13:20 GMT",
-=======
         "Date": "Fri, 03 Apr 2020 00:00:17 GMT",
->>>>>>> 32e373e2
         "Server": [
           "Windows-Azure-Blob/1.0",
           "Microsoft-HTTPAPI/2.0"
         ],
         "x-ms-client-request-id": "7e183e17-3dc3-b902-6113-2f7f7047b64e",
-<<<<<<< HEAD
-        "x-ms-request-id": "84b1f6b9-f01e-003d-1a32-f3e420000000",
-        "x-ms-version": "2019-10-10"
-=======
         "x-ms-request-id": "07c72c5c-801e-0055-804a-095d2b000000",
         "x-ms-version": "2019-12-12"
->>>>>>> 32e373e2
       },
       "ResponseBody": []
     }
   ],
   "Variables": {
     "RandomSeed": "32981988",
-<<<<<<< HEAD
-    "Storage_TestConfigDefault": "ProductionTenant\nseanstagetest\nU2FuaXRpemVk\nhttps://seanstagetest.blob.core.windows.net\nhttp://seanstagetest.file.core.windows.net\nhttp://seanstagetest.queue.core.windows.net\nhttp://seanstagetest.table.core.windows.net\n\n\n\n\nhttp://seanstagetest-secondary.blob.core.windows.net\nhttp://seanstagetest-secondary.file.core.windows.net\nhttp://seanstagetest-secondary.queue.core.windows.net\nhttp://seanstagetest-secondary.table.core.windows.net\n\nSanitized\n\n\nCloud\nBlobEndpoint=https://seanstagetest.blob.core.windows.net/;QueueEndpoint=http://seanstagetest.queue.core.windows.net/;FileEndpoint=http://seanstagetest.file.core.windows.net/;BlobSecondaryEndpoint=http://seanstagetest-secondary.blob.core.windows.net/;QueueSecondaryEndpoint=http://seanstagetest-secondary.queue.core.windows.net/;FileSecondaryEndpoint=http://seanstagetest-secondary.file.core.windows.net/;AccountName=seanstagetest;AccountKey=Sanitized\nseanscope1"
-=======
     "Storage_TestConfigDefault": "ProductionTenant\nseanmcccanary\nU2FuaXRpemVk\nhttps://seanmcccanary.blob.core.windows.net\nhttps://seanmcccanary.file.core.windows.net\nhttps://seanmcccanary.queue.core.windows.net\nhttps://seanmcccanary.table.core.windows.net\n\n\n\n\nhttps://seanmcccanary-secondary.blob.core.windows.net\nhttps://seanmcccanary-secondary.file.core.windows.net\nhttps://seanmcccanary-secondary.queue.core.windows.net\nhttps://seanmcccanary-secondary.table.core.windows.net\n\nSanitized\n\n\nCloud\nBlobEndpoint=https://seanmcccanary.blob.core.windows.net/;QueueEndpoint=https://seanmcccanary.queue.core.windows.net/;FileEndpoint=https://seanmcccanary.file.core.windows.net/;BlobSecondaryEndpoint=https://seanmcccanary-secondary.blob.core.windows.net/;QueueSecondaryEndpoint=https://seanmcccanary-secondary.queue.core.windows.net/;FileSecondaryEndpoint=https://seanmcccanary-secondary.file.core.windows.net/;AccountName=seanmcccanary;AccountKey=Sanitized\nseanscope1"
->>>>>>> 32e373e2
   }
 }