{
  "Entries": [
    {
      "RequestUri": "http://seanragrscanary.blob.core.windows.net/test-container-0dea3183-8d0c-4800-91d3-62edc9e706d7?restype=container",
      "RequestMethod": "PUT",
      "RequestHeaders": {
        "Authorization": "Sanitized",
<<<<<<< HEAD
        "traceparent": "00-af6947d9c293534db4139ba024629192-c548fd9943d94b4b-00",
        "User-Agent": [
          "azsdk-net-Storage.Blobs/12.4.0-dev.20200305.1",
          "(.NET Core 4.6.28325.01; Microsoft Windows 10.0.18363 )"
        ],
        "x-ms-blob-public-access": "container",
        "x-ms-client-request-id": "ae820729-2e11-b812-eb5d-aa9162082b74",
        "x-ms-date": "Thu, 05 Mar 2020 21:17:41 GMT",
        "x-ms-return-client-request-id": "true",
        "x-ms-version": "2019-10-10"
=======
        "traceparent": "00-53c2dcbb0fc0e348b07297e9551e90fd-b2515e40b487ae46-00",
        "User-Agent": [
          "azsdk-net-Storage.Blobs/12.5.0-dev.20200402.1",
          "(.NET Core 4.6.28325.01; Microsoft Windows 10.0.18362 )"
        ],
        "x-ms-blob-public-access": "container",
        "x-ms-client-request-id": "ae820729-2e11-b812-eb5d-aa9162082b74",
        "x-ms-date": "Fri, 03 Apr 2020 00:11:32 GMT",
        "x-ms-return-client-request-id": "true",
        "x-ms-version": "2019-12-12"
>>>>>>> 32e373e2
      },
      "RequestBody": null,
      "StatusCode": 201,
      "ResponseHeaders": {
        "Content-Length": "0",
<<<<<<< HEAD
        "Date": "Thu, 05 Mar 2020 21:17:41 GMT",
        "ETag": "\u00220x8D7C14AA3ED718F\u0022",
        "Last-Modified": "Thu, 05 Mar 2020 21:17:41 GMT",
=======
        "Date": "Fri, 03 Apr 2020 00:11:31 GMT",
        "ETag": "\u00220x8D7D7639061713B\u0022",
        "Last-Modified": "Fri, 03 Apr 2020 00:11:32 GMT",
>>>>>>> 32e373e2
        "Server": [
          "Windows-Azure-Blob/1.0",
          "Microsoft-HTTPAPI/2.0"
        ],
        "x-ms-client-request-id": "ae820729-2e11-b812-eb5d-aa9162082b74",
<<<<<<< HEAD
        "x-ms-request-id": "6afa0b41-f01e-0012-3133-f3e9eb000000",
        "x-ms-version": "2019-10-10"
=======
        "x-ms-request-id": "12326564-601e-0072-634c-094aef000000",
        "x-ms-version": "2019-12-12"
>>>>>>> 32e373e2
      },
      "ResponseBody": []
    },
    {
      "RequestUri": "http://seanragrscanary.blob.core.windows.net/?comp=list",
      "RequestMethod": "GET",
      "RequestHeaders": {
        "Authorization": "Sanitized",
        "User-Agent": [
<<<<<<< HEAD
          "azsdk-net-Storage.Blobs/12.4.0-dev.20200305.1",
          "(.NET Core 4.6.28325.01; Microsoft Windows 10.0.18363 )"
        ],
        "x-ms-client-request-id": "c1c3fedc-5764-37c5-3ef3-9df36ca3402c",
        "x-ms-date": "Thu, 05 Mar 2020 21:17:45 GMT",
        "x-ms-return-client-request-id": "true",
        "x-ms-version": "2019-10-10"
=======
          "azsdk-net-Storage.Blobs/12.5.0-dev.20200402.1",
          "(.NET Core 4.6.28325.01; Microsoft Windows 10.0.18362 )"
        ],
        "x-ms-client-request-id": "c1c3fedc-5764-37c5-3ef3-9df36ca3402c",
        "x-ms-date": "Fri, 03 Apr 2020 00:11:36 GMT",
        "x-ms-return-client-request-id": "true",
        "x-ms-version": "2019-12-12"
>>>>>>> 32e373e2
      },
      "RequestBody": null,
      "StatusCode": 200,
      "ResponseHeaders": {
        "Content-Type": "application/xml",
<<<<<<< HEAD
        "Date": "Thu, 05 Mar 2020 21:17:45 GMT",
=======
        "Date": "Fri, 03 Apr 2020 00:11:34 GMT",
>>>>>>> 32e373e2
        "Server": [
          "Windows-Azure-Blob/1.0",
          "Microsoft-HTTPAPI/2.0"
        ],
        "Transfer-Encoding": "chunked",
        "x-ms-client-request-id": "c1c3fedc-5764-37c5-3ef3-9df36ca3402c",
<<<<<<< HEAD
        "x-ms-request-id": "6afa0b56-f01e-0012-3e33-f3e9eb000000",
        "x-ms-version": "2019-10-10"
      },
      "ResponseBody": "\uFEFF\u003C?xml version=\u00221.0\u0022 encoding=\u0022utf-8\u0022?\u003E\u003CEnumerationResults ServiceEndpoint=\u0022http://seanstage4.blob.core.windows.net/\u0022\u003E\u003CContainers\u003E\u003CContainer\u003E\u003CName\u003Etest-container-0dea3183-8d0c-4800-91d3-62edc9e706d7\u003C/Name\u003E\u003CProperties\u003E\u003CLast-Modified\u003EThu, 05 Mar 2020 21:17:41 GMT\u003C/Last-Modified\u003E\u003CEtag\u003E\u00220x8D7C14AA3ED718F\u0022\u003C/Etag\u003E\u003CLeaseStatus\u003Eunlocked\u003C/LeaseStatus\u003E\u003CLeaseState\u003Eavailable\u003C/LeaseState\u003E\u003CPublicAccess\u003Econtainer\u003C/PublicAccess\u003E\u003CDefaultEncryptionScope\u003E$account-encryption-key\u003C/DefaultEncryptionScope\u003E\u003CDenyEncryptionScopeOverride\u003Efalse\u003C/DenyEncryptionScopeOverride\u003E\u003CHasImmutabilityPolicy\u003Efalse\u003C/HasImmutabilityPolicy\u003E\u003CHasLegalHold\u003Efalse\u003C/HasLegalHold\u003E\u003C/Properties\u003E\u003C/Container\u003E\u003C/Containers\u003E\u003CNextMarker /\u003E\u003C/EnumerationResults\u003E"
=======
        "x-ms-request-id": "12326890-601e-0072-394c-094aef000000",
        "x-ms-version": "2019-12-12"
      },
      "ResponseBody": "\uFEFF\u003C?xml version=\u00221.0\u0022 encoding=\u0022utf-8\u0022?\u003E\u003CEnumerationResults ServiceEndpoint=\u0022http://seanragrscanary.blob.core.windows.net/\u0022\u003E\u003CContainers\u003E\u003CContainer\u003E\u003CName\u003Etest-container-0dea3183-8d0c-4800-91d3-62edc9e706d7\u003C/Name\u003E\u003CProperties\u003E\u003CLast-Modified\u003EFri, 03 Apr 2020 00:11:32 GMT\u003C/Last-Modified\u003E\u003CEtag\u003E\u00220x8D7D7639061713B\u0022\u003C/Etag\u003E\u003CLeaseStatus\u003Eunlocked\u003C/LeaseStatus\u003E\u003CLeaseState\u003Eavailable\u003C/LeaseState\u003E\u003CPublicAccess\u003Econtainer\u003C/PublicAccess\u003E\u003CDefaultEncryptionScope\u003E$account-encryption-key\u003C/DefaultEncryptionScope\u003E\u003CDenyEncryptionScopeOverride\u003Efalse\u003C/DenyEncryptionScopeOverride\u003E\u003CHasImmutabilityPolicy\u003Efalse\u003C/HasImmutabilityPolicy\u003E\u003CHasLegalHold\u003Efalse\u003C/HasLegalHold\u003E\u003C/Properties\u003E\u003C/Container\u003E\u003CContainer\u003E\u003CName\u003Etest-container-64409c18-915d-6a6f-0255-e8f5ffe6a376\u003C/Name\u003E\u003CProperties\u003E\u003CLast-Modified\u003EFri, 03 Apr 2020 00:00:29 GMT\u003C/Last-Modified\u003E\u003CEtag\u003E\u00220x8D7D762057D4CC5\u0022\u003C/Etag\u003E\u003CLeaseStatus\u003Eunlocked\u003C/LeaseStatus\u003E\u003CLeaseState\u003Eavailable\u003C/LeaseState\u003E\u003CDefaultEncryptionScope\u003E$account-encryption-key\u003C/DefaultEncryptionScope\u003E\u003CDenyEncryptionScopeOverride\u003Efalse\u003C/DenyEncryptionScopeOverride\u003E\u003CHasImmutabilityPolicy\u003Efalse\u003C/HasImmutabilityPolicy\u003E\u003CHasLegalHold\u003Efalse\u003C/HasLegalHold\u003E\u003C/Properties\u003E\u003C/Container\u003E\u003CContainer\u003E\u003CName\u003Etest-container-93fd8620-cc18-8531-6158-1670ab368a56\u003C/Name\u003E\u003CProperties\u003E\u003CLast-Modified\u003EFri, 03 Apr 2020 00:01:55 GMT\u003C/Last-Modified\u003E\u003CEtag\u003E\u00220x8D7D76238E00517\u0022\u003C/Etag\u003E\u003CLeaseStatus\u003Eunlocked\u003C/LeaseStatus\u003E\u003CLeaseState\u003Eavailable\u003C/LeaseState\u003E\u003CDefaultEncryptionScope\u003E$account-encryption-key\u003C/DefaultEncryptionScope\u003E\u003CDenyEncryptionScopeOverride\u003Efalse\u003C/DenyEncryptionScopeOverride\u003E\u003CHasImmutabilityPolicy\u003Efalse\u003C/HasImmutabilityPolicy\u003E\u003CHasLegalHold\u003Efalse\u003C/HasLegalHold\u003E\u003C/Properties\u003E\u003C/Container\u003E\u003C/Containers\u003E\u003CNextMarker /\u003E\u003C/EnumerationResults\u003E"
>>>>>>> 32e373e2
    },
    {
      "RequestUri": "http://seanragrscanary.blob.core.windows.net/test-container-0dea3183-8d0c-4800-91d3-62edc9e706d7?restype=container",
      "RequestMethod": "DELETE",
      "RequestHeaders": {
        "Authorization": "Sanitized",
<<<<<<< HEAD
        "traceparent": "00-1be2ca2ed5b5f94c9aed4a192c57d944-ef12ed0a8704e949-00",
        "User-Agent": [
          "azsdk-net-Storage.Blobs/12.4.0-dev.20200305.1",
          "(.NET Core 4.6.28325.01; Microsoft Windows 10.0.18363 )"
        ],
        "x-ms-client-request-id": "64b46e06-6a44-a70f-9b16-61f4b68fff58",
        "x-ms-date": "Thu, 05 Mar 2020 21:17:45 GMT",
        "x-ms-return-client-request-id": "true",
        "x-ms-version": "2019-10-10"
=======
        "traceparent": "00-970197dd58715041af423e886e0ac861-ea0d0697d8eaeb40-00",
        "User-Agent": [
          "azsdk-net-Storage.Blobs/12.5.0-dev.20200402.1",
          "(.NET Core 4.6.28325.01; Microsoft Windows 10.0.18362 )"
        ],
        "x-ms-client-request-id": "64b46e06-6a44-a70f-9b16-61f4b68fff58",
        "x-ms-date": "Fri, 03 Apr 2020 00:11:36 GMT",
        "x-ms-return-client-request-id": "true",
        "x-ms-version": "2019-12-12"
>>>>>>> 32e373e2
      },
      "RequestBody": null,
      "StatusCode": 202,
      "ResponseHeaders": {
        "Content-Length": "0",
<<<<<<< HEAD
        "Date": "Thu, 05 Mar 2020 21:17:45 GMT",
=======
        "Date": "Fri, 03 Apr 2020 00:11:34 GMT",
>>>>>>> 32e373e2
        "Server": [
          "Windows-Azure-Blob/1.0",
          "Microsoft-HTTPAPI/2.0"
        ],
        "x-ms-client-request-id": "64b46e06-6a44-a70f-9b16-61f4b68fff58",
<<<<<<< HEAD
        "x-ms-request-id": "6afa0b57-f01e-0012-3f33-f3e9eb000000",
        "x-ms-version": "2019-10-10"
=======
        "x-ms-request-id": "123268a4-601e-0072-4b4c-094aef000000",
        "x-ms-version": "2019-12-12"
>>>>>>> 32e373e2
      },
      "ResponseBody": []
    }
  ],
  "Variables": {
    "RandomSeed": "727853493",
    "Storage_TestConfigSecondary": "SecondaryTenant\nseanragrscanary\nU2FuaXRpemVk\nhttp://seanragrscanary.blob.core.windows.net\nhttp://seanragrscanary.file.core.windows.net\nhttp://seanragrscanary.queue.core.windows.net\nhttp://seanragrscanary.table.core.windows.net\n\n\n\n\nhttp://seanragrscanary-secondary.blob.core.windows.net\nhttp://seanragrscanary-secondary.file.core.windows.net\nhttp://seanragrscanary-secondary.queue.core.windows.net\nhttp://seanragrscanary-secondary.table.core.windows.net\n\nSanitized\n\n\nCloud\nBlobEndpoint=http://seanragrscanary.blob.core.windows.net/;QueueEndpoint=http://seanragrscanary.queue.core.windows.net/;FileEndpoint=http://seanragrscanary.file.core.windows.net/;BlobSecondaryEndpoint=http://seanragrscanary-secondary.blob.core.windows.net/;QueueSecondaryEndpoint=http://seanragrscanary-secondary.queue.core.windows.net/;FileSecondaryEndpoint=http://seanragrscanary-secondary.file.core.windows.net/;AccountName=seanragrscanary;AccountKey=Sanitized\n"
  }
}<|MERGE_RESOLUTION|>--- conflicted
+++ resolved
@@ -5,18 +5,6 @@
       "RequestMethod": "PUT",
       "RequestHeaders": {
         "Authorization": "Sanitized",
-<<<<<<< HEAD
-        "traceparent": "00-af6947d9c293534db4139ba024629192-c548fd9943d94b4b-00",
-        "User-Agent": [
-          "azsdk-net-Storage.Blobs/12.4.0-dev.20200305.1",
-          "(.NET Core 4.6.28325.01; Microsoft Windows 10.0.18363 )"
-        ],
-        "x-ms-blob-public-access": "container",
-        "x-ms-client-request-id": "ae820729-2e11-b812-eb5d-aa9162082b74",
-        "x-ms-date": "Thu, 05 Mar 2020 21:17:41 GMT",
-        "x-ms-return-client-request-id": "true",
-        "x-ms-version": "2019-10-10"
-=======
         "traceparent": "00-53c2dcbb0fc0e348b07297e9551e90fd-b2515e40b487ae46-00",
         "User-Agent": [
           "azsdk-net-Storage.Blobs/12.5.0-dev.20200402.1",
@@ -27,33 +15,21 @@
         "x-ms-date": "Fri, 03 Apr 2020 00:11:32 GMT",
         "x-ms-return-client-request-id": "true",
         "x-ms-version": "2019-12-12"
->>>>>>> 32e373e2
       },
       "RequestBody": null,
       "StatusCode": 201,
       "ResponseHeaders": {
         "Content-Length": "0",
-<<<<<<< HEAD
-        "Date": "Thu, 05 Mar 2020 21:17:41 GMT",
-        "ETag": "\u00220x8D7C14AA3ED718F\u0022",
-        "Last-Modified": "Thu, 05 Mar 2020 21:17:41 GMT",
-=======
         "Date": "Fri, 03 Apr 2020 00:11:31 GMT",
         "ETag": "\u00220x8D7D7639061713B\u0022",
         "Last-Modified": "Fri, 03 Apr 2020 00:11:32 GMT",
->>>>>>> 32e373e2
         "Server": [
           "Windows-Azure-Blob/1.0",
           "Microsoft-HTTPAPI/2.0"
         ],
         "x-ms-client-request-id": "ae820729-2e11-b812-eb5d-aa9162082b74",
-<<<<<<< HEAD
-        "x-ms-request-id": "6afa0b41-f01e-0012-3133-f3e9eb000000",
-        "x-ms-version": "2019-10-10"
-=======
         "x-ms-request-id": "12326564-601e-0072-634c-094aef000000",
         "x-ms-version": "2019-12-12"
->>>>>>> 32e373e2
       },
       "ResponseBody": []
     },
@@ -63,15 +39,6 @@
       "RequestHeaders": {
         "Authorization": "Sanitized",
         "User-Agent": [
-<<<<<<< HEAD
-          "azsdk-net-Storage.Blobs/12.4.0-dev.20200305.1",
-          "(.NET Core 4.6.28325.01; Microsoft Windows 10.0.18363 )"
-        ],
-        "x-ms-client-request-id": "c1c3fedc-5764-37c5-3ef3-9df36ca3402c",
-        "x-ms-date": "Thu, 05 Mar 2020 21:17:45 GMT",
-        "x-ms-return-client-request-id": "true",
-        "x-ms-version": "2019-10-10"
-=======
           "azsdk-net-Storage.Blobs/12.5.0-dev.20200402.1",
           "(.NET Core 4.6.28325.01; Microsoft Windows 10.0.18362 )"
         ],
@@ -79,51 +46,28 @@
         "x-ms-date": "Fri, 03 Apr 2020 00:11:36 GMT",
         "x-ms-return-client-request-id": "true",
         "x-ms-version": "2019-12-12"
->>>>>>> 32e373e2
       },
       "RequestBody": null,
       "StatusCode": 200,
       "ResponseHeaders": {
         "Content-Type": "application/xml",
-<<<<<<< HEAD
-        "Date": "Thu, 05 Mar 2020 21:17:45 GMT",
-=======
         "Date": "Fri, 03 Apr 2020 00:11:34 GMT",
->>>>>>> 32e373e2
         "Server": [
           "Windows-Azure-Blob/1.0",
           "Microsoft-HTTPAPI/2.0"
         ],
         "Transfer-Encoding": "chunked",
         "x-ms-client-request-id": "c1c3fedc-5764-37c5-3ef3-9df36ca3402c",
-<<<<<<< HEAD
-        "x-ms-request-id": "6afa0b56-f01e-0012-3e33-f3e9eb000000",
-        "x-ms-version": "2019-10-10"
-      },
-      "ResponseBody": "\uFEFF\u003C?xml version=\u00221.0\u0022 encoding=\u0022utf-8\u0022?\u003E\u003CEnumerationResults ServiceEndpoint=\u0022http://seanstage4.blob.core.windows.net/\u0022\u003E\u003CContainers\u003E\u003CContainer\u003E\u003CName\u003Etest-container-0dea3183-8d0c-4800-91d3-62edc9e706d7\u003C/Name\u003E\u003CProperties\u003E\u003CLast-Modified\u003EThu, 05 Mar 2020 21:17:41 GMT\u003C/Last-Modified\u003E\u003CEtag\u003E\u00220x8D7C14AA3ED718F\u0022\u003C/Etag\u003E\u003CLeaseStatus\u003Eunlocked\u003C/LeaseStatus\u003E\u003CLeaseState\u003Eavailable\u003C/LeaseState\u003E\u003CPublicAccess\u003Econtainer\u003C/PublicAccess\u003E\u003CDefaultEncryptionScope\u003E$account-encryption-key\u003C/DefaultEncryptionScope\u003E\u003CDenyEncryptionScopeOverride\u003Efalse\u003C/DenyEncryptionScopeOverride\u003E\u003CHasImmutabilityPolicy\u003Efalse\u003C/HasImmutabilityPolicy\u003E\u003CHasLegalHold\u003Efalse\u003C/HasLegalHold\u003E\u003C/Properties\u003E\u003C/Container\u003E\u003C/Containers\u003E\u003CNextMarker /\u003E\u003C/EnumerationResults\u003E"
-=======
         "x-ms-request-id": "12326890-601e-0072-394c-094aef000000",
         "x-ms-version": "2019-12-12"
       },
       "ResponseBody": "\uFEFF\u003C?xml version=\u00221.0\u0022 encoding=\u0022utf-8\u0022?\u003E\u003CEnumerationResults ServiceEndpoint=\u0022http://seanragrscanary.blob.core.windows.net/\u0022\u003E\u003CContainers\u003E\u003CContainer\u003E\u003CName\u003Etest-container-0dea3183-8d0c-4800-91d3-62edc9e706d7\u003C/Name\u003E\u003CProperties\u003E\u003CLast-Modified\u003EFri, 03 Apr 2020 00:11:32 GMT\u003C/Last-Modified\u003E\u003CEtag\u003E\u00220x8D7D7639061713B\u0022\u003C/Etag\u003E\u003CLeaseStatus\u003Eunlocked\u003C/LeaseStatus\u003E\u003CLeaseState\u003Eavailable\u003C/LeaseState\u003E\u003CPublicAccess\u003Econtainer\u003C/PublicAccess\u003E\u003CDefaultEncryptionScope\u003E$account-encryption-key\u003C/DefaultEncryptionScope\u003E\u003CDenyEncryptionScopeOverride\u003Efalse\u003C/DenyEncryptionScopeOverride\u003E\u003CHasImmutabilityPolicy\u003Efalse\u003C/HasImmutabilityPolicy\u003E\u003CHasLegalHold\u003Efalse\u003C/HasLegalHold\u003E\u003C/Properties\u003E\u003C/Container\u003E\u003CContainer\u003E\u003CName\u003Etest-container-64409c18-915d-6a6f-0255-e8f5ffe6a376\u003C/Name\u003E\u003CProperties\u003E\u003CLast-Modified\u003EFri, 03 Apr 2020 00:00:29 GMT\u003C/Last-Modified\u003E\u003CEtag\u003E\u00220x8D7D762057D4CC5\u0022\u003C/Etag\u003E\u003CLeaseStatus\u003Eunlocked\u003C/LeaseStatus\u003E\u003CLeaseState\u003Eavailable\u003C/LeaseState\u003E\u003CDefaultEncryptionScope\u003E$account-encryption-key\u003C/DefaultEncryptionScope\u003E\u003CDenyEncryptionScopeOverride\u003Efalse\u003C/DenyEncryptionScopeOverride\u003E\u003CHasImmutabilityPolicy\u003Efalse\u003C/HasImmutabilityPolicy\u003E\u003CHasLegalHold\u003Efalse\u003C/HasLegalHold\u003E\u003C/Properties\u003E\u003C/Container\u003E\u003CContainer\u003E\u003CName\u003Etest-container-93fd8620-cc18-8531-6158-1670ab368a56\u003C/Name\u003E\u003CProperties\u003E\u003CLast-Modified\u003EFri, 03 Apr 2020 00:01:55 GMT\u003C/Last-Modified\u003E\u003CEtag\u003E\u00220x8D7D76238E00517\u0022\u003C/Etag\u003E\u003CLeaseStatus\u003Eunlocked\u003C/LeaseStatus\u003E\u003CLeaseState\u003Eavailable\u003C/LeaseState\u003E\u003CDefaultEncryptionScope\u003E$account-encryption-key\u003C/DefaultEncryptionScope\u003E\u003CDenyEncryptionScopeOverride\u003Efalse\u003C/DenyEncryptionScopeOverride\u003E\u003CHasImmutabilityPolicy\u003Efalse\u003C/HasImmutabilityPolicy\u003E\u003CHasLegalHold\u003Efalse\u003C/HasLegalHold\u003E\u003C/Properties\u003E\u003C/Container\u003E\u003C/Containers\u003E\u003CNextMarker /\u003E\u003C/EnumerationResults\u003E"
->>>>>>> 32e373e2
     },
     {
       "RequestUri": "http://seanragrscanary.blob.core.windows.net/test-container-0dea3183-8d0c-4800-91d3-62edc9e706d7?restype=container",
       "RequestMethod": "DELETE",
       "RequestHeaders": {
         "Authorization": "Sanitized",
-<<<<<<< HEAD
-        "traceparent": "00-1be2ca2ed5b5f94c9aed4a192c57d944-ef12ed0a8704e949-00",
-        "User-Agent": [
-          "azsdk-net-Storage.Blobs/12.4.0-dev.20200305.1",
-          "(.NET Core 4.6.28325.01; Microsoft Windows 10.0.18363 )"
-        ],
-        "x-ms-client-request-id": "64b46e06-6a44-a70f-9b16-61f4b68fff58",
-        "x-ms-date": "Thu, 05 Mar 2020 21:17:45 GMT",
-        "x-ms-return-client-request-id": "true",
-        "x-ms-version": "2019-10-10"
-=======
         "traceparent": "00-970197dd58715041af423e886e0ac861-ea0d0697d8eaeb40-00",
         "User-Agent": [
           "azsdk-net-Storage.Blobs/12.5.0-dev.20200402.1",
@@ -133,29 +77,19 @@
         "x-ms-date": "Fri, 03 Apr 2020 00:11:36 GMT",
         "x-ms-return-client-request-id": "true",
         "x-ms-version": "2019-12-12"
->>>>>>> 32e373e2
       },
       "RequestBody": null,
       "StatusCode": 202,
       "ResponseHeaders": {
         "Content-Length": "0",
-<<<<<<< HEAD
-        "Date": "Thu, 05 Mar 2020 21:17:45 GMT",
-=======
         "Date": "Fri, 03 Apr 2020 00:11:34 GMT",
->>>>>>> 32e373e2
         "Server": [
           "Windows-Azure-Blob/1.0",
           "Microsoft-HTTPAPI/2.0"
         ],
         "x-ms-client-request-id": "64b46e06-6a44-a70f-9b16-61f4b68fff58",
-<<<<<<< HEAD
-        "x-ms-request-id": "6afa0b57-f01e-0012-3f33-f3e9eb000000",
-        "x-ms-version": "2019-10-10"
-=======
         "x-ms-request-id": "123268a4-601e-0072-4b4c-094aef000000",
         "x-ms-version": "2019-12-12"
->>>>>>> 32e373e2
       },
       "ResponseBody": []
     }
