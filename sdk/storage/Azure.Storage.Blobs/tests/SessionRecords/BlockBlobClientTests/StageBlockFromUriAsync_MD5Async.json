--- conflicted
+++ resolved
@@ -1,22 +1,6 @@
 {
   "Entries": [
     {
-<<<<<<< HEAD
-      "RequestUri": "https://seanstagetest.blob.core.windows.net/test-container-b3066ff2-09db-f6fd-71ee-a6e581d166c8?restype=container",
-      "RequestMethod": "PUT",
-      "RequestHeaders": {
-        "Authorization": "Sanitized",
-        "traceparent": "00-bfb5c77134325842aba7a780e6a23e20-481737f5b9680847-00",
-        "User-Agent": [
-          "azsdk-net-Storage.Blobs/12.4.0-dev.20200305.1",
-          "(.NET Core 4.6.28325.01; Microsoft Windows 10.0.18363 )"
-        ],
-        "x-ms-blob-public-access": "container",
-        "x-ms-client-request-id": "0e8f1765-6abe-6e1f-935d-ff4f5f61a7dd",
-        "x-ms-date": "Thu, 05 Mar 2020 21:11:58 GMT",
-        "x-ms-return-client-request-id": "true",
-        "x-ms-version": "2019-10-10"
-=======
       "RequestUri": "https://seanmcccanary.blob.core.windows.net/test-container-b3066ff2-09db-f6fd-71ee-a6e581d166c8?restype=container",
       "RequestMethod": "PUT",
       "RequestHeaders": {
@@ -31,58 +15,30 @@
         "x-ms-date": "Thu, 02 Apr 2020 23:56:14 GMT",
         "x-ms-return-client-request-id": "true",
         "x-ms-version": "2019-12-12"
->>>>>>> 32e373e2
       },
       "RequestBody": null,
       "StatusCode": 201,
       "ResponseHeaders": {
         "Content-Length": "0",
-<<<<<<< HEAD
-        "Date": "Thu, 05 Mar 2020 21:11:58 GMT",
-        "ETag": "\u00220x8D7C149D78B4BEE\u0022",
-        "Last-Modified": "Thu, 05 Mar 2020 21:11:58 GMT",
-=======
         "Date": "Thu, 02 Apr 2020 23:56:12 GMT",
         "ETag": "\u00220x8D7D7616CF0F680\u0022",
         "Last-Modified": "Thu, 02 Apr 2020 23:56:13 GMT",
->>>>>>> 32e373e2
         "Server": [
           "Windows-Azure-Blob/1.0",
           "Microsoft-HTTPAPI/2.0"
         ],
         "x-ms-client-request-id": "0e8f1765-6abe-6e1f-935d-ff4f5f61a7dd",
-<<<<<<< HEAD
-        "x-ms-request-id": "64e30176-b01e-0003-7432-f3735f000000",
-        "x-ms-version": "2019-10-10"
-=======
         "x-ms-request-id": "601da530-401e-005a-564a-092b47000000",
         "x-ms-version": "2019-12-12"
->>>>>>> 32e373e2
       },
       "ResponseBody": []
     },
     {
-<<<<<<< HEAD
-      "RequestUri": "https://seanstagetest.blob.core.windows.net/test-container-b3066ff2-09db-f6fd-71ee-a6e581d166c8/test-blob-bc7d8ee4-8f04-ca1a-f44e-407251f6ad80",
-=======
       "RequestUri": "https://seanmcccanary.blob.core.windows.net/test-container-b3066ff2-09db-f6fd-71ee-a6e581d166c8/test-blob-bc7d8ee4-8f04-ca1a-f44e-407251f6ad80",
->>>>>>> 32e373e2
       "RequestMethod": "PUT",
       "RequestHeaders": {
         "Authorization": "Sanitized",
         "Content-Length": "1024",
-<<<<<<< HEAD
-        "traceparent": "00-454b2b9034d5704daaa48bea2de10c9e-f0baf4f67efed84a-00",
-        "User-Agent": [
-          "azsdk-net-Storage.Blobs/12.4.0-dev.20200305.1",
-          "(.NET Core 4.6.28325.01; Microsoft Windows 10.0.18363 )"
-        ],
-        "x-ms-blob-type": "BlockBlob",
-        "x-ms-client-request-id": "5ebd02df-929f-631c-44ed-7d85d71245e7",
-        "x-ms-date": "Thu, 05 Mar 2020 21:11:59 GMT",
-        "x-ms-return-client-request-id": "true",
-        "x-ms-version": "2019-10-10"
-=======
         "traceparent": "00-027da731d2f4cc40b2e316dba28b92fd-697d72785cd40748-00",
         "User-Agent": [
           "azsdk-net-Storage.Blobs/12.5.0-dev.20200402.1",
@@ -93,64 +49,33 @@
         "x-ms-date": "Thu, 02 Apr 2020 23:56:14 GMT",
         "x-ms-return-client-request-id": "true",
         "x-ms-version": "2019-12-12"
->>>>>>> 32e373e2
       },
       "RequestBody": "xLdZMT4Ae3aoq\u002BP62A/zuO73f2pCVwkSUuRgJH14\u002B245UilKYM5wZZsZZhKGJJWEaUdgZ\u002BE8m22uRt5aoFf5MK91wIXmqVcfhhrOKfD2jC5O3Lo1F5SM/be7nBrwFsREIDZjEGMPnsDwQeHHbnJ8t7qwC8Ocwxgb6cPOKgw9L3BViQm6k3vKPj76RdayxI5FP\u002BVfQAoBqFwdRyegQXS0shFwcuRpwiM/5s2Fon5CaCQ1ieon3e9lVOGsnExTKf3KRZLEQlKq3H3BIFk9ewXe294Da7eJjdQiCh4CvCXW67zPu1zrfSbSiq1tZb2VKNjbzsFtUL5FQLi9oTc0px9X6jSdbb\u002Bp8l24MOAKGygXjeFFJu1jaZv9inqjLdzvnuONFXqI97sZMttjtR/eOyWQphRV74Ax84GZn\u002BNFBsWByJL8fAWtjpUmLPQS/7N7Hk5VEobHma9iWyL471fY0ysV4uyN4b8f4hh\u002BLsKMH/POHoGU8PM\u002BuS/jmiDjtZ89TljI/B3G7T2PNS9uSWrs1TwuKdDWQ\u002BM41yi9qUeePC15QOBqwyPWCDBEBbrE0G/E98TktYvOZwp0kCX0CEP18PkC9AmJgRIYVyGfkj4pcwa4\u002BLKCuoahqtnW9TP94f/sThTAwdtmOnWyy11qLtTMSxweOxCRczZyYEkws4zfG3Uhs0QqaLIqUr090O4oNnwECaoW3qbvW9vdTWGRNobp07DoSHuQoeNq9OlSVKJISirNLKnhyDzPMldpTBpRmBw3U/09QO0Ac2fHq\u002Bq8nQc4lAM2xArcBwp0GBYkJ1XIGVvNGwClCgk8zbhBGhxREpVPMLcXGtQRWkvyySfX3EwS/pKO74IHkor5\u002BvdRmu3uIgWA1Padsf\u002BGu8G0s0HiZPBrLxuKwiMTSJ4tHR/dv79eBKYhVwhVdU2TCDPBUt5JF5YG5WvRY2DibYtXb5PfqfsBVa\u002BawA3oFrnO97rvUva/5AaJ19pTjaBGP\u002Bl8/ga5s144v/0vrlaIHs\u002ByAmyl8xuVl4uNVdIhrscOVIEjaxiyFENbtpL5kDWvAbgKoIszoEzO52Z7K12MFxA1IFrVZLK3/\u002B0pSjyInAdV3lQZFw4827M1VYSxN\u002Bjlzp\u002BCw2/b2ZwGUqCdCVYPRUpeJU0Ic/8C\u002BEWnoA8tBscEQ3ucBdiXegS4EsRtntFcJQ85UhKb3FufgMoqNDiN2EzYmMbbc0ByxqtIUGA7lFpzSnv/9LO1aWYf/IUNbUXMKzl4lAYLgbHPx4xmUoz6ZOtwtum9juSZIy9fu3a6ZFllfCUmw/9UaMnKLywnTxbaJZiZnLdbD51V33HWq8U6FWIyANVn06HsHE4g8163ctMYhZbeIceiCm2I0Q==",
       "StatusCode": 201,
       "ResponseHeaders": {
         "Content-Length": "0",
         "Content-MD5": "GHAMp295ZXsWMC38xcJYXw==",
-<<<<<<< HEAD
-        "Date": "Thu, 05 Mar 2020 21:11:58 GMT",
-        "ETag": "\u00220x8D7C149D799151B\u0022",
-        "Last-Modified": "Thu, 05 Mar 2020 21:11:59 GMT",
-=======
         "Date": "Thu, 02 Apr 2020 23:56:12 GMT",
         "ETag": "\u00220x8D7D7616CFE816D\u0022",
         "Last-Modified": "Thu, 02 Apr 2020 23:56:13 GMT",
->>>>>>> 32e373e2
         "Server": [
           "Windows-Azure-Blob/1.0",
           "Microsoft-HTTPAPI/2.0"
         ],
         "x-ms-client-request-id": "5ebd02df-929f-631c-44ed-7d85d71245e7",
         "x-ms-content-crc64": "0bqmDHF3CNE=",
-<<<<<<< HEAD
-        "x-ms-request-id": "64e3017b-b01e-0003-7732-f3735f000000",
-        "x-ms-request-server-encrypted": "true",
-        "x-ms-version": "2019-10-10"
-=======
         "x-ms-request-id": "601da53c-401e-005a-604a-092b47000000",
         "x-ms-request-server-encrypted": "true",
         "x-ms-version": "2019-12-12"
->>>>>>> 32e373e2
       },
       "ResponseBody": []
     },
     {
-<<<<<<< HEAD
-      "RequestUri": "https://seanstagetest.blob.core.windows.net/test-container-b3066ff2-09db-f6fd-71ee-a6e581d166c8/test-blob-cf394774-4951-7734-f0bf-95d532262f63?comp=block\u0026blockid=dGVzdC1ibG9jay00ZjkzZDg1OC00ZTM5LWQ2ZTAtMWViOC1mYWIwZWUxOGU2MTM%3D",
-=======
       "RequestUri": "https://seanmcccanary.blob.core.windows.net/test-container-b3066ff2-09db-f6fd-71ee-a6e581d166c8/test-blob-cf394774-4951-7734-f0bf-95d532262f63?comp=block\u0026blockid=dGVzdC1ibG9jay00ZjkzZDg1OC00ZTM5LWQ2ZTAtMWViOC1mYWIwZWUxOGU2MTM%3D",
->>>>>>> 32e373e2
       "RequestMethod": "PUT",
       "RequestHeaders": {
         "Authorization": "Sanitized",
         "Content-Length": "0",
-<<<<<<< HEAD
-        "traceparent": "00-98a158ddd3d0504b84f23d9c3c0104bd-230a96feb10be042-00",
-        "User-Agent": [
-          "azsdk-net-Storage.Blobs/12.4.0-dev.20200305.1",
-          "(.NET Core 4.6.28325.01; Microsoft Windows 10.0.18363 )"
-        ],
-        "x-ms-client-request-id": "ff2c1abd-f67f-25ae-6663-b0994f8488d7",
-        "x-ms-copy-source": "https://seanstagetest.blob.core.windows.net/test-container-b3066ff2-09db-f6fd-71ee-a6e581d166c8/test-blob-bc7d8ee4-8f04-ca1a-f44e-407251f6ad80",
-        "x-ms-date": "Thu, 05 Mar 2020 21:11:59 GMT",
-        "x-ms-return-client-request-id": "true",
-        "x-ms-source-content-md5": "GHAMp295ZXsWMC38xcJYXw==",
-        "x-ms-source-range": "bytes=0-",
-        "x-ms-version": "2019-10-10"
-=======
         "traceparent": "00-bbcfe417a14ffc4ab99e582d9edee2d8-c4ffe332dea33a4a-00",
         "User-Agent": [
           "azsdk-net-Storage.Blobs/12.5.0-dev.20200402.1",
@@ -163,51 +88,25 @@
         "x-ms-source-content-md5": "GHAMp295ZXsWMC38xcJYXw==",
         "x-ms-source-range": "bytes=0-",
         "x-ms-version": "2019-12-12"
->>>>>>> 32e373e2
       },
       "RequestBody": null,
       "StatusCode": 201,
       "ResponseHeaders": {
         "Content-Length": "0",
         "Content-MD5": "GHAMp295ZXsWMC38xcJYXw==",
-<<<<<<< HEAD
-        "Date": "Thu, 05 Mar 2020 21:11:58 GMT",
-=======
         "Date": "Thu, 02 Apr 2020 23:56:12 GMT",
->>>>>>> 32e373e2
         "Server": [
           "Windows-Azure-Blob/1.0",
           "Microsoft-HTTPAPI/2.0"
         ],
         "x-ms-client-request-id": "ff2c1abd-f67f-25ae-6663-b0994f8488d7",
-<<<<<<< HEAD
-        "x-ms-request-id": "64e3017f-b01e-0003-7b32-f3735f000000",
-        "x-ms-request-server-encrypted": "true",
-        "x-ms-version": "2019-10-10"
-=======
         "x-ms-request-id": "601da544-401e-005a-654a-092b47000000",
         "x-ms-request-server-encrypted": "true",
         "x-ms-version": "2019-12-12"
->>>>>>> 32e373e2
       },
       "ResponseBody": []
     },
     {
-<<<<<<< HEAD
-      "RequestUri": "https://seanstagetest.blob.core.windows.net/test-container-b3066ff2-09db-f6fd-71ee-a6e581d166c8?restype=container",
-      "RequestMethod": "DELETE",
-      "RequestHeaders": {
-        "Authorization": "Sanitized",
-        "traceparent": "00-3ef58fa36cee164bb14b67a19c28d86a-8014ccf35b8dc144-00",
-        "User-Agent": [
-          "azsdk-net-Storage.Blobs/12.4.0-dev.20200305.1",
-          "(.NET Core 4.6.28325.01; Microsoft Windows 10.0.18363 )"
-        ],
-        "x-ms-client-request-id": "d4f2db86-e6eb-f294-c65a-ecf3767d4649",
-        "x-ms-date": "Thu, 05 Mar 2020 21:11:59 GMT",
-        "x-ms-return-client-request-id": "true",
-        "x-ms-version": "2019-10-10"
-=======
       "RequestUri": "https://seanmcccanary.blob.core.windows.net/test-container-b3066ff2-09db-f6fd-71ee-a6e581d166c8?restype=container",
       "RequestMethod": "DELETE",
       "RequestHeaders": {
@@ -221,39 +120,25 @@
         "x-ms-date": "Thu, 02 Apr 2020 23:56:14 GMT",
         "x-ms-return-client-request-id": "true",
         "x-ms-version": "2019-12-12"
->>>>>>> 32e373e2
       },
       "RequestBody": null,
       "StatusCode": 202,
       "ResponseHeaders": {
         "Content-Length": "0",
-<<<<<<< HEAD
-        "Date": "Thu, 05 Mar 2020 21:11:58 GMT",
-=======
         "Date": "Thu, 02 Apr 2020 23:56:13 GMT",
->>>>>>> 32e373e2
         "Server": [
           "Windows-Azure-Blob/1.0",
           "Microsoft-HTTPAPI/2.0"
         ],
         "x-ms-client-request-id": "d4f2db86-e6eb-f294-c65a-ecf3767d4649",
-<<<<<<< HEAD
-        "x-ms-request-id": "64e30185-b01e-0003-0132-f3735f000000",
-        "x-ms-version": "2019-10-10"
-=======
         "x-ms-request-id": "601da54d-401e-005a-6e4a-092b47000000",
         "x-ms-version": "2019-12-12"
->>>>>>> 32e373e2
       },
       "ResponseBody": []
     }
   ],
   "Variables": {
     "RandomSeed": "1815011192",
-<<<<<<< HEAD
-    "Storage_TestConfigDefault": "ProductionTenant\nseanstagetest\nU2FuaXRpemVk\nhttps://seanstagetest.blob.core.windows.net\nhttp://seanstagetest.file.core.windows.net\nhttp://seanstagetest.queue.core.windows.net\nhttp://seanstagetest.table.core.windows.net\n\n\n\n\nhttp://seanstagetest-secondary.blob.core.windows.net\nhttp://seanstagetest-secondary.file.core.windows.net\nhttp://seanstagetest-secondary.queue.core.windows.net\nhttp://seanstagetest-secondary.table.core.windows.net\n\nSanitized\n\n\nCloud\nBlobEndpoint=https://seanstagetest.blob.core.windows.net/;QueueEndpoint=http://seanstagetest.queue.core.windows.net/;FileEndpoint=http://seanstagetest.file.core.windows.net/;BlobSecondaryEndpoint=http://seanstagetest-secondary.blob.core.windows.net/;QueueSecondaryEndpoint=http://seanstagetest-secondary.queue.core.windows.net/;FileSecondaryEndpoint=http://seanstagetest-secondary.file.core.windows.net/;AccountName=seanstagetest;AccountKey=Sanitized\nseanscope1"
-=======
     "Storage_TestConfigDefault": "ProductionTenant\nseanmcccanary\nU2FuaXRpemVk\nhttps://seanmcccanary.blob.core.windows.net\nhttps://seanmcccanary.file.core.windows.net\nhttps://seanmcccanary.queue.core.windows.net\nhttps://seanmcccanary.table.core.windows.net\n\n\n\n\nhttps://seanmcccanary-secondary.blob.core.windows.net\nhttps://seanmcccanary-secondary.file.core.windows.net\nhttps://seanmcccanary-secondary.queue.core.windows.net\nhttps://seanmcccanary-secondary.table.core.windows.net\n\nSanitized\n\n\nCloud\nBlobEndpoint=https://seanmcccanary.blob.core.windows.net/;QueueEndpoint=https://seanmcccanary.queue.core.windows.net/;FileEndpoint=https://seanmcccanary.file.core.windows.net/;BlobSecondaryEndpoint=https://seanmcccanary-secondary.blob.core.windows.net/;QueueSecondaryEndpoint=https://seanmcccanary-secondary.queue.core.windows.net/;FileSecondaryEndpoint=https://seanmcccanary-secondary.file.core.windows.net/;AccountName=seanmcccanary;AccountKey=Sanitized\nseanscope1"
->>>>>>> 32e373e2
   }
 }