--- conflicted
+++ resolved
@@ -28,11 +28,7 @@
           "Microsoft-HTTPAPI/2.0"
         ],
         "x-ms-client-request-id": "60a560d0-c03d-d9ed-1fd3-bfd347e249bb",
-<<<<<<< HEAD
-        "x-ms-request-id": "9625c8aa-f01e-002d-0e32-f32148000000",
-=======
         "x-ms-request-id": "d3bfd411-f01e-0012-5c4a-093670000000",
->>>>>>> 8d420312
         "x-ms-version": "2019-12-12"
       },
       "ResponseBody": []
@@ -136,11 +132,7 @@
           "Microsoft-HTTPAPI/2.0"
         ],
         "x-ms-client-request-id": "73bcb34d-818c-38dc-0ea8-9be174765886",
-<<<<<<< HEAD
-        "x-ms-request-id": "9625c8af-f01e-002d-1132-f32148000000",
-=======
         "x-ms-request-id": "d3bfd442-f01e-0012-064a-093670000000",
->>>>>>> 8d420312
         "x-ms-version": "2019-12-12"
       },
       "ResponseBody": []
