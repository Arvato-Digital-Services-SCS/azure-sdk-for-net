--- conflicted
+++ resolved
@@ -1,22 +1,6 @@
 {
   "Entries": [
     {
-<<<<<<< HEAD
-      "RequestUri": "https://seanstagetest.blob.core.windows.net/test-container-4223deb4-4722-4734-1971-40bdaae06e46?restype=container",
-      "RequestMethod": "PUT",
-      "RequestHeaders": {
-        "Authorization": "Sanitized",
-        "traceparent": "00-78847abe5da9be4e9647c1d2a5f5eb28-089be66d66b09c43-00",
-        "User-Agent": [
-          "azsdk-net-Storage.Blobs/12.4.0-dev.20200305.1",
-          "(.NET Core 4.6.28325.01; Microsoft Windows 10.0.18363 )"
-        ],
-        "x-ms-blob-public-access": "container",
-        "x-ms-client-request-id": "ac23c403-6ddf-b351-b43b-f21acfe1149c",
-        "x-ms-date": "Thu, 05 Mar 2020 21:12:14 GMT",
-        "x-ms-return-client-request-id": "true",
-        "x-ms-version": "2019-10-10"
-=======
       "RequestUri": "https://seanmcccanary.blob.core.windows.net/test-container-4223deb4-4722-4734-1971-40bdaae06e46?restype=container",
       "RequestMethod": "PUT",
       "RequestHeaders": {
@@ -31,33 +15,21 @@
         "x-ms-date": "Thu, 02 Apr 2020 23:57:40 GMT",
         "x-ms-return-client-request-id": "true",
         "x-ms-version": "2019-12-12"
->>>>>>> 32e373e2
       },
       "RequestBody": null,
       "StatusCode": 201,
       "ResponseHeaders": {
         "Content-Length": "0",
-<<<<<<< HEAD
-        "Date": "Thu, 05 Mar 2020 21:12:13 GMT",
-        "ETag": "\u00220x8D7C149E0E90CB8\u0022",
-        "Last-Modified": "Thu, 05 Mar 2020 21:12:14 GMT",
-=======
         "Date": "Thu, 02 Apr 2020 23:57:39 GMT",
         "ETag": "\u00220x8D7D761A0829A47\u0022",
         "Last-Modified": "Thu, 02 Apr 2020 23:57:40 GMT",
->>>>>>> 32e373e2
         "Server": [
           "Windows-Azure-Blob/1.0",
           "Microsoft-HTTPAPI/2.0"
         ],
         "x-ms-client-request-id": "ac23c403-6ddf-b351-b43b-f21acfe1149c",
-<<<<<<< HEAD
-        "x-ms-request-id": "45e39b18-501e-001b-6932-f3ac38000000",
-        "x-ms-version": "2019-10-10"
-=======
         "x-ms-request-id": "c8e5f753-201e-003e-374a-09dadf000000",
         "x-ms-version": "2019-12-12"
->>>>>>> 32e373e2
       },
       "ResponseBody": []
     },
@@ -67,16 +39,6 @@
       "RequestHeaders": {
         "Authorization": "Sanitized",
         "Content-Length": "4096",
-<<<<<<< HEAD
-        "traceparent": "00-ac76909eb5c8cb439d102eedf64dbbad-b76635582dbf3c40-00",
-        "User-Agent": [
-          "azsdk-net-Storage.Blobs/12.4.0-dev.20200305.1",
-          "(.NET Core 4.6.28325.01; Microsoft Windows 10.0.18363 )"
-        ],
-        "x-ms-blob-type": "BlockBlob",
-        "x-ms-client-request-id": "bbe69270-f4b8-aa0b-be11-1b6848db7b71",
-        "x-ms-date": "Thu, 05 Mar 2020 21:12:14 GMT",
-=======
         "traceparent": "00-a37fc1a3da3b7d4485a47e6afce36d55-c605cdffa8b2e643-00",
         "User-Agent": [
           "azsdk-net-Storage.Blobs/12.5.0-dev.20200402.1",
@@ -85,31 +47,20 @@
         "x-ms-blob-type": "BlockBlob",
         "x-ms-client-request-id": "bbe69270-f4b8-aa0b-be11-1b6848db7b71",
         "x-ms-date": "Thu, 02 Apr 2020 23:57:41 GMT",
->>>>>>> 32e373e2
         "x-ms-encryption-algorithm": "AES256",
         "x-ms-encryption-key": "/da55r3CZ/Qxxw9JSK9YlBzK17mYWjZUZqqY5KFf0ys=",
         "x-ms-encryption-key-sha256": "uL8zOYGMfOU6niPDrv5Row9JBrLb2JbBHwFkStOYLXo=",
         "x-ms-return-client-request-id": "true",
-<<<<<<< HEAD
-        "x-ms-version": "2019-10-10"
-=======
         "x-ms-version": "2019-12-12"
->>>>>>> 32e373e2
       },
       "RequestBody": "ULIc\u002BScu3xA9TOdsnxQwZKE31BawMaejn2WAEimCU9Hz5PiWkl9s7urHfExyyrRReTRDaYu8eh8KeVrCrcznu/gWeLsbmtFCy\u002BYs6bVbMNWwLpn1PulGN2nYixkEqUAd38FTXFH5Nd5jAJ6kkJFqr0iFEn8y8XwPz0FSQw\u002B4PSGlDgn0CNSEtvi7kj5LoabYbtzQf5fB6u5EQ4wPp/LPq8J8/4KHdqd0AVuGd189xC6aedUz572J5CMbr8RHdA8G6\u002BZ7zqEkUPc1W348OnKOBn9edS0dnMMF8xtea8fiLYxLgIx4wvaMdSnd/Ys/TamwjahE6P7h6E8jdtuGxuQwUi7x8LnmFUSJ0v8EQJ43xqZxrd4enUSNapg8VUwaBa9ErKtdTVzwyXhjuxb/3aix7LA1FBgGEbTpZIYhqr/3bsxQv5Py2XhJgeRmuuIujozvi2mc5fCWPpv3dOnVzx\u002B4bExJrh0VvhI365M0n1bRu9X5MR9WW4ncuoH3\u002B2WPdLLFrU6V5eBv2sxXZfpdYp5EJbkT253/YhDDbfScHcOsp3bhb/IHPNX1ilZS//WOf1jis9Wse5gUxUs90Xjr0r0Jqr2De/KsPOnjHlFGrGIaNO6cuWrt/yvezammyWpdCbeZSVQ3CwNlNnbsyV1HzRjoIpyKTxlTG6uSpa5IBnJ\u002BhRWZrGIO4ynqN4LzATbNlv\u002BRvafN07mdRi6opWZVHDADbUNIriC12j9znxiWXxp1xA6ut0jLsbJb\u002B2Y0ZT3ClBpS8JPyhefe3ONnWTOhB\u002BcUM\u002BBXpmTnN7yR7bK6gHQCsQr9RG6Ggz8m0NtlZFd\u002BufR\u002BIDJcau61arjXYJg0I1tuZagoo8J4jbChMdaJgdNkEjO\u002BPGBBpUYcR9m1ryKm8ayA9/\u002BvVhUxBZOCuzkXLOnlc05kduf6LMBhDFvow96O\u002Bz8qCYrUtbwdjDbNv\u002BoNBBvw0DzTQnvEhco/TUm5SEK088D67SNeEb2SRumwLWzVVAdA\u002BPKiurjDZYPAlGdyY0T0GMwqEhb4kr5\u002BQfuSE1hdaflBeVBPEjgHN4ifnnxVH\u002BOlvBSgq0HxSGY0I3m9MVErYituMOrzpAWTItuOWPNBKCIX7FZEvL23UDDqG\u002B6/SQU2dDtR5u74sRgODYhlYu9y8vtXpUT75qVut\u002BC5CYgW09nWWOS38EEzHjo\u002BNa80Uu1BdynzaKPBOo2V4i8OP6iP9zmvjwoKugG5I4cJvbH2OWXyeJJfI2s1FB1XIg4RJN\u002BSrj51hMLiNrwnOkQct33cn6jKHMcWL9TOeXrts5jzp/\u002Bndw5ygLSiD0HVOOkmGV2fe4JlRwgYfH5qpwtI9YMkNJJFdEBvaR/0KAyFQPfrp2AcTjgWjmD2j/qPCNmpWRq\u002BsQNW4aQcMBFjcR/8kjuGf/\u002BrK6dLDqYyTuVF32FGSs7yx4/zlMa7AB0mshxA\u002Bvy/CInZ/i5yc6JdJJO/1lCwHSZQCsurk\u002Bo57yuJJFuJ8VPohtbXbEygf1PtlW8y/CnNdpX28PAxE3Wenw4C6U5H1DM/1lB62LDasIp3vv17BvMBvK7FkwBjt3JgOc09nZUFpcE88yXZUp7lG0BluVV4I5kaAC2ggkEy3B/dGZ7jnBL1chg7PhPOKGkQ4HfA/f0d6BU0IpxoZCOACRcF/Dn/An8tcEc8POSFTNjEkKHJcd4ivzCIr3l1jA31uzX7yCwvEN34k4y14KwxrtbEo9SBt5g44zwIdlMFt\u002BM5R4GviYSrlH/E0N1RbN6EVwCjseg5dAScw\u002BTvJ5qK89upfJkqgSRRGA9Uvea65nddgx5SYgb6/9N9Esagu23kOd0CqO9FWdXcUpjZ5bYd4txskqN8OJHVrn3GrW5dsFyhb4MJuD6HGClIdQ9tIRkcXzDpMynKaABLLPpyfqxmfqE7N3UyEyme5Xl5M8OBaI1jqU0\u002BdH0z1weDvoxDFZl94vZuMemk6UwGSk6vUDU9ysRsD9VeKAojCGBur1WdWs/g\u002B1HMEjakv8ABNykvg4bSRfPH1wbEH7nsSyiJNTr3aPB\u002Bz1XjcbeNyFAUXPDh9IXZnGlh1YPJHNuX4McNGomGCs45sLMx7tQ7Og62r8PIC1ajr5nQlZNstbN5TJHwgK3GjlIiqEPRqK2VJZt1E2wYztRwamvvtnU7zPsAt6JDS7lg7yFxpmMS0QfsOm/396JGYX28gBVC19jd5ttI0PALUtrhFCNLpydxXZhjA3sFRNVYulUlh8qjHhhIlMCHygAW4OiUFeJ\u002B\u002BrpVSiJ93tNc16EG7xab5soPPfYLAhNn6ZOYTSKTcC7y2r\u002BbzzyoJj9E67wegdrpe/odhdfsc/en7mCP5JGwyWZzFBVXABaOZxe3xhdWSGi5rtIndetXBWfH8\u002BHcGEKtkyJVq23Eknvkjx3ANazgUKX41ja/iVR7Gw6ujww0sk7VCTL1AJ369BtWQ\u002BbNl8\u002B65qI840IL7grN2pBeFgNur93O6yx661AH/eEaaEZuroQ\u002B9Khp\u002BM4MyRsoJyYNnN4Y55MI/qujP/tSNOZg8YXEXywLICFaBbcPwiIRUsQp\u002BmECAYCzZa/Ym7StFsPnq9eVZMf6AXu9vuLb\u002BTyJku02KTqFXe8EEfp8M4VsrO/0JxZKe\u002B78LvjlRUKe12tzTgjGd\u002B2IYU7nkVLNfs72UBLy59IlPxb/OfpBoBesZTmOCeR8pjUBa8XIYuqbL7Aq7vUwq/CZTQ/xxz3yRsE2OysZP3Tpeqrc8XsMXdwsZApJF7IifLpJ9LvUit74DiQDkie\u002Bge87QHNLVLp0jO8zxWIyqS8PE79x0Eq4FfDL5OJXCMu0beMaDdc\u002B1ij/1GfLocV8xWX19H5oTbGlgyuDgG/YHIQkfld/GJxX0D2Wcfvj7XMrTh98YhNMTCAxdYqsu1a4J7jjpyNt/a3JnSRA0du1wpW3VzFQW7pw2DE3TaIRqhTn3kpD/0ZPvVFxs8TvC3pEfLP09GQkaMv9c8/xNrAKt/MQWfOQcsJPaJrg3qj2gMy389HvHbawwnZ/RYt2XoehZvvR37KHswnwpIzKQ4kjB/ICOkPfG5o8X5Z9ESw22AoSP3esJaEaLz/H/3gp5n7sWz6ZdCNEwktglH8bCqHcucuCtwQRd\u002BFR6AsDFxsiEnkXkLXtnWTmznwsS5Ah/iSe6kWspy562\u002BRdR4sYQaovPoEGA3rs7htmm\u002BmH5StQMOnmZSzWdWtKnbXQkFXYzozS/AwPG/uqsfspRQtF8vW5DBeiMdx9WckVu2XEG13Gjc1ctekeQRTuO7MwrC9gBau/F4Q\u002BNpywVKJD\u002BWCV5ZaeY7c96DwMmssCs/UoTa2ZtbW6BQTZh1cwrGFG20e0WFUdkkh3Ih1us325O4Omhwf1qkSq2uCSxNxgDTvbxb\u002BDTVugC7pkIZKXTFGHH0zTiSRaUTECCn11is5sFhXhk\u002B29Ne0nBntMkIiyE46OC6SQjYMXgXSOgEPdKoDs\u002BAt9tblkyeleq4KoDcGoUPbv5n8p3ImRyhF5L7SpStz7YJd8NF3VKkG7MeEAbnSy5TBN7UQAwxyB7Oun6pk0tGGmrawpLByZGrs9baqokFudxkqEXF2X\u002Bp17\u002BkhxLUCohn1/WsHHibkUs9OJw1Vx2VuQCSNOsFcED7MOrjHTKOx7lectKDaZ1T2RcKmJDjdICSHs4SMcWtYle0sNuNuHQIvmDS1tRLAl9jTmvD\u002BuegB8xqQP50fIXjoRB6zqix1iCTAeogAJ2sVwxurvNp2WdgFKkfI2eFhEHq7zXDwEOmoXg7IPkNf/c\u002BvenyFc2SicepGqoPoqK5HX2oRSFX6JbIuA2LLrh\u002BYpSh4GWNk350SFVuGrWZpw7FcgN7VTrV1tVTKV3AB2sfOqgFXbI9O4oPI/zL\u002Bc3RLxD\u002Bxayk8x1p3BmQKmoQtED6XuAdhFlMiEaJbDE\u002BGd0XcgpMwUG\u002Bajeaq4GorQEv/n\u002B7wardw6q3sj1WK4bsO7I8iLhvw/L/O\u002BSogujHo\u002BtFaX2xgkgyOa5fhR8UWE6grm/PfCRYwCqMvJW2NUCx8B5CEMIZKrlp\u002Bl8KAE7j6tOl99SJCDfG/JlTNMWyi/RtrZTwwkd8l4OmVXHVTr/bqMGyAD18OOfmiyQoteXjt35anFKp4yicKWBA0qK18a3pd5wEAHvG8WStGjcTU\u002BGdsq4DiqJtIbWZFebdK2ZFIJmGTz5J76byg6ruDMjxiMV\u002BoxAEsmb7jEXWauqU\u002BcYOZ/mdnRSjQ9L3APcHfyT8p50RXnhGQG4iisLoc3S8bZnk75TfU\u002Buw219NDbF/9A0g6cNdc6tNuCeLewJRytBeOpNtEo\u002BQHUOhUIMZCTK8spa1x4mxbunulyd9Q\u002BjpbwB\u002B7sMeAtF9gMx/rCMoJL7k3rhrnANWnMu5fotoEtlqx/Fymhpvrq/FODa9McLGxmJ4iHUgfcMNKEIHVIRGFX3zFNQxpYqUdSAYpmPMmWsI4rgY/4pUOlouZXHIaEobfyLIuhz\u002BlRDX1BNFF9dvMI7m/mHcPRXjrup6AzAYzBzl/SdBA\u002B9OGl2XMRt3DyKCzyTy4XnYT0IM1RsydIHgzxf2bxqwHjyvqOQUNPwKfJ/H90QLJeqjHb3VRD7EG6XbtmIDcKAHwqD4QziFxApGAmiLan091ak9U0Fs2toN641OSI6Z9vvvwCSjEtKiHVmznzHGSKEoneDIxi1uqvfG\u002Bme7R3t7vAt8m6pImrLWmzX3qTuYN5LsFaqdwSDOgRU87Bhq9sXeN\u002BM2Wa0G3/Mt8jr3ZvG8LsLEzzHQ7erargqVG76qa6RgGXFYYd315TWnf9711yojcL1VlieUDVn4W7uiccREg4aWh11wU8zk3un8KW4L5NbgYasBRMWM3BwnUAYiQ3NxYvxYb0/MoxzgcMc9l\u002BPr/HbUwgAZQ06xGasxWPO2wpt2isZxo3WHE86OEMQOTzQ4O2OPXYFjWB\u002Btl0Wki1oZKb47tx0tekjxTa4xmzJ6ssp3CR2QN2UKAyKmxAw/4oh0ZOcV0ognGsEajg/TMczdMuSLLYI8iPJJIbPqdqY8wWslzSZbVNAyT/5MdallJtFlyZEnpLUGN\u002Bvk3KDUPJQq7cyUvWSWgd4USN2D8ANY0/rihK0VFSymL4U6dogvbhNaEZfcwHlszzezA2vXckfYi/i18bfnFciv/p3vbBtV5NrKOd57fAOBdbVlYgGw3q1NYeqPeXxrYwvPPNHbjWMsXR6BHUh5XR/1JHvycbO27y/gkgow1ntuXsbCvD8xpfhSSQTzP7FkxATamlTwePFYCF2x6utY\u002B4ajEr5xppDQw36DkDiuw69ui931ZjwmbeXVarPRf7sM\u002BV2OQB0C4x1j\u002BdbWfOi4uTS\u002BU28dY5VKjKTYrEvs/0OzdpbrIIOCa5iwkWxlT/ENHLF/IyxL/5XIM7NoKkbRdvqDIwZB3ZixK\u002BfWXMIo5Uyz24\u002BKfdwnZ3bxIuzAGjFB3xph0izw==",
       "StatusCode": 201,
       "ResponseHeaders": {
         "Content-Length": "0",
         "Content-MD5": "rabwC/g5\u002BdGvg43uRHXpMQ==",
-<<<<<<< HEAD
-        "Date": "Thu, 05 Mar 2020 21:12:14 GMT",
-        "ETag": "\u00220x8D7C149E0F72201\u0022",
-        "Last-Modified": "Thu, 05 Mar 2020 21:12:14 GMT",
-=======
         "Date": "Thu, 02 Apr 2020 23:57:39 GMT",
         "ETag": "\u00220x8D7D761A0903156\u0022",
         "Last-Modified": "Thu, 02 Apr 2020 23:57:40 GMT",
->>>>>>> 32e373e2
         "Server": [
           "Windows-Azure-Blob/1.0",
           "Microsoft-HTTPAPI/2.0"
@@ -117,34 +68,13 @@
         "x-ms-client-request-id": "bbe69270-f4b8-aa0b-be11-1b6848db7b71",
         "x-ms-content-crc64": "Eu1cewZfm8U=",
         "x-ms-encryption-key-sha256": "uL8zOYGMfOU6niPDrv5Row9JBrLb2JbBHwFkStOYLXo=",
-<<<<<<< HEAD
-        "x-ms-request-id": "45e39b1c-501e-001b-6a32-f3ac38000000",
-        "x-ms-request-server-encrypted": "true",
-        "x-ms-version": "2019-10-10"
-=======
         "x-ms-request-id": "c8e5f763-201e-003e-444a-09dadf000000",
         "x-ms-request-server-encrypted": "true",
         "x-ms-version": "2019-12-12"
->>>>>>> 32e373e2
       },
       "ResponseBody": []
     },
     {
-<<<<<<< HEAD
-      "RequestUri": "https://seanstagetest.blob.core.windows.net/test-container-4223deb4-4722-4734-1971-40bdaae06e46?restype=container",
-      "RequestMethod": "DELETE",
-      "RequestHeaders": {
-        "Authorization": "Sanitized",
-        "traceparent": "00-8f89968b77cdb64f8817e775850d6ecc-7f412a1422251042-00",
-        "User-Agent": [
-          "azsdk-net-Storage.Blobs/12.4.0-dev.20200305.1",
-          "(.NET Core 4.6.28325.01; Microsoft Windows 10.0.18363 )"
-        ],
-        "x-ms-client-request-id": "1380a829-6636-b616-a847-cdcd58de1151",
-        "x-ms-date": "Thu, 05 Mar 2020 21:12:14 GMT",
-        "x-ms-return-client-request-id": "true",
-        "x-ms-version": "2019-10-10"
-=======
       "RequestUri": "https://seanmcccanary.blob.core.windows.net/test-container-4223deb4-4722-4734-1971-40bdaae06e46?restype=container",
       "RequestMethod": "DELETE",
       "RequestHeaders": {
@@ -158,39 +88,25 @@
         "x-ms-date": "Thu, 02 Apr 2020 23:57:41 GMT",
         "x-ms-return-client-request-id": "true",
         "x-ms-version": "2019-12-12"
->>>>>>> 32e373e2
       },
       "RequestBody": null,
       "StatusCode": 202,
       "ResponseHeaders": {
         "Content-Length": "0",
-<<<<<<< HEAD
-        "Date": "Thu, 05 Mar 2020 21:12:14 GMT",
-=======
         "Date": "Thu, 02 Apr 2020 23:57:39 GMT",
->>>>>>> 32e373e2
         "Server": [
           "Windows-Azure-Blob/1.0",
           "Microsoft-HTTPAPI/2.0"
         ],
         "x-ms-client-request-id": "1380a829-6636-b616-a847-cdcd58de1151",
-<<<<<<< HEAD
-        "x-ms-request-id": "45e39b1f-501e-001b-6d32-f3ac38000000",
-        "x-ms-version": "2019-10-10"
-=======
         "x-ms-request-id": "c8e5f775-201e-003e-554a-09dadf000000",
         "x-ms-version": "2019-12-12"
->>>>>>> 32e373e2
       },
       "ResponseBody": []
     }
   ],
   "Variables": {
     "RandomSeed": "1433324585",
-<<<<<<< HEAD
-    "Storage_TestConfigDefault": "ProductionTenant\nseanstagetest\nU2FuaXRpemVk\nhttps://seanstagetest.blob.core.windows.net\nhttp://seanstagetest.file.core.windows.net\nhttp://seanstagetest.queue.core.windows.net\nhttp://seanstagetest.table.core.windows.net\n\n\n\n\nhttp://seanstagetest-secondary.blob.core.windows.net\nhttp://seanstagetest-secondary.file.core.windows.net\nhttp://seanstagetest-secondary.queue.core.windows.net\nhttp://seanstagetest-secondary.table.core.windows.net\n\nSanitized\n\n\nCloud\nBlobEndpoint=https://seanstagetest.blob.core.windows.net/;QueueEndpoint=http://seanstagetest.queue.core.windows.net/;FileEndpoint=http://seanstagetest.file.core.windows.net/;BlobSecondaryEndpoint=http://seanstagetest-secondary.blob.core.windows.net/;QueueSecondaryEndpoint=http://seanstagetest-secondary.queue.core.windows.net/;FileSecondaryEndpoint=http://seanstagetest-secondary.file.core.windows.net/;AccountName=seanstagetest;AccountKey=Sanitized\nseanscope1"
-=======
     "Storage_TestConfigDefault": "ProductionTenant\nseanmcccanary\nU2FuaXRpemVk\nhttps://seanmcccanary.blob.core.windows.net\nhttps://seanmcccanary.file.core.windows.net\nhttps://seanmcccanary.queue.core.windows.net\nhttps://seanmcccanary.table.core.windows.net\n\n\n\n\nhttps://seanmcccanary-secondary.blob.core.windows.net\nhttps://seanmcccanary-secondary.file.core.windows.net\nhttps://seanmcccanary-secondary.queue.core.windows.net\nhttps://seanmcccanary-secondary.table.core.windows.net\n\nSanitized\n\n\nCloud\nBlobEndpoint=https://seanmcccanary.blob.core.windows.net/;QueueEndpoint=https://seanmcccanary.queue.core.windows.net/;FileEndpoint=https://seanmcccanary.file.core.windows.net/;BlobSecondaryEndpoint=https://seanmcccanary-secondary.blob.core.windows.net/;QueueSecondaryEndpoint=https://seanmcccanary-secondary.queue.core.windows.net/;FileSecondaryEndpoint=https://seanmcccanary-secondary.file.core.windows.net/;AccountName=seanmcccanary;AccountKey=Sanitized\nseanscope1"
->>>>>>> 32e373e2
   }
 }