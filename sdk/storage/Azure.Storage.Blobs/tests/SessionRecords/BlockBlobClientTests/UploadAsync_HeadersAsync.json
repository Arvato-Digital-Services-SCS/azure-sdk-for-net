{
  "Entries": [
    {
<<<<<<< HEAD
      "RequestUri": "https://seanstagetest.blob.core.windows.net/test-container-152fb88a-97dd-cf12-e20e-ee280215bc6c?restype=container",
      "RequestMethod": "PUT",
      "RequestHeaders": {
        "Authorization": "Sanitized",
        "traceparent": "00-9985e43796900d418c3df3894e375f33-6756c35a528bae40-00",
        "User-Agent": [
          "azsdk-net-Storage.Blobs/12.4.0-dev.20200305.1",
          "(.NET Core 4.6.28325.01; Microsoft Windows 10.0.18363 )"
        ],
        "x-ms-blob-public-access": "container",
        "x-ms-client-request-id": "6aca4557-8594-3557-f018-41fe4b942b30",
        "x-ms-date": "Thu, 05 Mar 2020 21:12:15 GMT",
        "x-ms-return-client-request-id": "true",
        "x-ms-version": "2019-10-10"
=======
      "RequestUri": "https://seanmcccanary.blob.core.windows.net/test-container-152fb88a-97dd-cf12-e20e-ee280215bc6c?restype=container",
      "RequestMethod": "PUT",
      "RequestHeaders": {
        "Authorization": "Sanitized",
        "traceparent": "00-ba10600f3752b042a47faaa016f634da-2b2f10a5be3eb349-00",
        "User-Agent": [
          "azsdk-net-Storage.Blobs/12.5.0-dev.20200402.1",
          "(.NET Core 4.6.28325.01; Microsoft Windows 10.0.18362 )"
        ],
        "x-ms-blob-public-access": "container",
        "x-ms-client-request-id": "6aca4557-8594-3557-f018-41fe4b942b30",
        "x-ms-date": "Thu, 02 Apr 2020 23:57:42 GMT",
        "x-ms-return-client-request-id": "true",
        "x-ms-version": "2019-12-12"
>>>>>>> 32e373e2
      },
      "RequestBody": null,
      "StatusCode": 201,
      "ResponseHeaders": {
        "Content-Length": "0",
<<<<<<< HEAD
        "Date": "Thu, 05 Mar 2020 21:12:15 GMT",
        "ETag": "\u00220x8D7C149E1CA253C\u0022",
        "Last-Modified": "Thu, 05 Mar 2020 21:12:16 GMT",
=======
        "Date": "Thu, 02 Apr 2020 23:57:40 GMT",
        "ETag": "\u00220x8D7D761A16AEC7D\u0022",
        "Last-Modified": "Thu, 02 Apr 2020 23:57:41 GMT",
>>>>>>> 32e373e2
        "Server": [
          "Windows-Azure-Blob/1.0",
          "Microsoft-HTTPAPI/2.0"
        ],
        "x-ms-client-request-id": "6aca4557-8594-3557-f018-41fe4b942b30",
<<<<<<< HEAD
        "x-ms-request-id": "64e302ab-b01e-0003-4032-f3735f000000",
        "x-ms-version": "2019-10-10"
=======
        "x-ms-request-id": "4b509ab8-501e-0024-574a-09bb00000000",
        "x-ms-version": "2019-12-12"
>>>>>>> 32e373e2
      },
      "ResponseBody": []
    },
    {
<<<<<<< HEAD
      "RequestUri": "https://seanstagetest.blob.core.windows.net/test-container-152fb88a-97dd-cf12-e20e-ee280215bc6c/test-blob-2078dc97-d884-e0f7-0e97-9a2713fc05e3",
=======
      "RequestUri": "https://seanmcccanary.blob.core.windows.net/test-container-152fb88a-97dd-cf12-e20e-ee280215bc6c/test-blob-2078dc97-d884-e0f7-0e97-9a2713fc05e3",
>>>>>>> 32e373e2
      "RequestMethod": "PUT",
      "RequestHeaders": {
        "Authorization": "Sanitized",
        "Content-Length": "4096",
<<<<<<< HEAD
        "traceparent": "00-7743b9a2af9c95419f36b141ee900358-8d5411b7ae33094e-00",
        "User-Agent": [
          "azsdk-net-Storage.Blobs/12.4.0-dev.20200305.1",
          "(.NET Core 4.6.28325.01; Microsoft Windows 10.0.18363 )"
=======
        "traceparent": "00-b5e1134f2414cd4a817345a22732b8d4-f1ea118890f6204c-00",
        "User-Agent": [
          "azsdk-net-Storage.Blobs/12.5.0-dev.20200402.1",
          "(.NET Core 4.6.28325.01; Microsoft Windows 10.0.18362 )"
>>>>>>> 32e373e2
        ],
        "x-ms-blob-cache-control": "qrjrnjpahyadeinokcpu",
        "x-ms-blob-content-disposition": "lhnbpahsexowyrhylelh",
        "x-ms-blob-content-encoding": "lkxfsxvunreepyfieicm",
        "x-ms-blob-content-language": "bwvikcdlancgqhiajhhq",
        "x-ms-blob-content-md5": "\u002B8jpvUm8txCxcT89fHEHVw==",
        "x-ms-blob-type": "BlockBlob",
        "x-ms-client-request-id": "fc122350-9d69-572f-11db-3239725421d5",
<<<<<<< HEAD
        "x-ms-date": "Thu, 05 Mar 2020 21:12:16 GMT",
        "x-ms-return-client-request-id": "true",
        "x-ms-version": "2019-10-10"
=======
        "x-ms-date": "Thu, 02 Apr 2020 23:57:42 GMT",
        "x-ms-return-client-request-id": "true",
        "x-ms-version": "2019-12-12"
>>>>>>> 32e373e2
      },
      "RequestBody": "wDrQvUtR2L9o8crXaKpN54pTfu2GLi9/Tepb/esvIfMSXT4Qw23lRQS4uJMNIHdjSbKdwH4YXZIKUXBg9tvTOc/XxAtsPCMcbjjozXWccixy\u002BLM4kWB0\u002Bv\u002BsBnH8hE8p5X7DNVxs9wyOgVJGL5Acbt9E7v0nmqdvY8kLwDayH\u002Bnpv\u002Bj22DzQBQCnqRANLspvj5eSuJVRAUrXVNKSYTfV3GFoXG\u002BnJZaic\u002Bj9gPCXYTX\u002BmzCeH2dTmL6dH4RqPqTJ0cyupNFbx2oB70WtVIFZP/Kck8UGNr36FcSxCgURODVEM64j6Lxko9TGnS8hpkM8Q\u002BCRzarew5oPtI8Mqb1k77cPaSHSNVY2OO/xQJmN2G6AdMYlgGqKZW8UFDMsV/oWYa14Ej0iag6JWpW77YMAgdwhizT3P25MhAOxviEiCeH12t7sFcUwXgq4mybVz3fsE5JXC8vFHyI\u002BK405cavsZ1C0xhKlFGwW8C0pPqNId7WMxaqOy/4VL7u7rek49\u002B1eyzTVIQllRv8mQBuenOB\u002B9rTXrawBXptSnpZX6maC3vlAy3Nvc1arJ36rZ4rid5PaPLc1YElAXW2YgoJyDVyYpGIiXdBtD4JdK4YuVvYQcCYDfK2uTX2v/20F1vDTORkhEsMowBrCbSw01zTDEgd3hxJbbpGv6lfkcl5iZziSivJtDEMy6K8MQQ6BenVI7Oxmjk7deMqHcihsQ027Xwbzok1CVQXDRZ9jTi2CLXDhm4Zx/NjqtBEo5ZobxaRhUOEIjdcnBpbnokmveimdBES4i6fHSmMtCe07GnBqqH/7Af1LeqCYuZXvilmPOznoiuBWYzn8mgZ\u002B2oTq7OwmfPrJs3krUYqjH9ES18AJns6zU4\u002BQFERF/mb3zKAcrs2pyQ5exYfAvTlWskNo6sNFdDu1Nplclme1hLUTM4Xqh3EEaQ2yq9lH85VWOWEB3RSjsVdkZnczTDOmqEHRrIm0bCvRY4G1k8libkIDBlwGtKagcIEthSD50BzaCwKYdUcLoc02L3qT7R2OAvg1MEXXoPSaMTwHhuYL2JJk2ojGyvn792SO0IUsDYJjnoMoxKDXA2sO/UQLBBvnKlbnLxKVxzf\u002BOTjgSdBubiO5o\u002Bhi4hTyjNcduMy18PNJpqUuRN5wztdLKYpn97man44gUWAyhEhC9KI6eA9rSUlFlqIrQClFSdUQF7mJipUeghg\u002BlZ6TFiJd61A7NVXI4N9AImAXb15k2giKIm2OuGkNHPb3LLSqsX\u002BAzlXZChN/SDbZSGg1BhK52bqVCPS0zjLmLRhf0bMrlnDglqEJi9D0Ctk2tHAB2BXjPVP5FKmLy/8j89z6H3eCrrL4VG9xsE7qof4afRrC5FUCfJNgMYHHVMui5pfz\u002Bupiswa9CYOmco0FD3OrcE3kYA6H\u002BKPkInwxMACkzsm296cTuMoUBNvSXAoGWyINHON9vYWJbAFHfpGJjNiDAaPDThjMl7iD0FwytZuZ3cdaIxQcJxFELYqlyzo4i3gDTltmQgwJQIQr\u002BewpVrdmraDKLmjDZ9qSfiGNJ8x9S0XjL2ZAMpq7UOKP8C0kG9bTPh2ablwPP\u002BeA1MPqfBm4ra6mRSdQJnsFD92FM3asbWNLuemu49zp0\u002B9\u002Bv17W0NTJ10J/fdWvgxeilF9/iQxw1GZgn8IvCsrRvXE30WccLj4IvFwzLPCOmzbRC059akrjDur3djERmc14rr9jeLGwhmYhds2vPah20QOMXv57U1MnVMN8JLcM9yKOu30wKiOEIYXoXPN8M9BCgaUthTvO/VtrPCPuM2GuFH\u002BrIIEqRqfgBzx5kvZfqiDyOaMS33HmwL0ixO7/lu0jOkh00RJPGDv9TX3/VWtkDJED\u002B/m\u002BnDQNxGDECIG44XFPVViu6tgOoyFnFJL052tSvbhc/JvzZZ0TZw2yihC5RWwMr/8TtSG49VfYVoeiGd31ckrJXOTWW\u002B\u002B6m4PLWxkRrs8m5zdrPwiWowdDGw4WcE4vvRjF8OiHNlMPWBqd7Jk\u002Bxqi3fDGliTNCMrjdkkDhoyo1m54BS73nnrHjW\u002Bbt\u002BbZuBFRmXvMcijPkg70vqaMTLrTwaFH6PXrq0N6AwS5MVDkCb43rekU3GRFrHMgAt/QN0Cwx/ZFlc8fae40VnMgFly\u002BELToWJ7NvuE8/jiGy6hnpcvABG1eonPvGEf\u002B3IXxJZoSYfIm696l4wURBJuSmKJBzKynXBHzY3JE\u002BUBa0t5fS9iidGW6QLntHiFkSZnYWIOluQ/VTcWEHwJ/4e6eTxAmtby\u002B8CA4i4/2tkHsixXUaJzAtRXShfoXGlVjOmLLUtMRQZfZGWhfaTGD4peHm5fsq3VR3ZX\u002BVC/Cq9XO1VEtK2du30mB/1MwYUvkTqNmj4K9dpLpeXU5FulkFnGWjJPgUrswFLxObqgiHXhOGgWIXBhTDWK\u002BQ63yNchcGeThndS4A//oMnrCcwvmy1/87vzj27ZVQ38xIhMNPeL37lTDQIOjkhYJoCmhjJpa23hN9UbLeD4yiFpViuHs3vSXzoS3I4bcWVjm2juIs7Lg1kqWv0iYKHIWkLQlTgswHMU1DcIVp7f1cZvt5KICpdSncLCbVh\u002Br\u002B6YWnJLOtw9Ntrl2V6XwzzKWoU2srkfMF\u002B7jfdlamMqljRIb/wclJrqMnC3kjFIutqV\u002BALDR\u002B01iRoij7zU18xny0MqX1MwrcXqTIA4V54ecsMsz2JQV05HAubh\u002BgTuBVqkX9b\u002BLmt3ZVpM6Ptc/TGMBBz5qAhqB3P000x8XrOxDEc1g/fHIERXtWoYE25S6hW1VfXn9F1CSlhS\u002BUse\u002Bwamm\u002BykJ3k5xNPIkfKuQfQFkek2xvi9yQf54zmvZCcJSMpTcXeBrsKce5ESL2Jqo/hUXVdR6DQN6MLUukQ/ilCsz1k4StB8c/Mmqktnq6mlnz9BWxbfp1CGVZi0vOR\u002BXPEwZWAZImkX19lkK034pj0pLysE/j9J3Rf4ofVHx8ceuE1KJzY5nGzWKXNNa3wSna9bi425aW7B9phIEIBj0BACVXMArn8G75LOPtTMDGGb1hRF/Dw5VU7uiDCd4XvsYklTOxYJEf8wRJv6\u002BzqJ9eomvEp8LePTyQAkEhY\u002BaP4W4cyLaMFLksQVBaeQTloUVIJGdzUxYDRlf3IV1P/pAeud1AluDp0o6xl2Vyg8M3qmH82D5/HI5XGYFelPNc3EPAPL8npAplX1LZwbuxkcOUv3f7UiZRnp1O6X1eiz2aVbsisUYDDwVWl3jsplrSpYe\u002BytV7YIkdbp0i2buNBtQUPmwAj998kK9ypLutZfhDe0P1n8BoH/UxBEOo4TZJyZCk2Gju0hanQTklCbvOcAml3l14l2cTqx53zoqc0654KNsqCI2QVaksTl2GQhU5YpQ6AwLZ0TEpkSxJdwOLC26LrODfo2d7FYm0S0kJjGkIPWv2YtCrn1eqAXdhRt2loUPv\u002B5U1Wb8tvu14JIbnHwTCQDmYlaid3w2JNaLvGs6rD6kGGpDT0\u002BOsyaPiMnrQw\u002BFyngakDQuaURyIqyQcPaMfzRXc4AVz72xV68wEu6yTuHHAfXzIBwKebMh0Sye/kIsAw2Vk9OLc/q6ZTiE/lZZv9POyW8AnVsUTPnM8/6RFlltABPhGLsSP5H7NL7ngX9cyBVY0DDTL2GygUbZun/8KVLjG/pCdKMUuI3dCWScLMt6cCvlNEIkmdSyLpt0NIER\u002BwtoBGWBGlNyQBem9iX5FlB7X0ZUFvUQuoIlkEoLoIAMyw5dMChl\u002BVnYdvAqgaeutRhG/Nk6veAWW0nnX4YFaqOXlisXn\u002BIkFWHsf6AE5jjedt8xwKeq1gkqRtTifp3X0whMlut4lxU2Iut3SkI8DXENCOSq16n/6MAh7VUJRZbEGKibtFNRZePF/6G4M4vK6jVj0XW5KPtiTKonVqnAKNlQrzGVpFkhu6cA5NgEQ7U4WwMfpXAhDu\u002BtNWepLg82AdbEa4BWMUXcQhXOtEQjWgzw6v\u002BqoINpL6BF5G7xdI2XyuMFQ9g04im9P2daUlqnjd9auEMPj11TXzvgEEjW7s2IOullHho0vAjV7WUcEt1JnlqTmrxOiD\u002BBseScUNHc5lCZ0httQm/BJfg6OaH4N0helnHuQ1QNOa6t52w1lGs29QcQgkDF2F/u0nDAFFKZhXqYQb5j8qb8iJRow18Di42RB0Ce67ELlLoSA2zjSSVcEF3xnVas0wZcF/moWRkA70bnMxEN/p3FjKkATfM2GUNvDLL9De425DA\u002BPtO7Xz\u002BhERQp\u002BBYUThHAKAypqIEXJf62PUhmB91YrErc07/KDi1pXzzbDB0pVr6dOOHdjTuvJxjVBSHzOwk2zU/PO3pV\u002Bh3jQE1AOBXdiOaJyMr/fyMTLaym8QkPdiAzpELRXh9ES0LH/kzubu8C\u002B3g7aXJCN1IouAnNrwUU08opDJPXDC7LRYGIO4DWJMK9p/mQ0Ayx8WzspKIRdpg5ryqCwV5bK\u002B9JcCPstf/RVpdLEAcPg/\u002B5ex8i5meItc7lTohWU2dkYnwOR2PswTtxH1IOymaRLi8qyUY/OEGHwL5RB2t3ewMz4q2LATyfyLXjscsVeetoVCBdK4odJSo\u002Bhoalm7nT/aBO3uu5CijujvyMX4Z2ckbS6LNHFlN5Er2DTHq59jD4E7Qmxp8Dr033bpiJjMmjxBA/0q8KjOdQ0cguNbmyNJjPkEvST6ur0z1lT6u284Hz34RmeiOB8YLM1fDS1XWQRToDvfh9zXRolANxpUE/neJGOlYxS7p1SaLJBXm61PnH0QZtszWJchIT/eYgDExBkTgOiJsjXvmDjnBZtMv\u002Brb8FrdA6zeqsvMREIUnQUTlWh3A9qEhipHYI7iDBL7lGEUwnGmJ4CsdNYc/S2zmvrzk3BzFbwQV2pwlaLd/J740PAhP9rTra2nis7Ep8j8k4XULniiiL6lBKsHdVIdznh3Y\u002Bx9Upsf4CWCi0rtC\u002B9hc8IdCc4mFkgxu/svjHhbifxWjUPcfwEqtA5S3/0z\u002BDj7pcFPwMSqUQ2kC9agMFPtZwGOVr5rRPTA8lW/0zZLPYPCc\u002Ba2y4j37Hw2eHNqSoP6Zbj7ZWG6UCDMjw5u6n4XWQ4S3bxtdpu4lqoCdQyBVqfRxW29T5hiSCOFqjy6iMH93x8lF6zHTS7dQo73d9sUCzhmXSTQmcm18FWYp4xe/g3oRFYtnH76ynh\u002BoAzJqxAIsZ8EFCuc7UUVrycXbuVivkSAzzNE5q75q1Lskjm8rEVFT/YtWuniC1cQ1\u002B1Xo5tS3CHISJwcg4swSqjYsFtLWQKh0h7vdSOansOcdA6BYcf3mfYX9GPpaIxq/RABCVs7xX7qtdG8o2b\u002BbamYQE\u002B8bujg4Ralc6Te\u002BGlShLgTWZVooK6P1uv2evZPGYa6EOh8ro5nYChElpHaC71oKd7uqtPUb9/hLJf86qYgFhneJOeA1dYp6/mtI8nctcsuThDXoK6yw==",
      "StatusCode": 201,
      "ResponseHeaders": {
        "Content-Length": "0",
        "Content-MD5": "\u002B8jpvUm8txCxcT89fHEHVw==",
<<<<<<< HEAD
        "Date": "Thu, 05 Mar 2020 21:12:15 GMT",
        "ETag": "\u00220x8D7C149E1D7964F\u0022",
        "Last-Modified": "Thu, 05 Mar 2020 21:12:16 GMT",
=======
        "Date": "Thu, 02 Apr 2020 23:57:40 GMT",
        "ETag": "\u00220x8D7D761A1784AAC\u0022",
        "Last-Modified": "Thu, 02 Apr 2020 23:57:41 GMT",
>>>>>>> 32e373e2
        "Server": [
          "Windows-Azure-Blob/1.0",
          "Microsoft-HTTPAPI/2.0"
        ],
        "x-ms-client-request-id": "fc122350-9d69-572f-11db-3239725421d5",
        "x-ms-content-crc64": "v5WDJkreSX4=",
<<<<<<< HEAD
        "x-ms-request-id": "64e302ae-b01e-0003-4232-f3735f000000",
        "x-ms-request-server-encrypted": "true",
        "x-ms-version": "2019-10-10"
=======
        "x-ms-request-id": "4b509ac0-501e-0024-5a4a-09bb00000000",
        "x-ms-request-server-encrypted": "true",
        "x-ms-version": "2019-12-12"
>>>>>>> 32e373e2
      },
      "ResponseBody": []
    },
    {
<<<<<<< HEAD
      "RequestUri": "https://seanstagetest.blob.core.windows.net/test-container-152fb88a-97dd-cf12-e20e-ee280215bc6c/test-blob-2078dc97-d884-e0f7-0e97-9a2713fc05e3",
      "RequestMethod": "HEAD",
      "RequestHeaders": {
        "Authorization": "Sanitized",
        "traceparent": "00-a6fc72f611fd14408fd70087b9c80dd5-12e4262e76d68445-00",
        "User-Agent": [
          "azsdk-net-Storage.Blobs/12.4.0-dev.20200305.1",
          "(.NET Core 4.6.28325.01; Microsoft Windows 10.0.18363 )"
        ],
        "x-ms-client-request-id": "3bf39a62-be6f-f961-54cb-5c2ca66f63b3",
        "x-ms-date": "Thu, 05 Mar 2020 21:12:16 GMT",
        "x-ms-return-client-request-id": "true",
        "x-ms-version": "2019-10-10"
=======
      "RequestUri": "https://seanmcccanary.blob.core.windows.net/test-container-152fb88a-97dd-cf12-e20e-ee280215bc6c/test-blob-2078dc97-d884-e0f7-0e97-9a2713fc05e3",
      "RequestMethod": "HEAD",
      "RequestHeaders": {
        "Authorization": "Sanitized",
        "traceparent": "00-aed3414e6474e043bcc03284d0965da7-e30b6364bfc3b34a-00",
        "User-Agent": [
          "azsdk-net-Storage.Blobs/12.5.0-dev.20200402.1",
          "(.NET Core 4.6.28325.01; Microsoft Windows 10.0.18362 )"
        ],
        "x-ms-client-request-id": "3bf39a62-be6f-f961-54cb-5c2ca66f63b3",
        "x-ms-date": "Thu, 02 Apr 2020 23:57:42 GMT",
        "x-ms-return-client-request-id": "true",
        "x-ms-version": "2019-12-12"
>>>>>>> 32e373e2
      },
      "RequestBody": null,
      "StatusCode": 200,
      "ResponseHeaders": {
        "Accept-Ranges": "bytes",
        "Cache-Control": "qrjrnjpahyadeinokcpu",
        "Content-Disposition": "lhnbpahsexowyrhylelh",
        "Content-Encoding": "lkxfsxvunreepyfieicm",
        "Content-Language": "bwvikcdlancgqhiajhhq",
        "Content-Length": "4096",
        "Content-MD5": "\u002B8jpvUm8txCxcT89fHEHVw==",
        "Content-Type": "application/octet-stream",
<<<<<<< HEAD
        "Date": "Thu, 05 Mar 2020 21:12:15 GMT",
        "ETag": "\u00220x8D7C149E1D7964F\u0022",
        "Last-Modified": "Thu, 05 Mar 2020 21:12:16 GMT",
=======
        "Date": "Thu, 02 Apr 2020 23:57:40 GMT",
        "ETag": "\u00220x8D7D761A1784AAC\u0022",
        "Last-Modified": "Thu, 02 Apr 2020 23:57:41 GMT",
>>>>>>> 32e373e2
        "Server": [
          "Windows-Azure-Blob/1.0",
          "Microsoft-HTTPAPI/2.0"
        ],
        "x-ms-access-tier": "Hot",
        "x-ms-access-tier-inferred": "true",
        "x-ms-blob-type": "BlockBlob",
        "x-ms-client-request-id": "3bf39a62-be6f-f961-54cb-5c2ca66f63b3",
<<<<<<< HEAD
        "x-ms-creation-time": "Thu, 05 Mar 2020 21:12:16 GMT",
        "x-ms-lease-state": "available",
        "x-ms-lease-status": "unlocked",
        "x-ms-request-id": "64e302b2-b01e-0003-4632-f3735f000000",
        "x-ms-server-encrypted": "true",
        "x-ms-version": "2019-10-10"
=======
        "x-ms-creation-time": "Thu, 02 Apr 2020 23:57:41 GMT",
        "x-ms-lease-state": "available",
        "x-ms-lease-status": "unlocked",
        "x-ms-request-id": "4b509ac8-501e-0024-614a-09bb00000000",
        "x-ms-server-encrypted": "true",
        "x-ms-version": "2019-12-12"
>>>>>>> 32e373e2
      },
      "ResponseBody": []
    },
    {
<<<<<<< HEAD
      "RequestUri": "https://seanstagetest.blob.core.windows.net/test-container-152fb88a-97dd-cf12-e20e-ee280215bc6c?restype=container",
      "RequestMethod": "DELETE",
      "RequestHeaders": {
        "Authorization": "Sanitized",
        "traceparent": "00-397b42fe7e905a4fb84a11093111f6b0-69eec6445b8dc341-00",
        "User-Agent": [
          "azsdk-net-Storage.Blobs/12.4.0-dev.20200305.1",
          "(.NET Core 4.6.28325.01; Microsoft Windows 10.0.18363 )"
        ],
        "x-ms-client-request-id": "d7d7a1f3-e661-ef65-4b02-c5158b242795",
        "x-ms-date": "Thu, 05 Mar 2020 21:12:16 GMT",
        "x-ms-return-client-request-id": "true",
        "x-ms-version": "2019-10-10"
=======
      "RequestUri": "https://seanmcccanary.blob.core.windows.net/test-container-152fb88a-97dd-cf12-e20e-ee280215bc6c?restype=container",
      "RequestMethod": "DELETE",
      "RequestHeaders": {
        "Authorization": "Sanitized",
        "traceparent": "00-a39c3dbc87a60f4db6733120d5b932e8-8c0d4923f8ecb247-00",
        "User-Agent": [
          "azsdk-net-Storage.Blobs/12.5.0-dev.20200402.1",
          "(.NET Core 4.6.28325.01; Microsoft Windows 10.0.18362 )"
        ],
        "x-ms-client-request-id": "d7d7a1f3-e661-ef65-4b02-c5158b242795",
        "x-ms-date": "Thu, 02 Apr 2020 23:57:42 GMT",
        "x-ms-return-client-request-id": "true",
        "x-ms-version": "2019-12-12"
>>>>>>> 32e373e2
      },
      "RequestBody": null,
      "StatusCode": 202,
      "ResponseHeaders": {
        "Content-Length": "0",
<<<<<<< HEAD
        "Date": "Thu, 05 Mar 2020 21:12:16 GMT",
=======
        "Date": "Thu, 02 Apr 2020 23:57:41 GMT",
>>>>>>> 32e373e2
        "Server": [
          "Windows-Azure-Blob/1.0",
          "Microsoft-HTTPAPI/2.0"
        ],
        "x-ms-client-request-id": "d7d7a1f3-e661-ef65-4b02-c5158b242795",
<<<<<<< HEAD
        "x-ms-request-id": "64e302b4-b01e-0003-4832-f3735f000000",
        "x-ms-version": "2019-10-10"
=======
        "x-ms-request-id": "4b509ac9-501e-0024-624a-09bb00000000",
        "x-ms-version": "2019-12-12"
>>>>>>> 32e373e2
      },
      "ResponseBody": []
    }
  ],
  "Variables": {
<<<<<<< HEAD
    "DateTimeOffsetNow": "2020-03-05T13:12:15.9572655-08:00",
    "RandomSeed": "1802002798",
    "Storage_TestConfigDefault": "ProductionTenant\nseanstagetest\nU2FuaXRpemVk\nhttps://seanstagetest.blob.core.windows.net\nhttp://seanstagetest.file.core.windows.net\nhttp://seanstagetest.queue.core.windows.net\nhttp://seanstagetest.table.core.windows.net\n\n\n\n\nhttp://seanstagetest-secondary.blob.core.windows.net\nhttp://seanstagetest-secondary.file.core.windows.net\nhttp://seanstagetest-secondary.queue.core.windows.net\nhttp://seanstagetest-secondary.table.core.windows.net\n\nSanitized\n\n\nCloud\nBlobEndpoint=https://seanstagetest.blob.core.windows.net/;QueueEndpoint=http://seanstagetest.queue.core.windows.net/;FileEndpoint=http://seanstagetest.file.core.windows.net/;BlobSecondaryEndpoint=http://seanstagetest-secondary.blob.core.windows.net/;QueueSecondaryEndpoint=http://seanstagetest-secondary.queue.core.windows.net/;FileSecondaryEndpoint=http://seanstagetest-secondary.file.core.windows.net/;AccountName=seanstagetest;AccountKey=Sanitized\nseanscope1"
=======
    "DateTimeOffsetNow": "2020-04-02T16:57:42.2388533-07:00",
    "RandomSeed": "1802002798",
    "Storage_TestConfigDefault": "ProductionTenant\nseanmcccanary\nU2FuaXRpemVk\nhttps://seanmcccanary.blob.core.windows.net\nhttps://seanmcccanary.file.core.windows.net\nhttps://seanmcccanary.queue.core.windows.net\nhttps://seanmcccanary.table.core.windows.net\n\n\n\n\nhttps://seanmcccanary-secondary.blob.core.windows.net\nhttps://seanmcccanary-secondary.file.core.windows.net\nhttps://seanmcccanary-secondary.queue.core.windows.net\nhttps://seanmcccanary-secondary.table.core.windows.net\n\nSanitized\n\n\nCloud\nBlobEndpoint=https://seanmcccanary.blob.core.windows.net/;QueueEndpoint=https://seanmcccanary.queue.core.windows.net/;FileEndpoint=https://seanmcccanary.file.core.windows.net/;BlobSecondaryEndpoint=https://seanmcccanary-secondary.blob.core.windows.net/;QueueSecondaryEndpoint=https://seanmcccanary-secondary.queue.core.windows.net/;FileSecondaryEndpoint=https://seanmcccanary-secondary.file.core.windows.net/;AccountName=seanmcccanary;AccountKey=Sanitized\nseanscope1"
>>>>>>> 32e373e2
  }
}<|MERGE_RESOLUTION|>--- conflicted
+++ resolved
@@ -1,22 +1,6 @@
 {
   "Entries": [
     {
-<<<<<<< HEAD
-      "RequestUri": "https://seanstagetest.blob.core.windows.net/test-container-152fb88a-97dd-cf12-e20e-ee280215bc6c?restype=container",
-      "RequestMethod": "PUT",
-      "RequestHeaders": {
-        "Authorization": "Sanitized",
-        "traceparent": "00-9985e43796900d418c3df3894e375f33-6756c35a528bae40-00",
-        "User-Agent": [
-          "azsdk-net-Storage.Blobs/12.4.0-dev.20200305.1",
-          "(.NET Core 4.6.28325.01; Microsoft Windows 10.0.18363 )"
-        ],
-        "x-ms-blob-public-access": "container",
-        "x-ms-client-request-id": "6aca4557-8594-3557-f018-41fe4b942b30",
-        "x-ms-date": "Thu, 05 Mar 2020 21:12:15 GMT",
-        "x-ms-return-client-request-id": "true",
-        "x-ms-version": "2019-10-10"
-=======
       "RequestUri": "https://seanmcccanary.blob.core.windows.net/test-container-152fb88a-97dd-cf12-e20e-ee280215bc6c?restype=container",
       "RequestMethod": "PUT",
       "RequestHeaders": {
@@ -31,57 +15,34 @@
         "x-ms-date": "Thu, 02 Apr 2020 23:57:42 GMT",
         "x-ms-return-client-request-id": "true",
         "x-ms-version": "2019-12-12"
->>>>>>> 32e373e2
       },
       "RequestBody": null,
       "StatusCode": 201,
       "ResponseHeaders": {
         "Content-Length": "0",
-<<<<<<< HEAD
-        "Date": "Thu, 05 Mar 2020 21:12:15 GMT",
-        "ETag": "\u00220x8D7C149E1CA253C\u0022",
-        "Last-Modified": "Thu, 05 Mar 2020 21:12:16 GMT",
-=======
         "Date": "Thu, 02 Apr 2020 23:57:40 GMT",
         "ETag": "\u00220x8D7D761A16AEC7D\u0022",
         "Last-Modified": "Thu, 02 Apr 2020 23:57:41 GMT",
->>>>>>> 32e373e2
         "Server": [
           "Windows-Azure-Blob/1.0",
           "Microsoft-HTTPAPI/2.0"
         ],
         "x-ms-client-request-id": "6aca4557-8594-3557-f018-41fe4b942b30",
-<<<<<<< HEAD
-        "x-ms-request-id": "64e302ab-b01e-0003-4032-f3735f000000",
-        "x-ms-version": "2019-10-10"
-=======
         "x-ms-request-id": "4b509ab8-501e-0024-574a-09bb00000000",
         "x-ms-version": "2019-12-12"
->>>>>>> 32e373e2
       },
       "ResponseBody": []
     },
     {
-<<<<<<< HEAD
-      "RequestUri": "https://seanstagetest.blob.core.windows.net/test-container-152fb88a-97dd-cf12-e20e-ee280215bc6c/test-blob-2078dc97-d884-e0f7-0e97-9a2713fc05e3",
-=======
       "RequestUri": "https://seanmcccanary.blob.core.windows.net/test-container-152fb88a-97dd-cf12-e20e-ee280215bc6c/test-blob-2078dc97-d884-e0f7-0e97-9a2713fc05e3",
->>>>>>> 32e373e2
       "RequestMethod": "PUT",
       "RequestHeaders": {
         "Authorization": "Sanitized",
         "Content-Length": "4096",
-<<<<<<< HEAD
-        "traceparent": "00-7743b9a2af9c95419f36b141ee900358-8d5411b7ae33094e-00",
-        "User-Agent": [
-          "azsdk-net-Storage.Blobs/12.4.0-dev.20200305.1",
-          "(.NET Core 4.6.28325.01; Microsoft Windows 10.0.18363 )"
-=======
         "traceparent": "00-b5e1134f2414cd4a817345a22732b8d4-f1ea118890f6204c-00",
         "User-Agent": [
           "azsdk-net-Storage.Blobs/12.5.0-dev.20200402.1",
           "(.NET Core 4.6.28325.01; Microsoft Windows 10.0.18362 )"
->>>>>>> 32e373e2
         ],
         "x-ms-blob-cache-control": "qrjrnjpahyadeinokcpu",
         "x-ms-blob-content-disposition": "lhnbpahsexowyrhylelh",
@@ -90,64 +51,31 @@
         "x-ms-blob-content-md5": "\u002B8jpvUm8txCxcT89fHEHVw==",
         "x-ms-blob-type": "BlockBlob",
         "x-ms-client-request-id": "fc122350-9d69-572f-11db-3239725421d5",
-<<<<<<< HEAD
-        "x-ms-date": "Thu, 05 Mar 2020 21:12:16 GMT",
-        "x-ms-return-client-request-id": "true",
-        "x-ms-version": "2019-10-10"
-=======
         "x-ms-date": "Thu, 02 Apr 2020 23:57:42 GMT",
         "x-ms-return-client-request-id": "true",
         "x-ms-version": "2019-12-12"
->>>>>>> 32e373e2
       },
       "RequestBody": "wDrQvUtR2L9o8crXaKpN54pTfu2GLi9/Tepb/esvIfMSXT4Qw23lRQS4uJMNIHdjSbKdwH4YXZIKUXBg9tvTOc/XxAtsPCMcbjjozXWccixy\u002BLM4kWB0\u002Bv\u002BsBnH8hE8p5X7DNVxs9wyOgVJGL5Acbt9E7v0nmqdvY8kLwDayH\u002Bnpv\u002Bj22DzQBQCnqRANLspvj5eSuJVRAUrXVNKSYTfV3GFoXG\u002BnJZaic\u002Bj9gPCXYTX\u002BmzCeH2dTmL6dH4RqPqTJ0cyupNFbx2oB70WtVIFZP/Kck8UGNr36FcSxCgURODVEM64j6Lxko9TGnS8hpkM8Q\u002BCRzarew5oPtI8Mqb1k77cPaSHSNVY2OO/xQJmN2G6AdMYlgGqKZW8UFDMsV/oWYa14Ej0iag6JWpW77YMAgdwhizT3P25MhAOxviEiCeH12t7sFcUwXgq4mybVz3fsE5JXC8vFHyI\u002BK405cavsZ1C0xhKlFGwW8C0pPqNId7WMxaqOy/4VL7u7rek49\u002B1eyzTVIQllRv8mQBuenOB\u002B9rTXrawBXptSnpZX6maC3vlAy3Nvc1arJ36rZ4rid5PaPLc1YElAXW2YgoJyDVyYpGIiXdBtD4JdK4YuVvYQcCYDfK2uTX2v/20F1vDTORkhEsMowBrCbSw01zTDEgd3hxJbbpGv6lfkcl5iZziSivJtDEMy6K8MQQ6BenVI7Oxmjk7deMqHcihsQ027Xwbzok1CVQXDRZ9jTi2CLXDhm4Zx/NjqtBEo5ZobxaRhUOEIjdcnBpbnokmveimdBES4i6fHSmMtCe07GnBqqH/7Af1LeqCYuZXvilmPOznoiuBWYzn8mgZ\u002B2oTq7OwmfPrJs3krUYqjH9ES18AJns6zU4\u002BQFERF/mb3zKAcrs2pyQ5exYfAvTlWskNo6sNFdDu1Nplclme1hLUTM4Xqh3EEaQ2yq9lH85VWOWEB3RSjsVdkZnczTDOmqEHRrIm0bCvRY4G1k8libkIDBlwGtKagcIEthSD50BzaCwKYdUcLoc02L3qT7R2OAvg1MEXXoPSaMTwHhuYL2JJk2ojGyvn792SO0IUsDYJjnoMoxKDXA2sO/UQLBBvnKlbnLxKVxzf\u002BOTjgSdBubiO5o\u002Bhi4hTyjNcduMy18PNJpqUuRN5wztdLKYpn97man44gUWAyhEhC9KI6eA9rSUlFlqIrQClFSdUQF7mJipUeghg\u002BlZ6TFiJd61A7NVXI4N9AImAXb15k2giKIm2OuGkNHPb3LLSqsX\u002BAzlXZChN/SDbZSGg1BhK52bqVCPS0zjLmLRhf0bMrlnDglqEJi9D0Ctk2tHAB2BXjPVP5FKmLy/8j89z6H3eCrrL4VG9xsE7qof4afRrC5FUCfJNgMYHHVMui5pfz\u002Bupiswa9CYOmco0FD3OrcE3kYA6H\u002BKPkInwxMACkzsm296cTuMoUBNvSXAoGWyINHON9vYWJbAFHfpGJjNiDAaPDThjMl7iD0FwytZuZ3cdaIxQcJxFELYqlyzo4i3gDTltmQgwJQIQr\u002BewpVrdmraDKLmjDZ9qSfiGNJ8x9S0XjL2ZAMpq7UOKP8C0kG9bTPh2ablwPP\u002BeA1MPqfBm4ra6mRSdQJnsFD92FM3asbWNLuemu49zp0\u002B9\u002Bv17W0NTJ10J/fdWvgxeilF9/iQxw1GZgn8IvCsrRvXE30WccLj4IvFwzLPCOmzbRC059akrjDur3djERmc14rr9jeLGwhmYhds2vPah20QOMXv57U1MnVMN8JLcM9yKOu30wKiOEIYXoXPN8M9BCgaUthTvO/VtrPCPuM2GuFH\u002BrIIEqRqfgBzx5kvZfqiDyOaMS33HmwL0ixO7/lu0jOkh00RJPGDv9TX3/VWtkDJED\u002B/m\u002BnDQNxGDECIG44XFPVViu6tgOoyFnFJL052tSvbhc/JvzZZ0TZw2yihC5RWwMr/8TtSG49VfYVoeiGd31ckrJXOTWW\u002B\u002B6m4PLWxkRrs8m5zdrPwiWowdDGw4WcE4vvRjF8OiHNlMPWBqd7Jk\u002Bxqi3fDGliTNCMrjdkkDhoyo1m54BS73nnrHjW\u002Bbt\u002BbZuBFRmXvMcijPkg70vqaMTLrTwaFH6PXrq0N6AwS5MVDkCb43rekU3GRFrHMgAt/QN0Cwx/ZFlc8fae40VnMgFly\u002BELToWJ7NvuE8/jiGy6hnpcvABG1eonPvGEf\u002B3IXxJZoSYfIm696l4wURBJuSmKJBzKynXBHzY3JE\u002BUBa0t5fS9iidGW6QLntHiFkSZnYWIOluQ/VTcWEHwJ/4e6eTxAmtby\u002B8CA4i4/2tkHsixXUaJzAtRXShfoXGlVjOmLLUtMRQZfZGWhfaTGD4peHm5fsq3VR3ZX\u002BVC/Cq9XO1VEtK2du30mB/1MwYUvkTqNmj4K9dpLpeXU5FulkFnGWjJPgUrswFLxObqgiHXhOGgWIXBhTDWK\u002BQ63yNchcGeThndS4A//oMnrCcwvmy1/87vzj27ZVQ38xIhMNPeL37lTDQIOjkhYJoCmhjJpa23hN9UbLeD4yiFpViuHs3vSXzoS3I4bcWVjm2juIs7Lg1kqWv0iYKHIWkLQlTgswHMU1DcIVp7f1cZvt5KICpdSncLCbVh\u002Br\u002B6YWnJLOtw9Ntrl2V6XwzzKWoU2srkfMF\u002B7jfdlamMqljRIb/wclJrqMnC3kjFIutqV\u002BALDR\u002B01iRoij7zU18xny0MqX1MwrcXqTIA4V54ecsMsz2JQV05HAubh\u002BgTuBVqkX9b\u002BLmt3ZVpM6Ptc/TGMBBz5qAhqB3P000x8XrOxDEc1g/fHIERXtWoYE25S6hW1VfXn9F1CSlhS\u002BUse\u002Bwamm\u002BykJ3k5xNPIkfKuQfQFkek2xvi9yQf54zmvZCcJSMpTcXeBrsKce5ESL2Jqo/hUXVdR6DQN6MLUukQ/ilCsz1k4StB8c/Mmqktnq6mlnz9BWxbfp1CGVZi0vOR\u002BXPEwZWAZImkX19lkK034pj0pLysE/j9J3Rf4ofVHx8ceuE1KJzY5nGzWKXNNa3wSna9bi425aW7B9phIEIBj0BACVXMArn8G75LOPtTMDGGb1hRF/Dw5VU7uiDCd4XvsYklTOxYJEf8wRJv6\u002BzqJ9eomvEp8LePTyQAkEhY\u002BaP4W4cyLaMFLksQVBaeQTloUVIJGdzUxYDRlf3IV1P/pAeud1AluDp0o6xl2Vyg8M3qmH82D5/HI5XGYFelPNc3EPAPL8npAplX1LZwbuxkcOUv3f7UiZRnp1O6X1eiz2aVbsisUYDDwVWl3jsplrSpYe\u002BytV7YIkdbp0i2buNBtQUPmwAj998kK9ypLutZfhDe0P1n8BoH/UxBEOo4TZJyZCk2Gju0hanQTklCbvOcAml3l14l2cTqx53zoqc0654KNsqCI2QVaksTl2GQhU5YpQ6AwLZ0TEpkSxJdwOLC26LrODfo2d7FYm0S0kJjGkIPWv2YtCrn1eqAXdhRt2loUPv\u002B5U1Wb8tvu14JIbnHwTCQDmYlaid3w2JNaLvGs6rD6kGGpDT0\u002BOsyaPiMnrQw\u002BFyngakDQuaURyIqyQcPaMfzRXc4AVz72xV68wEu6yTuHHAfXzIBwKebMh0Sye/kIsAw2Vk9OLc/q6ZTiE/lZZv9POyW8AnVsUTPnM8/6RFlltABPhGLsSP5H7NL7ngX9cyBVY0DDTL2GygUbZun/8KVLjG/pCdKMUuI3dCWScLMt6cCvlNEIkmdSyLpt0NIER\u002BwtoBGWBGlNyQBem9iX5FlB7X0ZUFvUQuoIlkEoLoIAMyw5dMChl\u002BVnYdvAqgaeutRhG/Nk6veAWW0nnX4YFaqOXlisXn\u002BIkFWHsf6AE5jjedt8xwKeq1gkqRtTifp3X0whMlut4lxU2Iut3SkI8DXENCOSq16n/6MAh7VUJRZbEGKibtFNRZePF/6G4M4vK6jVj0XW5KPtiTKonVqnAKNlQrzGVpFkhu6cA5NgEQ7U4WwMfpXAhDu\u002BtNWepLg82AdbEa4BWMUXcQhXOtEQjWgzw6v\u002BqoINpL6BF5G7xdI2XyuMFQ9g04im9P2daUlqnjd9auEMPj11TXzvgEEjW7s2IOullHho0vAjV7WUcEt1JnlqTmrxOiD\u002BBseScUNHc5lCZ0httQm/BJfg6OaH4N0helnHuQ1QNOa6t52w1lGs29QcQgkDF2F/u0nDAFFKZhXqYQb5j8qb8iJRow18Di42RB0Ce67ELlLoSA2zjSSVcEF3xnVas0wZcF/moWRkA70bnMxEN/p3FjKkATfM2GUNvDLL9De425DA\u002BPtO7Xz\u002BhERQp\u002BBYUThHAKAypqIEXJf62PUhmB91YrErc07/KDi1pXzzbDB0pVr6dOOHdjTuvJxjVBSHzOwk2zU/PO3pV\u002Bh3jQE1AOBXdiOaJyMr/fyMTLaym8QkPdiAzpELRXh9ES0LH/kzubu8C\u002B3g7aXJCN1IouAnNrwUU08opDJPXDC7LRYGIO4DWJMK9p/mQ0Ayx8WzspKIRdpg5ryqCwV5bK\u002B9JcCPstf/RVpdLEAcPg/\u002B5ex8i5meItc7lTohWU2dkYnwOR2PswTtxH1IOymaRLi8qyUY/OEGHwL5RB2t3ewMz4q2LATyfyLXjscsVeetoVCBdK4odJSo\u002Bhoalm7nT/aBO3uu5CijujvyMX4Z2ckbS6LNHFlN5Er2DTHq59jD4E7Qmxp8Dr033bpiJjMmjxBA/0q8KjOdQ0cguNbmyNJjPkEvST6ur0z1lT6u284Hz34RmeiOB8YLM1fDS1XWQRToDvfh9zXRolANxpUE/neJGOlYxS7p1SaLJBXm61PnH0QZtszWJchIT/eYgDExBkTgOiJsjXvmDjnBZtMv\u002Brb8FrdA6zeqsvMREIUnQUTlWh3A9qEhipHYI7iDBL7lGEUwnGmJ4CsdNYc/S2zmvrzk3BzFbwQV2pwlaLd/J740PAhP9rTra2nis7Ep8j8k4XULniiiL6lBKsHdVIdznh3Y\u002Bx9Upsf4CWCi0rtC\u002B9hc8IdCc4mFkgxu/svjHhbifxWjUPcfwEqtA5S3/0z\u002BDj7pcFPwMSqUQ2kC9agMFPtZwGOVr5rRPTA8lW/0zZLPYPCc\u002Ba2y4j37Hw2eHNqSoP6Zbj7ZWG6UCDMjw5u6n4XWQ4S3bxtdpu4lqoCdQyBVqfRxW29T5hiSCOFqjy6iMH93x8lF6zHTS7dQo73d9sUCzhmXSTQmcm18FWYp4xe/g3oRFYtnH76ynh\u002BoAzJqxAIsZ8EFCuc7UUVrycXbuVivkSAzzNE5q75q1Lskjm8rEVFT/YtWuniC1cQ1\u002B1Xo5tS3CHISJwcg4swSqjYsFtLWQKh0h7vdSOansOcdA6BYcf3mfYX9GPpaIxq/RABCVs7xX7qtdG8o2b\u002BbamYQE\u002B8bujg4Ralc6Te\u002BGlShLgTWZVooK6P1uv2evZPGYa6EOh8ro5nYChElpHaC71oKd7uqtPUb9/hLJf86qYgFhneJOeA1dYp6/mtI8nctcsuThDXoK6yw==",
       "StatusCode": 201,
       "ResponseHeaders": {
         "Content-Length": "0",
         "Content-MD5": "\u002B8jpvUm8txCxcT89fHEHVw==",
-<<<<<<< HEAD
-        "Date": "Thu, 05 Mar 2020 21:12:15 GMT",
-        "ETag": "\u00220x8D7C149E1D7964F\u0022",
-        "Last-Modified": "Thu, 05 Mar 2020 21:12:16 GMT",
-=======
         "Date": "Thu, 02 Apr 2020 23:57:40 GMT",
         "ETag": "\u00220x8D7D761A1784AAC\u0022",
         "Last-Modified": "Thu, 02 Apr 2020 23:57:41 GMT",
->>>>>>> 32e373e2
         "Server": [
           "Windows-Azure-Blob/1.0",
           "Microsoft-HTTPAPI/2.0"
         ],
         "x-ms-client-request-id": "fc122350-9d69-572f-11db-3239725421d5",
         "x-ms-content-crc64": "v5WDJkreSX4=",
-<<<<<<< HEAD
-        "x-ms-request-id": "64e302ae-b01e-0003-4232-f3735f000000",
-        "x-ms-request-server-encrypted": "true",
-        "x-ms-version": "2019-10-10"
-=======
         "x-ms-request-id": "4b509ac0-501e-0024-5a4a-09bb00000000",
         "x-ms-request-server-encrypted": "true",
         "x-ms-version": "2019-12-12"
->>>>>>> 32e373e2
       },
       "ResponseBody": []
     },
     {
-<<<<<<< HEAD
-      "RequestUri": "https://seanstagetest.blob.core.windows.net/test-container-152fb88a-97dd-cf12-e20e-ee280215bc6c/test-blob-2078dc97-d884-e0f7-0e97-9a2713fc05e3",
-      "RequestMethod": "HEAD",
-      "RequestHeaders": {
-        "Authorization": "Sanitized",
-        "traceparent": "00-a6fc72f611fd14408fd70087b9c80dd5-12e4262e76d68445-00",
-        "User-Agent": [
-          "azsdk-net-Storage.Blobs/12.4.0-dev.20200305.1",
-          "(.NET Core 4.6.28325.01; Microsoft Windows 10.0.18363 )"
-        ],
-        "x-ms-client-request-id": "3bf39a62-be6f-f961-54cb-5c2ca66f63b3",
-        "x-ms-date": "Thu, 05 Mar 2020 21:12:16 GMT",
-        "x-ms-return-client-request-id": "true",
-        "x-ms-version": "2019-10-10"
-=======
       "RequestUri": "https://seanmcccanary.blob.core.windows.net/test-container-152fb88a-97dd-cf12-e20e-ee280215bc6c/test-blob-2078dc97-d884-e0f7-0e97-9a2713fc05e3",
       "RequestMethod": "HEAD",
       "RequestHeaders": {
@@ -161,7 +89,6 @@
         "x-ms-date": "Thu, 02 Apr 2020 23:57:42 GMT",
         "x-ms-return-client-request-id": "true",
         "x-ms-version": "2019-12-12"
->>>>>>> 32e373e2
       },
       "RequestBody": null,
       "StatusCode": 200,
@@ -174,15 +101,9 @@
         "Content-Length": "4096",
         "Content-MD5": "\u002B8jpvUm8txCxcT89fHEHVw==",
         "Content-Type": "application/octet-stream",
-<<<<<<< HEAD
-        "Date": "Thu, 05 Mar 2020 21:12:15 GMT",
-        "ETag": "\u00220x8D7C149E1D7964F\u0022",
-        "Last-Modified": "Thu, 05 Mar 2020 21:12:16 GMT",
-=======
         "Date": "Thu, 02 Apr 2020 23:57:40 GMT",
         "ETag": "\u00220x8D7D761A1784AAC\u0022",
         "Last-Modified": "Thu, 02 Apr 2020 23:57:41 GMT",
->>>>>>> 32e373e2
         "Server": [
           "Windows-Azure-Blob/1.0",
           "Microsoft-HTTPAPI/2.0"
@@ -191,40 +112,16 @@
         "x-ms-access-tier-inferred": "true",
         "x-ms-blob-type": "BlockBlob",
         "x-ms-client-request-id": "3bf39a62-be6f-f961-54cb-5c2ca66f63b3",
-<<<<<<< HEAD
-        "x-ms-creation-time": "Thu, 05 Mar 2020 21:12:16 GMT",
-        "x-ms-lease-state": "available",
-        "x-ms-lease-status": "unlocked",
-        "x-ms-request-id": "64e302b2-b01e-0003-4632-f3735f000000",
-        "x-ms-server-encrypted": "true",
-        "x-ms-version": "2019-10-10"
-=======
         "x-ms-creation-time": "Thu, 02 Apr 2020 23:57:41 GMT",
         "x-ms-lease-state": "available",
         "x-ms-lease-status": "unlocked",
         "x-ms-request-id": "4b509ac8-501e-0024-614a-09bb00000000",
         "x-ms-server-encrypted": "true",
         "x-ms-version": "2019-12-12"
->>>>>>> 32e373e2
       },
       "ResponseBody": []
     },
     {
-<<<<<<< HEAD
-      "RequestUri": "https://seanstagetest.blob.core.windows.net/test-container-152fb88a-97dd-cf12-e20e-ee280215bc6c?restype=container",
-      "RequestMethod": "DELETE",
-      "RequestHeaders": {
-        "Authorization": "Sanitized",
-        "traceparent": "00-397b42fe7e905a4fb84a11093111f6b0-69eec6445b8dc341-00",
-        "User-Agent": [
-          "azsdk-net-Storage.Blobs/12.4.0-dev.20200305.1",
-          "(.NET Core 4.6.28325.01; Microsoft Windows 10.0.18363 )"
-        ],
-        "x-ms-client-request-id": "d7d7a1f3-e661-ef65-4b02-c5158b242795",
-        "x-ms-date": "Thu, 05 Mar 2020 21:12:16 GMT",
-        "x-ms-return-client-request-id": "true",
-        "x-ms-version": "2019-10-10"
-=======
       "RequestUri": "https://seanmcccanary.blob.core.windows.net/test-container-152fb88a-97dd-cf12-e20e-ee280215bc6c?restype=container",
       "RequestMethod": "DELETE",
       "RequestHeaders": {
@@ -238,42 +135,26 @@
         "x-ms-date": "Thu, 02 Apr 2020 23:57:42 GMT",
         "x-ms-return-client-request-id": "true",
         "x-ms-version": "2019-12-12"
->>>>>>> 32e373e2
       },
       "RequestBody": null,
       "StatusCode": 202,
       "ResponseHeaders": {
         "Content-Length": "0",
-<<<<<<< HEAD
-        "Date": "Thu, 05 Mar 2020 21:12:16 GMT",
-=======
         "Date": "Thu, 02 Apr 2020 23:57:41 GMT",
->>>>>>> 32e373e2
         "Server": [
           "Windows-Azure-Blob/1.0",
           "Microsoft-HTTPAPI/2.0"
         ],
         "x-ms-client-request-id": "d7d7a1f3-e661-ef65-4b02-c5158b242795",
-<<<<<<< HEAD
-        "x-ms-request-id": "64e302b4-b01e-0003-4832-f3735f000000",
-        "x-ms-version": "2019-10-10"
-=======
         "x-ms-request-id": "4b509ac9-501e-0024-624a-09bb00000000",
         "x-ms-version": "2019-12-12"
->>>>>>> 32e373e2
       },
       "ResponseBody": []
     }
   ],
   "Variables": {
-<<<<<<< HEAD
-    "DateTimeOffsetNow": "2020-03-05T13:12:15.9572655-08:00",
-    "RandomSeed": "1802002798",
-    "Storage_TestConfigDefault": "ProductionTenant\nseanstagetest\nU2FuaXRpemVk\nhttps://seanstagetest.blob.core.windows.net\nhttp://seanstagetest.file.core.windows.net\nhttp://seanstagetest.queue.core.windows.net\nhttp://seanstagetest.table.core.windows.net\n\n\n\n\nhttp://seanstagetest-secondary.blob.core.windows.net\nhttp://seanstagetest-secondary.file.core.windows.net\nhttp://seanstagetest-secondary.queue.core.windows.net\nhttp://seanstagetest-secondary.table.core.windows.net\n\nSanitized\n\n\nCloud\nBlobEndpoint=https://seanstagetest.blob.core.windows.net/;QueueEndpoint=http://seanstagetest.queue.core.windows.net/;FileEndpoint=http://seanstagetest.file.core.windows.net/;BlobSecondaryEndpoint=http://seanstagetest-secondary.blob.core.windows.net/;QueueSecondaryEndpoint=http://seanstagetest-secondary.queue.core.windows.net/;FileSecondaryEndpoint=http://seanstagetest-secondary.file.core.windows.net/;AccountName=seanstagetest;AccountKey=Sanitized\nseanscope1"
-=======
     "DateTimeOffsetNow": "2020-04-02T16:57:42.2388533-07:00",
     "RandomSeed": "1802002798",
     "Storage_TestConfigDefault": "ProductionTenant\nseanmcccanary\nU2FuaXRpemVk\nhttps://seanmcccanary.blob.core.windows.net\nhttps://seanmcccanary.file.core.windows.net\nhttps://seanmcccanary.queue.core.windows.net\nhttps://seanmcccanary.table.core.windows.net\n\n\n\n\nhttps://seanmcccanary-secondary.blob.core.windows.net\nhttps://seanmcccanary-secondary.file.core.windows.net\nhttps://seanmcccanary-secondary.queue.core.windows.net\nhttps://seanmcccanary-secondary.table.core.windows.net\n\nSanitized\n\n\nCloud\nBlobEndpoint=https://seanmcccanary.blob.core.windows.net/;QueueEndpoint=https://seanmcccanary.queue.core.windows.net/;FileEndpoint=https://seanmcccanary.file.core.windows.net/;BlobSecondaryEndpoint=https://seanmcccanary-secondary.blob.core.windows.net/;QueueSecondaryEndpoint=https://seanmcccanary-secondary.queue.core.windows.net/;FileSecondaryEndpoint=https://seanmcccanary-secondary.file.core.windows.net/;AccountName=seanmcccanary;AccountKey=Sanitized\nseanscope1"
->>>>>>> 32e373e2
   }
 }