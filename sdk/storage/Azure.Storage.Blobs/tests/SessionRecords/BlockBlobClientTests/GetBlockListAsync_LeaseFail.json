{
  "Entries": [
    {
<<<<<<< HEAD
      "RequestUri": "https://seanstagetest.blob.core.windows.net/test-container-75e662e1-261c-e039-2425-e07918db41e1?restype=container",
      "RequestMethod": "PUT",
      "RequestHeaders": {
        "Authorization": "Sanitized",
        "traceparent": "00-5de9ad7a24803047be136b4e5cc3e0c2-e877a36a2ef4e340-00",
        "User-Agent": [
          "azsdk-net-Storage.Blobs/12.4.0-dev.20200305.1",
          "(.NET Core 4.6.28325.01; Microsoft Windows 10.0.18363 )"
        ],
        "x-ms-blob-public-access": "container",
        "x-ms-client-request-id": "ca504c3a-c51f-d1a7-3017-97933070dc81",
        "x-ms-date": "Thu, 05 Mar 2020 21:10:51 GMT",
        "x-ms-return-client-request-id": "true",
        "x-ms-version": "2019-10-10"
=======
      "RequestUri": "https://seanmcccanary.blob.core.windows.net/test-container-75e662e1-261c-e039-2425-e07918db41e1?restype=container",
      "RequestMethod": "PUT",
      "RequestHeaders": {
        "Authorization": "Sanitized",
        "traceparent": "00-b7113e6b1b39af42a52540a0c0770ddc-ccdcfda4572c5c45-00",
        "User-Agent": [
          "azsdk-net-Storage.Blobs/12.5.0-dev.20200402.1",
          "(.NET Core 4.6.28325.01; Microsoft Windows 10.0.18362 )"
        ],
        "x-ms-blob-public-access": "container",
        "x-ms-client-request-id": "ca504c3a-c51f-d1a7-3017-97933070dc81",
        "x-ms-date": "Thu, 02 Apr 2020 23:52:25 GMT",
        "x-ms-return-client-request-id": "true",
        "x-ms-version": "2019-12-12"
>>>>>>> 32e373e2
      },
      "RequestBody": null,
      "StatusCode": 201,
      "ResponseHeaders": {
        "Content-Length": "0",
<<<<<<< HEAD
        "Date": "Thu, 05 Mar 2020 21:10:50 GMT",
        "ETag": "\u00220x8D7C149AF47EE41\u0022",
        "Last-Modified": "Thu, 05 Mar 2020 21:10:51 GMT",
=======
        "Date": "Thu, 02 Apr 2020 23:52:25 GMT",
        "ETag": "\u00220x8D7D760E4E25187\u0022",
        "Last-Modified": "Thu, 02 Apr 2020 23:52:25 GMT",
>>>>>>> 32e373e2
        "Server": [
          "Windows-Azure-Blob/1.0",
          "Microsoft-HTTPAPI/2.0"
        ],
        "x-ms-client-request-id": "ca504c3a-c51f-d1a7-3017-97933070dc81",
<<<<<<< HEAD
        "x-ms-request-id": "6ca07316-901e-0014-5e32-f3da54000000",
        "x-ms-version": "2019-10-10"
=======
        "x-ms-request-id": "b7c6d30e-401e-0065-3449-09e3e4000000",
        "x-ms-version": "2019-12-12"
>>>>>>> 32e373e2
      },
      "ResponseBody": []
    },
    {
<<<<<<< HEAD
      "RequestUri": "https://seanstagetest.blob.core.windows.net/test-container-75e662e1-261c-e039-2425-e07918db41e1/test-blob-237b1cca-a016-c3de-7f7a-3b039f631c34",
=======
      "RequestUri": "https://seanmcccanary.blob.core.windows.net/test-container-75e662e1-261c-e039-2425-e07918db41e1/test-blob-237b1cca-a016-c3de-7f7a-3b039f631c34",
>>>>>>> 32e373e2
      "RequestMethod": "PUT",
      "RequestHeaders": {
        "Authorization": "Sanitized",
        "Content-Length": "4096",
<<<<<<< HEAD
        "traceparent": "00-3d58cf09dcbce442a228cbb3a1d2a1c4-305921f6e06bdc43-00",
        "User-Agent": [
          "azsdk-net-Storage.Blobs/12.4.0-dev.20200305.1",
          "(.NET Core 4.6.28325.01; Microsoft Windows 10.0.18363 )"
        ],
        "x-ms-blob-type": "BlockBlob",
        "x-ms-client-request-id": "dc4caec5-2984-e708-f1cb-a0fe738067ce",
        "x-ms-date": "Thu, 05 Mar 2020 21:10:51 GMT",
        "x-ms-return-client-request-id": "true",
        "x-ms-version": "2019-10-10"
=======
        "traceparent": "00-92dd2ce7c588084288c35da83badfa10-581bc581e4cc2e4e-00",
        "User-Agent": [
          "azsdk-net-Storage.Blobs/12.5.0-dev.20200402.1",
          "(.NET Core 4.6.28325.01; Microsoft Windows 10.0.18362 )"
        ],
        "x-ms-blob-type": "BlockBlob",
        "x-ms-client-request-id": "dc4caec5-2984-e708-f1cb-a0fe738067ce",
        "x-ms-date": "Thu, 02 Apr 2020 23:52:27 GMT",
        "x-ms-return-client-request-id": "true",
        "x-ms-version": "2019-12-12"
>>>>>>> 32e373e2
      },
      "RequestBody": "6oA/y4p3wpObxe32hk88yDwFC6d0FkmZbo1LpIqjMs37YqivMRD3U1rniFGy6DwvPnPHmVh0wNQ3pV39LB0J95If\u002ByOmjJcrDrdNjI7354VRG2YX3Jh1hqLUd4uy\u002Bic83pC\u002BkuwYiLHbm4uhJjNFP77XqxC28Rv5qnSB0hQLeBSPEK79OVSYOJO0O0AN1GBvjjfM204Xhex0xOd4l7ad0CJ2ERaFSAZpP3N9Arbb69YUEUPcPp3GeIrBiHVsIKDcF2sdl8JJ6kYxY5vbmYM1mdgRZIVzwJGFsJmLw7\u002BR/R7SoOpLvVQUyif8qtsB694Gi\u002B\u002BcW7waaVbamOcoviaHoGV9CPmZ6tuD/JledhW1g8S7hDfP9KFitzeTcSVt6wsAdQp2hOLlbaEUGF8ivPJAJBUibTnvt6vEGlHBBXi2FhGNXQELP/7i1haWu9tCQPpFU0wQS33SEb5esWqRI2goXgJNlF/xNeUWQJcjWPvPgtpWfLIspsuTu0tCrI2UULKubV3Z9KubUx1m\u002BQvmr7nDji\u002BQO6a2/Lc3utgUrohYgu/kdOud9o0uuiiUxay/rQySfx5eBBUL\u002BHClojnSh6SVDnYbATrNJZihYYB9ITcLdw3MgS9q\u002BX7a2Xx691NTWzOE/7Y1pKzRxFmFvKKUjdc5missBgV1KhT4QSi\u002BUi5ETQZN\u002BSGB1dNg\u002Br3W5D3cRkukQV0oJ1UtD9ShPWKEE3EqQW6bRpS1uMVXywtInkbXHPvdGRHRGyaxIOpM4Jdw3OZLq6POQP\u002B274mX0FtJ5HCOySFnpvlgWSZI6iapaNct5\u002B4k/fKjCNv7JiqIOUrLaDt6vRZ2CDXt6lJ9hlbZDYaxaulsJOd968FFbIDP2CDbfILrL6vBtt65NxKgJoGEIhij1s5hXkNT/dFVMJy1HRIxoQnU7d7b77MKs\u002BzV3MU/wEpnLAFReh0\u002BmDHZbIVCAxr/boR3sDQ6x\u002BcbVqtXfiAMFXBSTfAR4CfsllWsAoMuyK/R1W1BxxAVLWQaNiRy5hkRzFYV77Yp7o5dixrfjsVj7Y38hamyyk5fPB\u002BM9qoCea87mjUsGNj4p\u002Bbf4zv2Np\u002BftkmWdmBwXgEItbOWnfjjWhJqo/OPN9S1A93C0\u002BcSaQaA7T9hbANOyzwzI2IlYgrt/Ikpi5OsD3504HKDrYoa9kusFa\u002B4ge4OHNi2WxRxkKHT1dde6N5z1N7B7YuQyx2xGS0WeExaNXqaGm\u002B69bNqAlDRr9izvA1tOUHR95RiflC6BULnWxdUeJ9dw85vuN8qVuo6vhtE/VwgqT4KiT7lOJweAPBwg6c4fDc5Vvk//YFip6CqJ781dgfmx7HZSu5hd4oxUbjvudNDAUHjC6di4Ku9qOKdOxDd6Ynoirz1XzJI199uDazJcu3NZiZ9UWpfhOYGG6EMwzt6VGguBi8XTaEPmjTI89P\u002B8zX00NTpX5cfiAbW70SRPBOj9LlEm2y\u002BtRmEbrc2l5ASBydrGPNmkPTQDn0pQV1dfV4gJP8ZuljJNRq7ZfHg6fF1w\u002BgcJiMgPGPEc4zulXS7JvBYFXKQ\u002BEzPoeLYqysD8CWMs351QVc7AOicVEbM26Cm/z8Ah9N\u002B5cqbTIRAR5A4wYNnYeL2RuSZHRSK9KMGA8ZCMqzsAmhRDs6z2fTT\u002BrhXY5PCZHm\u002Br7laZmq/8/AmlEm9/hXkTL4bFVIUQmzvxiJbM5AQQ55MhILzkZz9khrdjUWrFfyjchfUp04mqm1MaqBHY8BgFVCrcHmT8boiHYM3NrQnRLAmuMB4PJxPJtoUpif7ti9afXj0/6SCEIBdsYrL7nO4JCXvIKoA59m0W0qffkuSJ2ZU3bk8M0QMpKg/G4oRhDdnXIECC5WEWpWeP6Ra4pE1yoojdhG5e/Hg43wCwMxOotcSOCHJkBvR0IMknfOgscIWClAA7g0mreCQISgZgZrIUJzMR6lwbDpuUqaOlN39PzG67LZ8TrTK7IpAOW7zuE7oW01X1GoYpZ4VkZxmmBkCkuL2XpXjTAHoAVsfLzLLe5lYpTmQpmvHoUYYZr0YY1NxPaeM/Fm4BQ5LbtIO\u002BXZrSRUCDfPfcut2LrxPy\u002BZEz54HrfGLP38/oJ8qRDeYuajPrBynFVZgkcu7Fc2caTkoBp40B0uF4AqWwm1TtS203nUUfx7JnLpIphsm0CmxozZlAj2YZLFcSswSEVLoDdydBjdYiOkbXmrk7GAwXg/g5B837bLwG3rEtzRRt4tnX5k\u002BiMnyWRpMSqTTtHdQLOu8MS0zsSApreu8lNC1yabefYzH8dVG7YsE6qIOHGcCc4pJlIVeNK55FNveNcRJl4D99DbqiToVdkShL8d9G5CDuiFFbDQggEneTtz6aLfGulIhECcwF\u002BlQMx5BvATn\u002B/lLWnujAytM3XPtDDpeGw6M2nR0WwtoU6I39TgW38RE91Ljrw08IrYn1TOzQguv8hcPtOGQc6Du4gfYbA7yNf6vqRXoemwBULi9TIXXtRCXiAMgBiris4Sx9cwFY7aoNJ81BJn2x3erDmQp0iYbFiz3QeQK0S7TzPaQNoWf\u002B\u002BwCFRflorF3ocGLdfjFueBdlt6fDiLRnmNwYTeiZZDyCxN3J70ONnN7gJ8jflw2DRMVM5\u002Bm/\u002BzKMHe0dEF51DwwmWnkTpIjT2BrI46Crh8GOlMjjTLwTAsnrPZGWcEyAqtj8uTyUr\u002BB8eM/O9tdR4JXrTruVkYKP01dvaGb3fWeOSHiH7s6FOiTopxOsRAwyWV07quHQ6tlWLOXlJQe5RTuoAG5eijHHZlSWrOqu448LfM8J\u002B9JF/V2fcYHo4BTdbyHYBAOdk48rdESNen4u5wlWmag4b0lpIkMQ/1hv3kY/uX2Ilt9Lbel/3odNuIMfcIp4kgZspP\u002BYryGAjJR2u1X\u002BjYEAZhBpy2v\u002B\u002BFDB22nAMU7ONwx/0tR\u002BL\u002Bf9yuEUyWMxjyrCHwp6Dobarexu1tO3wJsFqIQJvvqsgnYobABKqe8tkEw/PdJEU\u002BiFpSUnzxkURcpGD2Ce6BBwFVzUEaKGUAP9QQZHeMKIwRTbg9mVhPMdFCY2BFpOjuh7zui1cEIF/xThKo4SjM0HvQ5LwyQ22pCp9z28UAupbvJeC6nZ05DSlcSEtFokykcY7kdMAouERTQXy7kESa8Jd7vb9IFjbam9eS1fciZ2ROy2Y2GEXWwmmcZ1wgfXjkwVu3yeSRWF9YDdjomeZRLN4YaMjiYNhRpP9Vr67WuhperhCbapl/vW8K3g5o6iSHTzaCBBSwAmCDZiTpP6yshVPCje/RtcZAmK9Z14bJ5LrWzmB0VLYFrquwGAR0koHCXli\u002Bqlw4tZVwPW9lWi7ZtX1qFm1MNCyduN9AHZm9yAYtl3kuDz5anhjLABdGnFB42maLDnwQdiYoIO189Jv/tnVlO8K1q6o/D3RQgTQZVxyOy0M3Mr2KGSFXBe5Q3amAy02h4WCRxy64T/8Hv/DyDs3M8i1UxIO33x6dYqW/7jHO07nqe3G7\u002BQAUeubCgl0wZPcgg\u002Bt4LALJ6gZF8GSE/GHJNOw3B5dYFPkpQE2c9VjBbP2yn2pKUqe3HI1rdgifj36E9Uls\u002BV1fxGryUu\u002B1KPStgIdq1mD3guJIg\u002BcJ8J7wibDPF/wPVHOgUtb/WAO7/feUvfWBNLUZjXZrJHV2UdfL/ck65hD4niwTxoOJ9CbikIXzcTKpb1D7sYqJpC/6Kf0DM1o6fRfinB/JbW41k5lPhJfzguChIpJ0PzCKbvn8GZyCisTMqBNuENEW4/3mxiHxPh\u002BYBqscXhDHwkHjVDElyVfRswTQftyEhXIPjj6UjXUOmTDaYBLxYiywBOXNirij8RqmERMdHL9DF4E5ENPWMzTI0L78S2VE3EzYIHX6tv61a5kn7nxl8Xxxm0yRuFFY3dWxBLX9o6mxYTDCRPxFRGCGg6U2rkC4ZuM\u002BjqwYtyf/f0KgRa5Eu8vzdo1Lo6iAKFLsCzSsJjOU\u002BKHSvxT5lK4Mxsm5pQK2PcvdQzuzbMM2vmJZLKvzU1kTD00Idfiy\u002Bd3jOtzixodQOc1ozuL34Yvim/y2nGgCHXdwqpmxqcvTKkld0DXmV/vfCPbahoB2Gy3FKdn//Flx3R1lch/poowFmaCZmg1R\u002BEQE15d1K5by\u002Bo9v6H/x1y3v6/cUfOHf8WZm1Ozf2H0cczGR9yTF\u002BLWKdneMfbYQE8Z2qbIaPX9iKOYtElKmFyIST3lOX9wFKe89jgpqU3OwUsEqZS7PBjW2L84\u002BlOpi4GNVfi48xbfmcYPC2LNw\u002B9l2fL\u002BNf63zQ0lHmCwRxpUE2qmrFNFBd40NQ/evDCmCQTf0yBgq1WSxZjrk9S2H1Kruuf4JyeMENQkugD\u002B2RDMjwVb4HP582gVE9bKWXH5jhWtIwFIreHdQ7JMO\u002BFEo/x4LwTfWj7uoceP4xNQwbdiOzvrQbYfg\u002BETjpyxrbd2wG/qQjptGjPmznE5yMrefIIK6gC1aVI2aKsju9uiPQQACRKjdo989REH9IM01csmRQIapsOmsWcdo9mfOV5YRIF9Ob\u002BoOwXyjeT/vXTfAZLgDXbZh4YwaUe7hdKl7cuyr7/xt6wLfgoMGBjepwPyTpI2vzvnjrz7TMBn/LUjTKApTR3E3Vn21J983X99UbJDyUdAfz6P2xDzBnrbo3FU2Mt4tWn2PWFIT9qserFNjeseFDNt4t1xmWH8wdbfKyEeF/SkBKxITZvV\u002BC9T42BfpXifvZ9N5uX99xwICWuaaSS5jlK8qYk\u002Bxcanl\u002Bq\u002BHaYBnSxeT22RwDEOpg2AQEQgS58KqmUNovv/UPfIpl8LT\u002Bl19mxPPBnHF74hvfN7roWCd0xbo3NA8/ogbv512SnSA2YkGknn4Q\u002BFQ4Km6/UIc6JiRi8Cv5xmJPJyHt0rUU6UT6qdV5Q7moZM1m/gqggFJ\u002BtMA5MK31PZveVXdcIyafJEAqxKayweJquYxdkshYrqbPbh302rmXBGw5mu5CS0Gnx9rJdrurzPLeznYgl6rThqbQjbQIqkmHk786eCfzJ21LtsrtjjjqJKIqFgxCdm3BZhRIcr6MnhyQQuL8cFPL6qYI1eDf5fdt5WgS3ZQ9RB1SeRISqrWvvhitXUxV7rNOXitlOqCM4YAc24xVesCIU/3FqvdBuD/wWRfIMYirF/a1w35p2Ap8xZeR9s8pWUNXJQpPkES7DKbsdOCIw6/4ccSVoLdCH3rySORgsMJwxwDTcQx9W4ey\u002BbbYfWMp9AHnmIQLk7iMFQaPXEdfW1zje63gtVKjexU846cAaaEXyFTieBc9ZDNHRlwF7v5AUp1a9AG2ST6vQx1vzrARjKtkeJTyfeJEphZ5mW72no0X/JAJpnSgYH8WMzX6zpaDNbqwoHZqTtW6FU7qPa/QuKWQV9EgCOU3xBcU20mtSteA9mSzRv0XrK67TpEltiPQRXqPanbEYy3UedxeVXKLDct3akdLHHKoeasjZLlUEQ7zRA==",
      "StatusCode": 201,
      "ResponseHeaders": {
        "Content-Length": "0",
        "Content-MD5": "hphJG8qGIpsz/1S6NA/ClA==",
<<<<<<< HEAD
        "Date": "Thu, 05 Mar 2020 21:10:50 GMT",
        "ETag": "\u00220x8D7C149AF555B65\u0022",
        "Last-Modified": "Thu, 05 Mar 2020 21:10:51 GMT",
=======
        "Date": "Thu, 02 Apr 2020 23:52:25 GMT",
        "ETag": "\u00220x8D7D760E588CF16\u0022",
        "Last-Modified": "Thu, 02 Apr 2020 23:52:26 GMT",
>>>>>>> 32e373e2
        "Server": [
          "Windows-Azure-Blob/1.0",
          "Microsoft-HTTPAPI/2.0"
        ],
        "x-ms-client-request-id": "dc4caec5-2984-e708-f1cb-a0fe738067ce",
        "x-ms-content-crc64": "NDtmlcEIKjA=",
<<<<<<< HEAD
        "x-ms-request-id": "6ca0731d-901e-0014-6332-f3da54000000",
        "x-ms-request-server-encrypted": "true",
        "x-ms-version": "2019-10-10"
=======
        "x-ms-request-id": "b7c6d353-401e-0065-7649-09e3e4000000",
        "x-ms-request-server-encrypted": "true",
        "x-ms-version": "2019-12-12"
>>>>>>> 32e373e2
      },
      "ResponseBody": []
    },
    {
<<<<<<< HEAD
      "RequestUri": "https://seanstagetest.blob.core.windows.net/test-container-75e662e1-261c-e039-2425-e07918db41e1/test-blob-237b1cca-a016-c3de-7f7a-3b039f631c34?comp=blocklist\u0026blocklisttype=all",
      "RequestMethod": "GET",
      "RequestHeaders": {
        "Authorization": "Sanitized",
        "traceparent": "00-4c12ed8b9699874e9d1e243ab748e48f-18b6c56e2f6a5d4c-00",
        "User-Agent": [
          "azsdk-net-Storage.Blobs/12.4.0-dev.20200305.1",
          "(.NET Core 4.6.28325.01; Microsoft Windows 10.0.18363 )"
        ],
        "x-ms-client-request-id": "628e7835-17c1-6dbf-c636-ef951b94c35e",
        "x-ms-date": "Thu, 05 Mar 2020 21:10:51 GMT",
        "x-ms-lease-id": "bcf86af8-10b8-f4ea-5d0c-fdd467aebeed",
        "x-ms-return-client-request-id": "true",
        "x-ms-version": "2019-10-10"
=======
      "RequestUri": "https://seanmcccanary.blob.core.windows.net/test-container-75e662e1-261c-e039-2425-e07918db41e1/test-blob-237b1cca-a016-c3de-7f7a-3b039f631c34?comp=blocklist\u0026blocklisttype=all",
      "RequestMethod": "GET",
      "RequestHeaders": {
        "Authorization": "Sanitized",
        "traceparent": "00-8d1c1ab2cf6db74ca0b0aac283ec4554-e5a8e73fddf16c4b-00",
        "User-Agent": [
          "azsdk-net-Storage.Blobs/12.5.0-dev.20200402.1",
          "(.NET Core 4.6.28325.01; Microsoft Windows 10.0.18362 )"
        ],
        "x-ms-client-request-id": "628e7835-17c1-6dbf-c636-ef951b94c35e",
        "x-ms-date": "Thu, 02 Apr 2020 23:52:27 GMT",
        "x-ms-lease-id": "bcf86af8-10b8-f4ea-5d0c-fdd467aebeed",
        "x-ms-return-client-request-id": "true",
        "x-ms-version": "2019-12-12"
>>>>>>> 32e373e2
      },
      "RequestBody": null,
      "StatusCode": 412,
      "ResponseHeaders": {
        "Content-Length": "241",
        "Content-Type": "application/xml",
<<<<<<< HEAD
        "Date": "Thu, 05 Mar 2020 21:10:50 GMT",
=======
        "Date": "Thu, 02 Apr 2020 23:52:25 GMT",
>>>>>>> 32e373e2
        "Server": [
          "Windows-Azure-Blob/1.0",
          "Microsoft-HTTPAPI/2.0"
        ],
        "x-ms-client-request-id": "628e7835-17c1-6dbf-c636-ef951b94c35e",
        "x-ms-error-code": "LeaseNotPresentWithBlobOperation",
<<<<<<< HEAD
        "x-ms-request-id": "6ca07321-901e-0014-6732-f3da54000000",
        "x-ms-version": "2019-10-10"
      },
      "ResponseBody": [
        "\uFEFF\u003C?xml version=\u00221.0\u0022 encoding=\u0022utf-8\u0022?\u003E\u003CError\u003E\u003CCode\u003ELeaseNotPresentWithBlobOperation\u003C/Code\u003E\u003CMessage\u003EThere is currently no lease on the blob.\n",
        "RequestId:6ca07321-901e-0014-6732-f3da54000000\n",
        "Time:2020-03-05T21:10:51.5466359Z\u003C/Message\u003E\u003C/Error\u003E"
      ]
    },
    {
      "RequestUri": "https://seanstagetest.blob.core.windows.net/test-container-75e662e1-261c-e039-2425-e07918db41e1?restype=container",
      "RequestMethod": "DELETE",
      "RequestHeaders": {
        "Authorization": "Sanitized",
        "traceparent": "00-5f0255494ddab04ab3a335695482834e-abb35f4a25acfb41-00",
        "User-Agent": [
          "azsdk-net-Storage.Blobs/12.4.0-dev.20200305.1",
          "(.NET Core 4.6.28325.01; Microsoft Windows 10.0.18363 )"
        ],
        "x-ms-client-request-id": "fac8b976-05f1-540c-516e-f6b9fb7f931f",
        "x-ms-date": "Thu, 05 Mar 2020 21:10:51 GMT",
        "x-ms-return-client-request-id": "true",
        "x-ms-version": "2019-10-10"
=======
        "x-ms-request-id": "b7c6d368-401e-0065-0949-09e3e4000000",
        "x-ms-version": "2019-12-12"
      },
      "ResponseBody": [
        "\uFEFF\u003C?xml version=\u00221.0\u0022 encoding=\u0022utf-8\u0022?\u003E\u003CError\u003E\u003CCode\u003ELeaseNotPresentWithBlobOperation\u003C/Code\u003E\u003CMessage\u003EThere is currently no lease on the blob.\n",
        "RequestId:b7c6d368-401e-0065-0949-09e3e4000000\n",
        "Time:2020-04-02T23:52:26.4832233Z\u003C/Message\u003E\u003C/Error\u003E"
      ]
    },
    {
      "RequestUri": "https://seanmcccanary.blob.core.windows.net/test-container-75e662e1-261c-e039-2425-e07918db41e1?restype=container",
      "RequestMethod": "DELETE",
      "RequestHeaders": {
        "Authorization": "Sanitized",
        "traceparent": "00-6e8fb5c00580dc4ea3d13812599524ec-dc1f923017803448-00",
        "User-Agent": [
          "azsdk-net-Storage.Blobs/12.5.0-dev.20200402.1",
          "(.NET Core 4.6.28325.01; Microsoft Windows 10.0.18362 )"
        ],
        "x-ms-client-request-id": "fac8b976-05f1-540c-516e-f6b9fb7f931f",
        "x-ms-date": "Thu, 02 Apr 2020 23:52:27 GMT",
        "x-ms-return-client-request-id": "true",
        "x-ms-version": "2019-12-12"
>>>>>>> 32e373e2
      },
      "RequestBody": null,
      "StatusCode": 202,
      "ResponseHeaders": {
        "Content-Length": "0",
<<<<<<< HEAD
        "Date": "Thu, 05 Mar 2020 21:10:50 GMT",
=======
        "Date": "Thu, 02 Apr 2020 23:52:26 GMT",
>>>>>>> 32e373e2
        "Server": [
          "Windows-Azure-Blob/1.0",
          "Microsoft-HTTPAPI/2.0"
        ],
        "x-ms-client-request-id": "fac8b976-05f1-540c-516e-f6b9fb7f931f",
<<<<<<< HEAD
        "x-ms-request-id": "6ca07325-901e-0014-6b32-f3da54000000",
        "x-ms-version": "2019-10-10"
=======
        "x-ms-request-id": "b7c6d37d-401e-0065-1949-09e3e4000000",
        "x-ms-version": "2019-12-12"
>>>>>>> 32e373e2
      },
      "ResponseBody": []
    }
  ],
  "Variables": {
    "RandomSeed": "350850635",
<<<<<<< HEAD
    "Storage_TestConfigDefault": "ProductionTenant\nseanstagetest\nU2FuaXRpemVk\nhttps://seanstagetest.blob.core.windows.net\nhttp://seanstagetest.file.core.windows.net\nhttp://seanstagetest.queue.core.windows.net\nhttp://seanstagetest.table.core.windows.net\n\n\n\n\nhttp://seanstagetest-secondary.blob.core.windows.net\nhttp://seanstagetest-secondary.file.core.windows.net\nhttp://seanstagetest-secondary.queue.core.windows.net\nhttp://seanstagetest-secondary.table.core.windows.net\n\nSanitized\n\n\nCloud\nBlobEndpoint=https://seanstagetest.blob.core.windows.net/;QueueEndpoint=http://seanstagetest.queue.core.windows.net/;FileEndpoint=http://seanstagetest.file.core.windows.net/;BlobSecondaryEndpoint=http://seanstagetest-secondary.blob.core.windows.net/;QueueSecondaryEndpoint=http://seanstagetest-secondary.queue.core.windows.net/;FileSecondaryEndpoint=http://seanstagetest-secondary.file.core.windows.net/;AccountName=seanstagetest;AccountKey=Sanitized\nseanscope1"
=======
    "Storage_TestConfigDefault": "ProductionTenant\nseanmcccanary\nU2FuaXRpemVk\nhttps://seanmcccanary.blob.core.windows.net\nhttps://seanmcccanary.file.core.windows.net\nhttps://seanmcccanary.queue.core.windows.net\nhttps://seanmcccanary.table.core.windows.net\n\n\n\n\nhttps://seanmcccanary-secondary.blob.core.windows.net\nhttps://seanmcccanary-secondary.file.core.windows.net\nhttps://seanmcccanary-secondary.queue.core.windows.net\nhttps://seanmcccanary-secondary.table.core.windows.net\n\nSanitized\n\n\nCloud\nBlobEndpoint=https://seanmcccanary.blob.core.windows.net/;QueueEndpoint=https://seanmcccanary.queue.core.windows.net/;FileEndpoint=https://seanmcccanary.file.core.windows.net/;BlobSecondaryEndpoint=https://seanmcccanary-secondary.blob.core.windows.net/;QueueSecondaryEndpoint=https://seanmcccanary-secondary.queue.core.windows.net/;FileSecondaryEndpoint=https://seanmcccanary-secondary.file.core.windows.net/;AccountName=seanmcccanary;AccountKey=Sanitized\nseanscope1"
>>>>>>> 32e373e2
  }
}<|MERGE_RESOLUTION|>--- conflicted
+++ resolved
@@ -1,22 +1,6 @@
 {
   "Entries": [
     {
-<<<<<<< HEAD
-      "RequestUri": "https://seanstagetest.blob.core.windows.net/test-container-75e662e1-261c-e039-2425-e07918db41e1?restype=container",
-      "RequestMethod": "PUT",
-      "RequestHeaders": {
-        "Authorization": "Sanitized",
-        "traceparent": "00-5de9ad7a24803047be136b4e5cc3e0c2-e877a36a2ef4e340-00",
-        "User-Agent": [
-          "azsdk-net-Storage.Blobs/12.4.0-dev.20200305.1",
-          "(.NET Core 4.6.28325.01; Microsoft Windows 10.0.18363 )"
-        ],
-        "x-ms-blob-public-access": "container",
-        "x-ms-client-request-id": "ca504c3a-c51f-d1a7-3017-97933070dc81",
-        "x-ms-date": "Thu, 05 Mar 2020 21:10:51 GMT",
-        "x-ms-return-client-request-id": "true",
-        "x-ms-version": "2019-10-10"
-=======
       "RequestUri": "https://seanmcccanary.blob.core.windows.net/test-container-75e662e1-261c-e039-2425-e07918db41e1?restype=container",
       "RequestMethod": "PUT",
       "RequestHeaders": {
@@ -31,58 +15,30 @@
         "x-ms-date": "Thu, 02 Apr 2020 23:52:25 GMT",
         "x-ms-return-client-request-id": "true",
         "x-ms-version": "2019-12-12"
->>>>>>> 32e373e2
       },
       "RequestBody": null,
       "StatusCode": 201,
       "ResponseHeaders": {
         "Content-Length": "0",
-<<<<<<< HEAD
-        "Date": "Thu, 05 Mar 2020 21:10:50 GMT",
-        "ETag": "\u00220x8D7C149AF47EE41\u0022",
-        "Last-Modified": "Thu, 05 Mar 2020 21:10:51 GMT",
-=======
         "Date": "Thu, 02 Apr 2020 23:52:25 GMT",
         "ETag": "\u00220x8D7D760E4E25187\u0022",
         "Last-Modified": "Thu, 02 Apr 2020 23:52:25 GMT",
->>>>>>> 32e373e2
         "Server": [
           "Windows-Azure-Blob/1.0",
           "Microsoft-HTTPAPI/2.0"
         ],
         "x-ms-client-request-id": "ca504c3a-c51f-d1a7-3017-97933070dc81",
-<<<<<<< HEAD
-        "x-ms-request-id": "6ca07316-901e-0014-5e32-f3da54000000",
-        "x-ms-version": "2019-10-10"
-=======
         "x-ms-request-id": "b7c6d30e-401e-0065-3449-09e3e4000000",
         "x-ms-version": "2019-12-12"
->>>>>>> 32e373e2
       },
       "ResponseBody": []
     },
     {
-<<<<<<< HEAD
-      "RequestUri": "https://seanstagetest.blob.core.windows.net/test-container-75e662e1-261c-e039-2425-e07918db41e1/test-blob-237b1cca-a016-c3de-7f7a-3b039f631c34",
-=======
       "RequestUri": "https://seanmcccanary.blob.core.windows.net/test-container-75e662e1-261c-e039-2425-e07918db41e1/test-blob-237b1cca-a016-c3de-7f7a-3b039f631c34",
->>>>>>> 32e373e2
       "RequestMethod": "PUT",
       "RequestHeaders": {
         "Authorization": "Sanitized",
         "Content-Length": "4096",
-<<<<<<< HEAD
-        "traceparent": "00-3d58cf09dcbce442a228cbb3a1d2a1c4-305921f6e06bdc43-00",
-        "User-Agent": [
-          "azsdk-net-Storage.Blobs/12.4.0-dev.20200305.1",
-          "(.NET Core 4.6.28325.01; Microsoft Windows 10.0.18363 )"
-        ],
-        "x-ms-blob-type": "BlockBlob",
-        "x-ms-client-request-id": "dc4caec5-2984-e708-f1cb-a0fe738067ce",
-        "x-ms-date": "Thu, 05 Mar 2020 21:10:51 GMT",
-        "x-ms-return-client-request-id": "true",
-        "x-ms-version": "2019-10-10"
-=======
         "traceparent": "00-92dd2ce7c588084288c35da83badfa10-581bc581e4cc2e4e-00",
         "User-Agent": [
           "azsdk-net-Storage.Blobs/12.5.0-dev.20200402.1",
@@ -93,57 +49,28 @@
         "x-ms-date": "Thu, 02 Apr 2020 23:52:27 GMT",
         "x-ms-return-client-request-id": "true",
         "x-ms-version": "2019-12-12"
->>>>>>> 32e373e2
       },
       "RequestBody": "6oA/y4p3wpObxe32hk88yDwFC6d0FkmZbo1LpIqjMs37YqivMRD3U1rniFGy6DwvPnPHmVh0wNQ3pV39LB0J95If\u002ByOmjJcrDrdNjI7354VRG2YX3Jh1hqLUd4uy\u002Bic83pC\u002BkuwYiLHbm4uhJjNFP77XqxC28Rv5qnSB0hQLeBSPEK79OVSYOJO0O0AN1GBvjjfM204Xhex0xOd4l7ad0CJ2ERaFSAZpP3N9Arbb69YUEUPcPp3GeIrBiHVsIKDcF2sdl8JJ6kYxY5vbmYM1mdgRZIVzwJGFsJmLw7\u002BR/R7SoOpLvVQUyif8qtsB694Gi\u002B\u002BcW7waaVbamOcoviaHoGV9CPmZ6tuD/JledhW1g8S7hDfP9KFitzeTcSVt6wsAdQp2hOLlbaEUGF8ivPJAJBUibTnvt6vEGlHBBXi2FhGNXQELP/7i1haWu9tCQPpFU0wQS33SEb5esWqRI2goXgJNlF/xNeUWQJcjWPvPgtpWfLIspsuTu0tCrI2UULKubV3Z9KubUx1m\u002BQvmr7nDji\u002BQO6a2/Lc3utgUrohYgu/kdOud9o0uuiiUxay/rQySfx5eBBUL\u002BHClojnSh6SVDnYbATrNJZihYYB9ITcLdw3MgS9q\u002BX7a2Xx691NTWzOE/7Y1pKzRxFmFvKKUjdc5missBgV1KhT4QSi\u002BUi5ETQZN\u002BSGB1dNg\u002Br3W5D3cRkukQV0oJ1UtD9ShPWKEE3EqQW6bRpS1uMVXywtInkbXHPvdGRHRGyaxIOpM4Jdw3OZLq6POQP\u002B274mX0FtJ5HCOySFnpvlgWSZI6iapaNct5\u002B4k/fKjCNv7JiqIOUrLaDt6vRZ2CDXt6lJ9hlbZDYaxaulsJOd968FFbIDP2CDbfILrL6vBtt65NxKgJoGEIhij1s5hXkNT/dFVMJy1HRIxoQnU7d7b77MKs\u002BzV3MU/wEpnLAFReh0\u002BmDHZbIVCAxr/boR3sDQ6x\u002BcbVqtXfiAMFXBSTfAR4CfsllWsAoMuyK/R1W1BxxAVLWQaNiRy5hkRzFYV77Yp7o5dixrfjsVj7Y38hamyyk5fPB\u002BM9qoCea87mjUsGNj4p\u002Bbf4zv2Np\u002BftkmWdmBwXgEItbOWnfjjWhJqo/OPN9S1A93C0\u002BcSaQaA7T9hbANOyzwzI2IlYgrt/Ikpi5OsD3504HKDrYoa9kusFa\u002B4ge4OHNi2WxRxkKHT1dde6N5z1N7B7YuQyx2xGS0WeExaNXqaGm\u002B69bNqAlDRr9izvA1tOUHR95RiflC6BULnWxdUeJ9dw85vuN8qVuo6vhtE/VwgqT4KiT7lOJweAPBwg6c4fDc5Vvk//YFip6CqJ781dgfmx7HZSu5hd4oxUbjvudNDAUHjC6di4Ku9qOKdOxDd6Ynoirz1XzJI199uDazJcu3NZiZ9UWpfhOYGG6EMwzt6VGguBi8XTaEPmjTI89P\u002B8zX00NTpX5cfiAbW70SRPBOj9LlEm2y\u002BtRmEbrc2l5ASBydrGPNmkPTQDn0pQV1dfV4gJP8ZuljJNRq7ZfHg6fF1w\u002BgcJiMgPGPEc4zulXS7JvBYFXKQ\u002BEzPoeLYqysD8CWMs351QVc7AOicVEbM26Cm/z8Ah9N\u002B5cqbTIRAR5A4wYNnYeL2RuSZHRSK9KMGA8ZCMqzsAmhRDs6z2fTT\u002BrhXY5PCZHm\u002Br7laZmq/8/AmlEm9/hXkTL4bFVIUQmzvxiJbM5AQQ55MhILzkZz9khrdjUWrFfyjchfUp04mqm1MaqBHY8BgFVCrcHmT8boiHYM3NrQnRLAmuMB4PJxPJtoUpif7ti9afXj0/6SCEIBdsYrL7nO4JCXvIKoA59m0W0qffkuSJ2ZU3bk8M0QMpKg/G4oRhDdnXIECC5WEWpWeP6Ra4pE1yoojdhG5e/Hg43wCwMxOotcSOCHJkBvR0IMknfOgscIWClAA7g0mreCQISgZgZrIUJzMR6lwbDpuUqaOlN39PzG67LZ8TrTK7IpAOW7zuE7oW01X1GoYpZ4VkZxmmBkCkuL2XpXjTAHoAVsfLzLLe5lYpTmQpmvHoUYYZr0YY1NxPaeM/Fm4BQ5LbtIO\u002BXZrSRUCDfPfcut2LrxPy\u002BZEz54HrfGLP38/oJ8qRDeYuajPrBynFVZgkcu7Fc2caTkoBp40B0uF4AqWwm1TtS203nUUfx7JnLpIphsm0CmxozZlAj2YZLFcSswSEVLoDdydBjdYiOkbXmrk7GAwXg/g5B837bLwG3rEtzRRt4tnX5k\u002BiMnyWRpMSqTTtHdQLOu8MS0zsSApreu8lNC1yabefYzH8dVG7YsE6qIOHGcCc4pJlIVeNK55FNveNcRJl4D99DbqiToVdkShL8d9G5CDuiFFbDQggEneTtz6aLfGulIhECcwF\u002BlQMx5BvATn\u002B/lLWnujAytM3XPtDDpeGw6M2nR0WwtoU6I39TgW38RE91Ljrw08IrYn1TOzQguv8hcPtOGQc6Du4gfYbA7yNf6vqRXoemwBULi9TIXXtRCXiAMgBiris4Sx9cwFY7aoNJ81BJn2x3erDmQp0iYbFiz3QeQK0S7TzPaQNoWf\u002B\u002BwCFRflorF3ocGLdfjFueBdlt6fDiLRnmNwYTeiZZDyCxN3J70ONnN7gJ8jflw2DRMVM5\u002Bm/\u002BzKMHe0dEF51DwwmWnkTpIjT2BrI46Crh8GOlMjjTLwTAsnrPZGWcEyAqtj8uTyUr\u002BB8eM/O9tdR4JXrTruVkYKP01dvaGb3fWeOSHiH7s6FOiTopxOsRAwyWV07quHQ6tlWLOXlJQe5RTuoAG5eijHHZlSWrOqu448LfM8J\u002B9JF/V2fcYHo4BTdbyHYBAOdk48rdESNen4u5wlWmag4b0lpIkMQ/1hv3kY/uX2Ilt9Lbel/3odNuIMfcIp4kgZspP\u002BYryGAjJR2u1X\u002BjYEAZhBpy2v\u002B\u002BFDB22nAMU7ONwx/0tR\u002BL\u002Bf9yuEUyWMxjyrCHwp6Dobarexu1tO3wJsFqIQJvvqsgnYobABKqe8tkEw/PdJEU\u002BiFpSUnzxkURcpGD2Ce6BBwFVzUEaKGUAP9QQZHeMKIwRTbg9mVhPMdFCY2BFpOjuh7zui1cEIF/xThKo4SjM0HvQ5LwyQ22pCp9z28UAupbvJeC6nZ05DSlcSEtFokykcY7kdMAouERTQXy7kESa8Jd7vb9IFjbam9eS1fciZ2ROy2Y2GEXWwmmcZ1wgfXjkwVu3yeSRWF9YDdjomeZRLN4YaMjiYNhRpP9Vr67WuhperhCbapl/vW8K3g5o6iSHTzaCBBSwAmCDZiTpP6yshVPCje/RtcZAmK9Z14bJ5LrWzmB0VLYFrquwGAR0koHCXli\u002Bqlw4tZVwPW9lWi7ZtX1qFm1MNCyduN9AHZm9yAYtl3kuDz5anhjLABdGnFB42maLDnwQdiYoIO189Jv/tnVlO8K1q6o/D3RQgTQZVxyOy0M3Mr2KGSFXBe5Q3amAy02h4WCRxy64T/8Hv/DyDs3M8i1UxIO33x6dYqW/7jHO07nqe3G7\u002BQAUeubCgl0wZPcgg\u002Bt4LALJ6gZF8GSE/GHJNOw3B5dYFPkpQE2c9VjBbP2yn2pKUqe3HI1rdgifj36E9Uls\u002BV1fxGryUu\u002B1KPStgIdq1mD3guJIg\u002BcJ8J7wibDPF/wPVHOgUtb/WAO7/feUvfWBNLUZjXZrJHV2UdfL/ck65hD4niwTxoOJ9CbikIXzcTKpb1D7sYqJpC/6Kf0DM1o6fRfinB/JbW41k5lPhJfzguChIpJ0PzCKbvn8GZyCisTMqBNuENEW4/3mxiHxPh\u002BYBqscXhDHwkHjVDElyVfRswTQftyEhXIPjj6UjXUOmTDaYBLxYiywBOXNirij8RqmERMdHL9DF4E5ENPWMzTI0L78S2VE3EzYIHX6tv61a5kn7nxl8Xxxm0yRuFFY3dWxBLX9o6mxYTDCRPxFRGCGg6U2rkC4ZuM\u002BjqwYtyf/f0KgRa5Eu8vzdo1Lo6iAKFLsCzSsJjOU\u002BKHSvxT5lK4Mxsm5pQK2PcvdQzuzbMM2vmJZLKvzU1kTD00Idfiy\u002Bd3jOtzixodQOc1ozuL34Yvim/y2nGgCHXdwqpmxqcvTKkld0DXmV/vfCPbahoB2Gy3FKdn//Flx3R1lch/poowFmaCZmg1R\u002BEQE15d1K5by\u002Bo9v6H/x1y3v6/cUfOHf8WZm1Ozf2H0cczGR9yTF\u002BLWKdneMfbYQE8Z2qbIaPX9iKOYtElKmFyIST3lOX9wFKe89jgpqU3OwUsEqZS7PBjW2L84\u002BlOpi4GNVfi48xbfmcYPC2LNw\u002B9l2fL\u002BNf63zQ0lHmCwRxpUE2qmrFNFBd40NQ/evDCmCQTf0yBgq1WSxZjrk9S2H1Kruuf4JyeMENQkugD\u002B2RDMjwVb4HP582gVE9bKWXH5jhWtIwFIreHdQ7JMO\u002BFEo/x4LwTfWj7uoceP4xNQwbdiOzvrQbYfg\u002BETjpyxrbd2wG/qQjptGjPmznE5yMrefIIK6gC1aVI2aKsju9uiPQQACRKjdo989REH9IM01csmRQIapsOmsWcdo9mfOV5YRIF9Ob\u002BoOwXyjeT/vXTfAZLgDXbZh4YwaUe7hdKl7cuyr7/xt6wLfgoMGBjepwPyTpI2vzvnjrz7TMBn/LUjTKApTR3E3Vn21J983X99UbJDyUdAfz6P2xDzBnrbo3FU2Mt4tWn2PWFIT9qserFNjeseFDNt4t1xmWH8wdbfKyEeF/SkBKxITZvV\u002BC9T42BfpXifvZ9N5uX99xwICWuaaSS5jlK8qYk\u002Bxcanl\u002Bq\u002BHaYBnSxeT22RwDEOpg2AQEQgS58KqmUNovv/UPfIpl8LT\u002Bl19mxPPBnHF74hvfN7roWCd0xbo3NA8/ogbv512SnSA2YkGknn4Q\u002BFQ4Km6/UIc6JiRi8Cv5xmJPJyHt0rUU6UT6qdV5Q7moZM1m/gqggFJ\u002BtMA5MK31PZveVXdcIyafJEAqxKayweJquYxdkshYrqbPbh302rmXBGw5mu5CS0Gnx9rJdrurzPLeznYgl6rThqbQjbQIqkmHk786eCfzJ21LtsrtjjjqJKIqFgxCdm3BZhRIcr6MnhyQQuL8cFPL6qYI1eDf5fdt5WgS3ZQ9RB1SeRISqrWvvhitXUxV7rNOXitlOqCM4YAc24xVesCIU/3FqvdBuD/wWRfIMYirF/a1w35p2Ap8xZeR9s8pWUNXJQpPkES7DKbsdOCIw6/4ccSVoLdCH3rySORgsMJwxwDTcQx9W4ey\u002BbbYfWMp9AHnmIQLk7iMFQaPXEdfW1zje63gtVKjexU846cAaaEXyFTieBc9ZDNHRlwF7v5AUp1a9AG2ST6vQx1vzrARjKtkeJTyfeJEphZ5mW72no0X/JAJpnSgYH8WMzX6zpaDNbqwoHZqTtW6FU7qPa/QuKWQV9EgCOU3xBcU20mtSteA9mSzRv0XrK67TpEltiPQRXqPanbEYy3UedxeVXKLDct3akdLHHKoeasjZLlUEQ7zRA==",
       "StatusCode": 201,
       "ResponseHeaders": {
         "Content-Length": "0",
         "Content-MD5": "hphJG8qGIpsz/1S6NA/ClA==",
-<<<<<<< HEAD
-        "Date": "Thu, 05 Mar 2020 21:10:50 GMT",
-        "ETag": "\u00220x8D7C149AF555B65\u0022",
-        "Last-Modified": "Thu, 05 Mar 2020 21:10:51 GMT",
-=======
         "Date": "Thu, 02 Apr 2020 23:52:25 GMT",
         "ETag": "\u00220x8D7D760E588CF16\u0022",
         "Last-Modified": "Thu, 02 Apr 2020 23:52:26 GMT",
->>>>>>> 32e373e2
         "Server": [
           "Windows-Azure-Blob/1.0",
           "Microsoft-HTTPAPI/2.0"
         ],
         "x-ms-client-request-id": "dc4caec5-2984-e708-f1cb-a0fe738067ce",
         "x-ms-content-crc64": "NDtmlcEIKjA=",
-<<<<<<< HEAD
-        "x-ms-request-id": "6ca0731d-901e-0014-6332-f3da54000000",
-        "x-ms-request-server-encrypted": "true",
-        "x-ms-version": "2019-10-10"
-=======
         "x-ms-request-id": "b7c6d353-401e-0065-7649-09e3e4000000",
         "x-ms-request-server-encrypted": "true",
         "x-ms-version": "2019-12-12"
->>>>>>> 32e373e2
       },
       "ResponseBody": []
     },
     {
-<<<<<<< HEAD
-      "RequestUri": "https://seanstagetest.blob.core.windows.net/test-container-75e662e1-261c-e039-2425-e07918db41e1/test-blob-237b1cca-a016-c3de-7f7a-3b039f631c34?comp=blocklist\u0026blocklisttype=all",
-      "RequestMethod": "GET",
-      "RequestHeaders": {
-        "Authorization": "Sanitized",
-        "traceparent": "00-4c12ed8b9699874e9d1e243ab748e48f-18b6c56e2f6a5d4c-00",
-        "User-Agent": [
-          "azsdk-net-Storage.Blobs/12.4.0-dev.20200305.1",
-          "(.NET Core 4.6.28325.01; Microsoft Windows 10.0.18363 )"
-        ],
-        "x-ms-client-request-id": "628e7835-17c1-6dbf-c636-ef951b94c35e",
-        "x-ms-date": "Thu, 05 Mar 2020 21:10:51 GMT",
-        "x-ms-lease-id": "bcf86af8-10b8-f4ea-5d0c-fdd467aebeed",
-        "x-ms-return-client-request-id": "true",
-        "x-ms-version": "2019-10-10"
-=======
       "RequestUri": "https://seanmcccanary.blob.core.windows.net/test-container-75e662e1-261c-e039-2425-e07918db41e1/test-blob-237b1cca-a016-c3de-7f7a-3b039f631c34?comp=blocklist\u0026blocklisttype=all",
       "RequestMethod": "GET",
       "RequestHeaders": {
@@ -158,49 +85,19 @@
         "x-ms-lease-id": "bcf86af8-10b8-f4ea-5d0c-fdd467aebeed",
         "x-ms-return-client-request-id": "true",
         "x-ms-version": "2019-12-12"
->>>>>>> 32e373e2
       },
       "RequestBody": null,
       "StatusCode": 412,
       "ResponseHeaders": {
         "Content-Length": "241",
         "Content-Type": "application/xml",
-<<<<<<< HEAD
-        "Date": "Thu, 05 Mar 2020 21:10:50 GMT",
-=======
         "Date": "Thu, 02 Apr 2020 23:52:25 GMT",
->>>>>>> 32e373e2
         "Server": [
           "Windows-Azure-Blob/1.0",
           "Microsoft-HTTPAPI/2.0"
         ],
         "x-ms-client-request-id": "628e7835-17c1-6dbf-c636-ef951b94c35e",
         "x-ms-error-code": "LeaseNotPresentWithBlobOperation",
-<<<<<<< HEAD
-        "x-ms-request-id": "6ca07321-901e-0014-6732-f3da54000000",
-        "x-ms-version": "2019-10-10"
-      },
-      "ResponseBody": [
-        "\uFEFF\u003C?xml version=\u00221.0\u0022 encoding=\u0022utf-8\u0022?\u003E\u003CError\u003E\u003CCode\u003ELeaseNotPresentWithBlobOperation\u003C/Code\u003E\u003CMessage\u003EThere is currently no lease on the blob.\n",
-        "RequestId:6ca07321-901e-0014-6732-f3da54000000\n",
-        "Time:2020-03-05T21:10:51.5466359Z\u003C/Message\u003E\u003C/Error\u003E"
-      ]
-    },
-    {
-      "RequestUri": "https://seanstagetest.blob.core.windows.net/test-container-75e662e1-261c-e039-2425-e07918db41e1?restype=container",
-      "RequestMethod": "DELETE",
-      "RequestHeaders": {
-        "Authorization": "Sanitized",
-        "traceparent": "00-5f0255494ddab04ab3a335695482834e-abb35f4a25acfb41-00",
-        "User-Agent": [
-          "azsdk-net-Storage.Blobs/12.4.0-dev.20200305.1",
-          "(.NET Core 4.6.28325.01; Microsoft Windows 10.0.18363 )"
-        ],
-        "x-ms-client-request-id": "fac8b976-05f1-540c-516e-f6b9fb7f931f",
-        "x-ms-date": "Thu, 05 Mar 2020 21:10:51 GMT",
-        "x-ms-return-client-request-id": "true",
-        "x-ms-version": "2019-10-10"
-=======
         "x-ms-request-id": "b7c6d368-401e-0065-0949-09e3e4000000",
         "x-ms-version": "2019-12-12"
       },
@@ -224,39 +121,25 @@
         "x-ms-date": "Thu, 02 Apr 2020 23:52:27 GMT",
         "x-ms-return-client-request-id": "true",
         "x-ms-version": "2019-12-12"
->>>>>>> 32e373e2
       },
       "RequestBody": null,
       "StatusCode": 202,
       "ResponseHeaders": {
         "Content-Length": "0",
-<<<<<<< HEAD
-        "Date": "Thu, 05 Mar 2020 21:10:50 GMT",
-=======
         "Date": "Thu, 02 Apr 2020 23:52:26 GMT",
->>>>>>> 32e373e2
         "Server": [
           "Windows-Azure-Blob/1.0",
           "Microsoft-HTTPAPI/2.0"
         ],
         "x-ms-client-request-id": "fac8b976-05f1-540c-516e-f6b9fb7f931f",
-<<<<<<< HEAD
-        "x-ms-request-id": "6ca07325-901e-0014-6b32-f3da54000000",
-        "x-ms-version": "2019-10-10"
-=======
         "x-ms-request-id": "b7c6d37d-401e-0065-1949-09e3e4000000",
         "x-ms-version": "2019-12-12"
->>>>>>> 32e373e2
       },
       "ResponseBody": []
     }
   ],
   "Variables": {
     "RandomSeed": "350850635",
-<<<<<<< HEAD
-    "Storage_TestConfigDefault": "ProductionTenant\nseanstagetest\nU2FuaXRpemVk\nhttps://seanstagetest.blob.core.windows.net\nhttp://seanstagetest.file.core.windows.net\nhttp://seanstagetest.queue.core.windows.net\nhttp://seanstagetest.table.core.windows.net\n\n\n\n\nhttp://seanstagetest-secondary.blob.core.windows.net\nhttp://seanstagetest-secondary.file.core.windows.net\nhttp://seanstagetest-secondary.queue.core.windows.net\nhttp://seanstagetest-secondary.table.core.windows.net\n\nSanitized\n\n\nCloud\nBlobEndpoint=https://seanstagetest.blob.core.windows.net/;QueueEndpoint=http://seanstagetest.queue.core.windows.net/;FileEndpoint=http://seanstagetest.file.core.windows.net/;BlobSecondaryEndpoint=http://seanstagetest-secondary.blob.core.windows.net/;QueueSecondaryEndpoint=http://seanstagetest-secondary.queue.core.windows.net/;FileSecondaryEndpoint=http://seanstagetest-secondary.file.core.windows.net/;AccountName=seanstagetest;AccountKey=Sanitized\nseanscope1"
-=======
     "Storage_TestConfigDefault": "ProductionTenant\nseanmcccanary\nU2FuaXRpemVk\nhttps://seanmcccanary.blob.core.windows.net\nhttps://seanmcccanary.file.core.windows.net\nhttps://seanmcccanary.queue.core.windows.net\nhttps://seanmcccanary.table.core.windows.net\n\n\n\n\nhttps://seanmcccanary-secondary.blob.core.windows.net\nhttps://seanmcccanary-secondary.file.core.windows.net\nhttps://seanmcccanary-secondary.queue.core.windows.net\nhttps://seanmcccanary-secondary.table.core.windows.net\n\nSanitized\n\n\nCloud\nBlobEndpoint=https://seanmcccanary.blob.core.windows.net/;QueueEndpoint=https://seanmcccanary.queue.core.windows.net/;FileEndpoint=https://seanmcccanary.file.core.windows.net/;BlobSecondaryEndpoint=https://seanmcccanary-secondary.blob.core.windows.net/;QueueSecondaryEndpoint=https://seanmcccanary-secondary.queue.core.windows.net/;FileSecondaryEndpoint=https://seanmcccanary-secondary.file.core.windows.net/;AccountName=seanmcccanary;AccountKey=Sanitized\nseanscope1"
->>>>>>> 32e373e2
   }
 }