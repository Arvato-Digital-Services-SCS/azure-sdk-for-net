--- conflicted
+++ resolved
@@ -1,22 +1,6 @@
 {
   "Entries": [
     {
-<<<<<<< HEAD
-      "RequestUri": "https://seanstagetest.blob.core.windows.net/test-container-9d18a6f2-723d-b5a5-3e2f-85eb6245c1f0?restype=container",
-      "RequestMethod": "PUT",
-      "RequestHeaders": {
-        "Authorization": "Sanitized",
-        "traceparent": "00-cc15ebca8276bb498088ffa6824a0029-fcd96e8dae0e854d-00",
-        "User-Agent": [
-          "azsdk-net-Storage.Blobs/12.4.0-dev.20200305.1",
-          "(.NET Core 4.6.28325.01; Microsoft Windows 10.0.18363 )"
-        ],
-        "x-ms-blob-public-access": "container",
-        "x-ms-client-request-id": "0e4b6fe8-6fc0-35c0-5ff9-8798a11406cc",
-        "x-ms-date": "Thu, 05 Mar 2020 21:12:15 GMT",
-        "x-ms-return-client-request-id": "true",
-        "x-ms-version": "2019-10-10"
-=======
       "RequestUri": "https://seanmcccanary.blob.core.windows.net/test-container-9d18a6f2-723d-b5a5-3e2f-85eb6245c1f0?restype=container",
       "RequestMethod": "PUT",
       "RequestHeaders": {
@@ -31,59 +15,30 @@
         "x-ms-date": "Thu, 02 Apr 2020 23:57:41 GMT",
         "x-ms-return-client-request-id": "true",
         "x-ms-version": "2019-12-12"
->>>>>>> 32e373e2
       },
       "RequestBody": null,
       "StatusCode": 201,
       "ResponseHeaders": {
         "Content-Length": "0",
-<<<<<<< HEAD
-        "Date": "Thu, 05 Mar 2020 21:12:15 GMT",
-        "ETag": "\u00220x8D7C149E1809BFF\u0022",
-        "Last-Modified": "Thu, 05 Mar 2020 21:12:15 GMT",
-=======
         "Date": "Thu, 02 Apr 2020 23:57:40 GMT",
         "ETag": "\u00220x8D7D761A1206BD9\u0022",
         "Last-Modified": "Thu, 02 Apr 2020 23:57:41 GMT",
->>>>>>> 32e373e2
         "Server": [
           "Windows-Azure-Blob/1.0",
           "Microsoft-HTTPAPI/2.0"
         ],
         "x-ms-client-request-id": "0e4b6fe8-6fc0-35c0-5ff9-8798a11406cc",
-<<<<<<< HEAD
-        "x-ms-request-id": "1982a9ea-201e-0011-6a32-f3088f000000",
-        "x-ms-version": "2019-10-10"
-=======
         "x-ms-request-id": "07c6cfa3-801e-0055-624a-095d2b000000",
         "x-ms-version": "2019-12-12"
->>>>>>> 32e373e2
       },
       "ResponseBody": []
     },
     {
-<<<<<<< HEAD
-      "RequestUri": "https://seanstagetest.blob.core.windows.net/test-container-9d18a6f2-723d-b5a5-3e2f-85eb6245c1f0/test-blob-4dbc2581-9606-6c30-ff1f-167fd9016349",
-=======
       "RequestUri": "https://seanmcccanary.blob.core.windows.net/test-container-9d18a6f2-723d-b5a5-3e2f-85eb6245c1f0/test-blob-4dbc2581-9606-6c30-ff1f-167fd9016349",
->>>>>>> 32e373e2
       "RequestMethod": "PUT",
       "RequestHeaders": {
         "Authorization": "Sanitized",
         "Content-Length": "1024",
-<<<<<<< HEAD
-        "traceparent": "00-29cf2d69839b7e4b86a94c5ef4840d8a-a271139444458041-00",
-        "User-Agent": [
-          "azsdk-net-Storage.Blobs/12.4.0-dev.20200305.1",
-          "(.NET Core 4.6.28325.01; Microsoft Windows 10.0.18363 )"
-        ],
-        "x-ms-blob-type": "BlockBlob",
-        "x-ms-client-request-id": "729df991-f735-06d5-82f7-1e9a1fc81d24",
-        "x-ms-date": "Thu, 05 Mar 2020 21:12:15 GMT",
-        "x-ms-lease-id": "c5ae04a7-27c7-69ff-1143-16f030af09ac",
-        "x-ms-return-client-request-id": "true",
-        "x-ms-version": "2019-10-10"
-=======
         "traceparent": "00-3813c5af85d26346a0c6351ae3246cac-7d2843d9559aa74f-00",
         "User-Agent": [
           "azsdk-net-Storage.Blobs/12.5.0-dev.20200402.1",
@@ -95,49 +50,19 @@
         "x-ms-lease-id": "c5ae04a7-27c7-69ff-1143-16f030af09ac",
         "x-ms-return-client-request-id": "true",
         "x-ms-version": "2019-12-12"
->>>>>>> 32e373e2
       },
       "RequestBody": "K8wD8vmyL8QicxOC/g5YcrbMISw3trNSP94OoVhAXF2WPWzUERPSz/b3K5KCrW7wxqPJDN83EnUYsLMbpI1s4Re17MCig2Gi\u002BlI1QIogz5FvHdu0d099Xyv3vGBgtypoi0p6zcGuTkNCJhKNAdHq\u002BOEhq4ayt2nHN42UqscBQkMnzbRApQLQwc6YclE98F5ZDMN\u002BPgukttTgs5U0GaR7QePOZTQdqlLfUem3GUQXikYvO50DggQ3gxbgX/JsnKgqHDBtb4spPGJxn\u002Bwh7ZyPyClOBd0GeL7fluEdPEpfc7VBjP0UqRq7Bf46keMXFZZ6UZbJHZfKJKRxjtiqDAAYESs24GCfex4Ok//fy\u002Bbbx4BLouqzllUedmhYohtCEPj\u002BIn\u002B34TU129Z4u4qX61i\u002BlsdXXmoVZXvWGGr4RtgDy4IH4KlmI\u002BZLFscUO9vLh4oPmgtT67KO6LwE4MjKPJT9dO8HjwqvWHLhC0ijACqgC5Df6azNsODQefjsYkIdgNkyF8brw/eAX0GZct9q6\u002BiSY9U361PoL8MONxYSw/Yvw4puceljtEeYXolqND4BZY4PWf5t5ZWFSecD3IzhbpxLaa5U\u002B3n/L66OnozKffuFDdGHAmn3wt716ScBYNi6t/DsHsqQrWoUECpP30YIu8vrfc\u002B7WWszVKfPXhJS/c/W0\u002Bec3V8x9WBnc/I\u002Bp\u002BOX7S1bFeII/12FucoiwE5XwhJbeQtfbN1suodvU\u002BZ49KzEOHDk9ufsztSJFiSUDjURELHf4y7XOIFQ71tamKt3DMQdXofdcssrb6s31VW516tSXkM0mRF\u002B7ADvlAaLkTUoEglfdq\u002BtM53ltHOCoGMrlxewCDpoQnOzn3GH7t3En951D8JLWWD7pSqlTuSd\u002B0ycw/3u24j6v8\u002BWrNc9JUS/IRWVDZGg3z23tGIPwvSPFqQl6yvg1cNVe0/ytayJvX/m5S3PB\u002B67/OO/Nycm6/3bBpYyGDoZ30tRQJFCrSqRLfbjKdzGvw61au5HIJ6cL5BRF64WVqVFzAXifcZceE65LgowQsEgFUaHfK1L0b\u002BstREB8JZ7etZRnVzW40JHWfGgjvGUbOzOMAFojtn3\u002BftGNce1Woi3PrMz3qRlSjEEQCO7q0PNGEklM7\u002BUE\u002Bz8WaRhkK16kv5p6FA\u002BYI1HaObQY062PE64eB1\u002BjyfIIyrGNoUABLqDia0kUsLyj7i83srZxK\u002BeRh1WqBeQ/ALXoMUldykHRmQsTNqgkemLxehkwrFc7197KPBoqlui842qTLL9zBiOtJdlrHfV/bQzyuMuKzlRe7Bmqk45npwJillM9kQ3jvjQ1g0Z9kLnpis7NOB4c8dTWdEBlyLJVBX7XCIeiAdw/A==",
       "StatusCode": 412,
       "ResponseHeaders": {
         "Content-Length": "241",
         "Content-Type": "application/xml",
-<<<<<<< HEAD
-        "Date": "Thu, 05 Mar 2020 21:12:15 GMT",
-=======
         "Date": "Thu, 02 Apr 2020 23:57:41 GMT",
->>>>>>> 32e373e2
         "Server": [
           "Windows-Azure-Blob/1.0",
           "Microsoft-HTTPAPI/2.0"
         ],
         "x-ms-client-request-id": "729df991-f735-06d5-82f7-1e9a1fc81d24",
         "x-ms-error-code": "LeaseNotPresentWithBlobOperation",
-<<<<<<< HEAD
-        "x-ms-request-id": "1982a9f1-201e-0011-6e32-f3088f000000",
-        "x-ms-version": "2019-10-10"
-      },
-      "ResponseBody": [
-        "\uFEFF\u003C?xml version=\u00221.0\u0022 encoding=\u0022utf-8\u0022?\u003E\u003CError\u003E\u003CCode\u003ELeaseNotPresentWithBlobOperation\u003C/Code\u003E\u003CMessage\u003EThere is currently no lease on the blob.\n",
-        "RequestId:1982a9f1-201e-0011-6e32-f3088f000000\n",
-        "Time:2020-03-05T21:12:15.7379617Z\u003C/Message\u003E\u003C/Error\u003E"
-      ]
-    },
-    {
-      "RequestUri": "https://seanstagetest.blob.core.windows.net/test-container-9d18a6f2-723d-b5a5-3e2f-85eb6245c1f0?restype=container",
-      "RequestMethod": "DELETE",
-      "RequestHeaders": {
-        "Authorization": "Sanitized",
-        "traceparent": "00-bb6b417b83443d41b3769e544f82575a-a5e13aa14868ad47-00",
-        "User-Agent": [
-          "azsdk-net-Storage.Blobs/12.4.0-dev.20200305.1",
-          "(.NET Core 4.6.28325.01; Microsoft Windows 10.0.18363 )"
-        ],
-        "x-ms-client-request-id": "8f8c0cca-fd69-44c6-1457-d33419e94eb6",
-        "x-ms-date": "Thu, 05 Mar 2020 21:12:15 GMT",
-        "x-ms-return-client-request-id": "true",
-        "x-ms-version": "2019-10-10"
-=======
         "x-ms-request-id": "07c6cfb3-801e-0055-6d4a-095d2b000000",
         "x-ms-version": "2019-12-12"
       },
@@ -161,39 +86,25 @@
         "x-ms-date": "Thu, 02 Apr 2020 23:57:42 GMT",
         "x-ms-return-client-request-id": "true",
         "x-ms-version": "2019-12-12"
->>>>>>> 32e373e2
       },
       "RequestBody": null,
       "StatusCode": 202,
       "ResponseHeaders": {
         "Content-Length": "0",
-<<<<<<< HEAD
-        "Date": "Thu, 05 Mar 2020 21:12:15 GMT",
-=======
         "Date": "Thu, 02 Apr 2020 23:57:41 GMT",
->>>>>>> 32e373e2
         "Server": [
           "Windows-Azure-Blob/1.0",
           "Microsoft-HTTPAPI/2.0"
         ],
         "x-ms-client-request-id": "8f8c0cca-fd69-44c6-1457-d33419e94eb6",
-<<<<<<< HEAD
-        "x-ms-request-id": "1982a9f2-201e-0011-6f32-f3088f000000",
-        "x-ms-version": "2019-10-10"
-=======
         "x-ms-request-id": "07c6cfb9-801e-0055-734a-095d2b000000",
         "x-ms-version": "2019-12-12"
->>>>>>> 32e373e2
       },
       "ResponseBody": []
     }
   ],
   "Variables": {
     "RandomSeed": "253631104",
-<<<<<<< HEAD
-    "Storage_TestConfigDefault": "ProductionTenant\nseanstagetest\nU2FuaXRpemVk\nhttps://seanstagetest.blob.core.windows.net\nhttp://seanstagetest.file.core.windows.net\nhttp://seanstagetest.queue.core.windows.net\nhttp://seanstagetest.table.core.windows.net\n\n\n\n\nhttp://seanstagetest-secondary.blob.core.windows.net\nhttp://seanstagetest-secondary.file.core.windows.net\nhttp://seanstagetest-secondary.queue.core.windows.net\nhttp://seanstagetest-secondary.table.core.windows.net\n\nSanitized\n\n\nCloud\nBlobEndpoint=https://seanstagetest.blob.core.windows.net/;QueueEndpoint=http://seanstagetest.queue.core.windows.net/;FileEndpoint=http://seanstagetest.file.core.windows.net/;BlobSecondaryEndpoint=http://seanstagetest-secondary.blob.core.windows.net/;QueueSecondaryEndpoint=http://seanstagetest-secondary.queue.core.windows.net/;FileSecondaryEndpoint=http://seanstagetest-secondary.file.core.windows.net/;AccountName=seanstagetest;AccountKey=Sanitized\nseanscope1"
-=======
     "Storage_TestConfigDefault": "ProductionTenant\nseanmcccanary\nU2FuaXRpemVk\nhttps://seanmcccanary.blob.core.windows.net\nhttps://seanmcccanary.file.core.windows.net\nhttps://seanmcccanary.queue.core.windows.net\nhttps://seanmcccanary.table.core.windows.net\n\n\n\n\nhttps://seanmcccanary-secondary.blob.core.windows.net\nhttps://seanmcccanary-secondary.file.core.windows.net\nhttps://seanmcccanary-secondary.queue.core.windows.net\nhttps://seanmcccanary-secondary.table.core.windows.net\n\nSanitized\n\n\nCloud\nBlobEndpoint=https://seanmcccanary.blob.core.windows.net/;QueueEndpoint=https://seanmcccanary.queue.core.windows.net/;FileEndpoint=https://seanmcccanary.file.core.windows.net/;BlobSecondaryEndpoint=https://seanmcccanary-secondary.blob.core.windows.net/;QueueSecondaryEndpoint=https://seanmcccanary-secondary.queue.core.windows.net/;FileSecondaryEndpoint=https://seanmcccanary-secondary.file.core.windows.net/;AccountName=seanmcccanary;AccountKey=Sanitized\nseanscope1"
->>>>>>> 32e373e2
   }
 }