--- conflicted
+++ resolved
@@ -28,11 +28,7 @@
           "Microsoft-HTTPAPI/2.0"
         ],
         "x-ms-client-request-id": "e3428e32-d93c-45e3-fe55-e9b72616e452",
-<<<<<<< HEAD
-        "x-ms-request-id": "581d1132-101e-000a-4b32-f3368c000000",
-=======
         "x-ms-request-id": "c8e54b12-201e-003e-1e49-09dadf000000",
->>>>>>> 8d420312
         "x-ms-version": "2019-12-12"
       },
       "ResponseBody": []
@@ -132,11 +128,7 @@
           "Microsoft-HTTPAPI/2.0"
         ],
         "x-ms-client-request-id": "24f9fcdf-db71-a2b7-b5ea-6915e0d8c992",
-<<<<<<< HEAD
-        "x-ms-request-id": "581d1137-101e-000a-4e32-f3368c000000",
-=======
         "x-ms-request-id": "c8e54be1-201e-003e-5349-09dadf000000",
->>>>>>> 8d420312
         "x-ms-version": "2019-12-12"
       },
       "ResponseBody": []
