{
  "Entries": [
    {
      "RequestUri": "https://seanmcccanary.blob.core.windows.net/test-container-35e664d5-9080-3be3-1a4b-0e9d296ee1b7?restype=container",
      "RequestMethod": "PUT",
      "RequestHeaders": {
        "Authorization": "Sanitized",
        "traceparent": "00-16591fa09f1c294f920d8af924753570-9be399412984ab4b-00",
        "User-Agent": [
          "azsdk-net-Storage.Blobs/12.5.0-dev.20200402.1",
          "(.NET Core 4.6.28325.01; Microsoft Windows 10.0.18362 )"
        ],
        "x-ms-blob-public-access": "container",
        "x-ms-client-request-id": "6a979a42-166f-0411-e326-8c7b8876dd9d",
        "x-ms-date": "Thu, 02 Apr 2020 23:52:39 GMT",
        "x-ms-return-client-request-id": "true",
        "x-ms-version": "2019-12-12"
      },
      "RequestBody": null,
      "StatusCode": 201,
      "ResponseHeaders": {
        "Content-Length": "0",
        "Date": "Thu, 02 Apr 2020 23:52:38 GMT",
        "ETag": "\u00220x8D7D760ECE0A702\u0022",
        "Last-Modified": "Thu, 02 Apr 2020 23:52:38 GMT",
        "Server": [
          "Windows-Azure-Blob/1.0",
          "Microsoft-HTTPAPI/2.0"
        ],
        "x-ms-client-request-id": "6a979a42-166f-0411-e326-8c7b8876dd9d",
<<<<<<< HEAD
        "x-ms-request-id": "ffaa7369-301e-0040-7f32-f39503000000",
=======
        "x-ms-request-id": "77b3f839-b01e-0095-2949-09a515000000",
>>>>>>> 8d420312
        "x-ms-version": "2019-12-12"
      },
      "ResponseBody": []
    },
    {
      "RequestUri": "https://seanmcccanary.blob.core.windows.net/test-container-35e664d5-9080-3be3-1a4b-0e9d296ee1b7/test-blob-6baf7bea-00d6-0e9b-f4c5-b991a17483ef",
      "RequestMethod": "PUT",
      "RequestHeaders": {
        "Authorization": "Sanitized",
        "Content-Length": "4096",
        "traceparent": "00-4b3e1dd45fd95743a771d70d73d98d20-d5665ccd20149b4d-00",
        "User-Agent": [
          "azsdk-net-Storage.Blobs/12.5.0-dev.20200402.1",
          "(.NET Core 4.6.28325.01; Microsoft Windows 10.0.18362 )"
        ],
        "x-ms-blob-type": "BlockBlob",
        "x-ms-client-request-id": "6661d4dc-6eb0-f151-cc80-b8b2ea247086",
        "x-ms-date": "Thu, 02 Apr 2020 23:52:39 GMT",
        "x-ms-encryption-scope": "seanscope1",
        "x-ms-return-client-request-id": "true",
        "x-ms-version": "2019-12-12"
      },
      "RequestBody": "MCVaj9Z2SFkMGmGcOvSZBRBRhDt7rxJC/4l2ql1/Y26jnEtiHE7GdDNWXrye/tP/K7OBUPBHc4ATGI9N/538jLfy\u002BZ6oNunCihAHJVBVowG1dn6p/hJ\u002BWyjKTgO/eXSWWtEFrAQ1VvTKv8bgP04wvXWOmIgeUo6kdJ513ujlAhCbcct\u002BUPb8fx\u002BK3z9LnRvampCNMODrdwdDYDhmwHgM5Ly1RM6DsWx/kRhplHNOWNaCm0NXWNEwsPnDO/C\u002Blr\u002BnffqDllhNVugjDp/HguOU9Adh4yU0tYzqhZTUv3Z8wPtZwRd4y8J\u002BNURbM0kyaC4WL0boXLKZcsdtmRHEeJZyp06jbsDMGylF467g2YJDtx1lvpAwk2RIv09PCjKxubyt6Yv7jvluShMco3kDuZhFKuHzXroFQRPpWq5wfBH3lCnyMvD2SCgj93R9E/DqRQa3Cd9QvVsCqKd4ETNL/c0BJQ9PEYaoT\u002BK50GZFhy4j/hWnuXMxp9bO74pJfjb01/qnfO7gmzOAD7r9luz0vCB4VBIeo0RZ0H04gCH7XtGrxPhsngtAQ2PiJ6q5NBDq2jNp0Ckk1jS1TaxwpxsRhLDoUdLzhx4UOBGvO3yaoJxtTqXukY6nh\u002B7EtlFfz5tH0KL50OI99lMVVZgYdZq4G6wQAll1IvIiQcrkL9DMtWh2Z2vZoNC5L1hS2Tz1jhJTC5ulT81B0q2w144YWcaCSJ8vog0v33vbVtMBI0m1LLO3kCM1J2abNJW9KMhCodWRz5GdxuwEJCwfyfn5QK5k\u002BqvaYMijTSA5lG14craymbT9b1O3GGbHs2z2FV5sofPmWC4dZ0AM7YJwYzF\u002BjLF2bTBE/NFareFEE61crDjCzPJ6kRmHlTFz8IHRRrU0SSa6gKguKKUijKtN2FOTsEFKrpY/A/qY7tj\u002B0AtPiGYsEMqGoSuQlKRNVwVuOrze4D9Ah5ge9EUsIpLPL1iZ0wNEIMeJDA8VuRny8qz1KbMbIO/MDgHNDRuEWn6ZwGRLs4QCKRr0VNMwK81\u002BKwKZNvnetA9ozcQBdxKrBLKRe/m1pj8o8v\u002BZJsscnOMzTuIZ6yOFuwtV4\u002Ba/ALIHSVAhnq/TyYTDcUT5RY1DSzDhzigwkhmOC8DuYMNYaPJNkt17\u002B/0zX4VdVnrfi3Z9EZe13TGK1rc2k5Pv5WnBaghSrLKwx1Azrm\u002Bi0zueroBKcE4ro4rAw7smRGhqQ3kcm\u002Btxjd/DzUlGgi/C5wN7mOQSpXUalsd9ken3iYPoyWr1hjdPLCGghqIF5CBb/dy3qqyDV54EAgUk9Pv2y0PGXrjFzWDMLGvCch7SFLGmIpQNQN/WZHHL8IQxKjgmqrteP4ZnlTB7635BweWAMu1UftJn6Ytk7/lH\u002BtzcmgEynMdic9UqPo1kkVVglaOMS76X3axmv8Ev\u002Bk\u002BNIJpTnlB9DiQdHb4XKT9FAlc2BFpVuq8dRb1UzN0GM3mGnR3yEPIE4oZ\u002Bby0Af7RtIbxp\u002BfX0N2brNVmTKUFHF\u002BpEkIshUvFkMSHU10uBHcUI56shnDmDkma3BtuZcLlENldDu\u002B8oS87KBcfUIF8baReUikGWJnuwwP4lakwWy8Fnj6DzPmHW4JvdVpZxr3EGm5zDBOZ4rhDckvrwA\u002BCBszkGbJC/Jyu1vqqmuM/kPxGMHs\u002BvUsba7\u002BCQF6tn5d27W6Nda0LhR3RxDUY80fZB91PpZOQR0mBzK32vLxB/TtnM6lwsh9TOq9dbPkWAnh3qTyBYfYD4qolC6T/FMRdk8b9tb\u002BaZFG9/G7kNtpQb84xfxeDvJ9BY00DT6p2UCHm/90yFEi82UTqw2WLH6/P1JvayZWw3dMruFZumxirS6hI/Tb9HleBdKXOlP05tkedM3cOm4aMNh4KCl/2UkIoP3u5Qh540rZAWVTz4kTR8gIOzWehmKwluMsU8xf7jyJnolmFfHQlJGDAzkItnFfZOBhd54DaiqbPl4lXY\u002BOiRMoyjD/vTHGN6akG4Mpp9Bx3P7b/naehiRuyuejq0cB9HoV7\u002BwwX6e\u002Bmz/3b16nYZZ9o3CQopqsikQckPJKIoxfkhcJE8fkMX1HLVM2pybFx1lRJgfGYUHveVWoI861ZGijp803nl3emXIDWYU3ZeMtRsmY\u002BQyEiSDVKapiTA2\u002Bkbjqgw9ZjjkLgoyVwxfMqANyeuz1LGtsLx6sYmSzbE1kVMfMTNLT07iQnXZ//rYZGIGW/8EguWVdjmPgvSvESBY/IX5f8FsgnqckZJ7k/DBYg1njHHyMQ5tSfs5\u002B4xac3EVQMM1HuRgmdlEZ/FTWaJIzmCnR0Tupsu3TDYGcoauAl5hJlLtjENpBzJYbYkdGfAY8S1r8yvsZto3vZLuGicS1mWS8jNPWwHdPkBSVnlCWjIF7YGZAk9ydP949g6wuuzLRVdjiie8yVYrTrTrmdBgtSNgqCyluZPWIL1z1qTzbINTRxDh3s/KiSRrrfOahtsvGAErEBKAZYvDTWmqSPLxOCIxWBL/vtYTVd8Iecvge5miRP5jyBxwkyFFHpGmYEAxurWRaS7IL5lq17pzuCvAItGQCAQ0TTAFgMUxumAErTWe1v9WDtKq2hVlOPBiPNs1RPu/1hh8PS1FS\u002BhplrU5JmqElOEsadQ/JS3ujxR/o0PqPDWkRJbdYpmSEIMqAQOga9JF3Wg5yRrngPEqTW3Yxehkv5p/VKHTp3IHmhkQ1OQqTmNCOcXb8HLavMOl8tVruQrahYGpYRdwcnY18i7B1qwNAD8KlswiSI9nZJfebbSc2\u002BEONk8iQO1MEYdP5f4EGOYXmPKWIOJ\u002B\u002BHzyQfx/UgSBmNZN86Bc6r8R/oUEkmKRI0vxhpTBxvr\u002Bj33SMD8xDL\u002BCjk0n9iVFuu4zhCJdOmXaYR6wTYtv/5IbTyQiirqAIPIFgcQVqW0mrAvmjgKYoZUYN87ggL70Uo67DGcBIzAzs6NwF7hhxLfxieG/SXFPQq2PCpKr32BzEW81WpzF5UjbsxqfaInctjMXLzbdNMlda4n5cdidh5QDPQZJLKoa66RY45ZW8BojslRfVPBpldxl1\u002B8SzLNwPitGnGuDk0mJPANSRFFzBruv1b9EfjLjmWcp41S7B97w6KVrEBOun98K1lis1xGK8tFzYzb0K//4YsLEWbA0zjRkoVurx/ZnwXXgeWfadoJVXzCDB6ToPPzlcq1Q6gYu1cgkSHW13yrbC6HBE7JYHexArvq/scZPvGSexlVJFxcvsaOfti4Mn7/Fp/wDJylKTVTA0DsLr2PB1IvRFxiVkjRKkaHOuGf\u002BM896ucnKTFV7FHjAiAbcJAJ/3eFiO0hncBXHuJWHe5UswtxrkPVZ94h2lcKflQotbm1fjtqGW/hHE0n0ApP/89ij04UqsFMM5eYZK6WFh5sLmgooJ6z6Zqcj5L1rZfU0dqIqO8GEwv3aUuk0bTASwUvu6GhJ18wr6azdxouV4X/xJPTDW4vZRpdMDZTDhfl20SNxvL2M6l7V/hIUpvxyRHFpQ0h7D2W/1WGRPco3aGOzpzVoZCTCZHqWLZ25hN\u002Ba2cljmkKxO4H98acb\u002B6yUnpXuoT/HCiAMZt8N5OHIBlBB9iPA043hAmtzqnK9pqiNwY8HiyPf08/pFzNjY1bf9atWmcWIk8rHzV6Uk1\u002BtjoB2v\u002BNSwHssoiJUF7yavZ8Uk7SHJsyjBW2EP/2FSwBwO0hzLONzTTVwKjfjNHwObU//QD/q5mfz07q1joC9p1biJBw0J5C74Qa/VzzUv9DxtdJthcsAhVUgvxlo/b608kLgwNBf2gX/A175K48q3xOphBiuD\u002BFLoZ6HE2h3UyOHyqS6M/7AkdvMroJsR1nF9aAFvzmlxqKhVR9xmIbdR7B7MSDqsOtUqTI84WFe31oEwR2IMZPp4gPCGJ6fTvkU72bR8RY420T08RXHaSVBQrXFbNepFRYckQ8dKJgMtVp5J/I6TO4DzCXY00C94njegJYomiHhq9oQ9V/G27KsqDv7jkFzBvWHgWCxkAHVXq7WfqfCI9s4V3vX6ZdOPTBzLGsEwlQ3a3ngoNjBb9uYe1bxMJzK6kRggzbFW11eOYQwfmPWkJxantNuIYLCNydgf65AnMxTaEHm5D8dMg/cgmdUkTG3waq6VpGJnIjBXowPpRuu3Vy33NXh76xdPazDUZ8brWY16H3DhkZ6ycu5JYWzDYz0baTK3PQblhI\u002BHVjkhgsppfEmGbzd6xcWPNLKKMom6jAgDyP6UNCx2lJrxWjtlkOAj3\u002BUjTPQFoJNtJ/hUW1H13MohLcnL1UgtD8qseWuaKaPCZlKUl08EDhhrJwwkIklI\u002B41hNGMmWAqs9j05aScn0v5UgeT/YUWLHR\u002BhYK47\u002BO2BU43uKOUwrA5H95EB2qTxM0QNz6BUSZo31hdTdPdscP1fqAWpOboZE9Xmt3m0iUJ6sC1aLjk9PRnjpkLN7ScG63aTojKfV/mZ9LvKbZIgg1zU2MTKAkLEEnrrtZNnSzau38vzENcP21gzwDmNcs\u002BHwyL16QRSTNkzz5/Hs5JmIql1G53GLWJ1xP1slkIZRq\u002BrY\u002BJgcWIiTJLyv1FHSCe1zZ2ACFcxsZWwcBQG5aaHKnjgHE\u002B/9aFHQs8K034RLozVtsi0iU5IeaJMsAFOK1bsa5TYVzvYBdfsOLWINu4nn0GXMT7t0pE6p5Kdc0WgCSd4HmfpSNdQ/aDwyFCIwELEFRC/pvoX/pjzrb\u002BZSpKCTD\u002BeEBiGTlZ6RjOd/QpAoddf2V4k8FI9UB/O5ZsXt7MebowQ\u002BqA6TdbKNVC2igGOsvvYSXE0bUvdUM/4t2i7Yo6Af56OL7cnJYuHWrsBhsYeQDKvP34x6fEwQ5ngMZZ\u002BDtLSJhpzAIM0sRPlvQKA29n56mcmHCMQTpWdTewtRuP1GVvoP1C7mz\u002B/ao5aXCzur3e/9lcvR\u002BKvsed01bKnF2o/8JO2qKyJTk83drGktfJorp5kbVCc1cFpSH15NrV9CEMUKmuJOAbbNqgH98Ew\u002Bvv1DDckMqoZkyrSTVAvEAeZum5ukJuG33aHmTaolN3wOE1xhCqOWNWo\u002BodAtuqmrCagfj1iwmpgbjywnKljcQ5M0hUSvYvdC1GYxaYURiib4P0f\u002BCaQnWXjESX9zcw8NXl5A\u002BTFk/6aw2Lr2fy0XBgUJLu8U3jnrDSvL6xl7z2VbJAsm0Izxkz\u002BhTSztMN5PrUN6akAf9HwkVewJmRCJOQlRn1ch8DV0G5uvd5EM\u002BdxNfDnZ/WUhOy\u002BPAnqg6/YvFBAjm5WHKb0OAlKocIDrF1gPuBzWrzukMGArlu261zOhfF986V5GxlZ8z/sWdMauo\u002BsekS/ZVGjYf2sxX5LPUy8jCvAlbi39xPHKWeM8jbudePMGmEIDyCv2pGn3FWrDrXjP923ShTW5IMg6DvqFm\u002B2zk\u002BKfyLrpHz7IMsXABrOLBqxqcJpJzvO9TXd5ybkxbQx8Q4GEI\u002BS94tgzBlQ==",
      "StatusCode": 201,
      "ResponseHeaders": {
        "Content-Length": "0",
        "Content-MD5": "2uYeHjVNeBE27oAETs\u002BRJA==",
        "Date": "Thu, 02 Apr 2020 23:52:38 GMT",
        "ETag": "\u00220x8D7D760ECEF0292\u0022",
        "Last-Modified": "Thu, 02 Apr 2020 23:52:38 GMT",
        "Server": [
          "Windows-Azure-Blob/1.0",
          "Microsoft-HTTPAPI/2.0"
        ],
        "x-ms-client-request-id": "6661d4dc-6eb0-f151-cc80-b8b2ea247086",
        "x-ms-content-crc64": "D/xUzoH7Fwc=",
        "x-ms-encryption-scope": "seanscope1",
        "x-ms-request-id": "77b3f83f-b01e-0095-2d49-09a515000000",
        "x-ms-request-server-encrypted": "true",
        "x-ms-version": "2019-12-12"
      },
      "ResponseBody": []
    },
    {
      "RequestUri": "https://seanmcccanary.blob.core.windows.net/test-container-35e664d5-9080-3be3-1a4b-0e9d296ee1b7/test-blob-6baf7bea-00d6-0e9b-f4c5-b991a17483ef?comp=block\u0026blockid=dGVzdC1ibG9jay01NDUzMjZiMS01ODE2LWFjNDYtMzlkNC03OTQ5MzY2ZTI1NGY%3D",
      "RequestMethod": "PUT",
      "RequestHeaders": {
        "Authorization": "Sanitized",
        "Content-Length": "4096",
        "traceparent": "00-1209bac81e98d94eaadee92692e217d7-8961c66010369449-00",
        "User-Agent": [
          "azsdk-net-Storage.Blobs/12.5.0-dev.20200402.1",
          "(.NET Core 4.6.28325.01; Microsoft Windows 10.0.18362 )"
        ],
        "x-ms-client-request-id": "15c05365-4a65-84ba-8eb5-2cdcf407ba5d",
        "x-ms-date": "Thu, 02 Apr 2020 23:52:39 GMT",
        "x-ms-encryption-scope": "seanscope1",
        "x-ms-return-client-request-id": "true",
        "x-ms-version": "2019-12-12"
      },
      "RequestBody": "MCVaj9Z2SFkMGmGcOvSZBRBRhDt7rxJC/4l2ql1/Y26jnEtiHE7GdDNWXrye/tP/K7OBUPBHc4ATGI9N/538jLfy\u002BZ6oNunCihAHJVBVowG1dn6p/hJ\u002BWyjKTgO/eXSWWtEFrAQ1VvTKv8bgP04wvXWOmIgeUo6kdJ513ujlAhCbcct\u002BUPb8fx\u002BK3z9LnRvampCNMODrdwdDYDhmwHgM5Ly1RM6DsWx/kRhplHNOWNaCm0NXWNEwsPnDO/C\u002Blr\u002BnffqDllhNVugjDp/HguOU9Adh4yU0tYzqhZTUv3Z8wPtZwRd4y8J\u002BNURbM0kyaC4WL0boXLKZcsdtmRHEeJZyp06jbsDMGylF467g2YJDtx1lvpAwk2RIv09PCjKxubyt6Yv7jvluShMco3kDuZhFKuHzXroFQRPpWq5wfBH3lCnyMvD2SCgj93R9E/DqRQa3Cd9QvVsCqKd4ETNL/c0BJQ9PEYaoT\u002BK50GZFhy4j/hWnuXMxp9bO74pJfjb01/qnfO7gmzOAD7r9luz0vCB4VBIeo0RZ0H04gCH7XtGrxPhsngtAQ2PiJ6q5NBDq2jNp0Ckk1jS1TaxwpxsRhLDoUdLzhx4UOBGvO3yaoJxtTqXukY6nh\u002B7EtlFfz5tH0KL50OI99lMVVZgYdZq4G6wQAll1IvIiQcrkL9DMtWh2Z2vZoNC5L1hS2Tz1jhJTC5ulT81B0q2w144YWcaCSJ8vog0v33vbVtMBI0m1LLO3kCM1J2abNJW9KMhCodWRz5GdxuwEJCwfyfn5QK5k\u002BqvaYMijTSA5lG14craymbT9b1O3GGbHs2z2FV5sofPmWC4dZ0AM7YJwYzF\u002BjLF2bTBE/NFareFEE61crDjCzPJ6kRmHlTFz8IHRRrU0SSa6gKguKKUijKtN2FOTsEFKrpY/A/qY7tj\u002B0AtPiGYsEMqGoSuQlKRNVwVuOrze4D9Ah5ge9EUsIpLPL1iZ0wNEIMeJDA8VuRny8qz1KbMbIO/MDgHNDRuEWn6ZwGRLs4QCKRr0VNMwK81\u002BKwKZNvnetA9ozcQBdxKrBLKRe/m1pj8o8v\u002BZJsscnOMzTuIZ6yOFuwtV4\u002Ba/ALIHSVAhnq/TyYTDcUT5RY1DSzDhzigwkhmOC8DuYMNYaPJNkt17\u002B/0zX4VdVnrfi3Z9EZe13TGK1rc2k5Pv5WnBaghSrLKwx1Azrm\u002Bi0zueroBKcE4ro4rAw7smRGhqQ3kcm\u002Btxjd/DzUlGgi/C5wN7mOQSpXUalsd9ken3iYPoyWr1hjdPLCGghqIF5CBb/dy3qqyDV54EAgUk9Pv2y0PGXrjFzWDMLGvCch7SFLGmIpQNQN/WZHHL8IQxKjgmqrteP4ZnlTB7635BweWAMu1UftJn6Ytk7/lH\u002BtzcmgEynMdic9UqPo1kkVVglaOMS76X3axmv8Ev\u002Bk\u002BNIJpTnlB9DiQdHb4XKT9FAlc2BFpVuq8dRb1UzN0GM3mGnR3yEPIE4oZ\u002Bby0Af7RtIbxp\u002BfX0N2brNVmTKUFHF\u002BpEkIshUvFkMSHU10uBHcUI56shnDmDkma3BtuZcLlENldDu\u002B8oS87KBcfUIF8baReUikGWJnuwwP4lakwWy8Fnj6DzPmHW4JvdVpZxr3EGm5zDBOZ4rhDckvrwA\u002BCBszkGbJC/Jyu1vqqmuM/kPxGMHs\u002BvUsba7\u002BCQF6tn5d27W6Nda0LhR3RxDUY80fZB91PpZOQR0mBzK32vLxB/TtnM6lwsh9TOq9dbPkWAnh3qTyBYfYD4qolC6T/FMRdk8b9tb\u002BaZFG9/G7kNtpQb84xfxeDvJ9BY00DT6p2UCHm/90yFEi82UTqw2WLH6/P1JvayZWw3dMruFZumxirS6hI/Tb9HleBdKXOlP05tkedM3cOm4aMNh4KCl/2UkIoP3u5Qh540rZAWVTz4kTR8gIOzWehmKwluMsU8xf7jyJnolmFfHQlJGDAzkItnFfZOBhd54DaiqbPl4lXY\u002BOiRMoyjD/vTHGN6akG4Mpp9Bx3P7b/naehiRuyuejq0cB9HoV7\u002BwwX6e\u002Bmz/3b16nYZZ9o3CQopqsikQckPJKIoxfkhcJE8fkMX1HLVM2pybFx1lRJgfGYUHveVWoI861ZGijp803nl3emXIDWYU3ZeMtRsmY\u002BQyEiSDVKapiTA2\u002Bkbjqgw9ZjjkLgoyVwxfMqANyeuz1LGtsLx6sYmSzbE1kVMfMTNLT07iQnXZ//rYZGIGW/8EguWVdjmPgvSvESBY/IX5f8FsgnqckZJ7k/DBYg1njHHyMQ5tSfs5\u002B4xac3EVQMM1HuRgmdlEZ/FTWaJIzmCnR0Tupsu3TDYGcoauAl5hJlLtjENpBzJYbYkdGfAY8S1r8yvsZto3vZLuGicS1mWS8jNPWwHdPkBSVnlCWjIF7YGZAk9ydP949g6wuuzLRVdjiie8yVYrTrTrmdBgtSNgqCyluZPWIL1z1qTzbINTRxDh3s/KiSRrrfOahtsvGAErEBKAZYvDTWmqSPLxOCIxWBL/vtYTVd8Iecvge5miRP5jyBxwkyFFHpGmYEAxurWRaS7IL5lq17pzuCvAItGQCAQ0TTAFgMUxumAErTWe1v9WDtKq2hVlOPBiPNs1RPu/1hh8PS1FS\u002BhplrU5JmqElOEsadQ/JS3ujxR/o0PqPDWkRJbdYpmSEIMqAQOga9JF3Wg5yRrngPEqTW3Yxehkv5p/VKHTp3IHmhkQ1OQqTmNCOcXb8HLavMOl8tVruQrahYGpYRdwcnY18i7B1qwNAD8KlswiSI9nZJfebbSc2\u002BEONk8iQO1MEYdP5f4EGOYXmPKWIOJ\u002B\u002BHzyQfx/UgSBmNZN86Bc6r8R/oUEkmKRI0vxhpTBxvr\u002Bj33SMD8xDL\u002BCjk0n9iVFuu4zhCJdOmXaYR6wTYtv/5IbTyQiirqAIPIFgcQVqW0mrAvmjgKYoZUYN87ggL70Uo67DGcBIzAzs6NwF7hhxLfxieG/SXFPQq2PCpKr32BzEW81WpzF5UjbsxqfaInctjMXLzbdNMlda4n5cdidh5QDPQZJLKoa66RY45ZW8BojslRfVPBpldxl1\u002B8SzLNwPitGnGuDk0mJPANSRFFzBruv1b9EfjLjmWcp41S7B97w6KVrEBOun98K1lis1xGK8tFzYzb0K//4YsLEWbA0zjRkoVurx/ZnwXXgeWfadoJVXzCDB6ToPPzlcq1Q6gYu1cgkSHW13yrbC6HBE7JYHexArvq/scZPvGSexlVJFxcvsaOfti4Mn7/Fp/wDJylKTVTA0DsLr2PB1IvRFxiVkjRKkaHOuGf\u002BM896ucnKTFV7FHjAiAbcJAJ/3eFiO0hncBXHuJWHe5UswtxrkPVZ94h2lcKflQotbm1fjtqGW/hHE0n0ApP/89ij04UqsFMM5eYZK6WFh5sLmgooJ6z6Zqcj5L1rZfU0dqIqO8GEwv3aUuk0bTASwUvu6GhJ18wr6azdxouV4X/xJPTDW4vZRpdMDZTDhfl20SNxvL2M6l7V/hIUpvxyRHFpQ0h7D2W/1WGRPco3aGOzpzVoZCTCZHqWLZ25hN\u002Ba2cljmkKxO4H98acb\u002B6yUnpXuoT/HCiAMZt8N5OHIBlBB9iPA043hAmtzqnK9pqiNwY8HiyPf08/pFzNjY1bf9atWmcWIk8rHzV6Uk1\u002BtjoB2v\u002BNSwHssoiJUF7yavZ8Uk7SHJsyjBW2EP/2FSwBwO0hzLONzTTVwKjfjNHwObU//QD/q5mfz07q1joC9p1biJBw0J5C74Qa/VzzUv9DxtdJthcsAhVUgvxlo/b608kLgwNBf2gX/A175K48q3xOphBiuD\u002BFLoZ6HE2h3UyOHyqS6M/7AkdvMroJsR1nF9aAFvzmlxqKhVR9xmIbdR7B7MSDqsOtUqTI84WFe31oEwR2IMZPp4gPCGJ6fTvkU72bR8RY420T08RXHaSVBQrXFbNepFRYckQ8dKJgMtVp5J/I6TO4DzCXY00C94njegJYomiHhq9oQ9V/G27KsqDv7jkFzBvWHgWCxkAHVXq7WfqfCI9s4V3vX6ZdOPTBzLGsEwlQ3a3ngoNjBb9uYe1bxMJzK6kRggzbFW11eOYQwfmPWkJxantNuIYLCNydgf65AnMxTaEHm5D8dMg/cgmdUkTG3waq6VpGJnIjBXowPpRuu3Vy33NXh76xdPazDUZ8brWY16H3DhkZ6ycu5JYWzDYz0baTK3PQblhI\u002BHVjkhgsppfEmGbzd6xcWPNLKKMom6jAgDyP6UNCx2lJrxWjtlkOAj3\u002BUjTPQFoJNtJ/hUW1H13MohLcnL1UgtD8qseWuaKaPCZlKUl08EDhhrJwwkIklI\u002B41hNGMmWAqs9j05aScn0v5UgeT/YUWLHR\u002BhYK47\u002BO2BU43uKOUwrA5H95EB2qTxM0QNz6BUSZo31hdTdPdscP1fqAWpOboZE9Xmt3m0iUJ6sC1aLjk9PRnjpkLN7ScG63aTojKfV/mZ9LvKbZIgg1zU2MTKAkLEEnrrtZNnSzau38vzENcP21gzwDmNcs\u002BHwyL16QRSTNkzz5/Hs5JmIql1G53GLWJ1xP1slkIZRq\u002BrY\u002BJgcWIiTJLyv1FHSCe1zZ2ACFcxsZWwcBQG5aaHKnjgHE\u002B/9aFHQs8K034RLozVtsi0iU5IeaJMsAFOK1bsa5TYVzvYBdfsOLWINu4nn0GXMT7t0pE6p5Kdc0WgCSd4HmfpSNdQ/aDwyFCIwELEFRC/pvoX/pjzrb\u002BZSpKCTD\u002BeEBiGTlZ6RjOd/QpAoddf2V4k8FI9UB/O5ZsXt7MebowQ\u002BqA6TdbKNVC2igGOsvvYSXE0bUvdUM/4t2i7Yo6Af56OL7cnJYuHWrsBhsYeQDKvP34x6fEwQ5ngMZZ\u002BDtLSJhpzAIM0sRPlvQKA29n56mcmHCMQTpWdTewtRuP1GVvoP1C7mz\u002B/ao5aXCzur3e/9lcvR\u002BKvsed01bKnF2o/8JO2qKyJTk83drGktfJorp5kbVCc1cFpSH15NrV9CEMUKmuJOAbbNqgH98Ew\u002Bvv1DDckMqoZkyrSTVAvEAeZum5ukJuG33aHmTaolN3wOE1xhCqOWNWo\u002BodAtuqmrCagfj1iwmpgbjywnKljcQ5M0hUSvYvdC1GYxaYURiib4P0f\u002BCaQnWXjESX9zcw8NXl5A\u002BTFk/6aw2Lr2fy0XBgUJLu8U3jnrDSvL6xl7z2VbJAsm0Izxkz\u002BhTSztMN5PrUN6akAf9HwkVewJmRCJOQlRn1ch8DV0G5uvd5EM\u002BdxNfDnZ/WUhOy\u002BPAnqg6/YvFBAjm5WHKb0OAlKocIDrF1gPuBzWrzukMGArlu261zOhfF986V5GxlZ8z/sWdMauo\u002BsekS/ZVGjYf2sxX5LPUy8jCvAlbi39xPHKWeM8jbudePMGmEIDyCv2pGn3FWrDrXjP923ShTW5IMg6DvqFm\u002B2zk\u002BKfyLrpHz7IMsXABrOLBqxqcJpJzvO9TXd5ybkxbQx8Q4GEI\u002BS94tgzBlQ==",
      "StatusCode": 201,
      "ResponseHeaders": {
        "Content-Length": "0",
        "Date": "Thu, 02 Apr 2020 23:52:38 GMT",
        "Server": [
          "Windows-Azure-Blob/1.0",
          "Microsoft-HTTPAPI/2.0"
        ],
        "x-ms-client-request-id": "15c05365-4a65-84ba-8eb5-2cdcf407ba5d",
        "x-ms-content-crc64": "D/xUzoH7Fwc=",
        "x-ms-encryption-scope": "seanscope1",
        "x-ms-request-id": "77b3f84b-b01e-0095-3949-09a515000000",
        "x-ms-request-server-encrypted": "true",
        "x-ms-version": "2019-12-12"
      },
      "ResponseBody": []
    },
    {
      "RequestUri": "https://seanmcccanary.blob.core.windows.net/test-container-35e664d5-9080-3be3-1a4b-0e9d296ee1b7?restype=container",
      "RequestMethod": "DELETE",
      "RequestHeaders": {
        "Authorization": "Sanitized",
        "traceparent": "00-b50d0d575a61704c983d10757609f5de-488df545e3bc274d-00",
        "User-Agent": [
          "azsdk-net-Storage.Blobs/12.5.0-dev.20200402.1",
          "(.NET Core 4.6.28325.01; Microsoft Windows 10.0.18362 )"
        ],
        "x-ms-client-request-id": "e2e4d438-10ae-0fea-a418-52f52e0938a5",
        "x-ms-date": "Thu, 02 Apr 2020 23:52:39 GMT",
        "x-ms-return-client-request-id": "true",
        "x-ms-version": "2019-12-12"
      },
      "RequestBody": null,
      "StatusCode": 202,
      "ResponseHeaders": {
        "Content-Length": "0",
        "Date": "Thu, 02 Apr 2020 23:52:38 GMT",
        "Server": [
          "Windows-Azure-Blob/1.0",
          "Microsoft-HTTPAPI/2.0"
        ],
        "x-ms-client-request-id": "e2e4d438-10ae-0fea-a418-52f52e0938a5",
<<<<<<< HEAD
        "x-ms-request-id": "ffaa7372-301e-0040-0532-f39503000000",
=======
        "x-ms-request-id": "77b3f852-b01e-0095-4049-09a515000000",
>>>>>>> 8d420312
        "x-ms-version": "2019-12-12"
      },
      "ResponseBody": []
    }
  ],
  "Variables": {
    "RandomSeed": "84723371",
    "Storage_TestConfigDefault": "ProductionTenant\nseanmcccanary\nU2FuaXRpemVk\nhttps://seanmcccanary.blob.core.windows.net\nhttps://seanmcccanary.file.core.windows.net\nhttps://seanmcccanary.queue.core.windows.net\nhttps://seanmcccanary.table.core.windows.net\n\n\n\n\nhttps://seanmcccanary-secondary.blob.core.windows.net\nhttps://seanmcccanary-secondary.file.core.windows.net\nhttps://seanmcccanary-secondary.queue.core.windows.net\nhttps://seanmcccanary-secondary.table.core.windows.net\n\nSanitized\n\n\nCloud\nBlobEndpoint=https://seanmcccanary.blob.core.windows.net/;QueueEndpoint=https://seanmcccanary.queue.core.windows.net/;FileEndpoint=https://seanmcccanary.file.core.windows.net/;BlobSecondaryEndpoint=https://seanmcccanary-secondary.blob.core.windows.net/;QueueSecondaryEndpoint=https://seanmcccanary-secondary.queue.core.windows.net/;FileSecondaryEndpoint=https://seanmcccanary-secondary.file.core.windows.net/;AccountName=seanmcccanary;AccountKey=Sanitized\nseanscope1"
  }
}<|MERGE_RESOLUTION|>--- conflicted
+++ resolved
@@ -28,11 +28,7 @@
           "Microsoft-HTTPAPI/2.0"
         ],
         "x-ms-client-request-id": "6a979a42-166f-0411-e326-8c7b8876dd9d",
-<<<<<<< HEAD
-        "x-ms-request-id": "ffaa7369-301e-0040-7f32-f39503000000",
-=======
         "x-ms-request-id": "77b3f839-b01e-0095-2949-09a515000000",
->>>>>>> 8d420312
         "x-ms-version": "2019-12-12"
       },
       "ResponseBody": []
@@ -136,11 +132,7 @@
           "Microsoft-HTTPAPI/2.0"
         ],
         "x-ms-client-request-id": "e2e4d438-10ae-0fea-a418-52f52e0938a5",
-<<<<<<< HEAD
-        "x-ms-request-id": "ffaa7372-301e-0040-0532-f39503000000",
-=======
         "x-ms-request-id": "77b3f852-b01e-0095-4049-09a515000000",
->>>>>>> 8d420312
         "x-ms-version": "2019-12-12"
       },
       "ResponseBody": []
