{
  "Entries": [
    {
<<<<<<< HEAD
      "RequestUri": "https://seanstagetest.blob.core.windows.net/test-container-83be6c1d-f497-0d2d-c1ab-eb5fcfe8fde1?restype=container",
      "RequestMethod": "PUT",
      "RequestHeaders": {
        "Authorization": "Sanitized",
        "traceparent": "00-7012de319e1ebc4c826338c51afe24e5-34c0924e78213d40-00",
        "User-Agent": [
          "azsdk-net-Storage.Blobs/12.4.0-dev.20200305.1",
          "(.NET Core 4.6.28325.01; Microsoft Windows 10.0.18363 )"
        ],
        "x-ms-blob-public-access": "container",
        "x-ms-client-request-id": "2ceb3ea8-3487-6247-595a-e6dbc86bcd33",
        "x-ms-date": "Thu, 05 Mar 2020 21:11:43 GMT",
        "x-ms-return-client-request-id": "true",
        "x-ms-version": "2019-10-10"
=======
      "RequestUri": "https://seanmcccanary.blob.core.windows.net/test-container-83be6c1d-f497-0d2d-c1ab-eb5fcfe8fde1?restype=container",
      "RequestMethod": "PUT",
      "RequestHeaders": {
        "Authorization": "Sanitized",
        "traceparent": "00-91157540ccad2a4fa5ebf0b96bebf1e7-58769dad46427a43-00",
        "User-Agent": [
          "azsdk-net-Storage.Blobs/12.5.0-dev.20200402.1",
          "(.NET Core 4.6.28325.01; Microsoft Windows 10.0.18362 )"
        ],
        "x-ms-blob-public-access": "container",
        "x-ms-client-request-id": "2ceb3ea8-3487-6247-595a-e6dbc86bcd33",
        "x-ms-date": "Thu, 02 Apr 2020 23:55:33 GMT",
        "x-ms-return-client-request-id": "true",
        "x-ms-version": "2019-12-12"
>>>>>>> 32e373e2
      },
      "RequestBody": null,
      "StatusCode": 201,
      "ResponseHeaders": {
        "Content-Length": "0",
<<<<<<< HEAD
        "Date": "Thu, 05 Mar 2020 21:11:43 GMT",
        "ETag": "\u00220x8D7C149CEA1C0D8\u0022",
        "Last-Modified": "Thu, 05 Mar 2020 21:11:43 GMT",
=======
        "Date": "Thu, 02 Apr 2020 23:55:41 GMT",
        "ETag": "\u00220x8D7D7615498D1E6\u0022",
        "Last-Modified": "Thu, 02 Apr 2020 23:55:32 GMT",
>>>>>>> 32e373e2
        "Server": [
          "Windows-Azure-Blob/1.0",
          "Microsoft-HTTPAPI/2.0"
        ],
        "x-ms-client-request-id": "2ceb3ea8-3487-6247-595a-e6dbc86bcd33",
<<<<<<< HEAD
        "x-ms-request-id": "b519e133-501e-0046-5d32-f3a6bc000000",
        "x-ms-version": "2019-10-10"
=======
        "x-ms-request-id": "c338ecdb-701e-0041-5e4a-091544000000",
        "x-ms-version": "2019-12-12"
>>>>>>> 32e373e2
      },
      "ResponseBody": []
    },
    {
<<<<<<< HEAD
      "RequestUri": "https://seanstagetest.blob.core.windows.net/test-container-83be6c1d-f497-0d2d-c1ab-eb5fcfe8fde1/test-blob-c27b3370-b4d4-9343-b47d-f7edf72e7e8d",
=======
      "RequestUri": "https://seanmcccanary.blob.core.windows.net/test-container-83be6c1d-f497-0d2d-c1ab-eb5fcfe8fde1/test-blob-c27b3370-b4d4-9343-b47d-f7edf72e7e8d",
>>>>>>> 32e373e2
      "RequestMethod": "PUT",
      "RequestHeaders": {
        "Authorization": "Sanitized",
        "Content-Length": "4096",
<<<<<<< HEAD
        "traceparent": "00-86f1787fee8e2e4faf8a726661408db7-af62dd53bf9cc747-00",
        "User-Agent": [
          "azsdk-net-Storage.Blobs/12.4.0-dev.20200305.1",
          "(.NET Core 4.6.28325.01; Microsoft Windows 10.0.18363 )"
        ],
        "x-ms-blob-type": "BlockBlob",
        "x-ms-client-request-id": "56a88d30-6bd2-5d30-3cc7-5a9e4d6eb977",
        "x-ms-date": "Thu, 05 Mar 2020 21:11:44 GMT",
        "x-ms-return-client-request-id": "true",
        "x-ms-version": "2019-10-10"
=======
        "traceparent": "00-b5cd19435260444796d1160b24d24a12-bbda2b4aab091444-00",
        "User-Agent": [
          "azsdk-net-Storage.Blobs/12.5.0-dev.20200402.1",
          "(.NET Core 4.6.28325.01; Microsoft Windows 10.0.18362 )"
        ],
        "x-ms-blob-type": "BlockBlob",
        "x-ms-client-request-id": "56a88d30-6bd2-5d30-3cc7-5a9e4d6eb977",
        "x-ms-date": "Thu, 02 Apr 2020 23:55:43 GMT",
        "x-ms-return-client-request-id": "true",
        "x-ms-version": "2019-12-12"
>>>>>>> 32e373e2
      },
      "RequestBody": "Lyi2kfzQWZJQqjBUpNt4H9zJj1u4uu7z\u002Blh3Cj1ZayrbWKygtDs2n9nocimE7\u002B/ZBNcRLZ8j1XQ5wpekWU5V9j8FeEsv12qgku\u002BBz0jFbwppngVlRz2LuII3ZvGjkkaLk3vqf3ajqS1tcZqvogYsdFONOrpI8K8CesDJ93B4/ACp9TvM2\u002B\u002BUxvTY\u002BNai2xV8CvKeFliLQqPM5wW12rK89HSaBqzKYJlj\u002BHTGcPfYX56rTOx\u002B2uanHbOYAPPq3uxCHANhCNVosqpZOh3kxdKr84hmCo3FPRmO8uj5MmCmeBmHhFP0d1bJQppCJKDIw1jh7AxqhNRefd7q0hXsb4BKs8EDXEB\u002Bt3wxnMfzghh5xi6PF0VTO/RFKQd0CaRB3NIa\u002BHHexGcYYjWPOOcMa/rFcQzmXVg69nfNvjM5Ca7X8L/12YqnmgLHd7QQxAMMOL4MrpiYWn963wH6EQUz3lmGt0cnF5FvHtYKHuWjKjJ0wIZ1LVoVP5ZAevqIrIn8lJlbiQy75CAsnJDBjjua1rTPhlB\u002BvrH\u002BcXix552X5nJNDYpLSKEludtmSJDKVLFbpaNFuSY4ftXoXRiUCfyDlLUddICwTo4Tqcx1GHYgMxzGVUL5Ui1LFI\u002B1Y\u002BuIka/e47Pard8wq1cVMQ9Zw2Zfxyn7zbS6ikKI0V/x\u002B\u002BqjixgdljTCRYY9larq4yEd8lEpVZvBjcP7I1lxUtuAPq9scqb3OywxnIGivjcJz6Yhat8NyKVP4f1UInLbUfOrvVf6fnF7JrYl97kZHs\u002BL8VSzUOf7cnYKHZCoohm5VkuO9wHgDlE0pUQp6NHsNcIuyTEeKAEMsErg8GHg04Sda6FtiyfNquMCfqqi0YmlHufOednomy5KgUe2/x7vU9LAjH0vfqmbYB5OG6lXad7BO9J5ElmrtNBzIwrfF6vEEyrX4kULdZ8\u002BMhm6mn\u002BE8hdp9MNMdkF5FdetvFqfu0hyiQh/f4aYtsYyO\u002BBA8BpR7zDydiPneJzpXs1uXrlFn3fQRxB2BHOR0D79GTtgOSS8XM0qrEQlixBsliG4KlcN7Ztob6gK2uq9YaXk6V5hiCSpsQLsG/IyqrwACW5S2Kbm8Cyf98l8soHibEufQKGxCg38D3hVIdKpNsXrCdF7a4j//vkxwZBbLP\u002BBCa6mk2oaTv9gVcgtkc9a9sEEkKiwZgHDn0Kof0l9oeN51BcjA6Nb0brSGxW/0Wwq18vPVpxW0aKs4/Mncs\u002B147PltL23N/Mdqb/t3UvrA83Wfah9rktHIgN1dx\u002BvM17rHDdi2Ryvc5/YsazcafNWwN8lUfUmODVonpK6Qb/TbnVhAsEUiSmxJgoIpPyeargPH7ZAiuJpxOMC\u002BTuK9THgBUM3e2YxQTa1dCrqHpM4yjTZqiIIkuOT9z3eEpDuJzHYKJ\u002B5Z\u002B5S3t2AihW4fqZQyS8GsEoP13Jfo4MpUy\u002Bmx034EvX0fmNFh8tEiAjO2nmWjUhg53bnyVAsWsNrKIut2cPIv2uxW0vMwSh\u002Byk9qkcgKksXnRd/WEUmlxySf2l5Al65EBRoN5TL8lCVOaP4Bwcn6YZbFxZPj8a4iC5QmLOfJPjOgJouu/K2T6rG5iKhKowVbpXnIetEaYRRs69md1Wc\u002BhCrLYJs\u002BTGToMtriKWkG2GiOy4dtAMNhhcR2QhDT9RRJewN\u002Bf0NqHVkU4Ej2ODerZRNxDwrg0INnadrXxwpUFTzFmK5liFkkI64uWSB6a02My9z9YuUKaKp/FhVok1VOwMsLMJ\u002BJRd26TOtbsndj7P2NSvsuVrJXuzAE5XFDvJBY35lVbzqtA4b\u002BQxX6rrUyHCoX2klaIGoYtHVvhV9rdpBaA9PeDXzC4EZ1LxKdXAx60chHK\u002BFH/b4vPbvFPn4mksyEn6viVA\u002BtVfoC5fFXe1do9LOXJEuvEwUUrtDB/aHITpxFGL1hl3y5mdbmRRjN18JjXEnLj26B1YylzqY\u002B61dZOpZUEWKaB1023Yp1yc3tR9YOXqBX/b8uxEMxvMnWeq5\u002BjAqBeMZfyVXslLLjCwy\u002BuIfPMIy3AT3XJkwfaEuTYGLc9zzDa84QrpVKa2gNS7k2cwNCB0ohxovNqlJ5P2AKWDNPBxTP\u002B024voH3bJXUytuT6PVHUVgXujCw9cB7l280PxI0vUOkZne2iUjJKln1\u002BOB35VdqwwfbN03kHwWMPCcSwi2CnwyX74F\u002BkcgQTo/WuvzgBLIYynwLWYX2wEdyKkwhtmcscljT3/XV7DI/y\u002Bm9DmQIqzh0\u002BviwdkaHoS86C2d77pcnqUejDSS8Qt1KzI6cOLHiaX4Urbxve/wSSz7Gm\u002BDLw9xRlmUcZJ0TuLcaZqq362h9V6HoZkHaty1LkcHm9qf8fwmySqJMxQXgAfQFVRVSW2DWSEQ/4lybdt430dPbLMIQHeagBaDFMZGcCGVM1WIX\u002BTVhD61jvZ2sFtPEFPQxBNQy9DgusVa/EBeyotr3T6F7H9eeehwUrF9J9O7NARycagORGeAq6Ejfov\u002BVsBvCtccySPQdk4q3HUfY5Lxn8g/7FjfWZTXAUTePvtcdfvxEhz4nmrgnf9d52vyYUQOLd7Dvmprj60\u002BScfa9jtSymZ5LlF19QFdX05ZgXYs4JwAzA0YnLeNhYJvvlSjBafECxkBdTb2mDTdYmMcDg47EWUr2ioqNimu66TPCjqoulWmlXpdL29pDjfUPz5UcXt0NKzvey99mdDzUomOJ43\u002BMKQNdXiX2eH5vsv2VfrvWnotWtWNvUMmKP\u002Blbdjh3uql2gqWRvwC4FrK9bxni0PWA/gTXMy4cHdk50h47mwJF\u002BPhTH/wWRN6LnZ6wseGwqG7z2nczn4Z7WmTLWOzhfXqvd3cgjrH4arklTJWPa2v4iSqwR8GKElhx2MWYSuzyqSAkADpqkBq8\u002Bm\u002B\u002BDVPw6\u002B74087CMTW5JGUerrbsYCDNM6J1a2oxjfkQ80xRzAQFgezWn3YdMHjra9zVS\u002BFj0JpP8Nqwe4CEx0XVsj7oZ1hhGS3JFcGqrwMpigCOXEIXrCKyAdspVAVsUtcwSH06AgODczKzmrrYpUHXh/B/9WsDvQYbNmV8N8QnXMPqeWeF74j8CugPYxJo2VyaUs0V7FxrLIp3H8ydBzxtjD337ivZUZdoguuD81rzslwI4eX3Em9mfkzdDs\u002B8XwKsotfVcesxwAA1rGpx6Dkwg2xvlCZWdXrNkHDe/EPIrCPo11GCHkFx1yDkwmUF9JYTrYpjTMrcVSxdCOF6UsO9bQBGiRDnrWUr/r0FcrMUx5vayk\u002B5ZF9ZC4IlJRZg9oVcJ1Vkv2uFLP8kN04M1\u002BJ4SEBFoId0Awih7H2OwohOywc4qEterwcvVJ5QlC0QTDSfrNzVGlX96CNMw9Lu9mp31mxG1C6XGZg5FUzpJG/bkKBI7hWrebCyOr8oEew1QV002L7AyXcGCJJDnAQJFMSzcTIypQhUzFy7lJpubwisA9TutEuxGsYoQuaCZ9ysqCb7dKC5AptV3wxhBTXdl5mKl5gvG194AlZrCmMi0mR/D\u002Bxzc/pn8gE5mNU/TxWRSqtM99BEfI3GgnJJTvc4Mwyn4fZIaSOeI6WX9oKKOLJB2sC41duUO5JerfGIHaQJAGXImG4eSOCHrtQqrYULPEm/B3M3f10xEqVj6rwyFgUBjfUcwqBEI5HfMCcHaY4MU3CnyRYw0YEIloXIul4jVJfOKR\u002BP73qoeuThWE42KqkXVpdLik3v0Lt0FCsbfGgzu9yPOEBufWP2/04xTnky0WzcsGPH18pK31hkGtpOjf58rpxyp/FoqNkzVIv\u002BvoJBQkK\u002BP8sEbOQRRFnnCmKJp3FPtZ/dvyp6cweKk4I\u002BTCDWItiYkE4yd0K4YGKYgZ53qq0ZrgniZIMYRMvDethh0/g4EeeK8BcjHT1dJV7H4vJpEunVJJ0X875UgEyCbv1pVo1qX2\u002B27bmV9pHLhD4kUGHZWmfvi65aIB0pNXDLoK4/9M7QXYKCsyQvQC0MS2\u002BALy/qqRSVesveED9SjbhIylbijJBvVPPfVqdDv0qATtSuqQVA4PaaqXkD8k1DMCVs53bWKb/eENs8C1NtUruAXsFqpOSyCOlgSOIWbGGmmyaB1tjUqSQVz5gqBNWjLVe\u002BgpSL2IxBud6MduHcyKR5lm8s63viq7ScVdRLiAQUvBuLV\u002BnNGsKZPxz5SDNDOAb0sG1ldkHb29bf7oO39jHaeLrFUXC6q3utk6xe6WOBWB3NV9eWr0Xar3wT7iw/4kjrHtB4fueWOQTyt\u002BOUffJyXpVm6Z9ZRMh066H0p71PbrBjc8qTCNo1Nx3TpPdiRTKKoI\u002BW2PipkdoHBJJFopJHo0kyMAon31a6MLKBhp/REqVvagYuuJW3ueHwjARH8JSKjAGtLxUoYsA526dGKAs6NvLt1TiLGeq0enYoN1NScz8d9vqeI\u002BKQRwdF9NztcZHWtVURWhtc/3IW\u002BbSe/ytt5mhoKTEQmxIPXY0wRSQNxgnlUoH9QBgkwfeHiCou8kjc2A10hUhgxRlDAv2OK7lOCDOquK2pb6ZPRGg5iRPo4WtFVG0WmUHBhYxouj4blpU\u002BOH/3gzmaMmhnJEDgJjwFWiGSSNZMOG7x6TMgQbVoNK7S\u002B1CU8V0xqiIErnUA4V5PYl8diU2\u002B8QAQBZoFefGy//CSDSrscWnDYJ20R4n58QjU0d5WS6pgFApQg\u002BzDLDAwUa\u002BEbdM0Y/D1WSmvCap2FhORMKgTXLNGMfkfm\u002B59ADRshPXZdYM0n23tYPGBsQpg2WzYMfuIHfX8PjvaFMgCd1n0QoW0nKGQXZE7JfvBxIDuv8GCpc455GcA3TZHWoul6uiYjG6Fqz3KSNRqTPf5Onm761QGgNKKu14ds75rSAIFljsSKTgSaRSEt136zpdvBqO8jG42nmoWDdAQZ/h/XwDRZLa85xBBqYJAgsh1kO3GrawarruUz/fQ/BxoAgEbBVhcKWrgsx\u002BTe\u002BPs9RyioHzjSblLZLBEPZS/6\u002Bv02aeAJH1vGGeC5fqNhzPYp9raLlufhLhH0KCoGOzWIcg0nqI8a9CfMocVYGO/vtx9bJW65L2PVVTuOFTcxwB7rMQyWemQnDsJO/zTiSRViBLEK6xWHD0KpElOTTN7w2qHmrSfjWXz7M9asKnAu8svmbBCGJxUJJCHJ7SfQk4IjneRTO9wtfus0D7c/GyTSuh9HrSCOKvOM3UkGGWwU6mBUSExL2/bv\u002BO0lUdddygk893LIiSahVXMwhh6S52V\u002B3yVW6pKYRp5oV7QzaNjcLtM/yWI5TGE5szMZWxWYXNGH5rLyBx\u002B2ZHCUoDGybeyaVFcLUx4DBZKEHTdfvyuIkDqiq4Jl6ifziaTxpOxvR0VGvsa\u002BTQnzhKDgLenoFuUFC9A3D8JqdGpvV4l5EaDmVNXyGMBkykLwrybhRfx\u002BC7K/7FjceHdDHApcTzVAunMAOZkUNj3k4AGNBmCbSO6t8QwWw==",
      "StatusCode": 201,
      "ResponseHeaders": {
        "Content-Length": "0",
        "Content-MD5": "lT5rOeBUSgkUOR5b2UP6Ew==",
<<<<<<< HEAD
        "Date": "Thu, 05 Mar 2020 21:11:43 GMT",
        "ETag": "\u00220x8D7C149CEB0811E\u0022",
        "Last-Modified": "Thu, 05 Mar 2020 21:11:44 GMT",
=======
        "Date": "Thu, 02 Apr 2020 23:55:41 GMT",
        "ETag": "\u00220x8D7D7615A9D2917\u0022",
        "Last-Modified": "Thu, 02 Apr 2020 23:55:42 GMT",
>>>>>>> 32e373e2
        "Server": [
          "Windows-Azure-Blob/1.0",
          "Microsoft-HTTPAPI/2.0"
        ],
        "x-ms-client-request-id": "56a88d30-6bd2-5d30-3cc7-5a9e4d6eb977",
        "x-ms-content-crc64": "BcDTjFlNdxg=",
<<<<<<< HEAD
        "x-ms-request-id": "b519e136-501e-0046-5f32-f3a6bc000000",
        "x-ms-request-server-encrypted": "true",
        "x-ms-version": "2019-10-10"
=======
        "x-ms-request-id": "c338f02e-701e-0041-504a-091544000000",
        "x-ms-request-server-encrypted": "true",
        "x-ms-version": "2019-12-12"
>>>>>>> 32e373e2
      },
      "ResponseBody": []
    },
    {
<<<<<<< HEAD
      "RequestUri": "https://seanstagetest.blob.core.windows.net/test-container-83be6c1d-f497-0d2d-c1ab-eb5fcfe8fde1/test-blob-c27b3370-b4d4-9343-b47d-f7edf72e7e8d?comp=lease",
      "RequestMethod": "PUT",
      "RequestHeaders": {
        "Authorization": "Sanitized",
        "traceparent": "00-ff193e067420eb4696eb070652e412a5-ac7aee17237d204b-00",
        "User-Agent": [
          "azsdk-net-Storage.Blobs/12.4.0-dev.20200305.1",
          "(.NET Core 4.6.28325.01; Microsoft Windows 10.0.18363 )"
        ],
        "x-ms-client-request-id": "19927567-97ce-71a3-9ad1-3acdb0d1443f",
        "x-ms-date": "Thu, 05 Mar 2020 21:11:44 GMT",
=======
      "RequestUri": "https://seanmcccanary.blob.core.windows.net/test-container-83be6c1d-f497-0d2d-c1ab-eb5fcfe8fde1/test-blob-c27b3370-b4d4-9343-b47d-f7edf72e7e8d?comp=lease",
      "RequestMethod": "PUT",
      "RequestHeaders": {
        "Authorization": "Sanitized",
        "traceparent": "00-089fc10c8141a147b8d1db055e422248-75a654fbbe89d346-00",
        "User-Agent": [
          "azsdk-net-Storage.Blobs/12.5.0-dev.20200402.1",
          "(.NET Core 4.6.28325.01; Microsoft Windows 10.0.18362 )"
        ],
        "x-ms-client-request-id": "19927567-97ce-71a3-9ad1-3acdb0d1443f",
        "x-ms-date": "Thu, 02 Apr 2020 23:55:43 GMT",
>>>>>>> 32e373e2
        "x-ms-lease-action": "acquire",
        "x-ms-lease-duration": "-1",
        "x-ms-proposed-lease-id": "3703a6a4-bee1-d6f2-1b04-bb5f19fd59b0",
        "x-ms-return-client-request-id": "true",
<<<<<<< HEAD
        "x-ms-version": "2019-10-10"
=======
        "x-ms-version": "2019-12-12"
>>>>>>> 32e373e2
      },
      "RequestBody": null,
      "StatusCode": 201,
      "ResponseHeaders": {
        "Content-Length": "0",
<<<<<<< HEAD
        "Date": "Thu, 05 Mar 2020 21:11:43 GMT",
        "ETag": "\u00220x8D7C149CEB0811E\u0022",
        "Last-Modified": "Thu, 05 Mar 2020 21:11:44 GMT",
=======
        "Date": "Thu, 02 Apr 2020 23:55:41 GMT",
        "ETag": "\u00220x8D7D7615A9D2917\u0022",
        "Last-Modified": "Thu, 02 Apr 2020 23:55:42 GMT",
>>>>>>> 32e373e2
        "Server": [
          "Windows-Azure-Blob/1.0",
          "Microsoft-HTTPAPI/2.0"
        ],
        "x-ms-client-request-id": "19927567-97ce-71a3-9ad1-3acdb0d1443f",
        "x-ms-lease-id": "3703a6a4-bee1-d6f2-1b04-bb5f19fd59b0",
<<<<<<< HEAD
        "x-ms-request-id": "b519e139-501e-0046-6232-f3a6bc000000",
        "x-ms-version": "2019-10-10"
=======
        "x-ms-request-id": "c338f030-701e-0041-524a-091544000000",
        "x-ms-version": "2019-12-12"
>>>>>>> 32e373e2
      },
      "ResponseBody": []
    },
    {
<<<<<<< HEAD
      "RequestUri": "https://seanstagetest.blob.core.windows.net/test-container-83be6c1d-f497-0d2d-c1ab-eb5fcfe8fde1/test-blob-c27b3370-b4d4-9343-b47d-f7edf72e7e8d?comp=blocklist\u0026blocklisttype=all",
      "RequestMethod": "GET",
      "RequestHeaders": {
        "Authorization": "Sanitized",
        "traceparent": "00-7a6596eaa606e24d88252458abba566a-f7d5d7ca5ce0854f-00",
        "User-Agent": [
          "azsdk-net-Storage.Blobs/12.4.0-dev.20200305.1",
          "(.NET Core 4.6.28325.01; Microsoft Windows 10.0.18363 )"
        ],
        "x-ms-client-request-id": "a4f7525e-406b-07e1-fb18-8f4aa0bac991",
        "x-ms-date": "Thu, 05 Mar 2020 21:11:44 GMT",
        "x-ms-lease-id": "3703a6a4-bee1-d6f2-1b04-bb5f19fd59b0",
        "x-ms-return-client-request-id": "true",
        "x-ms-version": "2019-10-10"
=======
      "RequestUri": "https://seanmcccanary.blob.core.windows.net/test-container-83be6c1d-f497-0d2d-c1ab-eb5fcfe8fde1/test-blob-c27b3370-b4d4-9343-b47d-f7edf72e7e8d?comp=blocklist\u0026blocklisttype=all",
      "RequestMethod": "GET",
      "RequestHeaders": {
        "Authorization": "Sanitized",
        "traceparent": "00-eef7253d8a5cfe4aa2a97b73671d5ea7-6f7e56f887289844-00",
        "User-Agent": [
          "azsdk-net-Storage.Blobs/12.5.0-dev.20200402.1",
          "(.NET Core 4.6.28325.01; Microsoft Windows 10.0.18362 )"
        ],
        "x-ms-client-request-id": "a4f7525e-406b-07e1-fb18-8f4aa0bac991",
        "x-ms-date": "Thu, 02 Apr 2020 23:55:43 GMT",
        "x-ms-lease-id": "3703a6a4-bee1-d6f2-1b04-bb5f19fd59b0",
        "x-ms-return-client-request-id": "true",
        "x-ms-version": "2019-12-12"
>>>>>>> 32e373e2
      },
      "RequestBody": null,
      "StatusCode": 200,
      "ResponseHeaders": {
        "Content-Type": "application/xml",
<<<<<<< HEAD
        "Date": "Thu, 05 Mar 2020 21:11:43 GMT",
        "ETag": "\u00220x8D7C149CEB0811E\u0022",
        "Last-Modified": "Thu, 05 Mar 2020 21:11:44 GMT",
=======
        "Date": "Thu, 02 Apr 2020 23:55:42 GMT",
        "ETag": "\u00220x8D7D7615A9D2917\u0022",
        "Last-Modified": "Thu, 02 Apr 2020 23:55:42 GMT",
>>>>>>> 32e373e2
        "Server": [
          "Windows-Azure-Blob/1.0",
          "Microsoft-HTTPAPI/2.0"
        ],
        "Transfer-Encoding": "chunked",
        "x-ms-blob-content-length": "4096",
        "x-ms-client-request-id": "a4f7525e-406b-07e1-fb18-8f4aa0bac991",
<<<<<<< HEAD
        "x-ms-request-id": "b519e13b-501e-0046-6432-f3a6bc000000",
        "x-ms-version": "2019-10-10"
=======
        "x-ms-request-id": "c338f037-701e-0041-564a-091544000000",
        "x-ms-version": "2019-12-12"
>>>>>>> 32e373e2
      },
      "ResponseBody": "\uFEFF\u003C?xml version=\u00221.0\u0022 encoding=\u0022utf-8\u0022?\u003E\u003CBlockList\u003E\u003CCommittedBlocks /\u003E\u003CUncommittedBlocks /\u003E\u003C/BlockList\u003E"
    },
    {
<<<<<<< HEAD
      "RequestUri": "https://seanstagetest.blob.core.windows.net/test-container-83be6c1d-f497-0d2d-c1ab-eb5fcfe8fde1?restype=container",
      "RequestMethod": "DELETE",
      "RequestHeaders": {
        "Authorization": "Sanitized",
        "traceparent": "00-27dc58e91e5d944bbb4fe1b7c36b5203-7497e7bb3aebf44f-00",
        "User-Agent": [
          "azsdk-net-Storage.Blobs/12.4.0-dev.20200305.1",
          "(.NET Core 4.6.28325.01; Microsoft Windows 10.0.18363 )"
        ],
        "x-ms-client-request-id": "5d6f3c1a-9fda-2dd3-c9f8-b3cbff0f2963",
        "x-ms-date": "Thu, 05 Mar 2020 21:11:44 GMT",
        "x-ms-return-client-request-id": "true",
        "x-ms-version": "2019-10-10"
=======
      "RequestUri": "https://seanmcccanary.blob.core.windows.net/test-container-83be6c1d-f497-0d2d-c1ab-eb5fcfe8fde1?restype=container",
      "RequestMethod": "DELETE",
      "RequestHeaders": {
        "Authorization": "Sanitized",
        "traceparent": "00-3e10fb4366c8cd4589e6771bdc93195b-c5e7fcf91576fa47-00",
        "User-Agent": [
          "azsdk-net-Storage.Blobs/12.5.0-dev.20200402.1",
          "(.NET Core 4.6.28325.01; Microsoft Windows 10.0.18362 )"
        ],
        "x-ms-client-request-id": "5d6f3c1a-9fda-2dd3-c9f8-b3cbff0f2963",
        "x-ms-date": "Thu, 02 Apr 2020 23:55:43 GMT",
        "x-ms-return-client-request-id": "true",
        "x-ms-version": "2019-12-12"
>>>>>>> 32e373e2
      },
      "RequestBody": null,
      "StatusCode": 202,
      "ResponseHeaders": {
        "Content-Length": "0",
<<<<<<< HEAD
        "Date": "Thu, 05 Mar 2020 21:11:43 GMT",
=======
        "Date": "Thu, 02 Apr 2020 23:55:42 GMT",
>>>>>>> 32e373e2
        "Server": [
          "Windows-Azure-Blob/1.0",
          "Microsoft-HTTPAPI/2.0"
        ],
        "x-ms-client-request-id": "5d6f3c1a-9fda-2dd3-c9f8-b3cbff0f2963",
<<<<<<< HEAD
        "x-ms-request-id": "b519e13c-501e-0046-6532-f3a6bc000000",
        "x-ms-version": "2019-10-10"
=======
        "x-ms-request-id": "c338f048-701e-0041-624a-091544000000",
        "x-ms-version": "2019-12-12"
>>>>>>> 32e373e2
      },
      "ResponseBody": []
    }
  ],
  "Variables": {
    "RandomSeed": "203872581",
<<<<<<< HEAD
    "Storage_TestConfigDefault": "ProductionTenant\nseanstagetest\nU2FuaXRpemVk\nhttps://seanstagetest.blob.core.windows.net\nhttp://seanstagetest.file.core.windows.net\nhttp://seanstagetest.queue.core.windows.net\nhttp://seanstagetest.table.core.windows.net\n\n\n\n\nhttp://seanstagetest-secondary.blob.core.windows.net\nhttp://seanstagetest-secondary.file.core.windows.net\nhttp://seanstagetest-secondary.queue.core.windows.net\nhttp://seanstagetest-secondary.table.core.windows.net\n\nSanitized\n\n\nCloud\nBlobEndpoint=https://seanstagetest.blob.core.windows.net/;QueueEndpoint=http://seanstagetest.queue.core.windows.net/;FileEndpoint=http://seanstagetest.file.core.windows.net/;BlobSecondaryEndpoint=http://seanstagetest-secondary.blob.core.windows.net/;QueueSecondaryEndpoint=http://seanstagetest-secondary.queue.core.windows.net/;FileSecondaryEndpoint=http://seanstagetest-secondary.file.core.windows.net/;AccountName=seanstagetest;AccountKey=Sanitized\nseanscope1"
=======
    "Storage_TestConfigDefault": "ProductionTenant\nseanmcccanary\nU2FuaXRpemVk\nhttps://seanmcccanary.blob.core.windows.net\nhttps://seanmcccanary.file.core.windows.net\nhttps://seanmcccanary.queue.core.windows.net\nhttps://seanmcccanary.table.core.windows.net\n\n\n\n\nhttps://seanmcccanary-secondary.blob.core.windows.net\nhttps://seanmcccanary-secondary.file.core.windows.net\nhttps://seanmcccanary-secondary.queue.core.windows.net\nhttps://seanmcccanary-secondary.table.core.windows.net\n\nSanitized\n\n\nCloud\nBlobEndpoint=https://seanmcccanary.blob.core.windows.net/;QueueEndpoint=https://seanmcccanary.queue.core.windows.net/;FileEndpoint=https://seanmcccanary.file.core.windows.net/;BlobSecondaryEndpoint=https://seanmcccanary-secondary.blob.core.windows.net/;QueueSecondaryEndpoint=https://seanmcccanary-secondary.queue.core.windows.net/;FileSecondaryEndpoint=https://seanmcccanary-secondary.file.core.windows.net/;AccountName=seanmcccanary;AccountKey=Sanitized\nseanscope1"
>>>>>>> 32e373e2
  }
}<|MERGE_RESOLUTION|>--- conflicted
+++ resolved
@@ -1,22 +1,6 @@
 {
   "Entries": [
     {
-<<<<<<< HEAD
-      "RequestUri": "https://seanstagetest.blob.core.windows.net/test-container-83be6c1d-f497-0d2d-c1ab-eb5fcfe8fde1?restype=container",
-      "RequestMethod": "PUT",
-      "RequestHeaders": {
-        "Authorization": "Sanitized",
-        "traceparent": "00-7012de319e1ebc4c826338c51afe24e5-34c0924e78213d40-00",
-        "User-Agent": [
-          "azsdk-net-Storage.Blobs/12.4.0-dev.20200305.1",
-          "(.NET Core 4.6.28325.01; Microsoft Windows 10.0.18363 )"
-        ],
-        "x-ms-blob-public-access": "container",
-        "x-ms-client-request-id": "2ceb3ea8-3487-6247-595a-e6dbc86bcd33",
-        "x-ms-date": "Thu, 05 Mar 2020 21:11:43 GMT",
-        "x-ms-return-client-request-id": "true",
-        "x-ms-version": "2019-10-10"
-=======
       "RequestUri": "https://seanmcccanary.blob.core.windows.net/test-container-83be6c1d-f497-0d2d-c1ab-eb5fcfe8fde1?restype=container",
       "RequestMethod": "PUT",
       "RequestHeaders": {
@@ -31,58 +15,30 @@
         "x-ms-date": "Thu, 02 Apr 2020 23:55:33 GMT",
         "x-ms-return-client-request-id": "true",
         "x-ms-version": "2019-12-12"
->>>>>>> 32e373e2
       },
       "RequestBody": null,
       "StatusCode": 201,
       "ResponseHeaders": {
         "Content-Length": "0",
-<<<<<<< HEAD
-        "Date": "Thu, 05 Mar 2020 21:11:43 GMT",
-        "ETag": "\u00220x8D7C149CEA1C0D8\u0022",
-        "Last-Modified": "Thu, 05 Mar 2020 21:11:43 GMT",
-=======
         "Date": "Thu, 02 Apr 2020 23:55:41 GMT",
         "ETag": "\u00220x8D7D7615498D1E6\u0022",
         "Last-Modified": "Thu, 02 Apr 2020 23:55:32 GMT",
->>>>>>> 32e373e2
         "Server": [
           "Windows-Azure-Blob/1.0",
           "Microsoft-HTTPAPI/2.0"
         ],
         "x-ms-client-request-id": "2ceb3ea8-3487-6247-595a-e6dbc86bcd33",
-<<<<<<< HEAD
-        "x-ms-request-id": "b519e133-501e-0046-5d32-f3a6bc000000",
-        "x-ms-version": "2019-10-10"
-=======
         "x-ms-request-id": "c338ecdb-701e-0041-5e4a-091544000000",
         "x-ms-version": "2019-12-12"
->>>>>>> 32e373e2
       },
       "ResponseBody": []
     },
     {
-<<<<<<< HEAD
-      "RequestUri": "https://seanstagetest.blob.core.windows.net/test-container-83be6c1d-f497-0d2d-c1ab-eb5fcfe8fde1/test-blob-c27b3370-b4d4-9343-b47d-f7edf72e7e8d",
-=======
       "RequestUri": "https://seanmcccanary.blob.core.windows.net/test-container-83be6c1d-f497-0d2d-c1ab-eb5fcfe8fde1/test-blob-c27b3370-b4d4-9343-b47d-f7edf72e7e8d",
->>>>>>> 32e373e2
       "RequestMethod": "PUT",
       "RequestHeaders": {
         "Authorization": "Sanitized",
         "Content-Length": "4096",
-<<<<<<< HEAD
-        "traceparent": "00-86f1787fee8e2e4faf8a726661408db7-af62dd53bf9cc747-00",
-        "User-Agent": [
-          "azsdk-net-Storage.Blobs/12.4.0-dev.20200305.1",
-          "(.NET Core 4.6.28325.01; Microsoft Windows 10.0.18363 )"
-        ],
-        "x-ms-blob-type": "BlockBlob",
-        "x-ms-client-request-id": "56a88d30-6bd2-5d30-3cc7-5a9e4d6eb977",
-        "x-ms-date": "Thu, 05 Mar 2020 21:11:44 GMT",
-        "x-ms-return-client-request-id": "true",
-        "x-ms-version": "2019-10-10"
-=======
         "traceparent": "00-b5cd19435260444796d1160b24d24a12-bbda2b4aab091444-00",
         "User-Agent": [
           "azsdk-net-Storage.Blobs/12.5.0-dev.20200402.1",
@@ -93,54 +49,28 @@
         "x-ms-date": "Thu, 02 Apr 2020 23:55:43 GMT",
         "x-ms-return-client-request-id": "true",
         "x-ms-version": "2019-12-12"
->>>>>>> 32e373e2
       },
       "RequestBody": "Lyi2kfzQWZJQqjBUpNt4H9zJj1u4uu7z\u002Blh3Cj1ZayrbWKygtDs2n9nocimE7\u002B/ZBNcRLZ8j1XQ5wpekWU5V9j8FeEsv12qgku\u002BBz0jFbwppngVlRz2LuII3ZvGjkkaLk3vqf3ajqS1tcZqvogYsdFONOrpI8K8CesDJ93B4/ACp9TvM2\u002B\u002BUxvTY\u002BNai2xV8CvKeFliLQqPM5wW12rK89HSaBqzKYJlj\u002BHTGcPfYX56rTOx\u002B2uanHbOYAPPq3uxCHANhCNVosqpZOh3kxdKr84hmCo3FPRmO8uj5MmCmeBmHhFP0d1bJQppCJKDIw1jh7AxqhNRefd7q0hXsb4BKs8EDXEB\u002Bt3wxnMfzghh5xi6PF0VTO/RFKQd0CaRB3NIa\u002BHHexGcYYjWPOOcMa/rFcQzmXVg69nfNvjM5Ca7X8L/12YqnmgLHd7QQxAMMOL4MrpiYWn963wH6EQUz3lmGt0cnF5FvHtYKHuWjKjJ0wIZ1LVoVP5ZAevqIrIn8lJlbiQy75CAsnJDBjjua1rTPhlB\u002BvrH\u002BcXix552X5nJNDYpLSKEludtmSJDKVLFbpaNFuSY4ftXoXRiUCfyDlLUddICwTo4Tqcx1GHYgMxzGVUL5Ui1LFI\u002B1Y\u002BuIka/e47Pard8wq1cVMQ9Zw2Zfxyn7zbS6ikKI0V/x\u002B\u002BqjixgdljTCRYY9larq4yEd8lEpVZvBjcP7I1lxUtuAPq9scqb3OywxnIGivjcJz6Yhat8NyKVP4f1UInLbUfOrvVf6fnF7JrYl97kZHs\u002BL8VSzUOf7cnYKHZCoohm5VkuO9wHgDlE0pUQp6NHsNcIuyTEeKAEMsErg8GHg04Sda6FtiyfNquMCfqqi0YmlHufOednomy5KgUe2/x7vU9LAjH0vfqmbYB5OG6lXad7BO9J5ElmrtNBzIwrfF6vEEyrX4kULdZ8\u002BMhm6mn\u002BE8hdp9MNMdkF5FdetvFqfu0hyiQh/f4aYtsYyO\u002BBA8BpR7zDydiPneJzpXs1uXrlFn3fQRxB2BHOR0D79GTtgOSS8XM0qrEQlixBsliG4KlcN7Ztob6gK2uq9YaXk6V5hiCSpsQLsG/IyqrwACW5S2Kbm8Cyf98l8soHibEufQKGxCg38D3hVIdKpNsXrCdF7a4j//vkxwZBbLP\u002BBCa6mk2oaTv9gVcgtkc9a9sEEkKiwZgHDn0Kof0l9oeN51BcjA6Nb0brSGxW/0Wwq18vPVpxW0aKs4/Mncs\u002B147PltL23N/Mdqb/t3UvrA83Wfah9rktHIgN1dx\u002BvM17rHDdi2Ryvc5/YsazcafNWwN8lUfUmODVonpK6Qb/TbnVhAsEUiSmxJgoIpPyeargPH7ZAiuJpxOMC\u002BTuK9THgBUM3e2YxQTa1dCrqHpM4yjTZqiIIkuOT9z3eEpDuJzHYKJ\u002B5Z\u002B5S3t2AihW4fqZQyS8GsEoP13Jfo4MpUy\u002Bmx034EvX0fmNFh8tEiAjO2nmWjUhg53bnyVAsWsNrKIut2cPIv2uxW0vMwSh\u002Byk9qkcgKksXnRd/WEUmlxySf2l5Al65EBRoN5TL8lCVOaP4Bwcn6YZbFxZPj8a4iC5QmLOfJPjOgJouu/K2T6rG5iKhKowVbpXnIetEaYRRs69md1Wc\u002BhCrLYJs\u002BTGToMtriKWkG2GiOy4dtAMNhhcR2QhDT9RRJewN\u002Bf0NqHVkU4Ej2ODerZRNxDwrg0INnadrXxwpUFTzFmK5liFkkI64uWSB6a02My9z9YuUKaKp/FhVok1VOwMsLMJ\u002BJRd26TOtbsndj7P2NSvsuVrJXuzAE5XFDvJBY35lVbzqtA4b\u002BQxX6rrUyHCoX2klaIGoYtHVvhV9rdpBaA9PeDXzC4EZ1LxKdXAx60chHK\u002BFH/b4vPbvFPn4mksyEn6viVA\u002BtVfoC5fFXe1do9LOXJEuvEwUUrtDB/aHITpxFGL1hl3y5mdbmRRjN18JjXEnLj26B1YylzqY\u002B61dZOpZUEWKaB1023Yp1yc3tR9YOXqBX/b8uxEMxvMnWeq5\u002BjAqBeMZfyVXslLLjCwy\u002BuIfPMIy3AT3XJkwfaEuTYGLc9zzDa84QrpVKa2gNS7k2cwNCB0ohxovNqlJ5P2AKWDNPBxTP\u002B024voH3bJXUytuT6PVHUVgXujCw9cB7l280PxI0vUOkZne2iUjJKln1\u002BOB35VdqwwfbN03kHwWMPCcSwi2CnwyX74F\u002BkcgQTo/WuvzgBLIYynwLWYX2wEdyKkwhtmcscljT3/XV7DI/y\u002Bm9DmQIqzh0\u002BviwdkaHoS86C2d77pcnqUejDSS8Qt1KzI6cOLHiaX4Urbxve/wSSz7Gm\u002BDLw9xRlmUcZJ0TuLcaZqq362h9V6HoZkHaty1LkcHm9qf8fwmySqJMxQXgAfQFVRVSW2DWSEQ/4lybdt430dPbLMIQHeagBaDFMZGcCGVM1WIX\u002BTVhD61jvZ2sFtPEFPQxBNQy9DgusVa/EBeyotr3T6F7H9eeehwUrF9J9O7NARycagORGeAq6Ejfov\u002BVsBvCtccySPQdk4q3HUfY5Lxn8g/7FjfWZTXAUTePvtcdfvxEhz4nmrgnf9d52vyYUQOLd7Dvmprj60\u002BScfa9jtSymZ5LlF19QFdX05ZgXYs4JwAzA0YnLeNhYJvvlSjBafECxkBdTb2mDTdYmMcDg47EWUr2ioqNimu66TPCjqoulWmlXpdL29pDjfUPz5UcXt0NKzvey99mdDzUomOJ43\u002BMKQNdXiX2eH5vsv2VfrvWnotWtWNvUMmKP\u002Blbdjh3uql2gqWRvwC4FrK9bxni0PWA/gTXMy4cHdk50h47mwJF\u002BPhTH/wWRN6LnZ6wseGwqG7z2nczn4Z7WmTLWOzhfXqvd3cgjrH4arklTJWPa2v4iSqwR8GKElhx2MWYSuzyqSAkADpqkBq8\u002Bm\u002B\u002BDVPw6\u002B74087CMTW5JGUerrbsYCDNM6J1a2oxjfkQ80xRzAQFgezWn3YdMHjra9zVS\u002BFj0JpP8Nqwe4CEx0XVsj7oZ1hhGS3JFcGqrwMpigCOXEIXrCKyAdspVAVsUtcwSH06AgODczKzmrrYpUHXh/B/9WsDvQYbNmV8N8QnXMPqeWeF74j8CugPYxJo2VyaUs0V7FxrLIp3H8ydBzxtjD337ivZUZdoguuD81rzslwI4eX3Em9mfkzdDs\u002B8XwKsotfVcesxwAA1rGpx6Dkwg2xvlCZWdXrNkHDe/EPIrCPo11GCHkFx1yDkwmUF9JYTrYpjTMrcVSxdCOF6UsO9bQBGiRDnrWUr/r0FcrMUx5vayk\u002B5ZF9ZC4IlJRZg9oVcJ1Vkv2uFLP8kN04M1\u002BJ4SEBFoId0Awih7H2OwohOywc4qEterwcvVJ5QlC0QTDSfrNzVGlX96CNMw9Lu9mp31mxG1C6XGZg5FUzpJG/bkKBI7hWrebCyOr8oEew1QV002L7AyXcGCJJDnAQJFMSzcTIypQhUzFy7lJpubwisA9TutEuxGsYoQuaCZ9ysqCb7dKC5AptV3wxhBTXdl5mKl5gvG194AlZrCmMi0mR/D\u002Bxzc/pn8gE5mNU/TxWRSqtM99BEfI3GgnJJTvc4Mwyn4fZIaSOeI6WX9oKKOLJB2sC41duUO5JerfGIHaQJAGXImG4eSOCHrtQqrYULPEm/B3M3f10xEqVj6rwyFgUBjfUcwqBEI5HfMCcHaY4MU3CnyRYw0YEIloXIul4jVJfOKR\u002BP73qoeuThWE42KqkXVpdLik3v0Lt0FCsbfGgzu9yPOEBufWP2/04xTnky0WzcsGPH18pK31hkGtpOjf58rpxyp/FoqNkzVIv\u002BvoJBQkK\u002BP8sEbOQRRFnnCmKJp3FPtZ/dvyp6cweKk4I\u002BTCDWItiYkE4yd0K4YGKYgZ53qq0ZrgniZIMYRMvDethh0/g4EeeK8BcjHT1dJV7H4vJpEunVJJ0X875UgEyCbv1pVo1qX2\u002B27bmV9pHLhD4kUGHZWmfvi65aIB0pNXDLoK4/9M7QXYKCsyQvQC0MS2\u002BALy/qqRSVesveED9SjbhIylbijJBvVPPfVqdDv0qATtSuqQVA4PaaqXkD8k1DMCVs53bWKb/eENs8C1NtUruAXsFqpOSyCOlgSOIWbGGmmyaB1tjUqSQVz5gqBNWjLVe\u002BgpSL2IxBud6MduHcyKR5lm8s63viq7ScVdRLiAQUvBuLV\u002BnNGsKZPxz5SDNDOAb0sG1ldkHb29bf7oO39jHaeLrFUXC6q3utk6xe6WOBWB3NV9eWr0Xar3wT7iw/4kjrHtB4fueWOQTyt\u002BOUffJyXpVm6Z9ZRMh066H0p71PbrBjc8qTCNo1Nx3TpPdiRTKKoI\u002BW2PipkdoHBJJFopJHo0kyMAon31a6MLKBhp/REqVvagYuuJW3ueHwjARH8JSKjAGtLxUoYsA526dGKAs6NvLt1TiLGeq0enYoN1NScz8d9vqeI\u002BKQRwdF9NztcZHWtVURWhtc/3IW\u002BbSe/ytt5mhoKTEQmxIPXY0wRSQNxgnlUoH9QBgkwfeHiCou8kjc2A10hUhgxRlDAv2OK7lOCDOquK2pb6ZPRGg5iRPo4WtFVG0WmUHBhYxouj4blpU\u002BOH/3gzmaMmhnJEDgJjwFWiGSSNZMOG7x6TMgQbVoNK7S\u002B1CU8V0xqiIErnUA4V5PYl8diU2\u002B8QAQBZoFefGy//CSDSrscWnDYJ20R4n58QjU0d5WS6pgFApQg\u002BzDLDAwUa\u002BEbdM0Y/D1WSmvCap2FhORMKgTXLNGMfkfm\u002B59ADRshPXZdYM0n23tYPGBsQpg2WzYMfuIHfX8PjvaFMgCd1n0QoW0nKGQXZE7JfvBxIDuv8GCpc455GcA3TZHWoul6uiYjG6Fqz3KSNRqTPf5Onm761QGgNKKu14ds75rSAIFljsSKTgSaRSEt136zpdvBqO8jG42nmoWDdAQZ/h/XwDRZLa85xBBqYJAgsh1kO3GrawarruUz/fQ/BxoAgEbBVhcKWrgsx\u002BTe\u002BPs9RyioHzjSblLZLBEPZS/6\u002Bv02aeAJH1vGGeC5fqNhzPYp9raLlufhLhH0KCoGOzWIcg0nqI8a9CfMocVYGO/vtx9bJW65L2PVVTuOFTcxwB7rMQyWemQnDsJO/zTiSRViBLEK6xWHD0KpElOTTN7w2qHmrSfjWXz7M9asKnAu8svmbBCGJxUJJCHJ7SfQk4IjneRTO9wtfus0D7c/GyTSuh9HrSCOKvOM3UkGGWwU6mBUSExL2/bv\u002BO0lUdddygk893LIiSahVXMwhh6S52V\u002B3yVW6pKYRp5oV7QzaNjcLtM/yWI5TGE5szMZWxWYXNGH5rLyBx\u002B2ZHCUoDGybeyaVFcLUx4DBZKEHTdfvyuIkDqiq4Jl6ifziaTxpOxvR0VGvsa\u002BTQnzhKDgLenoFuUFC9A3D8JqdGpvV4l5EaDmVNXyGMBkykLwrybhRfx\u002BC7K/7FjceHdDHApcTzVAunMAOZkUNj3k4AGNBmCbSO6t8QwWw==",
       "StatusCode": 201,
       "ResponseHeaders": {
         "Content-Length": "0",
         "Content-MD5": "lT5rOeBUSgkUOR5b2UP6Ew==",
-<<<<<<< HEAD
-        "Date": "Thu, 05 Mar 2020 21:11:43 GMT",
-        "ETag": "\u00220x8D7C149CEB0811E\u0022",
-        "Last-Modified": "Thu, 05 Mar 2020 21:11:44 GMT",
-=======
         "Date": "Thu, 02 Apr 2020 23:55:41 GMT",
         "ETag": "\u00220x8D7D7615A9D2917\u0022",
         "Last-Modified": "Thu, 02 Apr 2020 23:55:42 GMT",
->>>>>>> 32e373e2
         "Server": [
           "Windows-Azure-Blob/1.0",
           "Microsoft-HTTPAPI/2.0"
         ],
         "x-ms-client-request-id": "56a88d30-6bd2-5d30-3cc7-5a9e4d6eb977",
         "x-ms-content-crc64": "BcDTjFlNdxg=",
-<<<<<<< HEAD
-        "x-ms-request-id": "b519e136-501e-0046-5f32-f3a6bc000000",
-        "x-ms-request-server-encrypted": "true",
-        "x-ms-version": "2019-10-10"
-=======
         "x-ms-request-id": "c338f02e-701e-0041-504a-091544000000",
         "x-ms-request-server-encrypted": "true",
         "x-ms-version": "2019-12-12"
->>>>>>> 32e373e2
       },
       "ResponseBody": []
     },
     {
-<<<<<<< HEAD
-      "RequestUri": "https://seanstagetest.blob.core.windows.net/test-container-83be6c1d-f497-0d2d-c1ab-eb5fcfe8fde1/test-blob-c27b3370-b4d4-9343-b47d-f7edf72e7e8d?comp=lease",
-      "RequestMethod": "PUT",
-      "RequestHeaders": {
-        "Authorization": "Sanitized",
-        "traceparent": "00-ff193e067420eb4696eb070652e412a5-ac7aee17237d204b-00",
-        "User-Agent": [
-          "azsdk-net-Storage.Blobs/12.4.0-dev.20200305.1",
-          "(.NET Core 4.6.28325.01; Microsoft Windows 10.0.18363 )"
-        ],
-        "x-ms-client-request-id": "19927567-97ce-71a3-9ad1-3acdb0d1443f",
-        "x-ms-date": "Thu, 05 Mar 2020 21:11:44 GMT",
-=======
       "RequestUri": "https://seanmcccanary.blob.core.windows.net/test-container-83be6c1d-f497-0d2d-c1ab-eb5fcfe8fde1/test-blob-c27b3370-b4d4-9343-b47d-f7edf72e7e8d?comp=lease",
       "RequestMethod": "PUT",
       "RequestHeaders": {
@@ -152,63 +82,31 @@
         ],
         "x-ms-client-request-id": "19927567-97ce-71a3-9ad1-3acdb0d1443f",
         "x-ms-date": "Thu, 02 Apr 2020 23:55:43 GMT",
->>>>>>> 32e373e2
         "x-ms-lease-action": "acquire",
         "x-ms-lease-duration": "-1",
         "x-ms-proposed-lease-id": "3703a6a4-bee1-d6f2-1b04-bb5f19fd59b0",
         "x-ms-return-client-request-id": "true",
-<<<<<<< HEAD
-        "x-ms-version": "2019-10-10"
-=======
         "x-ms-version": "2019-12-12"
->>>>>>> 32e373e2
       },
       "RequestBody": null,
       "StatusCode": 201,
       "ResponseHeaders": {
         "Content-Length": "0",
-<<<<<<< HEAD
-        "Date": "Thu, 05 Mar 2020 21:11:43 GMT",
-        "ETag": "\u00220x8D7C149CEB0811E\u0022",
-        "Last-Modified": "Thu, 05 Mar 2020 21:11:44 GMT",
-=======
         "Date": "Thu, 02 Apr 2020 23:55:41 GMT",
         "ETag": "\u00220x8D7D7615A9D2917\u0022",
         "Last-Modified": "Thu, 02 Apr 2020 23:55:42 GMT",
->>>>>>> 32e373e2
         "Server": [
           "Windows-Azure-Blob/1.0",
           "Microsoft-HTTPAPI/2.0"
         ],
         "x-ms-client-request-id": "19927567-97ce-71a3-9ad1-3acdb0d1443f",
         "x-ms-lease-id": "3703a6a4-bee1-d6f2-1b04-bb5f19fd59b0",
-<<<<<<< HEAD
-        "x-ms-request-id": "b519e139-501e-0046-6232-f3a6bc000000",
-        "x-ms-version": "2019-10-10"
-=======
         "x-ms-request-id": "c338f030-701e-0041-524a-091544000000",
         "x-ms-version": "2019-12-12"
->>>>>>> 32e373e2
       },
       "ResponseBody": []
     },
     {
-<<<<<<< HEAD
-      "RequestUri": "https://seanstagetest.blob.core.windows.net/test-container-83be6c1d-f497-0d2d-c1ab-eb5fcfe8fde1/test-blob-c27b3370-b4d4-9343-b47d-f7edf72e7e8d?comp=blocklist\u0026blocklisttype=all",
-      "RequestMethod": "GET",
-      "RequestHeaders": {
-        "Authorization": "Sanitized",
-        "traceparent": "00-7a6596eaa606e24d88252458abba566a-f7d5d7ca5ce0854f-00",
-        "User-Agent": [
-          "azsdk-net-Storage.Blobs/12.4.0-dev.20200305.1",
-          "(.NET Core 4.6.28325.01; Microsoft Windows 10.0.18363 )"
-        ],
-        "x-ms-client-request-id": "a4f7525e-406b-07e1-fb18-8f4aa0bac991",
-        "x-ms-date": "Thu, 05 Mar 2020 21:11:44 GMT",
-        "x-ms-lease-id": "3703a6a4-bee1-d6f2-1b04-bb5f19fd59b0",
-        "x-ms-return-client-request-id": "true",
-        "x-ms-version": "2019-10-10"
-=======
       "RequestUri": "https://seanmcccanary.blob.core.windows.net/test-container-83be6c1d-f497-0d2d-c1ab-eb5fcfe8fde1/test-blob-c27b3370-b4d4-9343-b47d-f7edf72e7e8d?comp=blocklist\u0026blocklisttype=all",
       "RequestMethod": "GET",
       "RequestHeaders": {
@@ -223,21 +121,14 @@
         "x-ms-lease-id": "3703a6a4-bee1-d6f2-1b04-bb5f19fd59b0",
         "x-ms-return-client-request-id": "true",
         "x-ms-version": "2019-12-12"
->>>>>>> 32e373e2
       },
       "RequestBody": null,
       "StatusCode": 200,
       "ResponseHeaders": {
         "Content-Type": "application/xml",
-<<<<<<< HEAD
-        "Date": "Thu, 05 Mar 2020 21:11:43 GMT",
-        "ETag": "\u00220x8D7C149CEB0811E\u0022",
-        "Last-Modified": "Thu, 05 Mar 2020 21:11:44 GMT",
-=======
         "Date": "Thu, 02 Apr 2020 23:55:42 GMT",
         "ETag": "\u00220x8D7D7615A9D2917\u0022",
         "Last-Modified": "Thu, 02 Apr 2020 23:55:42 GMT",
->>>>>>> 32e373e2
         "Server": [
           "Windows-Azure-Blob/1.0",
           "Microsoft-HTTPAPI/2.0"
@@ -245,32 +136,12 @@
         "Transfer-Encoding": "chunked",
         "x-ms-blob-content-length": "4096",
         "x-ms-client-request-id": "a4f7525e-406b-07e1-fb18-8f4aa0bac991",
-<<<<<<< HEAD
-        "x-ms-request-id": "b519e13b-501e-0046-6432-f3a6bc000000",
-        "x-ms-version": "2019-10-10"
-=======
         "x-ms-request-id": "c338f037-701e-0041-564a-091544000000",
         "x-ms-version": "2019-12-12"
->>>>>>> 32e373e2
       },
       "ResponseBody": "\uFEFF\u003C?xml version=\u00221.0\u0022 encoding=\u0022utf-8\u0022?\u003E\u003CBlockList\u003E\u003CCommittedBlocks /\u003E\u003CUncommittedBlocks /\u003E\u003C/BlockList\u003E"
     },
     {
-<<<<<<< HEAD
-      "RequestUri": "https://seanstagetest.blob.core.windows.net/test-container-83be6c1d-f497-0d2d-c1ab-eb5fcfe8fde1?restype=container",
-      "RequestMethod": "DELETE",
-      "RequestHeaders": {
-        "Authorization": "Sanitized",
-        "traceparent": "00-27dc58e91e5d944bbb4fe1b7c36b5203-7497e7bb3aebf44f-00",
-        "User-Agent": [
-          "azsdk-net-Storage.Blobs/12.4.0-dev.20200305.1",
-          "(.NET Core 4.6.28325.01; Microsoft Windows 10.0.18363 )"
-        ],
-        "x-ms-client-request-id": "5d6f3c1a-9fda-2dd3-c9f8-b3cbff0f2963",
-        "x-ms-date": "Thu, 05 Mar 2020 21:11:44 GMT",
-        "x-ms-return-client-request-id": "true",
-        "x-ms-version": "2019-10-10"
-=======
       "RequestUri": "https://seanmcccanary.blob.core.windows.net/test-container-83be6c1d-f497-0d2d-c1ab-eb5fcfe8fde1?restype=container",
       "RequestMethod": "DELETE",
       "RequestHeaders": {
@@ -284,39 +155,25 @@
         "x-ms-date": "Thu, 02 Apr 2020 23:55:43 GMT",
         "x-ms-return-client-request-id": "true",
         "x-ms-version": "2019-12-12"
->>>>>>> 32e373e2
       },
       "RequestBody": null,
       "StatusCode": 202,
       "ResponseHeaders": {
         "Content-Length": "0",
-<<<<<<< HEAD
-        "Date": "Thu, 05 Mar 2020 21:11:43 GMT",
-=======
         "Date": "Thu, 02 Apr 2020 23:55:42 GMT",
->>>>>>> 32e373e2
         "Server": [
           "Windows-Azure-Blob/1.0",
           "Microsoft-HTTPAPI/2.0"
         ],
         "x-ms-client-request-id": "5d6f3c1a-9fda-2dd3-c9f8-b3cbff0f2963",
-<<<<<<< HEAD
-        "x-ms-request-id": "b519e13c-501e-0046-6532-f3a6bc000000",
-        "x-ms-version": "2019-10-10"
-=======
         "x-ms-request-id": "c338f048-701e-0041-624a-091544000000",
         "x-ms-version": "2019-12-12"
->>>>>>> 32e373e2
       },
       "ResponseBody": []
     }
   ],
   "Variables": {
     "RandomSeed": "203872581",
-<<<<<<< HEAD
-    "Storage_TestConfigDefault": "ProductionTenant\nseanstagetest\nU2FuaXRpemVk\nhttps://seanstagetest.blob.core.windows.net\nhttp://seanstagetest.file.core.windows.net\nhttp://seanstagetest.queue.core.windows.net\nhttp://seanstagetest.table.core.windows.net\n\n\n\n\nhttp://seanstagetest-secondary.blob.core.windows.net\nhttp://seanstagetest-secondary.file.core.windows.net\nhttp://seanstagetest-secondary.queue.core.windows.net\nhttp://seanstagetest-secondary.table.core.windows.net\n\nSanitized\n\n\nCloud\nBlobEndpoint=https://seanstagetest.blob.core.windows.net/;QueueEndpoint=http://seanstagetest.queue.core.windows.net/;FileEndpoint=http://seanstagetest.file.core.windows.net/;BlobSecondaryEndpoint=http://seanstagetest-secondary.blob.core.windows.net/;QueueSecondaryEndpoint=http://seanstagetest-secondary.queue.core.windows.net/;FileSecondaryEndpoint=http://seanstagetest-secondary.file.core.windows.net/;AccountName=seanstagetest;AccountKey=Sanitized\nseanscope1"
-=======
     "Storage_TestConfigDefault": "ProductionTenant\nseanmcccanary\nU2FuaXRpemVk\nhttps://seanmcccanary.blob.core.windows.net\nhttps://seanmcccanary.file.core.windows.net\nhttps://seanmcccanary.queue.core.windows.net\nhttps://seanmcccanary.table.core.windows.net\n\n\n\n\nhttps://seanmcccanary-secondary.blob.core.windows.net\nhttps://seanmcccanary-secondary.file.core.windows.net\nhttps://seanmcccanary-secondary.queue.core.windows.net\nhttps://seanmcccanary-secondary.table.core.windows.net\n\nSanitized\n\n\nCloud\nBlobEndpoint=https://seanmcccanary.blob.core.windows.net/;QueueEndpoint=https://seanmcccanary.queue.core.windows.net/;FileEndpoint=https://seanmcccanary.file.core.windows.net/;BlobSecondaryEndpoint=https://seanmcccanary-secondary.blob.core.windows.net/;QueueSecondaryEndpoint=https://seanmcccanary-secondary.queue.core.windows.net/;FileSecondaryEndpoint=https://seanmcccanary-secondary.file.core.windows.net/;AccountName=seanmcccanary;AccountKey=Sanitized\nseanscope1"
->>>>>>> 32e373e2
   }
 }