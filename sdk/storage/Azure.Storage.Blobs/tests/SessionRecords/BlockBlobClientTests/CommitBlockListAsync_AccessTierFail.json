--- conflicted
+++ resolved
@@ -27,13 +27,8 @@
           "Windows-Azure-Blob/1.0",
           "Microsoft-HTTPAPI/2.0"
         ],
-<<<<<<< HEAD
-        "x-ms-client-request-id": "3190a56e-ab42-215e-35ab-cb538b985db3",
-        "x-ms-request-id": "45e395db-501e-001b-3932-f3ac38000000",
-=======
         "x-ms-client-request-id": "adc897e9-429c-e363-6345-6b8b8b1fe2a8",
         "x-ms-request-id": "6dbc638a-401e-0075-1d22-0a268c000000",
->>>>>>> 8d420312
         "x-ms-version": "2019-12-12"
       },
       "ResponseBody": []
@@ -134,11 +129,7 @@
         ],
         "x-ms-client-request-id": "105ac8de-7883-3532-636d-3db39f9bc186",
         "x-ms-error-code": "InvalidHeaderValue",
-<<<<<<< HEAD
-        "x-ms-request-id": "45e395e3-501e-001b-3f32-f3ac38000000",
-=======
         "x-ms-request-id": "6dbc639f-401e-0075-2c22-0a268c000000",
->>>>>>> 8d420312
         "x-ms-version": "2019-12-12"
       },
       "ResponseBody": [
@@ -171,13 +162,8 @@
           "Windows-Azure-Blob/1.0",
           "Microsoft-HTTPAPI/2.0"
         ],
-<<<<<<< HEAD
-        "x-ms-client-request-id": "86c6576e-f781-eacb-bb9a-3e82f46faaa3",
-        "x-ms-request-id": "45e395e4-501e-001b-4032-f3ac38000000",
-=======
         "x-ms-client-request-id": "0af108cd-ba3e-eaeb-39d2-207a04dd8a1c",
         "x-ms-request-id": "6dbc63a1-401e-0075-2e22-0a268c000000",
->>>>>>> 8d420312
         "x-ms-version": "2019-12-12"
       },
       "ResponseBody": []
