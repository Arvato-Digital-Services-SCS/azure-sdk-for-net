--- conflicted
+++ resolved
@@ -1,22 +1,6 @@
 {
   "Entries": [
     {
-<<<<<<< HEAD
-      "RequestUri": "https://seanstagetest.blob.core.windows.net/test-container-15df17e3-e5dc-7382-6bce-6361eb2f8c00?restype=container",
-      "RequestMethod": "PUT",
-      "RequestHeaders": {
-        "Authorization": "Sanitized",
-        "traceparent": "00-13e2ea2c638222419f239e72bac53f4e-435d74aa46ca4648-00",
-        "User-Agent": [
-          "azsdk-net-Storage.Blobs/12.4.0-dev.20200305.1",
-          "(.NET Core 4.6.28325.01; Microsoft Windows 10.0.18363 )"
-        ],
-        "x-ms-blob-public-access": "container",
-        "x-ms-client-request-id": "7d6a55ed-57bb-b9ac-edf0-bcb7c1fc1769",
-        "x-ms-date": "Thu, 05 Mar 2020 21:11:04 GMT",
-        "x-ms-return-client-request-id": "true",
-        "x-ms-version": "2019-10-10"
-=======
       "RequestUri": "https://seanmcccanary.blob.core.windows.net/test-container-15df17e3-e5dc-7382-6bce-6361eb2f8c00?restype=container",
       "RequestMethod": "PUT",
       "RequestHeaders": {
@@ -31,58 +15,30 @@
         "x-ms-date": "Thu, 02 Apr 2020 23:52:51 GMT",
         "x-ms-return-client-request-id": "true",
         "x-ms-version": "2019-12-12"
->>>>>>> 32e373e2
       },
       "RequestBody": null,
       "StatusCode": 201,
       "ResponseHeaders": {
         "Content-Length": "0",
-<<<<<<< HEAD
-        "Date": "Thu, 05 Mar 2020 21:11:03 GMT",
-        "ETag": "\u00220x8D7C149B6E53245\u0022",
-        "Last-Modified": "Thu, 05 Mar 2020 21:11:04 GMT",
-=======
         "Date": "Thu, 02 Apr 2020 23:52:49 GMT",
         "ETag": "\u00220x8D7D760F3FB98DD\u0022",
         "Last-Modified": "Thu, 02 Apr 2020 23:52:50 GMT",
->>>>>>> 32e373e2
         "Server": [
           "Windows-Azure-Blob/1.0",
           "Microsoft-HTTPAPI/2.0"
         ],
         "x-ms-client-request-id": "7d6a55ed-57bb-b9ac-edf0-bcb7c1fc1769",
-<<<<<<< HEAD
-        "x-ms-request-id": "b519dd75-501e-0046-1b32-f3a6bc000000",
-        "x-ms-version": "2019-10-10"
-=======
         "x-ms-request-id": "954261e0-301e-0050-3049-098ff0000000",
         "x-ms-version": "2019-12-12"
->>>>>>> 32e373e2
       },
       "ResponseBody": []
     },
     {
-<<<<<<< HEAD
-      "RequestUri": "https://seanstagetest.blob.core.windows.net/test-container-15df17e3-e5dc-7382-6bce-6361eb2f8c00/test-blob-7d829eba-e8e7-9976-d07c-4517f5d73605",
-=======
       "RequestUri": "https://seanmcccanary.blob.core.windows.net/test-container-15df17e3-e5dc-7382-6bce-6361eb2f8c00/test-blob-7d829eba-e8e7-9976-d07c-4517f5d73605",
->>>>>>> 32e373e2
       "RequestMethod": "PUT",
       "RequestHeaders": {
         "Authorization": "Sanitized",
         "Content-Length": "1024",
-<<<<<<< HEAD
-        "traceparent": "00-30c503ea7b755e41b568e03a3ecab2aa-913ae205c7ba2743-00",
-        "User-Agent": [
-          "azsdk-net-Storage.Blobs/12.4.0-dev.20200305.1",
-          "(.NET Core 4.6.28325.01; Microsoft Windows 10.0.18363 )"
-        ],
-        "x-ms-blob-type": "BlockBlob",
-        "x-ms-client-request-id": "19e2d032-3d23-1051-54a4-1d253b74f29a",
-        "x-ms-date": "Thu, 05 Mar 2020 21:11:04 GMT",
-        "x-ms-return-client-request-id": "true",
-        "x-ms-version": "2019-10-10"
-=======
         "traceparent": "00-1b6d215190024841b1540dbb25fca154-431f830354f61544-00",
         "User-Agent": [
           "azsdk-net-Storage.Blobs/12.5.0-dev.20200402.1",
@@ -93,37 +49,24 @@
         "x-ms-date": "Thu, 02 Apr 2020 23:52:51 GMT",
         "x-ms-return-client-request-id": "true",
         "x-ms-version": "2019-12-12"
->>>>>>> 32e373e2
       },
       "RequestBody": "bJ1GjktKmWkVoHzW0UQD4A6Lc5bEDkT0owaLJ71KfpvuqtHSRTKNo7sBZxva1ueo7dyoNomApF5ZUupEvnGsyyHg6CZzMZrb/c/aw6YpGc0f4zrgoUgSbQVzefJISOVKVZz6\u002Be3ANbxBzTi5puG3LzgcJds3yyrZznohALeok7XqkG4KLyDgXq5\u002BntQPWMYku0m6LCIJEolyICtynzQEmTqCzxZzrQAYO8ctuS1VyXW0/EVu7WaS4H3lmA70bb55egSajYmwsQ1IofBb3FlbHFe1vqLvlazT7\u002B6YjRXyI84Isz8ouzzsBEs3Jkx2NwQkiXu2P68cieRYxp2bFyP4Vn4hUigZMmAbyLpWuG9gXLjpdASZO\u002BMf7Cpa0PWeUewoP8/NVOTcClYbm3f0xdF1\u002BGnlsaMfXhqaAmb\u002Bv2JqfHbNLnifkgjTDWmtfaBsKidY5deLuaBJCeC1M1F\u002B3Uv0sB4AJpZY1WZhEqM6ceF6Ltg/pdmK38PWhCWY6l\u002B2VC8duc2BawOQ/w9xKaf8Dpf/OgR5PzdxadFbKaJxwOsHq71zHLgT\u002BcLUrqbKGLUb2nWNmbBaPBX4q0/7JkJhHz8kan7piPHf60FCpZCRp1AbP04s4yY7rG6oe3FoGNKAco9mpq43MlKEra5uGJeEZgT\u002B4OfzNTsZ6L4QQQyAd9NuwTIAKwGi4w38pzZ4zJTXIxVtaTfrjD1UTb3wJ/BFAzbaAFZkhDoCXP3Z940EoBwpOB73Eg2cgjT1q95DsrwctqP/ncs9c5/aagw6EZWvUKygxu7STvEoPn0hbthcv6pAvEDpBAJQ7MV\u002BHKgBYnCfRlsxouvNSmiy119OGwTHfqti\u002BVVVxUupUNkoUzJIJ9wNgid8Kxy\u002BcnLYNi2jAtHBt539nmgbSYAQh1ISpfc1arCCQZjcS1OOpIbifY4dBk0IZ5uUS4hz8Tmma6PJrM16osx8IcE45GxKbvrhOMzy8oEECT1boB4nDk9fNd\u002Bvxfi5aNrCoeWM0IMvSt2OkrhstHgixaKPHgKtVRJx2K6MmqgCKNDxL1Gcdzm5K1ZBmXyX8oFmjQBVKUnYFEvSG/fVo7A0jGnoeoUnhk1p1vKsbLyW2eUtJQyorP6GGRoFyVxB5IilDQwSrnf7Pwey7FNWK6iPPEESqH2ji99qYWFqIbzxJ/FqBl6vgyptMeUF9r\u002BrL\u002B1ydo0aLzsKAoEsp00WkR5KwcRh7CVK4LgWpHeYnpUgvzFz\u002BKsu1vi1YAPcgtzdV6DHujT7SUPIKJbVA4rEcmTsDOgbo5hzG\u002BrMq4whbV3cOE3X0ONgJHXuq9AVWdNt8e2f8HbzwrMHVJ5JL523pro4\u002BMo97aGAi\u002BdyLffIXcIXXg==",
       "StatusCode": 201,
       "ResponseHeaders": {
         "Content-Length": "0",
         "Content-MD5": "2x91pO3tfkABBpo\u002BWuyHQA==",
-<<<<<<< HEAD
-        "Date": "Thu, 05 Mar 2020 21:11:03 GMT",
-        "ETag": "\u00220x8D7C149B6F27FD1\u0022",
-        "Last-Modified": "Thu, 05 Mar 2020 21:11:04 GMT",
-=======
         "Date": "Thu, 02 Apr 2020 23:52:49 GMT",
         "ETag": "\u00220x8D7D760F4095207\u0022",
         "Last-Modified": "Thu, 02 Apr 2020 23:52:50 GMT",
->>>>>>> 32e373e2
         "Server": [
           "Windows-Azure-Blob/1.0",
           "Microsoft-HTTPAPI/2.0"
         ],
         "x-ms-client-request-id": "19e2d032-3d23-1051-54a4-1d253b74f29a",
         "x-ms-content-crc64": "f052DP/6nNI=",
-<<<<<<< HEAD
-        "x-ms-request-id": "b519dd7a-501e-0046-1f32-f3a6bc000000",
-        "x-ms-request-server-encrypted": "true",
-        "x-ms-version": "2019-10-10"
-=======
         "x-ms-request-id": "954261e7-301e-0050-3549-098ff0000000",
         "x-ms-request-server-encrypted": "true",
         "x-ms-version": "2019-12-12"
->>>>>>> 32e373e2
       },
       "ResponseBody": []
     },
@@ -133,20 +76,6 @@
       "RequestHeaders": {
         "Authorization": "Sanitized",
         "Content-Length": "0",
-<<<<<<< HEAD
-        "traceparent": "00-1db2906d9771834294573675a4000dc6-d09c4be66e967b49-00",
-        "User-Agent": [
-          "azsdk-net-Storage.Blobs/12.4.0-dev.20200305.1",
-          "(.NET Core 4.6.28325.01; Microsoft Windows 10.0.18363 )"
-        ],
-        "x-ms-client-request-id": "d29f8bc6-cc90-d8a5-11da-f5105aa2d02b",
-        "x-ms-copy-source": "https://seanstagetest.blob.core.windows.net/test-container-15df17e3-e5dc-7382-6bce-6361eb2f8c00/test-blob-7d829eba-e8e7-9976-d07c-4517f5d73605",
-        "x-ms-date": "Thu, 05 Mar 2020 21:11:04 GMT",
-        "x-ms-encryption-scope": "seanscope1",
-        "x-ms-return-client-request-id": "true",
-        "x-ms-source-range": "bytes=0-",
-        "x-ms-version": "2019-10-10"
-=======
         "traceparent": "00-a834d33caadc724c9ae984272b4bdd12-64cc0e91a0574d44-00",
         "User-Agent": [
           "azsdk-net-Storage.Blobs/12.5.0-dev.20200402.1",
@@ -159,17 +88,12 @@
         "x-ms-return-client-request-id": "true",
         "x-ms-source-range": "bytes=0-",
         "x-ms-version": "2019-12-12"
->>>>>>> 32e373e2
       },
       "RequestBody": null,
       "StatusCode": 201,
       "ResponseHeaders": {
         "Content-Length": "0",
-<<<<<<< HEAD
-        "Date": "Thu, 05 Mar 2020 21:11:03 GMT",
-=======
         "Date": "Thu, 02 Apr 2020 23:52:50 GMT",
->>>>>>> 32e373e2
         "Server": [
           "Windows-Azure-Blob/1.0",
           "Microsoft-HTTPAPI/2.0"
@@ -177,34 +101,13 @@
         "x-ms-client-request-id": "d29f8bc6-cc90-d8a5-11da-f5105aa2d02b",
         "x-ms-content-crc64": "f052DP/6nNI=",
         "x-ms-encryption-scope": "seanscope1",
-<<<<<<< HEAD
-        "x-ms-request-id": "b519dd7b-501e-0046-2032-f3a6bc000000",
-        "x-ms-request-server-encrypted": "true",
-        "x-ms-version": "2019-10-10"
-=======
         "x-ms-request-id": "954261eb-301e-0050-3949-098ff0000000",
         "x-ms-request-server-encrypted": "true",
         "x-ms-version": "2019-12-12"
->>>>>>> 32e373e2
       },
       "ResponseBody": []
     },
     {
-<<<<<<< HEAD
-      "RequestUri": "https://seanstagetest.blob.core.windows.net/test-container-15df17e3-e5dc-7382-6bce-6361eb2f8c00?restype=container",
-      "RequestMethod": "DELETE",
-      "RequestHeaders": {
-        "Authorization": "Sanitized",
-        "traceparent": "00-cdd7cde432d5e142b90b03bdf34eb877-da743521e0a9114c-00",
-        "User-Agent": [
-          "azsdk-net-Storage.Blobs/12.4.0-dev.20200305.1",
-          "(.NET Core 4.6.28325.01; Microsoft Windows 10.0.18363 )"
-        ],
-        "x-ms-client-request-id": "5ac541a7-0f87-cf5f-40c5-b7b17f6ac8ff",
-        "x-ms-date": "Thu, 05 Mar 2020 21:11:04 GMT",
-        "x-ms-return-client-request-id": "true",
-        "x-ms-version": "2019-10-10"
-=======
       "RequestUri": "https://seanmcccanary.blob.core.windows.net/test-container-15df17e3-e5dc-7382-6bce-6361eb2f8c00?restype=container",
       "RequestMethod": "DELETE",
       "RequestHeaders": {
@@ -218,39 +121,25 @@
         "x-ms-date": "Thu, 02 Apr 2020 23:52:51 GMT",
         "x-ms-return-client-request-id": "true",
         "x-ms-version": "2019-12-12"
->>>>>>> 32e373e2
       },
       "RequestBody": null,
       "StatusCode": 202,
       "ResponseHeaders": {
         "Content-Length": "0",
-<<<<<<< HEAD
-        "Date": "Thu, 05 Mar 2020 21:11:03 GMT",
-=======
         "Date": "Thu, 02 Apr 2020 23:52:50 GMT",
->>>>>>> 32e373e2
         "Server": [
           "Windows-Azure-Blob/1.0",
           "Microsoft-HTTPAPI/2.0"
         ],
         "x-ms-client-request-id": "5ac541a7-0f87-cf5f-40c5-b7b17f6ac8ff",
-<<<<<<< HEAD
-        "x-ms-request-id": "b519dd7e-501e-0046-2332-f3a6bc000000",
-        "x-ms-version": "2019-10-10"
-=======
         "x-ms-request-id": "9542620a-301e-0050-4d49-098ff0000000",
         "x-ms-version": "2019-12-12"
->>>>>>> 32e373e2
       },
       "ResponseBody": []
     }
   ],
   "Variables": {
     "RandomSeed": "1878554174",
-<<<<<<< HEAD
-    "Storage_TestConfigDefault": "ProductionTenant\nseanstagetest\nU2FuaXRpemVk\nhttps://seanstagetest.blob.core.windows.net\nhttp://seanstagetest.file.core.windows.net\nhttp://seanstagetest.queue.core.windows.net\nhttp://seanstagetest.table.core.windows.net\n\n\n\n\nhttp://seanstagetest-secondary.blob.core.windows.net\nhttp://seanstagetest-secondary.file.core.windows.net\nhttp://seanstagetest-secondary.queue.core.windows.net\nhttp://seanstagetest-secondary.table.core.windows.net\n\nSanitized\n\n\nCloud\nBlobEndpoint=https://seanstagetest.blob.core.windows.net/;QueueEndpoint=http://seanstagetest.queue.core.windows.net/;FileEndpoint=http://seanstagetest.file.core.windows.net/;BlobSecondaryEndpoint=http://seanstagetest-secondary.blob.core.windows.net/;QueueSecondaryEndpoint=http://seanstagetest-secondary.queue.core.windows.net/;FileSecondaryEndpoint=http://seanstagetest-secondary.file.core.windows.net/;AccountName=seanstagetest;AccountKey=Sanitized\nseanscope1"
-=======
     "Storage_TestConfigDefault": "ProductionTenant\nseanmcccanary\nU2FuaXRpemVk\nhttps://seanmcccanary.blob.core.windows.net\nhttps://seanmcccanary.file.core.windows.net\nhttps://seanmcccanary.queue.core.windows.net\nhttps://seanmcccanary.table.core.windows.net\n\n\n\n\nhttps://seanmcccanary-secondary.blob.core.windows.net\nhttps://seanmcccanary-secondary.file.core.windows.net\nhttps://seanmcccanary-secondary.queue.core.windows.net\nhttps://seanmcccanary-secondary.table.core.windows.net\n\nSanitized\n\n\nCloud\nBlobEndpoint=https://seanmcccanary.blob.core.windows.net/;QueueEndpoint=https://seanmcccanary.queue.core.windows.net/;FileEndpoint=https://seanmcccanary.file.core.windows.net/;BlobSecondaryEndpoint=https://seanmcccanary-secondary.blob.core.windows.net/;QueueSecondaryEndpoint=https://seanmcccanary-secondary.queue.core.windows.net/;FileSecondaryEndpoint=https://seanmcccanary-secondary.file.core.windows.net/;AccountName=seanmcccanary;AccountKey=Sanitized\nseanscope1"
->>>>>>> 32e373e2
   }
 }