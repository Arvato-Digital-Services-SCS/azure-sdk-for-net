{
  "Entries": [
    {
      "RequestUri": "https://seanmcccanary.blob.core.windows.net/test-container-5058f0c8-e983-4845-da17-6ecbe2fb5f54?restype=container",
      "RequestMethod": "PUT",
      "RequestHeaders": {
        "Authorization": "Sanitized",
        "traceparent": "00-1130628815fd1040b9a1e1010bbd6c4c-c2005281da1ac24f-00",
        "User-Agent": [
          "azsdk-net-Storage.Blobs/12.5.0-dev.20200402.1",
          "(.NET Core 4.6.28325.01; Microsoft Windows 10.0.18362 )"
        ],
        "x-ms-blob-public-access": "container",
        "x-ms-client-request-id": "0587f746-60ac-0606-65f1-dfa546e5c226",
        "x-ms-date": "Thu, 02 Apr 2020 23:56:40 GMT",
        "x-ms-return-client-request-id": "true",
        "x-ms-version": "2019-12-12"
      },
      "RequestBody": null,
      "StatusCode": 201,
      "ResponseHeaders": {
        "Content-Length": "0",
        "Date": "Thu, 02 Apr 2020 23:56:38 GMT",
        "ETag": "\u00220x8D7D7617C6CD7AC\u0022",
        "Last-Modified": "Thu, 02 Apr 2020 23:56:39 GMT",
        "Server": [
          "Windows-Azure-Blob/1.0",
          "Microsoft-HTTPAPI/2.0"
        ],
        "x-ms-client-request-id": "0587f746-60ac-0606-65f1-dfa546e5c226",
<<<<<<< HEAD
        "x-ms-request-id": "69f874d9-701e-0033-4532-f3cd90000000",
=======
        "x-ms-request-id": "77b486ac-b01e-0095-214a-09a515000000",
>>>>>>> 8d420312
        "x-ms-version": "2019-12-12"
      },
      "ResponseBody": []
    },
    {
      "RequestUri": "https://seanmcccanary.blob.core.windows.net/test-container-5058f0c8-e983-4845-da17-6ecbe2fb5f54/test-blob-c0bac113-b413-fe2e-7034-68d0664a58a7",
      "RequestMethod": "PUT",
      "RequestHeaders": {
        "Authorization": "Sanitized",
        "Content-Length": "1024",
        "traceparent": "00-a6733fb92745874d9eac1d624f481c6f-20c860c9fdb4a740-00",
        "User-Agent": [
          "azsdk-net-Storage.Blobs/12.5.0-dev.20200402.1",
          "(.NET Core 4.6.28325.01; Microsoft Windows 10.0.18362 )"
        ],
        "x-ms-blob-type": "BlockBlob",
        "x-ms-client-request-id": "f0bb50af-7583-f8de-eff7-cb90aa411988",
        "x-ms-date": "Thu, 02 Apr 2020 23:56:40 GMT",
        "x-ms-return-client-request-id": "true",
        "x-ms-version": "2019-12-12"
      },
      "RequestBody": "KITM\u002BMVphVj13xPhnlalHA6ghOt0WqgRB3tdL5BVMljgI8Ye8RAI3XEuEMxNJGcOTMKXpmHWss3cuvFKDFbIn626AXuPhiv9l6Z5RUnbw\u002BITTuLOvov3CXD5QjYfvtEbZnAekiPsfsaWmQ66XG2EAPcONr1z\u002BuAhw/cKlkT13dnUXd7ZvTG\u002BJ88cOCV9PKwDdEE\u002BEYcTqGuP/M8s4eeCoLs05v6Oq0PFTw/uVsK7pIZKByICt8xSwLVyScBhkkXnmpdpSFaudMn\u002BeMF4JVGp01hI4drFf\u002Bnv4iVJHGGDZLzJB7wqUlswnJJYBD4K2ptkyXVoGbFqIRquemYxZFhoexQErh2Vf4H8F0RIbXuq5AeJ5VLsGkoLX\u002Bahe9j0/zc68IkpBSx9z0rzawFsIrOfBJVfp38Fe2DK\u002BU838wOpBxgNDX3ygd/bDBUI\u002BK9JnjwyAndDlVi3NHQoXwzdRttGSmPoXxQ1rIK1hJtp/YOwgVoSBPGMZnLAVdkJySLT/sU6wa5LYD8n/FX0jRG9TTfxeN6xykHquuTxKAk7LONg4obVLzvUZSAa6gebl9hhAwehGFFEITOETwfKWjc17NBylKqL5x77HBO9lt85TyMLjyUCmRSRG8BSUOA0Cgro5f43KQIu1hvppfs\u002Bh4pTSwDjv8oSM1K84HnqOJc\u002BxxII1LHhAiYg3bkJGfMYU5Q1/wXfUEs/1rGsekiJQ52Eq97pNbLZcUnaw\u002BERCRlepIzktDmSXnfGyf7/NYfdl5kchW0VLh7hXI27BY1pLsyYTda8pY9k8kxnImy02TzB/CtI9YSrSXVuAles1ljpXZsxZ\u002BixIfIJuJIgrguyLYNQ\u002BQhhIDlI7ANgTaI4uBv0fcXRg3FUENs5Pzzxi5tpu9XUW9xPhzxh6HvkUNNP0AB3LDBF4akR\u002B\u002BktKOH8V2Bo9pHNZFw/pPWJb5v2cL8H6W48el5qI9orwl/yIl9aZZAae1pBgmyjN4c6vHIOG4sqJT5yv90C/dK3oaH9TIKVLgkK2/VlxmcCmULWL2doHafUyPwh6KazGH2HiuDKpuoFpI1oAz\u002BWxV/WbyaaLM1rToT6KISFdEZjV8N33TuHOPJX0Iva/xloPQOdSnh/GOuvHDtb0H1mfzBGBax7HucjTzczQltCkE5qkeqA6CrN4z/XyMEALGh18VBak/pt7B8cevtBTNWQbIvt8D6S5ZcFeCJso1YlIyPOvlEK5/xU/aXLZG4vjJdpR1s1Ejsq4gu5VRrYAEjJ9lfYco2DhoWPmfOZx4Ap1uyKA1z78BDnpNxFUJLie/xcAm4XVhkJ5cDWpnlIkRuKkH4tTf3rzQZG8M6xPjXyrB32PMQSEn/TgR2cJUmWnw==",
      "StatusCode": 201,
      "ResponseHeaders": {
        "Content-Length": "0",
        "Content-MD5": "q5aBo7HuLAGmUq5gscsUgg==",
        "Date": "Thu, 02 Apr 2020 23:56:38 GMT",
        "ETag": "\u00220x8D7D7617C7A821E\u0022",
        "Last-Modified": "Thu, 02 Apr 2020 23:56:39 GMT",
        "Server": [
          "Windows-Azure-Blob/1.0",
          "Microsoft-HTTPAPI/2.0"
        ],
        "x-ms-client-request-id": "f0bb50af-7583-f8de-eff7-cb90aa411988",
        "x-ms-content-crc64": "wLuKFfz2AoA=",
        "x-ms-request-id": "77b486b8-b01e-0095-274a-09a515000000",
        "x-ms-request-server-encrypted": "true",
        "x-ms-version": "2019-12-12"
      },
      "ResponseBody": []
    },
    {
      "RequestUri": "https://seanmcccanary.blob.core.windows.net/test-container-5058f0c8-e983-4845-da17-6ecbe2fb5f54/test-blob-41107528-3a4f-be4e-6a42-421559611e21?comp=block\u0026blockid=dGVzdC1ibG9jay0xNTIwYWI4Yi02ODhmLTE2MjMtMDQwMS02YzU5ODhjNWNkM2M%3D",
      "RequestMethod": "PUT",
      "RequestHeaders": {
        "Authorization": "Sanitized",
        "Content-Length": "0",
        "traceparent": "00-fef66bf7fc598545b7c0b759a794e54e-4cbc101bc1d61840-00",
        "User-Agent": [
          "azsdk-net-Storage.Blobs/12.5.0-dev.20200402.1",
          "(.NET Core 4.6.28325.01; Microsoft Windows 10.0.18362 )"
        ],
        "x-ms-client-request-id": "ff04aad9-0420-c0f9-51fa-3d4ecef435a4",
        "x-ms-copy-source": "https://seanmcccanary.blob.core.windows.net/test-container-5058f0c8-e983-4845-da17-6ecbe2fb5f54/test-blob-c0bac113-b413-fe2e-7034-68d0664a58a7",
        "x-ms-date": "Thu, 02 Apr 2020 23:56:40 GMT",
        "x-ms-return-client-request-id": "true",
        "x-ms-source-if-modified-since": "Fri, 03 Apr 2020 23:56:40 GMT",
        "x-ms-source-range": "bytes=0-",
        "x-ms-version": "2019-12-12"
      },
      "RequestBody": null,
      "StatusCode": 304,
      "ResponseHeaders": {
        "Content-Length": "0",
        "Date": "Thu, 02 Apr 2020 23:56:38 GMT",
        "Server": [
          "Windows-Azure-Blob/1.0",
          "Microsoft-HTTPAPI/2.0"
        ],
        "x-ms-client-request-id": "ff04aad9-0420-c0f9-51fa-3d4ecef435a4",
        "x-ms-error-code": "CannotVerifyCopySource",
<<<<<<< HEAD
        "x-ms-request-id": "69f874e3-701e-0033-4b32-f3cd90000000",
=======
        "x-ms-request-id": "77b486c2-b01e-0095-2e4a-09a515000000",
>>>>>>> 8d420312
        "x-ms-version": "2019-12-12"
      },
      "ResponseBody": []
    },
    {
      "RequestUri": "https://seanmcccanary.blob.core.windows.net/test-container-5058f0c8-e983-4845-da17-6ecbe2fb5f54?restype=container",
      "RequestMethod": "DELETE",
      "RequestHeaders": {
        "Authorization": "Sanitized",
        "traceparent": "00-891455d9c700334381bf9aaa86bd470c-7caa79983853ab45-00",
        "User-Agent": [
          "azsdk-net-Storage.Blobs/12.5.0-dev.20200402.1",
          "(.NET Core 4.6.28325.01; Microsoft Windows 10.0.18362 )"
        ],
        "x-ms-client-request-id": "de7fdf61-cec1-e01c-d8e3-1943291ea60d",
        "x-ms-date": "Thu, 02 Apr 2020 23:56:40 GMT",
        "x-ms-return-client-request-id": "true",
        "x-ms-version": "2019-12-12"
      },
      "RequestBody": null,
      "StatusCode": 202,
      "ResponseHeaders": {
        "Content-Length": "0",
        "Date": "Thu, 02 Apr 2020 23:56:39 GMT",
        "Server": [
          "Windows-Azure-Blob/1.0",
          "Microsoft-HTTPAPI/2.0"
        ],
        "x-ms-client-request-id": "de7fdf61-cec1-e01c-d8e3-1943291ea60d",
<<<<<<< HEAD
        "x-ms-request-id": "69f874e5-701e-0033-4d32-f3cd90000000",
=======
        "x-ms-request-id": "77b486c7-b01e-0095-334a-09a515000000",
>>>>>>> 8d420312
        "x-ms-version": "2019-12-12"
      },
      "ResponseBody": []
    },
    {
      "RequestUri": "https://seanmcccanary.blob.core.windows.net/test-container-2dcce0c6-1799-26ce-c8df-c174f166dc6e?restype=container",
      "RequestMethod": "PUT",
      "RequestHeaders": {
        "Authorization": "Sanitized",
        "traceparent": "00-0dbae0c549c13c4a85300e91a682b0df-9eef97d4250c6948-00",
        "User-Agent": [
          "azsdk-net-Storage.Blobs/12.5.0-dev.20200402.1",
          "(.NET Core 4.6.28325.01; Microsoft Windows 10.0.18362 )"
        ],
        "x-ms-blob-public-access": "container",
        "x-ms-client-request-id": "03cb0505-b416-4aa1-1059-15e10da7ee72",
        "x-ms-date": "Thu, 02 Apr 2020 23:56:40 GMT",
        "x-ms-return-client-request-id": "true",
        "x-ms-version": "2019-12-12"
      },
      "RequestBody": null,
      "StatusCode": 201,
      "ResponseHeaders": {
        "Content-Length": "0",
        "Date": "Thu, 02 Apr 2020 23:56:39 GMT",
        "ETag": "\u00220x8D7D7617CCD516B\u0022",
        "Last-Modified": "Thu, 02 Apr 2020 23:56:40 GMT",
        "Server": [
          "Windows-Azure-Blob/1.0",
          "Microsoft-HTTPAPI/2.0"
        ],
        "x-ms-client-request-id": "03cb0505-b416-4aa1-1059-15e10da7ee72",
<<<<<<< HEAD
        "x-ms-request-id": "0faf78a6-d01e-0015-2d32-f38588000000",
=======
        "x-ms-request-id": "b7c75098-401e-0065-0d4a-09e3e4000000",
>>>>>>> 8d420312
        "x-ms-version": "2019-12-12"
      },
      "ResponseBody": []
    },
    {
      "RequestUri": "https://seanmcccanary.blob.core.windows.net/test-container-2dcce0c6-1799-26ce-c8df-c174f166dc6e/test-blob-88c38a6f-b113-040f-df7f-2c9777777a1e",
      "RequestMethod": "PUT",
      "RequestHeaders": {
        "Authorization": "Sanitized",
        "Content-Length": "1024",
        "traceparent": "00-34fad4051c2458438b32487a0de3e697-59eb992176f85f40-00",
        "User-Agent": [
          "azsdk-net-Storage.Blobs/12.5.0-dev.20200402.1",
          "(.NET Core 4.6.28325.01; Microsoft Windows 10.0.18362 )"
        ],
        "x-ms-blob-type": "BlockBlob",
        "x-ms-client-request-id": "24a2f7cf-8f8f-4df9-adc6-4bfcd74cb24f",
        "x-ms-date": "Thu, 02 Apr 2020 23:56:41 GMT",
        "x-ms-return-client-request-id": "true",
        "x-ms-version": "2019-12-12"
      },
      "RequestBody": "BqorJzG3mG/8JkRIafSMKuShb\u002Bya2VhiYKLeG0ICmEFiPNTvctPuTW1cBu9wWeAczOv8bDgB1y1SyMeO2Xwt\u002BY0D5i0fnbcRsyF/PtJo8gbBwk5WBiwJYGSnnKkMX3TwLwxibHKz/C8z67kWgpla6dbAzRYu1vNh\u002BYXIeAAOBVOsjw7GBoaUDsUfIxpz8t7LTbLTS5JewlkZAHPs6oMuJeVlafKKlONQLL9QDrPY7gan/StOOrnBTs21rAUTpyNC8P01DYnrQLnPgx/TDbOmQBJsRe1Y4Oosoxsl1OfdPYSbDh61o\u002BB9vL1yfrea7kEaD2zypmI16hATCWptxWvR8UaaN/6U8Jwy7okw5WEykbXZC8V665YiZiQOoZp2EPZRoI1x/7dChR7Pv7jZBQSu4He0lLqmVwaweNHahk4BvN6S3kTUwZH\u002BloamqivdSGAfX8EjwXs7q0mGwYfmaP7PzQPaRie/2R/ltv00/6za0i9wuieN3vtiVzL7TQAKFy6H1twoAgI4YIahPQp\u002BB6ydrO5Yda7XQe8HeO/0xIsf257PrCjPstAtOFqg7KHw40\u002BGXqERsaJ/sJXtIIoTQ5v6gmFrr1uDzfkeKz1UNlVNF5WfbmXqDSn8T/uT4ZJFGfS\u002Bpmo/hDPzApCn84ZlK3o/nwn0c9U2EHQ3b19g8Otn2BFIlpDrDZJhq2zUQhmilySBU0GIUKYfh5X1CBXTkxGlPxt1HJTpVJJ2k8doYc1blNg73p2q3odqKQ769gV8jRhaLwL\u002BLXuPl/\u002BvEr3etibImnM9mLR0\u002B2CTCvKG712M\u002BgavDjHKXGdcq0ee\u002BszJi3PnMlyRPvRj5jSiaiKICaihIhe3L6j1/T0M4O1t1gCTyn9\u002BnrwB\u002B7sRSyf8KPFF1KGe/Ne1ElzL8TUehV4H9RA0DqCjCWrsnydcpuOA\u002BdRLxgxLztko3rcis6yH43VdCVUXyBpRoso3sl2wWGx4S/hg0r5RvCc2Cy/ogFa9ZLyx/52OaDG6\u002BiRBExx8eIVLqme0JhC2C0wu4LzqaCFzeU2g/lnO6uLHpdiaD6gKupOpndbuCT6s\u002B/NQX4h0z5ICzprO23ksfL\u002BF7IE4HPujJCUpQcpLhXAP9ANlfotaU9VFl0EOO98ZfSAXaR28dN/4rDtiS47Ht0gqv\u002BZ2xv40Kpmr8oS5lehGD8OqNBtSUoAkbdFQ\u002BAhGfuD55Hz4orci4j6EEYFaPxdSHDvLHYMs12xmUlgs4zKQZHSjwLBsTW0Mh1HczkH\u002ByS66/dzMe2BdzA0PkVBe9v8M860Ntn5m5c7OvpUyUAgraIkqcuZWxOgTRvSjXbsdrpFS0NuU8RKvUxcN/r3KKnwE4ynGM4QYti/E\u002BQ==",
      "StatusCode": 201,
      "ResponseHeaders": {
        "Content-Length": "0",
        "Content-MD5": "WznNtCkzLePYPJV5e8YFDg==",
        "Date": "Thu, 02 Apr 2020 23:56:40 GMT",
        "ETag": "\u00220x8D7D7617CDA18B4\u0022",
        "Last-Modified": "Thu, 02 Apr 2020 23:56:40 GMT",
        "Server": [
          "Windows-Azure-Blob/1.0",
          "Microsoft-HTTPAPI/2.0"
        ],
        "x-ms-client-request-id": "24a2f7cf-8f8f-4df9-adc6-4bfcd74cb24f",
        "x-ms-content-crc64": "MD7GlBHD8Ps=",
        "x-ms-request-id": "b7c750a4-401e-0065-154a-09e3e4000000",
        "x-ms-request-server-encrypted": "true",
        "x-ms-version": "2019-12-12"
      },
      "ResponseBody": []
    },
    {
      "RequestUri": "https://seanmcccanary.blob.core.windows.net/test-container-2dcce0c6-1799-26ce-c8df-c174f166dc6e/test-blob-6d4a65b9-9969-54b0-1225-0e815a95f6a6?comp=block\u0026blockid=dGVzdC1ibG9jay03ZmM3ODA2NS01NWQ0LTNmOGUtNGY3Ny03ZDgyZDA3YmM2MmQ%3D",
      "RequestMethod": "PUT",
      "RequestHeaders": {
        "Authorization": "Sanitized",
        "Content-Length": "0",
        "traceparent": "00-9c24b1d512ad0b4b8c59b443afb5d5ef-19f09932921a3043-00",
        "User-Agent": [
          "azsdk-net-Storage.Blobs/12.5.0-dev.20200402.1",
          "(.NET Core 4.6.28325.01; Microsoft Windows 10.0.18362 )"
        ],
        "x-ms-client-request-id": "5797a4d0-3284-637b-d60b-1ef21b2e8397",
        "x-ms-copy-source": "https://seanmcccanary.blob.core.windows.net/test-container-2dcce0c6-1799-26ce-c8df-c174f166dc6e/test-blob-88c38a6f-b113-040f-df7f-2c9777777a1e",
        "x-ms-date": "Thu, 02 Apr 2020 23:56:41 GMT",
        "x-ms-return-client-request-id": "true",
        "x-ms-source-if-unmodified-since": "Wed, 01 Apr 2020 23:56:40 GMT",
        "x-ms-source-range": "bytes=0-",
        "x-ms-version": "2019-12-12"
      },
      "RequestBody": null,
      "StatusCode": 412,
      "ResponseHeaders": {
        "Content-Length": "259",
        "Content-Type": "application/xml",
        "Date": "Thu, 02 Apr 2020 23:56:40 GMT",
        "Server": [
          "Windows-Azure-Blob/1.0",
          "Microsoft-HTTPAPI/2.0"
        ],
        "x-ms-client-request-id": "5797a4d0-3284-637b-d60b-1ef21b2e8397",
        "x-ms-error-code": "CannotVerifyCopySource",
<<<<<<< HEAD
        "x-ms-request-id": "0faf78b5-d01e-0015-3932-f38588000000",
=======
        "x-ms-request-id": "b7c750a7-401e-0065-184a-09e3e4000000",
>>>>>>> 8d420312
        "x-ms-version": "2019-12-12"
      },
      "ResponseBody": [
        "\uFEFF\u003C?xml version=\u00221.0\u0022 encoding=\u0022utf-8\u0022?\u003E\u003CError\u003E\u003CCode\u003ECannotVerifyCopySource\u003C/Code\u003E\u003CMessage\u003EThe condition specified using HTTP conditional header(s) is not met.\n",
        "RequestId:b7c750a7-401e-0065-184a-09e3e4000000\n",
        "Time:2020-04-02T23:56:40.3675860Z\u003C/Message\u003E\u003C/Error\u003E"
      ]
    },
    {
      "RequestUri": "https://seanmcccanary.blob.core.windows.net/test-container-2dcce0c6-1799-26ce-c8df-c174f166dc6e?restype=container",
      "RequestMethod": "DELETE",
      "RequestHeaders": {
        "Authorization": "Sanitized",
        "traceparent": "00-042a74beb0fe5a42b1d7f7c376a09214-9c79c5c2e8aa8940-00",
        "User-Agent": [
          "azsdk-net-Storage.Blobs/12.5.0-dev.20200402.1",
          "(.NET Core 4.6.28325.01; Microsoft Windows 10.0.18362 )"
        ],
        "x-ms-client-request-id": "2cb26584-6fe4-aca9-8b5d-d1e38e501b18",
        "x-ms-date": "Thu, 02 Apr 2020 23:56:41 GMT",
        "x-ms-return-client-request-id": "true",
        "x-ms-version": "2019-12-12"
      },
      "RequestBody": null,
      "StatusCode": 202,
      "ResponseHeaders": {
        "Content-Length": "0",
        "Date": "Thu, 02 Apr 2020 23:56:40 GMT",
        "Server": [
          "Windows-Azure-Blob/1.0",
          "Microsoft-HTTPAPI/2.0"
        ],
        "x-ms-client-request-id": "2cb26584-6fe4-aca9-8b5d-d1e38e501b18",
<<<<<<< HEAD
        "x-ms-request-id": "0faf78bb-d01e-0015-3d32-f38588000000",
=======
        "x-ms-request-id": "b7c750ab-401e-0065-1b4a-09e3e4000000",
>>>>>>> 8d420312
        "x-ms-version": "2019-12-12"
      },
      "ResponseBody": []
    },
    {
      "RequestUri": "https://seanmcccanary.blob.core.windows.net/test-container-9f0c7acb-9fd6-8143-ecde-19f3faf41fb2?restype=container",
      "RequestMethod": "PUT",
      "RequestHeaders": {
        "Authorization": "Sanitized",
        "traceparent": "00-2dfacbeabcda0f4fac155ab3b2658370-dba4dad955fb644a-00",
        "User-Agent": [
          "azsdk-net-Storage.Blobs/12.5.0-dev.20200402.1",
          "(.NET Core 4.6.28325.01; Microsoft Windows 10.0.18362 )"
        ],
        "x-ms-blob-public-access": "container",
        "x-ms-client-request-id": "c9bb1f76-1f18-e500-2230-400655b6b296",
        "x-ms-date": "Thu, 02 Apr 2020 23:56:41 GMT",
        "x-ms-return-client-request-id": "true",
        "x-ms-version": "2019-12-12"
      },
      "RequestBody": null,
      "StatusCode": 201,
      "ResponseHeaders": {
        "Content-Length": "0",
        "Date": "Thu, 02 Apr 2020 23:56:39 GMT",
        "ETag": "\u00220x8D7D7617D28CBF9\u0022",
        "Last-Modified": "Thu, 02 Apr 2020 23:56:40 GMT",
        "Server": [
          "Windows-Azure-Blob/1.0",
          "Microsoft-HTTPAPI/2.0"
        ],
        "x-ms-client-request-id": "c9bb1f76-1f18-e500-2230-400655b6b296",
<<<<<<< HEAD
        "x-ms-request-id": "64e30205-b01e-0003-5132-f3735f000000",
=======
        "x-ms-request-id": "0c4d89d0-a01e-0020-684a-093607000000",
>>>>>>> 8d420312
        "x-ms-version": "2019-12-12"
      },
      "ResponseBody": []
    },
    {
      "RequestUri": "https://seanmcccanary.blob.core.windows.net/test-container-9f0c7acb-9fd6-8143-ecde-19f3faf41fb2/test-blob-ae4d2d0c-46d8-248d-f472-73eb7ba067cc",
      "RequestMethod": "PUT",
      "RequestHeaders": {
        "Authorization": "Sanitized",
        "Content-Length": "1024",
        "traceparent": "00-4fac383d6b1e024f880799b4bc51deac-0b7dfaef7ebbbd4f-00",
        "User-Agent": [
          "azsdk-net-Storage.Blobs/12.5.0-dev.20200402.1",
          "(.NET Core 4.6.28325.01; Microsoft Windows 10.0.18362 )"
        ],
        "x-ms-blob-type": "BlockBlob",
        "x-ms-client-request-id": "d0931f1b-1a82-d162-253a-7ab7b6498f3d",
        "x-ms-date": "Thu, 02 Apr 2020 23:56:41 GMT",
        "x-ms-return-client-request-id": "true",
        "x-ms-version": "2019-12-12"
      },
      "RequestBody": "PR\u002BWRuNlnHTGHWfg1swEF7Msfdo5VpotRoiTSxatmYFDMTldPuQKEIJGAvu3Hw5VKyhSKTnXXeaFaP9a0VFdGYPmnaWSp9nPImxX8lSedid5PR/uWm9Ia9RS19Xkrz4w6eh30YJowoROgwfMf2qS5vLY4JMyb78TnjLRQM8D6nMtJwlrJ6SkEXuan9Zoe\u002BtpwPHjC86q/nkpYzNQl4K0S5iUn1hgJ79NM88YmM/oqyJGZ3/eIN6kgimQQcRxVHn45VQ\u002B1NySCZgyltj\u002BkWWqQbgQCTAC1iu67xwv0OX7299WILJ7qtZGs13nrIkGpfDD5gALYUpJ9Q8phOW/YzmyN7r4qHGzLpfhyVbSGyqhs0krbOrl73qVDCuiUSbxh1AkNHTPDvx/D7dpKpf0dtrliNCbk/ZPzUhAY5xGEN1x8EIFree10aRNrF0yfMXjoZVRvclVVvNa1WYsj6tgOf7Z\u002BDlU7snyL7YsTueZHFGCXMIG9VMUG5pPq9iAiEL57HNeWYOLjrLMXo0SKQgMwbgVqTLpWkSrxdyfBEPwcqdzMmF0OsPN984POZbFAfKSQ\u002Bkfa94QEJEvspOn64lu3Ovmnvaml4b1R7Jk2SCt5sPpDcFZ0AfIYyLPRYcvJgtEoV2r3mP866tiKiMsrDdwgczQvd7IFAvkHjrU1lL/xiGnHzfDAghg7SEW96bjnLfrXsO7XmgsfIxRxsAoKBRYY2MChYz/rX/Eb9C8sh1lAYGD6HePRGe5eqOrcjtIOMUMvZND4Rcr7LFD9u6YcMpv68U\u002BpT\u002BdyB/7SAvoVDpEfDcKr/SKIiBqV/zFTE15IQnZO4Z1CZKGb/RzR5gMQ5h3/3q2jcDV5cml001C13zRgicBDhizznKkhD//FtqHXhRkTk3TwpNIBFa80DZFQ5h4osVwCjR/wzAHEQiA1c7vHXQ53okv/r\u002BTuArB9/07X0Gnh3QUF1Pf5Iocy7CLyC6HzbPBC2QOSKMF3FIqvswyy7LH2U5a2gYhWvr\u002BEjIPCPDbOSpKelPcmD7QDjsBtCa\u002B6QD9xO7gLfKtoLFqEDVx9dNhToSh6FFe6kAPicvLH6XTPykyEUQB\u002Bww4ndmhcogJXxlnn2ahHAGun9qu0aMm4oEMltAMP\u002BSPYFN4aUp4vHe3BiqyY38\u002BMSIng3JqUiloEbtYldu3/CA01z8SKbO2NeJi9st4c34BzWWu5LtxJQ0pD1eOICecAAkKfYxALAhvcU6QB1xe7549V8d2CBdkw7Iy6RlbJxW6xvbBbvXxwKFdPnNt4R6xyh\u002B5UchgJffxpbraDkLuFEk41UBlnIGpS5YlGcqk9\u002BKTgR75odZNWqD\u002B0Mg6F7JebiopNAvdSy6eEAYyOg==",
      "StatusCode": 201,
      "ResponseHeaders": {
        "Content-Length": "0",
        "Content-MD5": "ADFprXFrGYU6Xe/Ps1QkKw==",
        "Date": "Thu, 02 Apr 2020 23:56:40 GMT",
        "ETag": "\u00220x8D7D7617D3A248B\u0022",
        "Last-Modified": "Thu, 02 Apr 2020 23:56:40 GMT",
        "Server": [
          "Windows-Azure-Blob/1.0",
          "Microsoft-HTTPAPI/2.0"
        ],
        "x-ms-client-request-id": "d0931f1b-1a82-d162-253a-7ab7b6498f3d",
        "x-ms-content-crc64": "jW3kiyFDPws=",
        "x-ms-request-id": "0c4d89d8-a01e-0020-6e4a-093607000000",
        "x-ms-request-server-encrypted": "true",
        "x-ms-version": "2019-12-12"
      },
      "ResponseBody": []
    },
    {
      "RequestUri": "https://seanmcccanary.blob.core.windows.net/test-container-9f0c7acb-9fd6-8143-ecde-19f3faf41fb2/test-blob-a1e461e3-4dd2-6273-8dd2-eb008f573498?comp=block\u0026blockid=dGVzdC1ibG9jay01Y2NmYTJlMS05NjBjLTlmNDktMGI2MS1iZjhjMmZlOGMzNzg%3D",
      "RequestMethod": "PUT",
      "RequestHeaders": {
        "Authorization": "Sanitized",
        "Content-Length": "0",
        "traceparent": "00-a7ced5845f688c47938ba973edbe51d5-522cd37f61a6014f-00",
        "User-Agent": [
          "azsdk-net-Storage.Blobs/12.5.0-dev.20200402.1",
          "(.NET Core 4.6.28325.01; Microsoft Windows 10.0.18362 )"
        ],
        "x-ms-client-request-id": "13d6e205-3379-4c30-1845-96708ee733a5",
        "x-ms-copy-source": "https://seanmcccanary.blob.core.windows.net/test-container-9f0c7acb-9fd6-8143-ecde-19f3faf41fb2/test-blob-ae4d2d0c-46d8-248d-f472-73eb7ba067cc",
        "x-ms-date": "Thu, 02 Apr 2020 23:56:41 GMT",
        "x-ms-return-client-request-id": "true",
        "x-ms-source-if-match": "\u0022garbage\u0022",
        "x-ms-source-range": "bytes=0-",
        "x-ms-version": "2019-12-12"
      },
      "RequestBody": null,
      "StatusCode": 412,
      "ResponseHeaders": {
        "Content-Length": "265",
        "Content-Type": "application/xml",
        "Date": "Thu, 02 Apr 2020 23:56:40 GMT",
        "Server": [
          "Windows-Azure-Blob/1.0",
          "Microsoft-HTTPAPI/2.0"
        ],
        "x-ms-client-request-id": "13d6e205-3379-4c30-1845-96708ee733a5",
        "x-ms-error-code": "SourceConditionNotMet",
<<<<<<< HEAD
        "x-ms-request-id": "64e3020b-b01e-0003-5532-f3735f000000",
=======
        "x-ms-request-id": "0c4d89dd-a01e-0020-734a-093607000000",
>>>>>>> 8d420312
        "x-ms-version": "2019-12-12"
      },
      "ResponseBody": [
        "\uFEFF\u003C?xml version=\u00221.0\u0022 encoding=\u0022utf-8\u0022?\u003E\u003CError\u003E\u003CCode\u003ESourceConditionNotMet\u003C/Code\u003E\u003CMessage\u003EThe source condition specified using HTTP conditional header(s) is not met.\n",
        "RequestId:0c4d89dd-a01e-0020-734a-093607000000\n",
        "Time:2020-04-02T23:56:40.9911208Z\u003C/Message\u003E\u003C/Error\u003E"
      ]
    },
    {
      "RequestUri": "https://seanmcccanary.blob.core.windows.net/test-container-9f0c7acb-9fd6-8143-ecde-19f3faf41fb2?restype=container",
      "RequestMethod": "DELETE",
      "RequestHeaders": {
        "Authorization": "Sanitized",
        "traceparent": "00-1a490ca528deea4c87c52c4a99a69de6-b248cc5b64a33c4d-00",
        "User-Agent": [
          "azsdk-net-Storage.Blobs/12.5.0-dev.20200402.1",
          "(.NET Core 4.6.28325.01; Microsoft Windows 10.0.18362 )"
        ],
        "x-ms-client-request-id": "4d86f11f-b011-14fe-4805-7531598d3ec3",
        "x-ms-date": "Thu, 02 Apr 2020 23:56:41 GMT",
        "x-ms-return-client-request-id": "true",
        "x-ms-version": "2019-12-12"
      },
      "RequestBody": null,
      "StatusCode": 202,
      "ResponseHeaders": {
        "Content-Length": "0",
        "Date": "Thu, 02 Apr 2020 23:56:40 GMT",
        "Server": [
          "Windows-Azure-Blob/1.0",
          "Microsoft-HTTPAPI/2.0"
        ],
        "x-ms-client-request-id": "4d86f11f-b011-14fe-4805-7531598d3ec3",
<<<<<<< HEAD
        "x-ms-request-id": "64e3020d-b01e-0003-5732-f3735f000000",
=======
        "x-ms-request-id": "0c4d89e2-a01e-0020-774a-093607000000",
>>>>>>> 8d420312
        "x-ms-version": "2019-12-12"
      },
      "ResponseBody": []
    },
    {
      "RequestUri": "https://seanmcccanary.blob.core.windows.net/test-container-bca19efd-2ba8-5fc8-c0e5-6e778255f97e?restype=container",
      "RequestMethod": "PUT",
      "RequestHeaders": {
        "Authorization": "Sanitized",
        "traceparent": "00-356e5750bcfde14fa0e3bcddfe4c578d-78d636bdfc129447-00",
        "User-Agent": [
          "azsdk-net-Storage.Blobs/12.5.0-dev.20200402.1",
          "(.NET Core 4.6.28325.01; Microsoft Windows 10.0.18362 )"
        ],
        "x-ms-blob-public-access": "container",
        "x-ms-client-request-id": "b4ddedc4-b3f7-f401-2827-8c2c418792f2",
        "x-ms-date": "Thu, 02 Apr 2020 23:56:42 GMT",
        "x-ms-return-client-request-id": "true",
        "x-ms-version": "2019-12-12"
      },
      "RequestBody": null,
      "StatusCode": 201,
      "ResponseHeaders": {
        "Content-Length": "0",
        "Date": "Thu, 02 Apr 2020 23:56:51 GMT",
        "ETag": "\u00220x8D7D7617D898437\u0022",
        "Last-Modified": "Thu, 02 Apr 2020 23:56:41 GMT",
        "Server": [
          "Windows-Azure-Blob/1.0",
          "Microsoft-HTTPAPI/2.0"
        ],
        "x-ms-client-request-id": "b4ddedc4-b3f7-f401-2827-8c2c418792f2",
<<<<<<< HEAD
        "x-ms-request-id": "27a9ad39-e01e-000e-0a32-f3bb8b000000",
=======
        "x-ms-request-id": "c8014b75-d01e-0067-384a-095d5c000000",
>>>>>>> 8d420312
        "x-ms-version": "2019-12-12"
      },
      "ResponseBody": []
    },
    {
      "RequestUri": "https://seanmcccanary.blob.core.windows.net/test-container-bca19efd-2ba8-5fc8-c0e5-6e778255f97e/test-blob-f0da651d-d4d7-fa11-e60a-9abeb5254a3c",
      "RequestMethod": "PUT",
      "RequestHeaders": {
        "Authorization": "Sanitized",
        "Content-Length": "1024",
        "traceparent": "00-10fa1cb358f7db428fbe480974009eb7-4f36083c5596e449-00",
        "User-Agent": [
          "azsdk-net-Storage.Blobs/12.5.0-dev.20200402.1",
          "(.NET Core 4.6.28325.01; Microsoft Windows 10.0.18362 )"
        ],
        "x-ms-blob-type": "BlockBlob",
        "x-ms-client-request-id": "08f5cad2-1d0a-1c14-2a62-2fe8dd066cdf",
        "x-ms-date": "Thu, 02 Apr 2020 23:56:52 GMT",
        "x-ms-return-client-request-id": "true",
        "x-ms-version": "2019-12-12"
      },
      "RequestBody": "C/ZcbT2gYxcLQkkDXcku0E5Xs5V3RYch61t1OFlmHesS2/Q5kyraI4nGqbVq/Zdf\u002Bbve6tT8esZvOoLhKyq9pCVd8IHU9DwjfI8LsJvRtu3EFj\u002BeiDIXFWAtyVio\u002BfdeCQSPDQ0VigR\u002Bum1E8coqnYSUHBXrHxvzRdogpivke4OYrKeWQqngros6H87E0iSWAyvUE9zic\u002Brpm8cy9ePZmj7qrEQjk1vas26JsP9NLnK2iaP/D2intTm8rabhrbmnYYSP2ibfc2/Q\u002Bl9uWMLqm21UfGtA2ovWQ/YLZua0\u002BAW04U97vlRM1hYzLhUIOF120RI5jTFNZ4f5uZYw1AyJHAFZuXZzb90YCKZUDKt1zQqYlJXTemvUZnrHgQS\u002BHAEJqhIUrn/mA2E1IYSL\u002BFrbg\u002BuLl0B3taGVhVL8q\u002B7YWuykS2GZYR6LspEznlnmSG0f7P4ZMoTBkfVwfiks6ldzXMeY5635QSLMAOSuRBZIrjzk3L/wvidn4rlsKeL1X8g5wEGRTWHAJqvbTDGgEk3eJ9DtRw2Yg56fMQXzjBg/16EcdYTVtmDaJLYUFHL2x89sjgESBxe7oTyj8hxczZqTm3SQg53JCXBvEiNXhG8rqWo1h/4WLc\u002BKYdNHMcREflccgXj9ZUMxooWQo/XzZBzNd0mxJkWbfG6lBiLJgtesKpPMOgP2LkMnBOR5hYnalvy3ebl7klcRgAQJWF8gZyCt5HhhJykZ1kkFiiJhIvfkynAlEggdMZc8urr\u002B7NbkBpzEy6EQeW7TnaJwdgg1sF4MJI3u\u002BlQYkLPhJWxuGupzIISGnFZW01EBUnVlrLuPBgpc8shI9QtHqzvuL1QCZIK4/VWDrxMHtlA87ajfsuP3UR5iEighKip4PvEbaKT9/\u002B3yrK9lC1f2VDt3CwhjZ/hX9t41n1JaltIqC3Ai606sP\u002B677QYzkkXGa73tqh8iFdb4w3HFx1\u002BbmBXdOgDn1GnsyswZp3ryI2OYbzSUbOyzCPWaKijc5nePH1TwVldE35dUAN9SCG1bBZ8OLFgqBispKTIKTKlAD\u002BNVioclAc0LVJCdP2sMYf\u002BIPiWIzrkfZBkpxywlOZLtE/H8/H7lNQPSAtjIjca/HMgygg6EuEEpNSVu/Dqg5hr9ryx6EGSBogghtczhV9dSaapk8raEaFuw0sdZdznJMhu\u002Byt6aRQxkseAFYwJ0SN5NHJKPPPNjeUbQyj2dJyvPWIOwIoz5tySe/0HWfgVZO4noC1qmOfYoWlGXynrOx4m1Ngp\u002BxCVRVGRu8TyyjftAd4\u002B0tBzQKB\u002BNiMg7Ye2pzze3IUf72nZkl7f1OEe5ds1VV1LrGhJt5A7r8DxdFfJ3xCEE\u002BmyzRZwYTw==",
      "StatusCode": 201,
      "ResponseHeaders": {
        "Content-Length": "0",
        "Content-MD5": "IbRZ9Y22FKxVk6fdRpsAkQ==",
        "Date": "Thu, 02 Apr 2020 23:56:51 GMT",
        "ETag": "\u00220x8D7D761838D5648\u0022",
        "Last-Modified": "Thu, 02 Apr 2020 23:56:51 GMT",
        "Server": [
          "Windows-Azure-Blob/1.0",
          "Microsoft-HTTPAPI/2.0"
        ],
        "x-ms-client-request-id": "08f5cad2-1d0a-1c14-2a62-2fe8dd066cdf",
        "x-ms-content-crc64": "Pr9TqxTpymA=",
        "x-ms-request-id": "c80150f9-d01e-0067-3f4a-095d5c000000",
        "x-ms-request-server-encrypted": "true",
        "x-ms-version": "2019-12-12"
      },
      "ResponseBody": []
    },
    {
      "RequestUri": "https://seanmcccanary.blob.core.windows.net/test-container-bca19efd-2ba8-5fc8-c0e5-6e778255f97e/test-blob-f0da651d-d4d7-fa11-e60a-9abeb5254a3c",
      "RequestMethod": "HEAD",
      "RequestHeaders": {
        "Authorization": "Sanitized",
        "traceparent": "00-4fe5e7e64f9b494ba3f0774505c9ef1a-8dec90b8f837a04a-00",
        "User-Agent": [
          "azsdk-net-Storage.Blobs/12.5.0-dev.20200402.1",
          "(.NET Core 4.6.28325.01; Microsoft Windows 10.0.18362 )"
        ],
        "x-ms-client-request-id": "eaebe3f8-412f-1b32-fbcd-0fa352dba16d",
        "x-ms-date": "Thu, 02 Apr 2020 23:56:52 GMT",
        "x-ms-return-client-request-id": "true",
        "x-ms-version": "2019-12-12"
      },
      "RequestBody": null,
      "StatusCode": 200,
      "ResponseHeaders": {
        "Accept-Ranges": "bytes",
        "Content-Length": "1024",
        "Content-MD5": "IbRZ9Y22FKxVk6fdRpsAkQ==",
        "Content-Type": "application/octet-stream",
        "Date": "Thu, 02 Apr 2020 23:56:51 GMT",
        "ETag": "\u00220x8D7D761838D5648\u0022",
        "Last-Modified": "Thu, 02 Apr 2020 23:56:51 GMT",
        "Server": [
          "Windows-Azure-Blob/1.0",
          "Microsoft-HTTPAPI/2.0"
        ],
        "x-ms-access-tier": "Hot",
        "x-ms-access-tier-inferred": "true",
        "x-ms-blob-type": "BlockBlob",
        "x-ms-client-request-id": "eaebe3f8-412f-1b32-fbcd-0fa352dba16d",
        "x-ms-creation-time": "Thu, 02 Apr 2020 23:56:51 GMT",
        "x-ms-lease-state": "available",
        "x-ms-lease-status": "unlocked",
        "x-ms-request-id": "c8015101-d01e-0067-444a-095d5c000000",
        "x-ms-server-encrypted": "true",
        "x-ms-version": "2019-12-12"
      },
      "ResponseBody": []
    },
    {
      "RequestUri": "https://seanmcccanary.blob.core.windows.net/test-container-bca19efd-2ba8-5fc8-c0e5-6e778255f97e/test-blob-31ccd4b9-dc27-f403-815a-67ada063fc94?comp=block\u0026blockid=dGVzdC1ibG9jay1mOWVmZWFjOS04MTFhLTZlYjAtZmQ1Zi0zYWU1Y2VhNTQ5YzU%3D",
      "RequestMethod": "PUT",
      "RequestHeaders": {
        "Authorization": "Sanitized",
        "Content-Length": "0",
        "traceparent": "00-59fa727fe26548479b77551dc3af7b61-10407468d3761e45-00",
        "User-Agent": [
          "azsdk-net-Storage.Blobs/12.5.0-dev.20200402.1",
          "(.NET Core 4.6.28325.01; Microsoft Windows 10.0.18362 )"
        ],
        "x-ms-client-request-id": "67d97ad1-a7ec-3752-245e-33c8a11e25dc",
        "x-ms-copy-source": "https://seanmcccanary.blob.core.windows.net/test-container-bca19efd-2ba8-5fc8-c0e5-6e778255f97e/test-blob-f0da651d-d4d7-fa11-e60a-9abeb5254a3c",
        "x-ms-date": "Thu, 02 Apr 2020 23:56:52 GMT",
        "x-ms-return-client-request-id": "true",
        "x-ms-source-if-none-match": "\u00220x8D7D761838D5648\u0022",
        "x-ms-source-range": "bytes=0-",
        "x-ms-version": "2019-12-12"
<<<<<<< HEAD
=======
      },
      "RequestBody": null,
      "StatusCode": 500,
      "ResponseHeaders": {
        "Content-Length": "250",
        "Content-Type": "application/xml",
        "Date": "Thu, 02 Apr 2020 23:57:12 GMT",
        "Server": [
          "Windows-Azure-Blob/1.0",
          "Microsoft-HTTPAPI/2.0"
        ],
        "x-ms-client-request-id": "67d97ad1-a7ec-3752-245e-33c8a11e25dc",
        "x-ms-error-code": "CannotVerifyCopySource",
        "x-ms-request-id": "c8015107-d01e-0067-4a4a-095d5c000000",
        "x-ms-version": "2019-12-12"
      },
      "ResponseBody": [
        "\uFEFF\u003C?xml version=\u00221.0\u0022 encoding=\u0022utf-8\u0022?\u003E\u003CError\u003E\u003CCode\u003ECannotVerifyCopySource\u003C/Code\u003E\u003CMessage\u003ECould not verify the copy source within the specified time.\n",
        "RequestId:c8015107-d01e-0067-4a4a-095d5c000000\n",
        "Time:2020-04-02T23:57:12.7211240Z\u003C/Message\u003E\u003C/Error\u003E"
      ]
    },
    {
      "RequestUri": "https://seanmcccanary.blob.core.windows.net/test-container-bca19efd-2ba8-5fc8-c0e5-6e778255f97e/test-blob-31ccd4b9-dc27-f403-815a-67ada063fc94?comp=block\u0026blockid=dGVzdC1ibG9jay1mOWVmZWFjOS04MTFhLTZlYjAtZmQ1Zi0zYWU1Y2VhNTQ5YzU%3D",
      "RequestMethod": "PUT",
      "RequestHeaders": {
        "Authorization": "Sanitized",
        "Content-Length": "0",
        "traceparent": "00-59fa727fe26548479b77551dc3af7b61-10407468d3761e45-00",
        "User-Agent": [
          "azsdk-net-Storage.Blobs/12.5.0-dev.20200402.1",
          "(.NET Core 4.6.28325.01; Microsoft Windows 10.0.18362 )"
        ],
        "x-ms-client-request-id": "67d97ad1-a7ec-3752-245e-33c8a11e25dc",
        "x-ms-copy-source": "https://seanmcccanary.blob.core.windows.net/test-container-bca19efd-2ba8-5fc8-c0e5-6e778255f97e/test-blob-f0da651d-d4d7-fa11-e60a-9abeb5254a3c",
        "x-ms-date": "Thu, 02 Apr 2020 23:57:14 GMT",
        "x-ms-return-client-request-id": "true",
        "x-ms-source-if-none-match": "\u00220x8D7D761838D5648\u0022",
        "x-ms-source-range": "bytes=0-",
        "x-ms-version": "2019-12-12"
>>>>>>> 8d420312
      },
      "RequestBody": null,
      "StatusCode": 304,
      "ResponseHeaders": {
        "Content-Length": "0",
        "Date": "Thu, 02 Apr 2020 23:57:13 GMT",
        "Server": [
          "Windows-Azure-Blob/1.0",
          "Microsoft-HTTPAPI/2.0"
        ],
        "x-ms-client-request-id": "67d97ad1-a7ec-3752-245e-33c8a11e25dc",
        "x-ms-error-code": "CannotVerifyCopySource",
<<<<<<< HEAD
        "x-ms-request-id": "27a9ad3f-e01e-000e-0e32-f3bb8b000000",
=======
        "x-ms-request-id": "c8015c32-d01e-0067-774a-095d5c000000",
>>>>>>> 8d420312
        "x-ms-version": "2019-12-12"
      },
      "ResponseBody": []
    },
    {
      "RequestUri": "https://seanmcccanary.blob.core.windows.net/test-container-bca19efd-2ba8-5fc8-c0e5-6e778255f97e?restype=container",
      "RequestMethod": "DELETE",
      "RequestHeaders": {
        "Authorization": "Sanitized",
        "traceparent": "00-d01e17a34c1aaa448fd8cea121a5a096-e2b8f112e085834d-00",
        "User-Agent": [
          "azsdk-net-Storage.Blobs/12.5.0-dev.20200402.1",
          "(.NET Core 4.6.28325.01; Microsoft Windows 10.0.18362 )"
        ],
        "x-ms-client-request-id": "5314a2e4-e1cb-13d9-bcbf-276b33557ac1",
        "x-ms-date": "Thu, 02 Apr 2020 23:57:14 GMT",
        "x-ms-return-client-request-id": "true",
        "x-ms-version": "2019-12-12"
      },
      "RequestBody": null,
      "StatusCode": 202,
      "ResponseHeaders": {
        "Content-Length": "0",
        "Date": "Thu, 02 Apr 2020 23:57:13 GMT",
        "Server": [
          "Windows-Azure-Blob/1.0",
          "Microsoft-HTTPAPI/2.0"
        ],
        "x-ms-client-request-id": "5314a2e4-e1cb-13d9-bcbf-276b33557ac1",
<<<<<<< HEAD
        "x-ms-request-id": "27a9ad41-e01e-000e-1032-f3bb8b000000",
=======
        "x-ms-request-id": "c8015c43-d01e-0067-014a-095d5c000000",
>>>>>>> 8d420312
        "x-ms-version": "2019-12-12"
      },
      "ResponseBody": []
    }
  ],
  "Variables": {
    "DateTimeOffsetNow": "2020-04-02T16:56:40.1526970-07:00",
    "RandomSeed": "1197259494",
    "Storage_TestConfigDefault": "ProductionTenant\nseanmcccanary\nU2FuaXRpemVk\nhttps://seanmcccanary.blob.core.windows.net\nhttps://seanmcccanary.file.core.windows.net\nhttps://seanmcccanary.queue.core.windows.net\nhttps://seanmcccanary.table.core.windows.net\n\n\n\n\nhttps://seanmcccanary-secondary.blob.core.windows.net\nhttps://seanmcccanary-secondary.file.core.windows.net\nhttps://seanmcccanary-secondary.queue.core.windows.net\nhttps://seanmcccanary-secondary.table.core.windows.net\n\nSanitized\n\n\nCloud\nBlobEndpoint=https://seanmcccanary.blob.core.windows.net/;QueueEndpoint=https://seanmcccanary.queue.core.windows.net/;FileEndpoint=https://seanmcccanary.file.core.windows.net/;BlobSecondaryEndpoint=https://seanmcccanary-secondary.blob.core.windows.net/;QueueSecondaryEndpoint=https://seanmcccanary-secondary.queue.core.windows.net/;FileSecondaryEndpoint=https://seanmcccanary-secondary.file.core.windows.net/;AccountName=seanmcccanary;AccountKey=Sanitized\nseanscope1"
  }
}<|MERGE_RESOLUTION|>--- conflicted
+++ resolved
@@ -28,11 +28,7 @@
           "Microsoft-HTTPAPI/2.0"
         ],
         "x-ms-client-request-id": "0587f746-60ac-0606-65f1-dfa546e5c226",
-<<<<<<< HEAD
-        "x-ms-request-id": "69f874d9-701e-0033-4532-f3cd90000000",
-=======
         "x-ms-request-id": "77b486ac-b01e-0095-214a-09a515000000",
->>>>>>> 8d420312
         "x-ms-version": "2019-12-12"
       },
       "ResponseBody": []
@@ -104,11 +100,7 @@
         ],
         "x-ms-client-request-id": "ff04aad9-0420-c0f9-51fa-3d4ecef435a4",
         "x-ms-error-code": "CannotVerifyCopySource",
-<<<<<<< HEAD
-        "x-ms-request-id": "69f874e3-701e-0033-4b32-f3cd90000000",
-=======
         "x-ms-request-id": "77b486c2-b01e-0095-2e4a-09a515000000",
->>>>>>> 8d420312
         "x-ms-version": "2019-12-12"
       },
       "ResponseBody": []
@@ -138,11 +130,7 @@
           "Microsoft-HTTPAPI/2.0"
         ],
         "x-ms-client-request-id": "de7fdf61-cec1-e01c-d8e3-1943291ea60d",
-<<<<<<< HEAD
-        "x-ms-request-id": "69f874e5-701e-0033-4d32-f3cd90000000",
-=======
         "x-ms-request-id": "77b486c7-b01e-0095-334a-09a515000000",
->>>>>>> 8d420312
         "x-ms-version": "2019-12-12"
       },
       "ResponseBody": []
@@ -175,11 +163,7 @@
           "Microsoft-HTTPAPI/2.0"
         ],
         "x-ms-client-request-id": "03cb0505-b416-4aa1-1059-15e10da7ee72",
-<<<<<<< HEAD
-        "x-ms-request-id": "0faf78a6-d01e-0015-2d32-f38588000000",
-=======
         "x-ms-request-id": "b7c75098-401e-0065-0d4a-09e3e4000000",
->>>>>>> 8d420312
         "x-ms-version": "2019-12-12"
       },
       "ResponseBody": []
@@ -252,11 +236,7 @@
         ],
         "x-ms-client-request-id": "5797a4d0-3284-637b-d60b-1ef21b2e8397",
         "x-ms-error-code": "CannotVerifyCopySource",
-<<<<<<< HEAD
-        "x-ms-request-id": "0faf78b5-d01e-0015-3932-f38588000000",
-=======
         "x-ms-request-id": "b7c750a7-401e-0065-184a-09e3e4000000",
->>>>>>> 8d420312
         "x-ms-version": "2019-12-12"
       },
       "ResponseBody": [
@@ -290,11 +270,7 @@
           "Microsoft-HTTPAPI/2.0"
         ],
         "x-ms-client-request-id": "2cb26584-6fe4-aca9-8b5d-d1e38e501b18",
-<<<<<<< HEAD
-        "x-ms-request-id": "0faf78bb-d01e-0015-3d32-f38588000000",
-=======
         "x-ms-request-id": "b7c750ab-401e-0065-1b4a-09e3e4000000",
->>>>>>> 8d420312
         "x-ms-version": "2019-12-12"
       },
       "ResponseBody": []
@@ -327,11 +303,7 @@
           "Microsoft-HTTPAPI/2.0"
         ],
         "x-ms-client-request-id": "c9bb1f76-1f18-e500-2230-400655b6b296",
-<<<<<<< HEAD
-        "x-ms-request-id": "64e30205-b01e-0003-5132-f3735f000000",
-=======
         "x-ms-request-id": "0c4d89d0-a01e-0020-684a-093607000000",
->>>>>>> 8d420312
         "x-ms-version": "2019-12-12"
       },
       "ResponseBody": []
@@ -404,11 +376,7 @@
         ],
         "x-ms-client-request-id": "13d6e205-3379-4c30-1845-96708ee733a5",
         "x-ms-error-code": "SourceConditionNotMet",
-<<<<<<< HEAD
-        "x-ms-request-id": "64e3020b-b01e-0003-5532-f3735f000000",
-=======
         "x-ms-request-id": "0c4d89dd-a01e-0020-734a-093607000000",
->>>>>>> 8d420312
         "x-ms-version": "2019-12-12"
       },
       "ResponseBody": [
@@ -442,11 +410,7 @@
           "Microsoft-HTTPAPI/2.0"
         ],
         "x-ms-client-request-id": "4d86f11f-b011-14fe-4805-7531598d3ec3",
-<<<<<<< HEAD
-        "x-ms-request-id": "64e3020d-b01e-0003-5732-f3735f000000",
-=======
         "x-ms-request-id": "0c4d89e2-a01e-0020-774a-093607000000",
->>>>>>> 8d420312
         "x-ms-version": "2019-12-12"
       },
       "ResponseBody": []
@@ -479,11 +443,7 @@
           "Microsoft-HTTPAPI/2.0"
         ],
         "x-ms-client-request-id": "b4ddedc4-b3f7-f401-2827-8c2c418792f2",
-<<<<<<< HEAD
-        "x-ms-request-id": "27a9ad39-e01e-000e-0a32-f3bb8b000000",
-=======
         "x-ms-request-id": "c8014b75-d01e-0067-384a-095d5c000000",
->>>>>>> 8d420312
         "x-ms-version": "2019-12-12"
       },
       "ResponseBody": []
@@ -585,8 +545,6 @@
         "x-ms-source-if-none-match": "\u00220x8D7D761838D5648\u0022",
         "x-ms-source-range": "bytes=0-",
         "x-ms-version": "2019-12-12"
-<<<<<<< HEAD
-=======
       },
       "RequestBody": null,
       "StatusCode": 500,
@@ -627,7 +585,6 @@
         "x-ms-source-if-none-match": "\u00220x8D7D761838D5648\u0022",
         "x-ms-source-range": "bytes=0-",
         "x-ms-version": "2019-12-12"
->>>>>>> 8d420312
       },
       "RequestBody": null,
       "StatusCode": 304,
@@ -640,11 +597,7 @@
         ],
         "x-ms-client-request-id": "67d97ad1-a7ec-3752-245e-33c8a11e25dc",
         "x-ms-error-code": "CannotVerifyCopySource",
-<<<<<<< HEAD
-        "x-ms-request-id": "27a9ad3f-e01e-000e-0e32-f3bb8b000000",
-=======
         "x-ms-request-id": "c8015c32-d01e-0067-774a-095d5c000000",
->>>>>>> 8d420312
         "x-ms-version": "2019-12-12"
       },
       "ResponseBody": []
@@ -674,11 +627,7 @@
           "Microsoft-HTTPAPI/2.0"
         ],
         "x-ms-client-request-id": "5314a2e4-e1cb-13d9-bcbf-276b33557ac1",
-<<<<<<< HEAD
-        "x-ms-request-id": "27a9ad41-e01e-000e-1032-f3bb8b000000",
-=======
         "x-ms-request-id": "c8015c43-d01e-0067-014a-095d5c000000",
->>>>>>> 8d420312
         "x-ms-version": "2019-12-12"
       },
       "ResponseBody": []
