namespace Azure.Storage.Blobs
{
    public partial class BlobClient : Azure.Storage.Blobs.Specialized.BlobBaseClient
    {
        protected BlobClient() { }
        public BlobClient(string connectionString, string blobContainerName, string blobName) { }
        public BlobClient(string connectionString, string blobContainerName, string blobName, Azure.Storage.Blobs.BlobClientOptions options) { }
        public BlobClient(System.Uri blobUri, Azure.Core.TokenCredential credential, Azure.Storage.Blobs.BlobClientOptions options = null) { }
        public BlobClient(System.Uri blobUri, Azure.Storage.Blobs.BlobClientOptions options = null) { }
        public BlobClient(System.Uri blobUri, Azure.Storage.StorageSharedKeyCredential credential, Azure.Storage.Blobs.BlobClientOptions options = null) { }
        public virtual Azure.Response<Azure.Storage.Blobs.Models.BlobContentInfo> Upload(System.IO.Stream content) { throw null; }
        public virtual Azure.Response<Azure.Storage.Blobs.Models.BlobContentInfo> Upload(System.IO.Stream content, Azure.Storage.Blobs.Models.BlobHttpHeaders httpHeaders = null, System.Collections.Generic.IDictionary<string, string> metadata = null, Azure.Storage.Blobs.Models.BlobRequestConditions conditions = null, System.IProgress<long> progressHandler = null, Azure.Storage.Blobs.Models.AccessTier? accessTier = default(Azure.Storage.Blobs.Models.AccessTier?), Azure.Storage.StorageTransferOptions transferOptions = default(Azure.Storage.StorageTransferOptions), System.Threading.CancellationToken cancellationToken = default(System.Threading.CancellationToken)) { throw null; }
        public virtual Azure.Response<Azure.Storage.Blobs.Models.BlobContentInfo> Upload(System.IO.Stream content, bool overwrite = false, System.Threading.CancellationToken cancellationToken = default(System.Threading.CancellationToken)) { throw null; }
        public virtual Azure.Response<Azure.Storage.Blobs.Models.BlobContentInfo> Upload(System.IO.Stream content, System.Threading.CancellationToken cancellationToken) { throw null; }
        public virtual Azure.Response<Azure.Storage.Blobs.Models.BlobContentInfo> Upload(string path) { throw null; }
        public virtual Azure.Response<Azure.Storage.Blobs.Models.BlobContentInfo> Upload(string path, Azure.Storage.Blobs.Models.BlobHttpHeaders httpHeaders = null, System.Collections.Generic.IDictionary<string, string> metadata = null, Azure.Storage.Blobs.Models.BlobRequestConditions conditions = null, System.IProgress<long> progressHandler = null, Azure.Storage.Blobs.Models.AccessTier? accessTier = default(Azure.Storage.Blobs.Models.AccessTier?), Azure.Storage.StorageTransferOptions transferOptions = default(Azure.Storage.StorageTransferOptions), System.Threading.CancellationToken cancellationToken = default(System.Threading.CancellationToken)) { throw null; }
        public virtual Azure.Response<Azure.Storage.Blobs.Models.BlobContentInfo> Upload(string path, bool overwrite = false, System.Threading.CancellationToken cancellationToken = default(System.Threading.CancellationToken)) { throw null; }
        public virtual Azure.Response<Azure.Storage.Blobs.Models.BlobContentInfo> Upload(string path, System.Threading.CancellationToken cancellationToken) { throw null; }
        public virtual System.Threading.Tasks.Task<Azure.Response<Azure.Storage.Blobs.Models.BlobContentInfo>> UploadAsync(System.IO.Stream content) { throw null; }
        public virtual System.Threading.Tasks.Task<Azure.Response<Azure.Storage.Blobs.Models.BlobContentInfo>> UploadAsync(System.IO.Stream content, Azure.Storage.Blobs.Models.BlobHttpHeaders httpHeaders = null, System.Collections.Generic.IDictionary<string, string> metadata = null, Azure.Storage.Blobs.Models.BlobRequestConditions conditions = null, System.IProgress<long> progressHandler = null, Azure.Storage.Blobs.Models.AccessTier? accessTier = default(Azure.Storage.Blobs.Models.AccessTier?), Azure.Storage.StorageTransferOptions transferOptions = default(Azure.Storage.StorageTransferOptions), System.Threading.CancellationToken cancellationToken = default(System.Threading.CancellationToken)) { throw null; }
        public virtual System.Threading.Tasks.Task<Azure.Response<Azure.Storage.Blobs.Models.BlobContentInfo>> UploadAsync(System.IO.Stream content, bool overwrite = false, System.Threading.CancellationToken cancellationToken = default(System.Threading.CancellationToken)) { throw null; }
        public virtual System.Threading.Tasks.Task<Azure.Response<Azure.Storage.Blobs.Models.BlobContentInfo>> UploadAsync(System.IO.Stream content, System.Threading.CancellationToken cancellationToken) { throw null; }
        public virtual System.Threading.Tasks.Task<Azure.Response<Azure.Storage.Blobs.Models.BlobContentInfo>> UploadAsync(string path) { throw null; }
        public virtual System.Threading.Tasks.Task<Azure.Response<Azure.Storage.Blobs.Models.BlobContentInfo>> UploadAsync(string path, Azure.Storage.Blobs.Models.BlobHttpHeaders httpHeaders = null, System.Collections.Generic.IDictionary<string, string> metadata = null, Azure.Storage.Blobs.Models.BlobRequestConditions conditions = null, System.IProgress<long> progressHandler = null, Azure.Storage.Blobs.Models.AccessTier? accessTier = default(Azure.Storage.Blobs.Models.AccessTier?), Azure.Storage.StorageTransferOptions transferOptions = default(Azure.Storage.StorageTransferOptions), System.Threading.CancellationToken cancellationToken = default(System.Threading.CancellationToken)) { throw null; }
        public virtual System.Threading.Tasks.Task<Azure.Response<Azure.Storage.Blobs.Models.BlobContentInfo>> UploadAsync(string path, bool overwrite = false, System.Threading.CancellationToken cancellationToken = default(System.Threading.CancellationToken)) { throw null; }
        public virtual System.Threading.Tasks.Task<Azure.Response<Azure.Storage.Blobs.Models.BlobContentInfo>> UploadAsync(string path, System.Threading.CancellationToken cancellationToken) { throw null; }
    }
    public partial class BlobClientOptions : Azure.Core.ClientOptions
    {
        public BlobClientOptions(Azure.Storage.Blobs.BlobClientOptions.ServiceVersion version = Azure.Storage.Blobs.BlobClientOptions.ServiceVersion.V2019_12_12) { }
        public Azure.Storage.Blobs.Models.CustomerProvidedKey? CustomerProvidedKey { get { throw null; } set { } }
        public string EncryptionScope { get { throw null; } set { } }
        public System.Uri GeoRedundantSecondaryUri { get { throw null; } set { } }
        public Azure.Storage.Blobs.BlobClientOptions.ServiceVersion Version { get { throw null; } }
        public enum ServiceVersion
        {
            V2019_02_02 = 1,
            V2019_07_07 = 2,
            V2019_12_12 = 3,
        }
    }
    public partial class BlobContainerClient
    {
        public static readonly string LogsBlobContainerName;
        public static readonly string RootBlobContainerName;
        public static readonly string WebBlobContainerName;
        protected BlobContainerClient() { }
        public BlobContainerClient(string connectionString, string blobContainerName) { }
        public BlobContainerClient(string connectionString, string blobContainerName, Azure.Storage.Blobs.BlobClientOptions options) { }
        public BlobContainerClient(System.Uri blobContainerUri, Azure.Core.TokenCredential credential, Azure.Storage.Blobs.BlobClientOptions options = null) { }
        public BlobContainerClient(System.Uri blobContainerUri, Azure.Storage.Blobs.BlobClientOptions options = null) { }
        public BlobContainerClient(System.Uri blobContainerUri, Azure.Storage.StorageSharedKeyCredential credential, Azure.Storage.Blobs.BlobClientOptions options = null) { }
        public virtual string AccountName { get { throw null; } }
        public virtual string Name { get { throw null; } }
        public virtual System.Uri Uri { get { throw null; } }
        public virtual Azure.Response<Azure.Storage.Blobs.Models.BlobContainerInfo> Create(Azure.Storage.Blobs.Models.PublicAccessType publicAccessType = Azure.Storage.Blobs.Models.PublicAccessType.None, System.Collections.Generic.IDictionary<string, string> metadata = null, Azure.Storage.Blobs.Models.BlobContainerEncryptionScopeOptions encryptionScopeOptions = null, System.Threading.CancellationToken cancellationToken = default(System.Threading.CancellationToken)) { throw null; }
        [System.ComponentModel.EditorBrowsableAttribute(System.ComponentModel.EditorBrowsableState.Never)]
        public virtual Azure.Response<Azure.Storage.Blobs.Models.BlobContainerInfo> Create(Azure.Storage.Blobs.Models.PublicAccessType publicAccessType, System.Collections.Generic.IDictionary<string, string> metadata, System.Threading.CancellationToken cancellationToken) { throw null; }
        public virtual System.Threading.Tasks.Task<Azure.Response<Azure.Storage.Blobs.Models.BlobContainerInfo>> CreateAsync(Azure.Storage.Blobs.Models.PublicAccessType publicAccessType = Azure.Storage.Blobs.Models.PublicAccessType.None, System.Collections.Generic.IDictionary<string, string> metadata = null, Azure.Storage.Blobs.Models.BlobContainerEncryptionScopeOptions encryptionScopeOptions = null, System.Threading.CancellationToken cancellationToken = default(System.Threading.CancellationToken)) { throw null; }
        [System.ComponentModel.EditorBrowsableAttribute(System.ComponentModel.EditorBrowsableState.Never)]
        public virtual System.Threading.Tasks.Task<Azure.Response<Azure.Storage.Blobs.Models.BlobContainerInfo>> CreateAsync(Azure.Storage.Blobs.Models.PublicAccessType publicAccessType, System.Collections.Generic.IDictionary<string, string> metadata, System.Threading.CancellationToken cancellationToken) { throw null; }
        protected static Azure.Storage.Blobs.BlobContainerClient CreateClient(System.Uri containerUri, Azure.Storage.Blobs.BlobClientOptions options, Azure.Core.Pipeline.HttpPipeline pipeline) { throw null; }
        public virtual Azure.Response<Azure.Storage.Blobs.Models.BlobContainerInfo> CreateIfNotExists(Azure.Storage.Blobs.Models.PublicAccessType publicAccessType = Azure.Storage.Blobs.Models.PublicAccessType.None, System.Collections.Generic.IDictionary<string, string> metadata = null, Azure.Storage.Blobs.Models.BlobContainerEncryptionScopeOptions encryptionScopeOptions = null, System.Threading.CancellationToken cancellationToken = default(System.Threading.CancellationToken)) { throw null; }
        [System.ComponentModel.EditorBrowsableAttribute(System.ComponentModel.EditorBrowsableState.Never)]
        public virtual Azure.Response<Azure.Storage.Blobs.Models.BlobContainerInfo> CreateIfNotExists(Azure.Storage.Blobs.Models.PublicAccessType publicAccessType, System.Collections.Generic.IDictionary<string, string> metadata, System.Threading.CancellationToken cancellationToken) { throw null; }
        public virtual System.Threading.Tasks.Task<Azure.Response<Azure.Storage.Blobs.Models.BlobContainerInfo>> CreateIfNotExistsAsync(Azure.Storage.Blobs.Models.PublicAccessType publicAccessType = Azure.Storage.Blobs.Models.PublicAccessType.None, System.Collections.Generic.IDictionary<string, string> metadata = null, Azure.Storage.Blobs.Models.BlobContainerEncryptionScopeOptions encryptionScopeOptions = null, System.Threading.CancellationToken cancellationToken = default(System.Threading.CancellationToken)) { throw null; }
        [System.ComponentModel.EditorBrowsableAttribute(System.ComponentModel.EditorBrowsableState.Never)]
        public virtual System.Threading.Tasks.Task<Azure.Response<Azure.Storage.Blobs.Models.BlobContainerInfo>> CreateIfNotExistsAsync(Azure.Storage.Blobs.Models.PublicAccessType publicAccessType, System.Collections.Generic.IDictionary<string, string> metadata, System.Threading.CancellationToken cancellationToken) { throw null; }
        public virtual Azure.Response Delete(Azure.Storage.Blobs.Models.BlobRequestConditions conditions = null, System.Threading.CancellationToken cancellationToken = default(System.Threading.CancellationToken)) { throw null; }
        public virtual System.Threading.Tasks.Task<Azure.Response> DeleteAsync(Azure.Storage.Blobs.Models.BlobRequestConditions conditions = null, System.Threading.CancellationToken cancellationToken = default(System.Threading.CancellationToken)) { throw null; }
        public virtual Azure.Response DeleteBlob(string blobName, Azure.Storage.Blobs.Models.DeleteSnapshotsOption snapshotsOption = Azure.Storage.Blobs.Models.DeleteSnapshotsOption.None, Azure.Storage.Blobs.Models.BlobRequestConditions conditions = null, System.Threading.CancellationToken cancellationToken = default(System.Threading.CancellationToken)) { throw null; }
        public virtual System.Threading.Tasks.Task<Azure.Response> DeleteBlobAsync(string blobName, Azure.Storage.Blobs.Models.DeleteSnapshotsOption snapshotsOption = Azure.Storage.Blobs.Models.DeleteSnapshotsOption.None, Azure.Storage.Blobs.Models.BlobRequestConditions conditions = null, System.Threading.CancellationToken cancellationToken = default(System.Threading.CancellationToken)) { throw null; }
        public virtual Azure.Response<bool> DeleteBlobIfExists(string blobName, Azure.Storage.Blobs.Models.DeleteSnapshotsOption snapshotsOption = Azure.Storage.Blobs.Models.DeleteSnapshotsOption.None, Azure.Storage.Blobs.Models.BlobRequestConditions conditions = null, System.Threading.CancellationToken cancellationToken = default(System.Threading.CancellationToken)) { throw null; }
        public virtual System.Threading.Tasks.Task<Azure.Response<bool>> DeleteBlobIfExistsAsync(string blobName, Azure.Storage.Blobs.Models.DeleteSnapshotsOption snapshotsOption = Azure.Storage.Blobs.Models.DeleteSnapshotsOption.None, Azure.Storage.Blobs.Models.BlobRequestConditions conditions = null, System.Threading.CancellationToken cancellationToken = default(System.Threading.CancellationToken)) { throw null; }
        public virtual Azure.Response<bool> DeleteIfExists(Azure.Storage.Blobs.Models.BlobRequestConditions conditions = null, System.Threading.CancellationToken cancellationToken = default(System.Threading.CancellationToken)) { throw null; }
        public virtual System.Threading.Tasks.Task<Azure.Response<bool>> DeleteIfExistsAsync(Azure.Storage.Blobs.Models.BlobRequestConditions conditions = null, System.Threading.CancellationToken cancellationToken = default(System.Threading.CancellationToken)) { throw null; }
        public virtual Azure.Response<bool> Exists(System.Threading.CancellationToken cancellationToken = default(System.Threading.CancellationToken)) { throw null; }
        public virtual System.Threading.Tasks.Task<Azure.Response<bool>> ExistsAsync(System.Threading.CancellationToken cancellationToken = default(System.Threading.CancellationToken)) { throw null; }
        public virtual Azure.Response<Azure.Storage.Blobs.Models.BlobContainerAccessPolicy> GetAccessPolicy(Azure.Storage.Blobs.Models.BlobRequestConditions conditions = null, System.Threading.CancellationToken cancellationToken = default(System.Threading.CancellationToken)) { throw null; }
        public virtual System.Threading.Tasks.Task<Azure.Response<Azure.Storage.Blobs.Models.BlobContainerAccessPolicy>> GetAccessPolicyAsync(Azure.Storage.Blobs.Models.BlobRequestConditions conditions = null, System.Threading.CancellationToken cancellationToken = default(System.Threading.CancellationToken)) { throw null; }
        public virtual Azure.Storage.Blobs.BlobClient GetBlobClient(string blobName) { throw null; }
        public virtual Azure.Pageable<Azure.Storage.Blobs.Models.BlobItem> GetBlobs(Azure.Storage.Blobs.Models.BlobTraits traits = Azure.Storage.Blobs.Models.BlobTraits.None, Azure.Storage.Blobs.Models.BlobStates states = Azure.Storage.Blobs.Models.BlobStates.None, string prefix = null, System.Threading.CancellationToken cancellationToken = default(System.Threading.CancellationToken)) { throw null; }
        public virtual Azure.AsyncPageable<Azure.Storage.Blobs.Models.BlobItem> GetBlobsAsync(Azure.Storage.Blobs.Models.BlobTraits traits = Azure.Storage.Blobs.Models.BlobTraits.None, Azure.Storage.Blobs.Models.BlobStates states = Azure.Storage.Blobs.Models.BlobStates.None, string prefix = null, System.Threading.CancellationToken cancellationToken = default(System.Threading.CancellationToken)) { throw null; }
        public virtual Azure.Pageable<Azure.Storage.Blobs.Models.BlobHierarchyItem> GetBlobsByHierarchy(Azure.Storage.Blobs.Models.BlobTraits traits = Azure.Storage.Blobs.Models.BlobTraits.None, Azure.Storage.Blobs.Models.BlobStates states = Azure.Storage.Blobs.Models.BlobStates.None, string delimiter = null, string prefix = null, System.Threading.CancellationToken cancellationToken = default(System.Threading.CancellationToken)) { throw null; }
        public virtual Azure.AsyncPageable<Azure.Storage.Blobs.Models.BlobHierarchyItem> GetBlobsByHierarchyAsync(Azure.Storage.Blobs.Models.BlobTraits traits = Azure.Storage.Blobs.Models.BlobTraits.None, Azure.Storage.Blobs.Models.BlobStates states = Azure.Storage.Blobs.Models.BlobStates.None, string delimiter = null, string prefix = null, System.Threading.CancellationToken cancellationToken = default(System.Threading.CancellationToken)) { throw null; }
        public virtual Azure.Response<Azure.Storage.Blobs.Models.BlobContainerProperties> GetProperties(Azure.Storage.Blobs.Models.BlobRequestConditions conditions = null, System.Threading.CancellationToken cancellationToken = default(System.Threading.CancellationToken)) { throw null; }
        public virtual System.Threading.Tasks.Task<Azure.Response<Azure.Storage.Blobs.Models.BlobContainerProperties>> GetPropertiesAsync(Azure.Storage.Blobs.Models.BlobRequestConditions conditions = null, System.Threading.CancellationToken cancellationToken = default(System.Threading.CancellationToken)) { throw null; }
        public virtual Azure.Response<Azure.Storage.Blobs.Models.BlobContainerInfo> SetAccessPolicy(Azure.Storage.Blobs.Models.PublicAccessType accessType = Azure.Storage.Blobs.Models.PublicAccessType.None, System.Collections.Generic.IEnumerable<Azure.Storage.Blobs.Models.BlobSignedIdentifier> permissions = null, Azure.Storage.Blobs.Models.BlobRequestConditions conditions = null, System.Threading.CancellationToken cancellationToken = default(System.Threading.CancellationToken)) { throw null; }
        public virtual System.Threading.Tasks.Task<Azure.Response<Azure.Storage.Blobs.Models.BlobContainerInfo>> SetAccessPolicyAsync(Azure.Storage.Blobs.Models.PublicAccessType accessType = Azure.Storage.Blobs.Models.PublicAccessType.None, System.Collections.Generic.IEnumerable<Azure.Storage.Blobs.Models.BlobSignedIdentifier> permissions = null, Azure.Storage.Blobs.Models.BlobRequestConditions conditions = null, System.Threading.CancellationToken cancellationToken = default(System.Threading.CancellationToken)) { throw null; }
        public virtual Azure.Response<Azure.Storage.Blobs.Models.BlobContainerInfo> SetMetadata(System.Collections.Generic.IDictionary<string, string> metadata, Azure.Storage.Blobs.Models.BlobRequestConditions conditions = null, System.Threading.CancellationToken cancellationToken = default(System.Threading.CancellationToken)) { throw null; }
        public virtual System.Threading.Tasks.Task<Azure.Response<Azure.Storage.Blobs.Models.BlobContainerInfo>> SetMetadataAsync(System.Collections.Generic.IDictionary<string, string> metadata, Azure.Storage.Blobs.Models.BlobRequestConditions conditions = null, System.Threading.CancellationToken cancellationToken = default(System.Threading.CancellationToken)) { throw null; }
        public virtual Azure.Response<Azure.Storage.Blobs.Models.BlobContentInfo> UploadBlob(string blobName, System.IO.Stream content, System.Threading.CancellationToken cancellationToken = default(System.Threading.CancellationToken)) { throw null; }
        public virtual System.Threading.Tasks.Task<Azure.Response<Azure.Storage.Blobs.Models.BlobContentInfo>> UploadBlobAsync(string blobName, System.IO.Stream content, System.Threading.CancellationToken cancellationToken = default(System.Threading.CancellationToken)) { throw null; }
    }
    public partial class BlobServiceClient
    {
        protected BlobServiceClient() { }
        public BlobServiceClient(string connectionString) { }
        public BlobServiceClient(string connectionString, Azure.Storage.Blobs.BlobClientOptions options) { }
        public BlobServiceClient(System.Uri serviceUri, Azure.Core.TokenCredential credential, Azure.Storage.Blobs.BlobClientOptions options = null) { }
        public BlobServiceClient(System.Uri serviceUri, Azure.Storage.Blobs.BlobClientOptions options = null) { }
        public BlobServiceClient(System.Uri serviceUri, Azure.Storage.StorageSharedKeyCredential credential, Azure.Storage.Blobs.BlobClientOptions options = null) { }
        public string AccountName { get { throw null; } }
        public virtual System.Uri Uri { get { throw null; } }
        public virtual Azure.Response<Azure.Storage.Blobs.BlobContainerClient> CreateBlobContainer(string blobContainerName, Azure.Storage.Blobs.Models.PublicAccessType publicAccessType = Azure.Storage.Blobs.Models.PublicAccessType.None, System.Collections.Generic.IDictionary<string, string> metadata = null, System.Threading.CancellationToken cancellationToken = default(System.Threading.CancellationToken)) { throw null; }
        public virtual System.Threading.Tasks.Task<Azure.Response<Azure.Storage.Blobs.BlobContainerClient>> CreateBlobContainerAsync(string blobContainerName, Azure.Storage.Blobs.Models.PublicAccessType publicAccessType = Azure.Storage.Blobs.Models.PublicAccessType.None, System.Collections.Generic.IDictionary<string, string> metadata = null, System.Threading.CancellationToken cancellationToken = default(System.Threading.CancellationToken)) { throw null; }
        protected static Azure.Storage.Blobs.BlobServiceClient CreateClient(System.Uri serviceUri, Azure.Storage.Blobs.BlobClientOptions options, Azure.Core.Pipeline.HttpPipelinePolicy authentication, Azure.Core.Pipeline.HttpPipeline pipeline) { throw null; }
        public virtual Azure.Response DeleteBlobContainer(string blobContainerName, Azure.Storage.Blobs.Models.BlobRequestConditions conditions = null, System.Threading.CancellationToken cancellationToken = default(System.Threading.CancellationToken)) { throw null; }
        public virtual System.Threading.Tasks.Task<Azure.Response> DeleteBlobContainerAsync(string blobContainerName, Azure.Storage.Blobs.Models.BlobRequestConditions conditions = null, System.Threading.CancellationToken cancellationToken = default(System.Threading.CancellationToken)) { throw null; }
        public virtual Azure.Response<Azure.Storage.Blobs.Models.AccountInfo> GetAccountInfo(System.Threading.CancellationToken cancellationToken = default(System.Threading.CancellationToken)) { throw null; }
        public virtual System.Threading.Tasks.Task<Azure.Response<Azure.Storage.Blobs.Models.AccountInfo>> GetAccountInfoAsync(System.Threading.CancellationToken cancellationToken = default(System.Threading.CancellationToken)) { throw null; }
        protected static Azure.Core.Pipeline.HttpPipelinePolicy GetAuthenticationPolicy(Azure.Storage.Blobs.BlobServiceClient client) { throw null; }
        public virtual Azure.Storage.Blobs.BlobContainerClient GetBlobContainerClient(string blobContainerName) { throw null; }
        public virtual Azure.Pageable<Azure.Storage.Blobs.Models.BlobContainerItem> GetBlobContainers(Azure.Storage.Blobs.Models.BlobContainerTraits traits = Azure.Storage.Blobs.Models.BlobContainerTraits.None, string prefix = null, System.Threading.CancellationToken cancellationToken = default(System.Threading.CancellationToken)) { throw null; }
        public virtual Azure.AsyncPageable<Azure.Storage.Blobs.Models.BlobContainerItem> GetBlobContainersAsync(Azure.Storage.Blobs.Models.BlobContainerTraits traits = Azure.Storage.Blobs.Models.BlobContainerTraits.None, string prefix = null, System.Threading.CancellationToken cancellationToken = default(System.Threading.CancellationToken)) { throw null; }
        protected static Azure.Storage.Blobs.BlobClientOptions GetClientOptions(Azure.Storage.Blobs.BlobServiceClient client) { throw null; }
        protected static Azure.Core.Pipeline.HttpPipeline GetHttpPipeline(Azure.Storage.Blobs.BlobServiceClient client) { throw null; }
        public virtual Azure.Response<Azure.Storage.Blobs.Models.BlobServiceProperties> GetProperties(System.Threading.CancellationToken cancellationToken = default(System.Threading.CancellationToken)) { throw null; }
        public virtual System.Threading.Tasks.Task<Azure.Response<Azure.Storage.Blobs.Models.BlobServiceProperties>> GetPropertiesAsync(System.Threading.CancellationToken cancellationToken = default(System.Threading.CancellationToken)) { throw null; }
        public virtual Azure.Response<Azure.Storage.Blobs.Models.BlobServiceStatistics> GetStatistics(System.Threading.CancellationToken cancellationToken = default(System.Threading.CancellationToken)) { throw null; }
        public virtual System.Threading.Tasks.Task<Azure.Response<Azure.Storage.Blobs.Models.BlobServiceStatistics>> GetStatisticsAsync(System.Threading.CancellationToken cancellationToken = default(System.Threading.CancellationToken)) { throw null; }
        public virtual Azure.Response<Azure.Storage.Blobs.Models.UserDelegationKey> GetUserDelegationKey(System.DateTimeOffset? startsOn, System.DateTimeOffset expiresOn, System.Threading.CancellationToken cancellationToken = default(System.Threading.CancellationToken)) { throw null; }
        public virtual System.Threading.Tasks.Task<Azure.Response<Azure.Storage.Blobs.Models.UserDelegationKey>> GetUserDelegationKeyAsync(System.DateTimeOffset? startsOn, System.DateTimeOffset expiresOn, System.Threading.CancellationToken cancellationToken = default(System.Threading.CancellationToken)) { throw null; }
        public virtual Azure.Response SetProperties(Azure.Storage.Blobs.Models.BlobServiceProperties properties, System.Threading.CancellationToken cancellationToken = default(System.Threading.CancellationToken)) { throw null; }
        public virtual System.Threading.Tasks.Task<Azure.Response> SetPropertiesAsync(Azure.Storage.Blobs.Models.BlobServiceProperties properties, System.Threading.CancellationToken cancellationToken = default(System.Threading.CancellationToken)) { throw null; }
    }
    public partial class BlobUriBuilder
    {
        public BlobUriBuilder(System.Uri uri) { }
        public string AccountName { get { throw null; } set { } }
        public string BlobContainerName { get { throw null; } set { } }
        public string BlobName { get { throw null; } set { } }
        public string Host { get { throw null; } set { } }
        public int Port { get { throw null; } set { } }
        public string Query { get { throw null; } set { } }
        public Azure.Storage.Sas.BlobSasQueryParameters Sas { get { throw null; } set { } }
        public string Scheme { get { throw null; } set { } }
        public string Snapshot { get { throw null; } set { } }
        public override string ToString() { throw null; }
        public System.Uri ToUri() { throw null; }
    }
}
namespace Azure.Storage.Blobs.Models
{
    [System.Runtime.InteropServices.StructLayoutAttribute(System.Runtime.InteropServices.LayoutKind.Sequential)]
    public readonly partial struct AccessTier : System.IEquatable<Azure.Storage.Blobs.Models.AccessTier>
    {
        private readonly object _dummy;
        private readonly int _dummyPrimitive;
        public AccessTier(string value) { throw null; }
        public static Azure.Storage.Blobs.Models.AccessTier Archive { get { throw null; } }
        public static Azure.Storage.Blobs.Models.AccessTier Cool { get { throw null; } }
        public static Azure.Storage.Blobs.Models.AccessTier Hot { get { throw null; } }
        public static Azure.Storage.Blobs.Models.AccessTier P10 { get { throw null; } }
        public static Azure.Storage.Blobs.Models.AccessTier P15 { get { throw null; } }
        public static Azure.Storage.Blobs.Models.AccessTier P20 { get { throw null; } }
        public static Azure.Storage.Blobs.Models.AccessTier P30 { get { throw null; } }
        public static Azure.Storage.Blobs.Models.AccessTier P4 { get { throw null; } }
        public static Azure.Storage.Blobs.Models.AccessTier P40 { get { throw null; } }
        public static Azure.Storage.Blobs.Models.AccessTier P50 { get { throw null; } }
        public static Azure.Storage.Blobs.Models.AccessTier P6 { get { throw null; } }
        public static Azure.Storage.Blobs.Models.AccessTier P60 { get { throw null; } }
        public static Azure.Storage.Blobs.Models.AccessTier P70 { get { throw null; } }
        public static Azure.Storage.Blobs.Models.AccessTier P80 { get { throw null; } }
        public bool Equals(Azure.Storage.Blobs.Models.AccessTier other) { throw null; }
        [System.ComponentModel.EditorBrowsableAttribute(System.ComponentModel.EditorBrowsableState.Never)]
        public override bool Equals(object obj) { throw null; }
        [System.ComponentModel.EditorBrowsableAttribute(System.ComponentModel.EditorBrowsableState.Never)]
        public override int GetHashCode() { throw null; }
        public static bool operator ==(Azure.Storage.Blobs.Models.AccessTier left, Azure.Storage.Blobs.Models.AccessTier right) { throw null; }
        public static implicit operator Azure.Storage.Blobs.Models.AccessTier (string value) { throw null; }
        public static bool operator !=(Azure.Storage.Blobs.Models.AccessTier left, Azure.Storage.Blobs.Models.AccessTier right) { throw null; }
        public override string ToString() { throw null; }
    }
    public partial class AccountInfo
    {
        internal AccountInfo() { }
        public Azure.Storage.Blobs.Models.AccountKind AccountKind { get { throw null; } }
        public Azure.Storage.Blobs.Models.SkuName SkuName { get { throw null; } }
    }
    public enum AccountKind
    {
        Storage = 0,
        BlobStorage = 1,
        StorageV2 = 2,
    }
    public partial class AppendBlobRequestConditions : Azure.Storage.Blobs.Models.BlobRequestConditions
    {
        public AppendBlobRequestConditions() { }
        public long? IfAppendPositionEqual { get { throw null; } set { } }
        public long? IfMaxSizeLessThanOrEqual { get { throw null; } set { } }
    }
    public enum ArchiveStatus
    {
        RehydratePendingToHot = 0,
        RehydratePendingToCool = 1,
    }
    public partial class BlobAccessPolicy
    {
        public BlobAccessPolicy() { }
        public System.DateTimeOffset ExpiresOn { get { throw null; } set { } }
        public string Permissions { get { throw null; } set { } }
        public System.DateTimeOffset StartsOn { get { throw null; } set { } }
    }
    public partial class BlobAnalyticsLogging
    {
        public BlobAnalyticsLogging() { }
        public bool Delete { get { throw null; } set { } }
        public bool Read { get { throw null; } set { } }
        public Azure.Storage.Blobs.Models.BlobRetentionPolicy RetentionPolicy { get { throw null; } set { } }
        public string Version { get { throw null; } set { } }
        public bool Write { get { throw null; } set { } }
    }
    public partial class BlobAppendInfo
    {
        internal BlobAppendInfo() { }
        public string BlobAppendOffset { get { throw null; } }
        public int BlobCommittedBlockCount { get { throw null; } }
        public byte[] ContentCrc64 { get { throw null; } }
        public byte[] ContentHash { get { throw null; } }
        public string EncryptionKeySha256 { get { throw null; } }
        public string EncryptionScope { get { throw null; } }
        public Azure.ETag ETag { get { throw null; } }
        public bool IsServerEncrypted { get { throw null; } }
        public System.DateTimeOffset LastModified { get { throw null; } }
    }
    [System.Runtime.InteropServices.StructLayoutAttribute(System.Runtime.InteropServices.LayoutKind.Sequential)]
    public readonly partial struct BlobBlock : System.IEquatable<Azure.Storage.Blobs.Models.BlobBlock>
    {
        private readonly object _dummy;
        private readonly int _dummyPrimitive;
        public string Name { get { throw null; } }
        public int Size { get { throw null; } }
        [System.ComponentModel.EditorBrowsableAttribute(System.ComponentModel.EditorBrowsableState.Never)]
        public bool Equals(Azure.Storage.Blobs.Models.BlobBlock other) { throw null; }
        [System.ComponentModel.EditorBrowsableAttribute(System.ComponentModel.EditorBrowsableState.Never)]
        public override bool Equals(object obj) { throw null; }
        [System.ComponentModel.EditorBrowsableAttribute(System.ComponentModel.EditorBrowsableState.Never)]
        public override int GetHashCode() { throw null; }
    }
    public partial class BlobContainerAccessPolicy
    {
        public BlobContainerAccessPolicy() { }
        public Azure.Storage.Blobs.Models.PublicAccessType BlobPublicAccess { get { throw null; } }
        public Azure.ETag ETag { get { throw null; } }
        public System.DateTimeOffset LastModified { get { throw null; } }
        public System.Collections.Generic.IEnumerable<Azure.Storage.Blobs.Models.BlobSignedIdentifier> SignedIdentifiers { get { throw null; } }
    }
    public partial class BlobContainerEncryptionScopeOptions
    {
        public BlobContainerEncryptionScopeOptions() { }
        public string DefaultEncryptionScope { get { throw null; } set { } }
        public bool PreventEncryptionScopeOverride { get { throw null; } set { } }
    }
    public partial class BlobContainerInfo
    {
        internal BlobContainerInfo() { }
        public Azure.ETag ETag { get { throw null; } }
        public System.DateTimeOffset LastModified { get { throw null; } }
    }
    public partial class BlobContainerItem
    {
        internal BlobContainerItem() { }
        public bool? Deleted { get { throw null; } }
        public string Name { get { throw null; } }
        public Azure.Storage.Blobs.Models.BlobContainerProperties Properties { get { throw null; } }
        public string Version { get { throw null; } }
    }
    public partial class BlobContainerProperties
    {
        internal BlobContainerProperties() { }
        public string DefaultEncryptionScope { get { throw null; } }
        public System.DateTimeOffset? DeletedTime { get { throw null; } }
        public Azure.ETag ETag { get { throw null; } }
        public bool? HasImmutabilityPolicy { get { throw null; } }
        public bool? HasLegalHold { get { throw null; } }
        public System.DateTimeOffset LastModified { get { throw null; } }
        public Azure.Storage.Blobs.Models.LeaseDurationType? LeaseDuration { get { throw null; } }
        public Azure.Storage.Blobs.Models.LeaseState? LeaseState { get { throw null; } }
        public Azure.Storage.Blobs.Models.LeaseStatus? LeaseStatus { get { throw null; } }
        public System.Collections.Generic.IDictionary<string, string> Metadata { get { throw null; } }
        public bool? PreventEncryptionScopeOverride { get { throw null; } }
        public Azure.Storage.Blobs.Models.PublicAccessType? PublicAccess { get { throw null; } }
        public int? RemainingRetentionDays { get { throw null; } }
    }
    [System.FlagsAttribute]
    public enum BlobContainerTraits
    {
        None = 0,
        Metadata = 1,
    }
    public partial class BlobContentInfo
    {
        internal BlobContentInfo() { }
        public long BlobSequenceNumber { get { throw null; } }
        public byte[] ContentHash { get { throw null; } }
        public string EncryptionKeySha256 { get { throw null; } }
        public string EncryptionScope { get { throw null; } }
        public Azure.ETag ETag { get { throw null; } }
        public System.DateTimeOffset LastModified { get { throw null; } }
        public string VersionId { get { throw null; } }
    }
    public partial class BlobCopyInfo
    {
        internal BlobCopyInfo() { }
        public string CopyId { get { throw null; } }
        public Azure.Storage.Blobs.Models.CopyStatus CopyStatus { get { throw null; } }
        public Azure.ETag ETag { get { throw null; } }
        public System.DateTimeOffset LastModified { get { throw null; } }
        public string VersionId { get { throw null; } }
    }
    public partial class BlobCorsRule
    {
        public BlobCorsRule() { }
        public string AllowedHeaders { get { throw null; } set { } }
        public string AllowedMethods { get { throw null; } set { } }
        public string AllowedOrigins { get { throw null; } set { } }
        public string ExposedHeaders { get { throw null; } set { } }
        public int MaxAgeInSeconds { get { throw null; } set { } }
    }
    public partial class BlobDownloadDetails
    {
        public BlobDownloadDetails() { }
        public string AcceptRanges { get { throw null; } }
        public int BlobCommittedBlockCount { get { throw null; } }
        public byte[] BlobContentHash { get { throw null; } }
        public long BlobSequenceNumber { get { throw null; } }
        public string CacheControl { get { throw null; } }
        public string ContentDisposition { get { throw null; } }
        public string ContentEncoding { get { throw null; } }
        public string ContentLanguage { get { throw null; } }
        public string ContentRange { get { throw null; } }
        public System.DateTimeOffset CopyCompletedOn { get { throw null; } }
        public string CopyId { get { throw null; } }
        public string CopyProgress { get { throw null; } }
        public System.Uri CopySource { get { throw null; } }
        public Azure.Storage.Blobs.Models.CopyStatus CopyStatus { get { throw null; } }
        public string CopyStatusDescription { get { throw null; } }
        public string EncryptionKeySha256 { get { throw null; } }
        public string EncryptionScope { get { throw null; } }
        public Azure.ETag ETag { get { throw null; } }
        public bool IsServerEncrypted { get { throw null; } }
        public System.DateTimeOffset LastModified { get { throw null; } }
        public Azure.Storage.Blobs.Models.LeaseDurationType LeaseDuration { get { throw null; } }
        public Azure.Storage.Blobs.Models.LeaseState LeaseState { get { throw null; } }
        public Azure.Storage.Blobs.Models.LeaseStatus LeaseStatus { get { throw null; } }
        public System.Collections.Generic.IDictionary<string, string> Metadata { get { throw null; } }
    }
    public partial class BlobDownloadInfo : System.IDisposable
    {
        internal BlobDownloadInfo() { }
        public Azure.Storage.Blobs.Models.BlobType BlobType { get { throw null; } }
        public System.IO.Stream Content { get { throw null; } }
        public byte[] ContentHash { get { throw null; } }
        public long ContentLength { get { throw null; } }
        public string ContentType { get { throw null; } }
        public Azure.Storage.Blobs.Models.BlobDownloadDetails Details { get { throw null; } }
        public void Dispose() { }
    }
    [System.Runtime.InteropServices.StructLayoutAttribute(System.Runtime.InteropServices.LayoutKind.Sequential)]
    public readonly partial struct BlobErrorCode : System.IEquatable<Azure.Storage.Blobs.Models.BlobErrorCode>
    {
        private readonly object _dummy;
        private readonly int _dummyPrimitive;
        public BlobErrorCode(string value) { throw null; }
        public static Azure.Storage.Blobs.Models.BlobErrorCode AccountAlreadyExists { get { throw null; } }
        public static Azure.Storage.Blobs.Models.BlobErrorCode AccountBeingCreated { get { throw null; } }
        public static Azure.Storage.Blobs.Models.BlobErrorCode AccountIsDisabled { get { throw null; } }
        public static Azure.Storage.Blobs.Models.BlobErrorCode AppendPositionConditionNotMet { get { throw null; } }
        public static Azure.Storage.Blobs.Models.BlobErrorCode AuthenticationFailed { get { throw null; } }
        public static Azure.Storage.Blobs.Models.BlobErrorCode AuthorizationFailure { get { throw null; } }
        public static Azure.Storage.Blobs.Models.BlobErrorCode AuthorizationPermissionMismatch { get { throw null; } }
        public static Azure.Storage.Blobs.Models.BlobErrorCode AuthorizationProtocolMismatch { get { throw null; } }
        public static Azure.Storage.Blobs.Models.BlobErrorCode AuthorizationResourceTypeMismatch { get { throw null; } }
        public static Azure.Storage.Blobs.Models.BlobErrorCode AuthorizationServiceMismatch { get { throw null; } }
        public static Azure.Storage.Blobs.Models.BlobErrorCode AuthorizationSourceIPMismatch { get { throw null; } }
        public static Azure.Storage.Blobs.Models.BlobErrorCode BlobAlreadyExists { get { throw null; } }
        public static Azure.Storage.Blobs.Models.BlobErrorCode BlobArchived { get { throw null; } }
        public static Azure.Storage.Blobs.Models.BlobErrorCode BlobBeingRehydrated { get { throw null; } }
        public static Azure.Storage.Blobs.Models.BlobErrorCode BlobNotArchived { get { throw null; } }
        public static Azure.Storage.Blobs.Models.BlobErrorCode BlobNotFound { get { throw null; } }
        public static Azure.Storage.Blobs.Models.BlobErrorCode BlobOverwritten { get { throw null; } }
        public static Azure.Storage.Blobs.Models.BlobErrorCode BlobTierInadequateForContentLength { get { throw null; } }
        public static Azure.Storage.Blobs.Models.BlobErrorCode BlockCountExceedsLimit { get { throw null; } }
        public static Azure.Storage.Blobs.Models.BlobErrorCode BlockListTooLong { get { throw null; } }
        public static Azure.Storage.Blobs.Models.BlobErrorCode CannotChangeToLowerTier { get { throw null; } }
        public static Azure.Storage.Blobs.Models.BlobErrorCode CannotVerifyCopySource { get { throw null; } }
        public static Azure.Storage.Blobs.Models.BlobErrorCode ConditionHeadersNotSupported { get { throw null; } }
        public static Azure.Storage.Blobs.Models.BlobErrorCode ConditionNotMet { get { throw null; } }
        public static Azure.Storage.Blobs.Models.BlobErrorCode ContainerAlreadyExists { get { throw null; } }
        public static Azure.Storage.Blobs.Models.BlobErrorCode ContainerBeingDeleted { get { throw null; } }
        public static Azure.Storage.Blobs.Models.BlobErrorCode ContainerDisabled { get { throw null; } }
        public static Azure.Storage.Blobs.Models.BlobErrorCode ContainerNotFound { get { throw null; } }
        public static Azure.Storage.Blobs.Models.BlobErrorCode ContentLengthLargerThanTierLimit { get { throw null; } }
        public static Azure.Storage.Blobs.Models.BlobErrorCode CopyAcrossAccountsNotSupported { get { throw null; } }
        public static Azure.Storage.Blobs.Models.BlobErrorCode CopyIdMismatch { get { throw null; } }
        public static Azure.Storage.Blobs.Models.BlobErrorCode EmptyMetadataKey { get { throw null; } }
        public static Azure.Storage.Blobs.Models.BlobErrorCode FeatureVersionMismatch { get { throw null; } }
        public static Azure.Storage.Blobs.Models.BlobErrorCode IncrementalCopyBlobMismatch { get { throw null; } }
        public static Azure.Storage.Blobs.Models.BlobErrorCode IncrementalCopyOfEralierVersionSnapshotNotAllowed { get { throw null; } }
        public static Azure.Storage.Blobs.Models.BlobErrorCode IncrementalCopySourceMustBeSnapshot { get { throw null; } }
        public static Azure.Storage.Blobs.Models.BlobErrorCode InfiniteLeaseDurationRequired { get { throw null; } }
        public static Azure.Storage.Blobs.Models.BlobErrorCode InsufficientAccountPermissions { get { throw null; } }
        public static Azure.Storage.Blobs.Models.BlobErrorCode InternalError { get { throw null; } }
        public static Azure.Storage.Blobs.Models.BlobErrorCode InvalidAuthenticationInfo { get { throw null; } }
        public static Azure.Storage.Blobs.Models.BlobErrorCode InvalidBlobOrBlock { get { throw null; } }
        public static Azure.Storage.Blobs.Models.BlobErrorCode InvalidBlobTier { get { throw null; } }
        public static Azure.Storage.Blobs.Models.BlobErrorCode InvalidBlobType { get { throw null; } }
        public static Azure.Storage.Blobs.Models.BlobErrorCode InvalidBlockId { get { throw null; } }
        public static Azure.Storage.Blobs.Models.BlobErrorCode InvalidBlockList { get { throw null; } }
        public static Azure.Storage.Blobs.Models.BlobErrorCode InvalidHeaderValue { get { throw null; } }
        public static Azure.Storage.Blobs.Models.BlobErrorCode InvalidHttpVerb { get { throw null; } }
        public static Azure.Storage.Blobs.Models.BlobErrorCode InvalidInput { get { throw null; } }
        public static Azure.Storage.Blobs.Models.BlobErrorCode InvalidMd5 { get { throw null; } }
        public static Azure.Storage.Blobs.Models.BlobErrorCode InvalidMetadata { get { throw null; } }
        public static Azure.Storage.Blobs.Models.BlobErrorCode InvalidOperation { get { throw null; } }
        public static Azure.Storage.Blobs.Models.BlobErrorCode InvalidPageRange { get { throw null; } }
        public static Azure.Storage.Blobs.Models.BlobErrorCode InvalidQueryParameterValue { get { throw null; } }
        public static Azure.Storage.Blobs.Models.BlobErrorCode InvalidRange { get { throw null; } }
        public static Azure.Storage.Blobs.Models.BlobErrorCode InvalidResourceName { get { throw null; } }
        public static Azure.Storage.Blobs.Models.BlobErrorCode InvalidSourceBlobType { get { throw null; } }
        public static Azure.Storage.Blobs.Models.BlobErrorCode InvalidSourceBlobUrl { get { throw null; } }
        public static Azure.Storage.Blobs.Models.BlobErrorCode InvalidUri { get { throw null; } }
        public static Azure.Storage.Blobs.Models.BlobErrorCode InvalidVersionForPageBlobOperation { get { throw null; } }
        public static Azure.Storage.Blobs.Models.BlobErrorCode InvalidXmlDocument { get { throw null; } }
        public static Azure.Storage.Blobs.Models.BlobErrorCode InvalidXmlNodeValue { get { throw null; } }
        public static Azure.Storage.Blobs.Models.BlobErrorCode LeaseAlreadyBroken { get { throw null; } }
        public static Azure.Storage.Blobs.Models.BlobErrorCode LeaseAlreadyPresent { get { throw null; } }
        public static Azure.Storage.Blobs.Models.BlobErrorCode LeaseIdMismatchWithBlobOperation { get { throw null; } }
        public static Azure.Storage.Blobs.Models.BlobErrorCode LeaseIdMismatchWithContainerOperation { get { throw null; } }
        public static Azure.Storage.Blobs.Models.BlobErrorCode LeaseIdMismatchWithLeaseOperation { get { throw null; } }
        public static Azure.Storage.Blobs.Models.BlobErrorCode LeaseIdMissing { get { throw null; } }
        public static Azure.Storage.Blobs.Models.BlobErrorCode LeaseIsBreakingAndCannotBeAcquired { get { throw null; } }
        public static Azure.Storage.Blobs.Models.BlobErrorCode LeaseIsBreakingAndCannotBeChanged { get { throw null; } }
        public static Azure.Storage.Blobs.Models.BlobErrorCode LeaseIsBrokenAndCannotBeRenewed { get { throw null; } }
        public static Azure.Storage.Blobs.Models.BlobErrorCode LeaseLost { get { throw null; } }
        public static Azure.Storage.Blobs.Models.BlobErrorCode LeaseNotPresentWithBlobOperation { get { throw null; } }
        public static Azure.Storage.Blobs.Models.BlobErrorCode LeaseNotPresentWithContainerOperation { get { throw null; } }
        public static Azure.Storage.Blobs.Models.BlobErrorCode LeaseNotPresentWithLeaseOperation { get { throw null; } }
        public static Azure.Storage.Blobs.Models.BlobErrorCode MaxBlobSizeConditionNotMet { get { throw null; } }
        public static Azure.Storage.Blobs.Models.BlobErrorCode Md5Mismatch { get { throw null; } }
        public static Azure.Storage.Blobs.Models.BlobErrorCode MetadataTooLarge { get { throw null; } }
        public static Azure.Storage.Blobs.Models.BlobErrorCode MissingContentLengthHeader { get { throw null; } }
        public static Azure.Storage.Blobs.Models.BlobErrorCode MissingRequiredHeader { get { throw null; } }
        public static Azure.Storage.Blobs.Models.BlobErrorCode MissingRequiredQueryParameter { get { throw null; } }
        public static Azure.Storage.Blobs.Models.BlobErrorCode MissingRequiredXmlNode { get { throw null; } }
        public static Azure.Storage.Blobs.Models.BlobErrorCode MultipleConditionHeadersNotSupported { get { throw null; } }
        public static Azure.Storage.Blobs.Models.BlobErrorCode NoAuthenticationInformation { get { throw null; } }
        public static Azure.Storage.Blobs.Models.BlobErrorCode NoPendingCopyOperation { get { throw null; } }
        public static Azure.Storage.Blobs.Models.BlobErrorCode OperationNotAllowedOnIncrementalCopyBlob { get { throw null; } }
        public static Azure.Storage.Blobs.Models.BlobErrorCode OperationTimedOut { get { throw null; } }
        public static Azure.Storage.Blobs.Models.BlobErrorCode OutOfRangeInput { get { throw null; } }
        public static Azure.Storage.Blobs.Models.BlobErrorCode OutOfRangeQueryParameterValue { get { throw null; } }
        public static Azure.Storage.Blobs.Models.BlobErrorCode PendingCopyOperation { get { throw null; } }
        public static Azure.Storage.Blobs.Models.BlobErrorCode PreviousSnapshotCannotBeNewer { get { throw null; } }
        public static Azure.Storage.Blobs.Models.BlobErrorCode PreviousSnapshotNotFound { get { throw null; } }
        public static Azure.Storage.Blobs.Models.BlobErrorCode PreviousSnapshotOperationNotSupported { get { throw null; } }
        public static Azure.Storage.Blobs.Models.BlobErrorCode RequestBodyTooLarge { get { throw null; } }
        public static Azure.Storage.Blobs.Models.BlobErrorCode RequestUrlFailedToParse { get { throw null; } }
        public static Azure.Storage.Blobs.Models.BlobErrorCode ResourceAlreadyExists { get { throw null; } }
        public static Azure.Storage.Blobs.Models.BlobErrorCode ResourceNotFound { get { throw null; } }
        public static Azure.Storage.Blobs.Models.BlobErrorCode ResourceTypeMismatch { get { throw null; } }
        public static Azure.Storage.Blobs.Models.BlobErrorCode SequenceNumberConditionNotMet { get { throw null; } }
        public static Azure.Storage.Blobs.Models.BlobErrorCode SequenceNumberIncrementTooLarge { get { throw null; } }
        public static Azure.Storage.Blobs.Models.BlobErrorCode ServerBusy { get { throw null; } }
        public static Azure.Storage.Blobs.Models.BlobErrorCode SnaphotOperationRateExceeded { get { throw null; } }
        public static Azure.Storage.Blobs.Models.BlobErrorCode SnapshotCountExceeded { get { throw null; } }
        public static Azure.Storage.Blobs.Models.BlobErrorCode SnapshotsPresent { get { throw null; } }
        public static Azure.Storage.Blobs.Models.BlobErrorCode SourceConditionNotMet { get { throw null; } }
        public static Azure.Storage.Blobs.Models.BlobErrorCode SystemInUse { get { throw null; } }
        public static Azure.Storage.Blobs.Models.BlobErrorCode TargetConditionNotMet { get { throw null; } }
        public static Azure.Storage.Blobs.Models.BlobErrorCode UnauthorizedBlobOverwrite { get { throw null; } }
        public static Azure.Storage.Blobs.Models.BlobErrorCode UnsupportedHeader { get { throw null; } }
        public static Azure.Storage.Blobs.Models.BlobErrorCode UnsupportedHttpVerb { get { throw null; } }
        public static Azure.Storage.Blobs.Models.BlobErrorCode UnsupportedQueryParameter { get { throw null; } }
        public static Azure.Storage.Blobs.Models.BlobErrorCode UnsupportedXmlNode { get { throw null; } }
        public bool Equals(Azure.Storage.Blobs.Models.BlobErrorCode other) { throw null; }
        [System.ComponentModel.EditorBrowsableAttribute(System.ComponentModel.EditorBrowsableState.Never)]
        public override bool Equals(object obj) { throw null; }
        [System.ComponentModel.EditorBrowsableAttribute(System.ComponentModel.EditorBrowsableState.Never)]
        public override int GetHashCode() { throw null; }
        public static bool operator ==(Azure.Storage.Blobs.Models.BlobErrorCode left, Azure.Storage.Blobs.Models.BlobErrorCode right) { throw null; }
        public static implicit operator Azure.Storage.Blobs.Models.BlobErrorCode (string value) { throw null; }
        public static bool operator !=(Azure.Storage.Blobs.Models.BlobErrorCode left, Azure.Storage.Blobs.Models.BlobErrorCode right) { throw null; }
        public override string ToString() { throw null; }
    }
    public partial class BlobGeoReplication
    {
        internal BlobGeoReplication() { }
        public System.DateTimeOffset? LastSyncedOn { get { throw null; } }
        public Azure.Storage.Blobs.Models.BlobGeoReplicationStatus Status { get { throw null; } }
    }
    public enum BlobGeoReplicationStatus
    {
        Live = 0,
        Bootstrap = 1,
        Unavailable = 2,
    }
    public partial class BlobHierarchyItem
    {
        internal BlobHierarchyItem() { }
        public Azure.Storage.Blobs.Models.BlobItem Blob { get { throw null; } }
        public bool IsBlob { get { throw null; } }
        public bool IsPrefix { get { throw null; } }
        public string Prefix { get { throw null; } }
    }
    public partial class BlobHttpHeaders
    {
        public BlobHttpHeaders() { }
        public string CacheControl { get { throw null; } set { } }
        public string ContentDisposition { get { throw null; } set { } }
        public string ContentEncoding { get { throw null; } set { } }
        public byte[] ContentHash { get { throw null; } set { } }
        public string ContentLanguage { get { throw null; } set { } }
        public string ContentType { get { throw null; } set { } }
        [System.ComponentModel.EditorBrowsableAttribute(System.ComponentModel.EditorBrowsableState.Never)]
        public override bool Equals(object obj) { throw null; }
        [System.ComponentModel.EditorBrowsableAttribute(System.ComponentModel.EditorBrowsableState.Never)]
        public override int GetHashCode() { throw null; }
        [System.ComponentModel.EditorBrowsableAttribute(System.ComponentModel.EditorBrowsableState.Never)]
        public override string ToString() { throw null; }
    }
    public partial class BlobInfo
    {
        internal BlobInfo() { }
        public long BlobSequenceNumber { get { throw null; } }
        public Azure.ETag ETag { get { throw null; } }
        public System.DateTimeOffset LastModified { get { throw null; } }
    }
    public partial class BlobItem
    {
        internal BlobItem() { }
        public bool Deleted { get { throw null; } }
        public bool? IsCurrentVersion { get { throw null; } }
        public System.Collections.Generic.IDictionary<string, string> Metadata { get { throw null; } }
        public string Name { get { throw null; } }
        public Azure.Storage.Blobs.Models.BlobItemProperties Properties { get { throw null; } }
        public string Snapshot { get { throw null; } }
<<<<<<< HEAD
=======
        public System.Collections.Generic.IDictionary<string, string> Tags { get { throw null; } }
>>>>>>> 32e373e2
        public string VersionId { get { throw null; } }
    }
    public partial class BlobItemProperties
    {
        internal BlobItemProperties() { }
        public Azure.Storage.Blobs.Models.AccessTier? AccessTier { get { throw null; } }
        public System.DateTimeOffset? AccessTierChangedOn { get { throw null; } }
        public bool AccessTierInferred { get { throw null; } }
        public Azure.Storage.Blobs.Models.ArchiveStatus? ArchiveStatus { get { throw null; } }
        public long? BlobSequenceNumber { get { throw null; } }
        public Azure.Storage.Blobs.Models.BlobType? BlobType { get { throw null; } }
        public string CacheControl { get { throw null; } }
        public string ContentDisposition { get { throw null; } }
        public string ContentEncoding { get { throw null; } }
        public byte[] ContentHash { get { throw null; } }
        public string ContentLanguage { get { throw null; } }
        public long? ContentLength { get { throw null; } }
        public string ContentType { get { throw null; } }
        public System.DateTimeOffset? CopyCompletedOn { get { throw null; } }
        public string CopyId { get { throw null; } }
        public string CopyProgress { get { throw null; } }
        public System.Uri CopySource { get { throw null; } }
        public Azure.Storage.Blobs.Models.CopyStatus? CopyStatus { get { throw null; } }
        public string CopyStatusDescription { get { throw null; } }
        public System.DateTimeOffset? CreatedOn { get { throw null; } }
        public string CustomerProvidedKeySha256 { get { throw null; } }
        public System.DateTimeOffset? DeletedOn { get { throw null; } }
        public string DestinationSnapshot { get { throw null; } }
        public string EncryptionScope { get { throw null; } }
        public Azure.ETag? ETag { get { throw null; } }
        public bool? IncrementalCopy { get { throw null; } }
        public System.DateTimeOffset? LastModified { get { throw null; } }
        public Azure.Storage.Blobs.Models.LeaseDurationType? LeaseDuration { get { throw null; } }
        public Azure.Storage.Blobs.Models.LeaseState? LeaseState { get { throw null; } }
        public Azure.Storage.Blobs.Models.LeaseStatus? LeaseStatus { get { throw null; } }
        public int? RemainingRetentionDays { get { throw null; } }
        public bool? ServerEncrypted { get { throw null; } }
    }
    public partial class BlobLease
    {
        internal BlobLease() { }
        public Azure.ETag ETag { get { throw null; } }
        public System.DateTimeOffset LastModified { get { throw null; } }
        public string LeaseId { get { throw null; } }
        public int? LeaseTime { get { throw null; } }
    }
    public partial class BlobMetrics
    {
        public BlobMetrics() { }
        public bool Enabled { get { throw null; } set { } }
        public bool? IncludeApis { get { throw null; } set { } }
        public Azure.Storage.Blobs.Models.BlobRetentionPolicy RetentionPolicy { get { throw null; } set { } }
        public string Version { get { throw null; } set { } }
    }
    public partial class BlobProperties
    {
        public BlobProperties() { }
        public string AcceptRanges { get { throw null; } }
        public string AccessTier { get { throw null; } }
        public System.DateTimeOffset AccessTierChangedOn { get { throw null; } }
        public bool AccessTierInferred { get { throw null; } }
        public string ArchiveStatus { get { throw null; } }
        public int BlobCommittedBlockCount { get { throw null; } }
        public bool BlobSealed { get { throw null; } }
        public long BlobSequenceNumber { get { throw null; } }
        public Azure.Storage.Blobs.Models.BlobType BlobType { get { throw null; } }
        public string CacheControl { get { throw null; } }
        public string ContentDisposition { get { throw null; } }
        public string ContentEncoding { get { throw null; } }
        public byte[] ContentHash { get { throw null; } }
        public string ContentLanguage { get { throw null; } }
        public long ContentLength { get { throw null; } }
        public string ContentType { get { throw null; } }
        public System.DateTimeOffset CopyCompletedOn { get { throw null; } }
        public string CopyId { get { throw null; } }
        public string CopyProgress { get { throw null; } }
        public System.Uri CopySource { get { throw null; } }
        public Azure.Storage.Blobs.Models.CopyStatus CopyStatus { get { throw null; } }
        public string CopyStatusDescription { get { throw null; } }
        public System.DateTimeOffset CreatedOn { get { throw null; } }
        public string DestinationSnapshot { get { throw null; } }
        public string EncryptionKeySha256 { get { throw null; } }
        public string EncryptionScope { get { throw null; } }
        public Azure.ETag ETag { get { throw null; } }
        public bool IsCurrentVersion { get { throw null; } }
        public bool IsIncrementalCopy { get { throw null; } }
        public bool IsServerEncrypted { get { throw null; } }
        public System.DateTimeOffset LastModified { get { throw null; } }
        public Azure.Storage.Blobs.Models.LeaseDurationType LeaseDuration { get { throw null; } }
        public Azure.Storage.Blobs.Models.LeaseState LeaseState { get { throw null; } }
        public Azure.Storage.Blobs.Models.LeaseStatus LeaseStatus { get { throw null; } }
        public System.Collections.Generic.IDictionary<string, string> Metadata { get { throw null; } }
<<<<<<< HEAD
=======
        public long TagCount { get { throw null; } }
>>>>>>> 32e373e2
        public string VersionId { get { throw null; } }
    }
    public partial class BlobRequestConditions : Azure.RequestConditions
    {
        public BlobRequestConditions() { }
        public string LeaseId { get { throw null; } set { } }
        public override string ToString() { throw null; }
    }
    public partial class BlobRetentionPolicy
    {
        public BlobRetentionPolicy() { }
        public int? Days { get { throw null; } set { } }
        public bool Enabled { get { throw null; } set { } }
    }
    public partial class BlobServiceProperties
    {
        public BlobServiceProperties() { }
        public System.Collections.Generic.IList<Azure.Storage.Blobs.Models.BlobCorsRule> Cors { get { throw null; } set { } }
        public string DefaultServiceVersion { get { throw null; } set { } }
        public Azure.Storage.Blobs.Models.BlobRetentionPolicy DeleteRetentionPolicy { get { throw null; } set { } }
        public Azure.Storage.Blobs.Models.BlobMetrics HourMetrics { get { throw null; } set { } }
        public Azure.Storage.Blobs.Models.BlobAnalyticsLogging Logging { get { throw null; } set { } }
        public Azure.Storage.Blobs.Models.BlobMetrics MinuteMetrics { get { throw null; } set { } }
        public Azure.Storage.Blobs.Models.BlobStaticWebsite StaticWebsite { get { throw null; } set { } }
    }
    public partial class BlobServiceStatistics
    {
        internal BlobServiceStatistics() { }
        public Azure.Storage.Blobs.Models.BlobGeoReplication GeoReplication { get { throw null; } }
    }
    public partial class BlobSignedIdentifier
    {
        public BlobSignedIdentifier() { }
        public Azure.Storage.Blobs.Models.BlobAccessPolicy AccessPolicy { get { throw null; } set { } }
        public string Id { get { throw null; } set { } }
    }
    public static partial class BlobsModelFactory
    {
        public static Azure.Storage.Blobs.Models.AccountInfo AccountInfo(Azure.Storage.Blobs.Models.SkuName skuName, Azure.Storage.Blobs.Models.AccountKind accountKind) { throw null; }
        [System.ComponentModel.EditorBrowsableAttribute(System.ComponentModel.EditorBrowsableState.Never)]
        public static Azure.Storage.Blobs.Models.BlobAppendInfo BlobAppendInfo(Azure.ETag eTag, System.DateTimeOffset lastModified, byte[] contentHash, byte[] contentCrc64, string blobAppendOffset, int blobCommittedBlockCount, bool isServerEncrypted, string encryptionKeySha256) { throw null; }
        public static Azure.Storage.Blobs.Models.BlobAppendInfo BlobAppendInfo(Azure.ETag eTag, System.DateTimeOffset lastModified, byte[] contentHash, byte[] contentCrc64, string blobAppendOffset, int blobCommittedBlockCount, bool isServerEncrypted, string encryptionKeySha256, string encryptionScope) { throw null; }
        public static Azure.Storage.Blobs.Models.BlobBlock BlobBlock(string name, int size) { throw null; }
        public static Azure.Storage.Blobs.Models.BlobContainerAccessPolicy BlobContainerAccessPolicy(Azure.Storage.Blobs.Models.PublicAccessType blobPublicAccess, Azure.ETag eTag, System.DateTimeOffset lastModified, System.Collections.Generic.IEnumerable<Azure.Storage.Blobs.Models.BlobSignedIdentifier> signedIdentifiers) { throw null; }
        public static Azure.Storage.Blobs.Models.BlobContainerInfo BlobContainerInfo(Azure.ETag eTag, System.DateTimeOffset lastModified) { throw null; }
        [System.ComponentModel.EditorBrowsableAttribute(System.ComponentModel.EditorBrowsableState.Never)]
        public static Azure.Storage.Blobs.Models.BlobContainerItem BlobContainerItem(string name, Azure.Storage.Blobs.Models.BlobContainerProperties properties) { throw null; }
        public static Azure.Storage.Blobs.Models.BlobContainerItem BlobContainerItem(string name, Azure.Storage.Blobs.Models.BlobContainerProperties properties, bool? deleted = default(bool?), string version = null) { throw null; }
        [System.ComponentModel.EditorBrowsableAttribute(System.ComponentModel.EditorBrowsableState.Never)]
        public static Azure.Storage.Blobs.Models.BlobContainerProperties BlobContainerProperties(System.DateTimeOffset lastModified, Azure.ETag eTag, Azure.Storage.Blobs.Models.LeaseState? leaseState, Azure.Storage.Blobs.Models.LeaseDurationType? leaseDuration, Azure.Storage.Blobs.Models.PublicAccessType? publicAccess, bool? hasImmutabilityPolicy, Azure.Storage.Blobs.Models.LeaseStatus? leaseStatus, string defaultEncryptionScope, bool? preventEncryptionScopeOverride, System.Collections.Generic.IDictionary<string, string> metadata, bool? hasLegalHold) { throw null; }
        public static Azure.Storage.Blobs.Models.BlobContainerProperties BlobContainerProperties(System.DateTimeOffset lastModified, Azure.ETag eTag, Azure.Storage.Blobs.Models.LeaseState? leaseState = default(Azure.Storage.Blobs.Models.LeaseState?), Azure.Storage.Blobs.Models.LeaseDurationType? leaseDuration = default(Azure.Storage.Blobs.Models.LeaseDurationType?), Azure.Storage.Blobs.Models.PublicAccessType? publicAccess = default(Azure.Storage.Blobs.Models.PublicAccessType?), bool? hasImmutabilityPolicy = default(bool?), Azure.Storage.Blobs.Models.LeaseStatus? leaseStatus = default(Azure.Storage.Blobs.Models.LeaseStatus?), string defaultEncryptionScope = null, bool? preventEncryptionScopeOverride = default(bool?), System.DateTimeOffset? deletedTime = default(System.DateTimeOffset?), int? remainingRetentionDays = default(int?), System.Collections.Generic.IDictionary<string, string> metadata = null, bool? hasLegalHold = default(bool?)) { throw null; }
        [System.ComponentModel.EditorBrowsableAttribute(System.ComponentModel.EditorBrowsableState.Never)]
        public static Azure.Storage.Blobs.Models.BlobContainerProperties BlobContainerProperties(System.DateTimeOffset lastModified, Azure.ETag eTag, Azure.Storage.Blobs.Models.LeaseStatus? leaseStatus, Azure.Storage.Blobs.Models.LeaseState? leaseState, Azure.Storage.Blobs.Models.LeaseDurationType? leaseDuration, Azure.Storage.Blobs.Models.PublicAccessType? publicAccess, bool? hasImmutabilityPolicy, bool? hasLegalHold, System.Collections.Generic.IDictionary<string, string> metadata) { throw null; }
        [System.ComponentModel.EditorBrowsableAttribute(System.ComponentModel.EditorBrowsableState.Never)]
        public static Azure.Storage.Blobs.Models.BlobContentInfo BlobContentInfo(Azure.ETag eTag, System.DateTimeOffset lastModified, byte[] contentHash, string encryptionKeySha256, long blobSequenceNumber) { throw null; }
        public static Azure.Storage.Blobs.Models.BlobContentInfo BlobContentInfo(Azure.ETag eTag, System.DateTimeOffset lastModified, byte[] contentHash, string versionId, string encryptionKeySha256, string encryptionScope, long blobSequenceNumber) { throw null; }
        [System.ComponentModel.EditorBrowsableAttribute(System.ComponentModel.EditorBrowsableState.Never)]
        public static Azure.Storage.Blobs.Models.BlobCopyInfo BlobCopyInfo(Azure.ETag eTag, System.DateTimeOffset lastModified, string copyId, Azure.Storage.Blobs.Models.CopyStatus copyStatus) { throw null; }
        public static Azure.Storage.Blobs.Models.BlobCopyInfo BlobCopyInfo(Azure.ETag eTag, System.DateTimeOffset lastModified, string versionId, string copyId, Azure.Storage.Blobs.Models.CopyStatus copyStatus) { throw null; }
        public static Azure.Storage.Blobs.Models.BlobDownloadInfo BlobDownloadInfo(System.DateTimeOffset lastModified, long blobSequenceNumber, Azure.Storage.Blobs.Models.BlobType blobType, byte[] contentCrc64, string contentLanguage, string copyStatusDescription, string copyId, string copyProgress, System.Uri copySource, Azure.Storage.Blobs.Models.CopyStatus copyStatus, string contentDisposition, Azure.Storage.Blobs.Models.LeaseDurationType leaseDuration, string cacheControl, Azure.Storage.Blobs.Models.LeaseState leaseState, string contentEncoding, Azure.Storage.Blobs.Models.LeaseStatus leaseStatus, byte[] contentHash, string acceptRanges, Azure.ETag eTag, int blobCommittedBlockCount, string contentRange, bool isServerEncrypted, string contentType, string encryptionKeySha256, long contentLength, byte[] blobContentHash, System.Collections.Generic.IDictionary<string, string> metadata, System.IO.Stream content, System.DateTimeOffset copyCompletionTime) { throw null; }
        public static Azure.Storage.Blobs.Models.BlobDownloadInfo BlobDownloadInfo(System.DateTimeOffset lastModified = default(System.DateTimeOffset), long blobSequenceNumber = (long)0, Azure.Storage.Blobs.Models.BlobType blobType = Azure.Storage.Blobs.Models.BlobType.Block, byte[] contentCrc64 = null, string contentLanguage = null, string copyStatusDescription = null, string copyId = null, string copyProgress = null, System.Uri copySource = null, Azure.Storage.Blobs.Models.CopyStatus copyStatus = Azure.Storage.Blobs.Models.CopyStatus.Pending, string contentDisposition = null, Azure.Storage.Blobs.Models.LeaseDurationType leaseDuration = Azure.Storage.Blobs.Models.LeaseDurationType.Infinite, string cacheControl = null, Azure.Storage.Blobs.Models.LeaseState leaseState = Azure.Storage.Blobs.Models.LeaseState.Available, string contentEncoding = null, Azure.Storage.Blobs.Models.LeaseStatus leaseStatus = Azure.Storage.Blobs.Models.LeaseStatus.Locked, byte[] contentHash = null, string acceptRanges = null, Azure.ETag eTag = default(Azure.ETag), int blobCommittedBlockCount = 0, string contentRange = null, bool isServerEncrypted = false, string contentType = null, string encryptionKeySha256 = null, string encryptionScope = null, long contentLength = (long)0, byte[] blobContentHash = null, System.Collections.Generic.IDictionary<string, string> metadata = null, System.IO.Stream content = null, System.DateTimeOffset copyCompletionTime = default(System.DateTimeOffset)) { throw null; }
        public static Azure.Storage.Blobs.Models.BlobGeoReplication BlobGeoReplication(Azure.Storage.Blobs.Models.BlobGeoReplicationStatus status, System.DateTimeOffset? lastSyncedOn = default(System.DateTimeOffset?)) { throw null; }
        public static Azure.Storage.Blobs.Models.BlobHierarchyItem BlobHierarchyItem(string prefix, Azure.Storage.Blobs.Models.BlobItem blob) { throw null; }
        public static Azure.Storage.Blobs.Models.BlobInfo BlobInfo(Azure.ETag eTag, System.DateTimeOffset lastModified) { throw null; }
        [System.ComponentModel.EditorBrowsableAttribute(System.ComponentModel.EditorBrowsableState.Never)]
<<<<<<< HEAD
        public static Azure.Storage.Blobs.Models.BlobItem BlobItem(string name, bool deleted, Azure.Storage.Blobs.Models.BlobItemProperties properties, string snapshot = null, System.Collections.Generic.IDictionary<string, string> metadata = null) { throw null; }
        public static Azure.Storage.Blobs.Models.BlobItem BlobItem(string name, bool deleted, Azure.Storage.Blobs.Models.BlobItemProperties properties, string snapshot = null, string versionId = null, bool? isCurrentVersion = default(bool?), System.Collections.Generic.IDictionary<string, string> metadata = null) { throw null; }
=======
        public static Azure.Storage.Blobs.Models.BlobItem BlobItem(string name, bool deleted, Azure.Storage.Blobs.Models.BlobItemProperties properties, string snapshot, System.Collections.Generic.IDictionary<string, string> metadata) { throw null; }
        public static Azure.Storage.Blobs.Models.BlobItem BlobItem(string name, bool deleted, Azure.Storage.Blobs.Models.BlobItemProperties properties, string snapshot = null, string versionId = null, bool? isCurrentVersion = default(bool?), System.Collections.Generic.IDictionary<string, string> metadata = null, System.Collections.Generic.IDictionary<string, string> tags = null) { throw null; }
>>>>>>> 32e373e2
        public static Azure.Storage.Blobs.Models.BlobItemProperties BlobItemProperties(bool accessTierInferred, string copyProgress = null, string contentType = null, string contentEncoding = null, string contentLanguage = null, byte[] contentHash = null, string contentDisposition = null, string cacheControl = null, long? blobSequenceNumber = default(long?), Azure.Storage.Blobs.Models.BlobType? blobType = default(Azure.Storage.Blobs.Models.BlobType?), Azure.Storage.Blobs.Models.LeaseStatus? leaseStatus = default(Azure.Storage.Blobs.Models.LeaseStatus?), Azure.Storage.Blobs.Models.LeaseState? leaseState = default(Azure.Storage.Blobs.Models.LeaseState?), Azure.Storage.Blobs.Models.LeaseDurationType? leaseDuration = default(Azure.Storage.Blobs.Models.LeaseDurationType?), string copyId = null, Azure.Storage.Blobs.Models.CopyStatus? copyStatus = default(Azure.Storage.Blobs.Models.CopyStatus?), System.Uri copySource = null, long? contentLength = default(long?), string copyStatusDescription = null, bool? serverEncrypted = default(bool?), bool? incrementalCopy = default(bool?), string destinationSnapshot = null, int? remainingRetentionDays = default(int?), Azure.Storage.Blobs.Models.AccessTier? accessTier = default(Azure.Storage.Blobs.Models.AccessTier?), System.DateTimeOffset? lastModified = default(System.DateTimeOffset?), Azure.Storage.Blobs.Models.ArchiveStatus? archiveStatus = default(Azure.Storage.Blobs.Models.ArchiveStatus?), string customerProvidedKeySha256 = null, string encryptionScope = null, Azure.ETag? eTag = default(Azure.ETag?), System.DateTimeOffset? createdOn = default(System.DateTimeOffset?), System.DateTimeOffset? copyCompletedOn = default(System.DateTimeOffset?), System.DateTimeOffset? deletedOn = default(System.DateTimeOffset?), System.DateTimeOffset? accessTierChangedOn = default(System.DateTimeOffset?)) { throw null; }
        [System.ComponentModel.EditorBrowsableAttribute(System.ComponentModel.EditorBrowsableState.Never)]
        public static Azure.Storage.Blobs.Models.BlobItemProperties BlobItemProperties(bool accessTierInferred, System.Uri copySource, string contentType, string contentEncoding, string contentLanguage, byte[] contentHash, string contentDisposition, string cacheControl, long? blobSequenceNumber, Azure.Storage.Blobs.Models.BlobType? blobType, Azure.Storage.Blobs.Models.LeaseStatus? leaseStatus, Azure.Storage.Blobs.Models.LeaseState? leaseState, Azure.Storage.Blobs.Models.LeaseDurationType? leaseDuration, string copyId, Azure.Storage.Blobs.Models.CopyStatus? copyStatus, long? contentLength, string copyProgress, string copyStatusDescription, bool? serverEncrypted, bool? incrementalCopy, string destinationSnapshot, int? remainingRetentionDays, Azure.Storage.Blobs.Models.AccessTier? accessTier, System.DateTimeOffset? lastModified, Azure.Storage.Blobs.Models.ArchiveStatus? archiveStatus, string customerProvidedKeySha256, Azure.ETag? eTag, System.DateTimeOffset? createdOn, System.DateTimeOffset? copyCompletedOn, System.DateTimeOffset? deletedOn, System.DateTimeOffset? accessTierChangedOn) { throw null; }
        public static Azure.Storage.Blobs.Models.BlobLease BlobLease(Azure.ETag eTag, System.DateTimeOffset lastModified, string leaseId) { throw null; }
        [System.ComponentModel.EditorBrowsableAttribute(System.ComponentModel.EditorBrowsableState.Never)]
        public static Azure.Storage.Blobs.Models.BlobProperties BlobProperties(System.DateTimeOffset lastModified, Azure.Storage.Blobs.Models.LeaseDurationType leaseDuration, Azure.Storage.Blobs.Models.LeaseState leaseState, Azure.Storage.Blobs.Models.LeaseStatus leaseStatus, long contentLength, string destinationSnapshot, Azure.ETag eTag, byte[] contentHash, string contentEncoding, string contentDisposition, string contentLanguage, bool isIncrementalCopy, string cacheControl, Azure.Storage.Blobs.Models.CopyStatus copyStatus, long blobSequenceNumber, System.Uri copySource, string acceptRanges, string copyProgress, int blobCommittedBlockCount, string copyId, bool isServerEncrypted, string copyStatusDescription, string encryptionKeySha256, System.DateTimeOffset copyCompletedOn, string accessTier, Azure.Storage.Blobs.Models.BlobType blobType, bool accessTierInferred, System.Collections.Generic.IDictionary<string, string> metadata, string archiveStatus, System.DateTimeOffset createdOn, System.DateTimeOffset accessTierChangedOn, string contentType) { throw null; }
<<<<<<< HEAD
        public static Azure.Storage.Blobs.Models.BlobProperties BlobProperties(System.DateTimeOffset lastModified, Azure.Storage.Blobs.Models.LeaseStatus leaseStatus, long contentLength, string contentType, Azure.Storage.Blobs.Models.LeaseState leaseState, byte[] contentHash, string contentEncoding, string contentDisposition, string contentLanguage, string cacheControl, Azure.Storage.Blobs.Models.LeaseDurationType leaseDuration, long blobSequenceNumber, string destinationSnapshot, string acceptRanges, bool isIncrementalCopy, int blobCommittedBlockCount, Azure.Storage.Blobs.Models.CopyStatus copyStatus, bool isServerEncrypted, System.Uri copySource, string encryptionKeySha256, string copyProgress, string encryptionScope, string copyId, string accessTier, string copyStatusDescription, bool accessTierInferred, System.DateTimeOffset copyCompletedOn, string archiveStatus, Azure.Storage.Blobs.Models.BlobType blobType, System.DateTimeOffset accessTierChangedOn, System.Collections.Generic.IDictionary<string, string> metadata, string versionId, System.DateTimeOffset createdOn, bool isCurrentVersion, Azure.ETag eTag) { throw null; }
=======
        public static Azure.Storage.Blobs.Models.BlobProperties BlobProperties(System.DateTimeOffset lastModified, long contentLength, string contentType, Azure.ETag eTag, Azure.Storage.Blobs.Models.LeaseStatus leaseStatus, string contentEncoding, string contentDisposition, string contentLanguage, string cacheControl, long blobSequenceNumber, Azure.Storage.Blobs.Models.LeaseState leaseState, string acceptRanges, Azure.Storage.Blobs.Models.LeaseDurationType leaseDuration, int blobCommittedBlockCount, string destinationSnapshot, bool isServerEncrypted, bool isIncrementalCopy, string encryptionKeySha256, Azure.Storage.Blobs.Models.CopyStatus copyStatus, string encryptionScope, System.Uri copySource, string accessTier, string copyProgress, bool accessTierInferred, string copyId, string archiveStatus, string copyStatusDescription, System.DateTimeOffset accessTierChangedOn, System.DateTimeOffset copyCompletedOn, string versionId, Azure.Storage.Blobs.Models.BlobType blobType, bool isCurrentVersion, System.Collections.Generic.IDictionary<string, string> metadata, long tagCount, System.DateTimeOffset createdOn, bool blobSealed, byte[] contentHash) { throw null; }
>>>>>>> 32e373e2
        public static Azure.Storage.Blobs.Models.BlobServiceStatistics BlobServiceStatistics(Azure.Storage.Blobs.Models.BlobGeoReplication geoReplication = null) { throw null; }
        [System.ComponentModel.EditorBrowsableAttribute(System.ComponentModel.EditorBrowsableState.Never)]
        public static Azure.Storage.Blobs.Models.BlobSnapshotInfo BlobSnapshotInfo(string snapshot, Azure.ETag eTag, System.DateTimeOffset lastModified, bool isServerEncrypted) { throw null; }
        public static Azure.Storage.Blobs.Models.BlobSnapshotInfo BlobSnapshotInfo(string snapshot, Azure.ETag eTag, System.DateTimeOffset lastModified, string versionId, bool isServerEncrypted) { throw null; }
        [System.ComponentModel.EditorBrowsableAttribute(System.ComponentModel.EditorBrowsableState.Never)]
        public static Azure.Storage.Blobs.Models.BlockInfo BlockInfo(byte[] contentHash, byte[] contentCrc64, string encryptionKeySha256) { throw null; }
        public static Azure.Storage.Blobs.Models.BlockInfo BlockInfo(byte[] contentHash, byte[] contentCrc64, string encryptionKeySha256, string encryptionScope) { throw null; }
        public static Azure.Storage.Blobs.Models.BlockList BlockList(System.Collections.Generic.IEnumerable<Azure.Storage.Blobs.Models.BlobBlock> committedBlocks = null, System.Collections.Generic.IEnumerable<Azure.Storage.Blobs.Models.BlobBlock> uncommittedBlocks = null) { throw null; }
        public static Azure.Storage.Blobs.Models.FilterBlobItem FilterBlobItem(string name, string containerName, string tagValue) { throw null; }
        public static Azure.Storage.Blobs.Models.FilterBlobSegment FilterBlobSegment(string serviceEndpoint, string where, System.Collections.Generic.IEnumerable<Azure.Storage.Blobs.Models.FilterBlobItem> blobs, string nextMarker = null) { throw null; }
        public static Azure.Storage.Blobs.Models.PageBlobInfo PageBlobInfo(Azure.ETag eTag, System.DateTimeOffset lastModified, long blobSequenceNumber) { throw null; }
        [System.ComponentModel.EditorBrowsableAttribute(System.ComponentModel.EditorBrowsableState.Never)]
        public static Azure.Storage.Blobs.Models.PageInfo PageInfo(Azure.ETag eTag, System.DateTimeOffset lastModified, byte[] contentHash, byte[] contentCrc64, long blobSequenceNumber, string encryptionKeySha256) { throw null; }
        public static Azure.Storage.Blobs.Models.PageInfo PageInfo(Azure.ETag eTag, System.DateTimeOffset lastModified, byte[] contentHash, byte[] contentCrc64, long blobSequenceNumber, string encryptionKeySha256, string encryptionScope) { throw null; }
        public static Azure.Storage.Blobs.Models.PageRangesInfo PageRangesInfo(System.DateTimeOffset lastModified, Azure.ETag eTag, long blobContentLength, System.Collections.Generic.IEnumerable<Azure.HttpRange> pageRanges, System.Collections.Generic.IEnumerable<Azure.HttpRange> clearRanges) { throw null; }
        public static Azure.Storage.Blobs.Models.UserDelegationKey UserDelegationKey(string signedObjectId, string signedTenantId, string signedService, string signedVersion, string value, System.DateTimeOffset signedExpiresOn, System.DateTimeOffset signedStartsOn) { throw null; }
    }
    public partial class BlobSnapshotInfo
    {
        internal BlobSnapshotInfo() { }
        public Azure.ETag ETag { get { throw null; } }
        public bool IsServerEncrypted { get { throw null; } }
        public System.DateTimeOffset LastModified { get { throw null; } }
        public string Snapshot { get { throw null; } }
        public string VersionId { get { throw null; } }
    }
    [System.FlagsAttribute]
    public enum BlobStates
    {
        All = -1,
        None = 0,
        Snapshots = 1,
        Uncommitted = 2,
        Deleted = 4,
    }
    public partial class BlobStaticWebsite
    {
        public BlobStaticWebsite() { }
        public bool Enabled { get { throw null; } set { } }
        public string ErrorDocument404Path { get { throw null; } set { } }
        public string IndexDocument { get { throw null; } set { } }
    }
    [System.FlagsAttribute]
    public enum BlobTraits
    {
        All = -1,
        None = 0,
        CopyStatus = 1,
        Metadata = 2,
    }
    public enum BlobType
    {
        Block = 0,
        Page = 1,
        Append = 2,
    }
    public partial class BlockInfo
    {
        internal BlockInfo() { }
        public byte[] ContentCrc64 { get { throw null; } }
        public byte[] ContentHash { get { throw null; } }
        public string EncryptionKeySha256 { get { throw null; } }
        public string EncryptionScope { get { throw null; } }
    }
    public partial class BlockList
    {
        internal BlockList() { }
        public long BlobContentLength { get { throw null; } }
        public System.Collections.Generic.IEnumerable<Azure.Storage.Blobs.Models.BlobBlock> CommittedBlocks { get { throw null; } }
        public string ContentType { get { throw null; } }
        public Azure.ETag ETag { get { throw null; } }
        public System.DateTimeOffset LastModified { get { throw null; } }
        public System.Collections.Generic.IEnumerable<Azure.Storage.Blobs.Models.BlobBlock> UncommittedBlocks { get { throw null; } }
    }
    [System.FlagsAttribute]
    public enum BlockListTypes
    {
        Committed = 1,
        Uncommitted = 2,
        All = 3,
    }
    public partial class CopyFromUriOperation : Azure.Operation<long>
    {
        protected CopyFromUriOperation() { }
        public CopyFromUriOperation(string id, Azure.Storage.Blobs.Specialized.BlobBaseClient client) { }
        public override bool HasCompleted { get { throw null; } }
        public override bool HasValue { get { throw null; } }
        public override string Id { get { throw null; } }
        public override long Value { get { throw null; } }
        public override Azure.Response GetRawResponse() { throw null; }
        public override Azure.Response UpdateStatus(System.Threading.CancellationToken cancellationToken = default(System.Threading.CancellationToken)) { throw null; }
        public override System.Threading.Tasks.ValueTask<Azure.Response> UpdateStatusAsync(System.Threading.CancellationToken cancellationToken = default(System.Threading.CancellationToken)) { throw null; }
        public override System.Threading.Tasks.ValueTask<Azure.Response<long>> WaitForCompletionAsync(System.Threading.CancellationToken cancellationToken = default(System.Threading.CancellationToken)) { throw null; }
        public override System.Threading.Tasks.ValueTask<Azure.Response<long>> WaitForCompletionAsync(System.TimeSpan pollingInterval, System.Threading.CancellationToken cancellationToken) { throw null; }
    }
    public enum CopyStatus
    {
        Pending = 0,
        Success = 1,
        Aborted = 2,
        Failed = 3,
    }
    public enum CopyStatusType
    {
        Pending = 0,
        Success = 1,
        Aborted = 2,
        Failed = 3,
    }
    [System.Runtime.InteropServices.StructLayoutAttribute(System.Runtime.InteropServices.LayoutKind.Sequential)]
    public readonly partial struct CustomerProvidedKey : System.IEquatable<Azure.Storage.Blobs.Models.CustomerProvidedKey>
    {
        private readonly object _dummy;
        private readonly int _dummyPrimitive;
        public CustomerProvidedKey(byte[] key) { throw null; }
        public CustomerProvidedKey(string key) { throw null; }
        public Azure.Storage.Blobs.Models.EncryptionAlgorithmType EncryptionAlgorithm { get { throw null; } }
        public string EncryptionKey { get { throw null; } }
        public string EncryptionKeyHash { get { throw null; } }
        public bool Equals(Azure.Storage.Blobs.Models.CustomerProvidedKey other) { throw null; }
        public override bool Equals(object obj) { throw null; }
        public override int GetHashCode() { throw null; }
        public static bool operator ==(Azure.Storage.Blobs.Models.CustomerProvidedKey left, Azure.Storage.Blobs.Models.CustomerProvidedKey right) { throw null; }
        public static bool operator !=(Azure.Storage.Blobs.Models.CustomerProvidedKey left, Azure.Storage.Blobs.Models.CustomerProvidedKey right) { throw null; }
        public override string ToString() { throw null; }
    }
    public enum DeleteSnapshotsOption
    {
        None = 0,
        IncludeSnapshots = 1,
        OnlySnapshots = 2,
    }
    public partial class DelimitedTextConfiguration
    {
        public DelimitedTextConfiguration() { }
        public string ColumnSeparator { get { throw null; } set { } }
        public string EscapeChar { get { throw null; } set { } }
        public string FieldQuote { get { throw null; } set { } }
        public bool HeadersPresent { get { throw null; } set { } }
        public string RecordSeparator { get { throw null; } set { } }
    }
    public enum EncryptionAlgorithmType
    {
        Aes256 = 0,
    }
<<<<<<< HEAD
=======
    public partial class FilterBlobItem
    {
        internal FilterBlobItem() { }
        public string ContainerName { get { throw null; } }
        public string Name { get { throw null; } }
        public string TagValue { get { throw null; } }
    }
    public partial class FilterBlobSegment
    {
        internal FilterBlobSegment() { }
        public System.Collections.Generic.IEnumerable<Azure.Storage.Blobs.Models.FilterBlobItem> Blobs { get { throw null; } }
        public string NextMarker { get { throw null; } }
        public string ServiceEndpoint { get { throw null; } }
        public string Where { get { throw null; } }
    }
>>>>>>> 32e373e2
    public partial class JsonTextConfiguration
    {
        public JsonTextConfiguration() { }
        public string RecordSeparator { get { throw null; } set { } }
    }
    public enum LeaseDurationType
    {
        Infinite = 0,
        Fixed = 1,
    }
    public enum LeaseState
    {
        Available = 0,
        Leased = 1,
        Expired = 2,
        Breaking = 3,
        Broken = 4,
    }
    public enum LeaseStateType
    {
        Available = 0,
        Leased = 1,
        Expired = 2,
        Breaking = 3,
        Broken = 4,
    }
    public enum LeaseStatus
    {
        Locked = 0,
        Unlocked = 1,
    }
    public enum LeaseStatusType
    {
        Locked = 0,
        Unlocked = 1,
    }
<<<<<<< HEAD
=======
    public enum ListContainersIncludeType
    {
        Metadata = 0,
        Deleted = 1,
    }
>>>>>>> 32e373e2
    public partial class PageBlobInfo
    {
        internal PageBlobInfo() { }
        public long BlobSequenceNumber { get { throw null; } }
        public Azure.ETag ETag { get { throw null; } }
        public System.DateTimeOffset LastModified { get { throw null; } }
    }
    public partial class PageBlobRequestConditions : Azure.Storage.Blobs.Models.BlobRequestConditions
    {
        public PageBlobRequestConditions() { }
        public long? IfSequenceNumberEqual { get { throw null; } set { } }
        public long? IfSequenceNumberLessThan { get { throw null; } set { } }
        public long? IfSequenceNumberLessThanOrEqual { get { throw null; } set { } }
    }
    public partial class PageInfo
    {
        internal PageInfo() { }
        public long BlobSequenceNumber { get { throw null; } }
        public byte[] ContentCrc64 { get { throw null; } }
        public byte[] ContentHash { get { throw null; } }
        public string EncryptionKeySha256 { get { throw null; } }
        public string EncryptionScope { get { throw null; } }
        public Azure.ETag ETag { get { throw null; } }
        public System.DateTimeOffset LastModified { get { throw null; } }
    }
    public partial class PageRangesInfo
    {
        internal PageRangesInfo() { }
        public long BlobContentLength { get { throw null; } }
        public System.Collections.Generic.IEnumerable<Azure.HttpRange> ClearRanges { get { throw null; } }
        public Azure.ETag ETag { get { throw null; } }
        public System.DateTimeOffset LastModified { get { throw null; } }
        public System.Collections.Generic.IEnumerable<Azure.HttpRange> PageRanges { get { throw null; } }
    }
    public enum PathRenameMode
    {
        Legacy = 0,
        Posix = 1,
    }
    public enum PublicAccessType
    {
        None = 0,
        BlobContainer = 1,
        Blob = 2,
    }
    public partial class QueryRequest
    {
        public QueryRequest() { }
        public string Expression { get { throw null; } set { } }
        public Azure.Storage.Blobs.Models.QuickQuerySerialization InputSerialization { get { throw null; } set { } }
        public Azure.Storage.Blobs.Models.QuickQuerySerialization OutputSerialization { get { throw null; } set { } }
        public string QueryType { get { throw null; } set { } }
    }
    public partial class QuickQueryFormat
    {
        public QuickQueryFormat() { }
        public Azure.Storage.Blobs.Models.DelimitedTextConfiguration DelimitedTextConfiguration { get { throw null; } set { } }
        public Azure.Storage.Blobs.Models.JsonTextConfiguration JsonTextConfiguration { get { throw null; } set { } }
        public Azure.Storage.Blobs.Models.QuickQueryFormatType? Type { get { throw null; } set { } }
    }
    public enum QuickQueryFormatType
    {
        Delimited = 0,
        Json = 1,
    }
    public partial class QuickQuerySerialization
    {
        public QuickQuerySerialization() { }
        public Azure.Storage.Blobs.Models.QuickQueryFormat Format { get { throw null; } set { } }
    }
    public enum RehydratePriority
    {
        High = 0,
        Standard = 1,
    }
    public partial class ReleasedObjectInfo
    {
        public ReleasedObjectInfo(Azure.ETag eTag, System.DateTimeOffset lastModified) { }
        public Azure.ETag ETag { get { throw null; } }
        public System.DateTimeOffset LastModified { get { throw null; } }
        [System.ComponentModel.EditorBrowsableAttribute(System.ComponentModel.EditorBrowsableState.Never)]
        public override bool Equals(object obj) { throw null; }
        [System.ComponentModel.EditorBrowsableAttribute(System.ComponentModel.EditorBrowsableState.Never)]
        public override int GetHashCode() { throw null; }
        [System.ComponentModel.EditorBrowsableAttribute(System.ComponentModel.EditorBrowsableState.Never)]
        public override string ToString() { throw null; }
    }
    public enum SequenceNumberAction
    {
        Max = 0,
        Update = 1,
        Increment = 2,
    }
    public enum SkuName
    {
        StandardLrs = 0,
        StandardGrs = 1,
        StandardRagrs = 2,
        StandardZrs = 3,
        PremiumLrs = 4,
    }
    public partial class UserDelegationKey
    {
        internal UserDelegationKey() { }
        public System.DateTimeOffset SignedExpiresOn { get { throw null; } }
        public string SignedObjectId { get { throw null; } }
        public string SignedService { get { throw null; } }
        public System.DateTimeOffset SignedStartsOn { get { throw null; } }
        public string SignedTenantId { get { throw null; } }
        public string SignedVersion { get { throw null; } }
        public string Value { get { throw null; } }
    }
}
namespace Azure.Storage.Blobs.Specialized
{
    public partial class AppendBlobClient : Azure.Storage.Blobs.Specialized.BlobBaseClient
    {
        protected AppendBlobClient() { }
        public AppendBlobClient(string connectionString, string blobContainerName, string blobName) { }
        public AppendBlobClient(string connectionString, string blobContainerName, string blobName, Azure.Storage.Blobs.BlobClientOptions options) { }
        public AppendBlobClient(System.Uri blobUri, Azure.Core.TokenCredential credential, Azure.Storage.Blobs.BlobClientOptions options = null) { }
        public AppendBlobClient(System.Uri blobUri, Azure.Storage.Blobs.BlobClientOptions options = null) { }
        public AppendBlobClient(System.Uri blobUri, Azure.Storage.StorageSharedKeyCredential credential, Azure.Storage.Blobs.BlobClientOptions options = null) { }
        public virtual int AppendBlobMaxAppendBlockBytes { get { throw null; } }
        public virtual int AppendBlobMaxBlocks { get { throw null; } }
        public virtual Azure.Response<Azure.Storage.Blobs.Models.BlobAppendInfo> AppendBlock(System.IO.Stream content, byte[] transactionalContentHash = null, Azure.Storage.Blobs.Models.AppendBlobRequestConditions conditions = null, System.IProgress<long> progressHandler = null, System.Threading.CancellationToken cancellationToken = default(System.Threading.CancellationToken)) { throw null; }
        public virtual System.Threading.Tasks.Task<Azure.Response<Azure.Storage.Blobs.Models.BlobAppendInfo>> AppendBlockAsync(System.IO.Stream content, byte[] transactionalContentHash = null, Azure.Storage.Blobs.Models.AppendBlobRequestConditions conditions = null, System.IProgress<long> progressHandler = null, System.Threading.CancellationToken cancellationToken = default(System.Threading.CancellationToken)) { throw null; }
        public virtual Azure.Response<Azure.Storage.Blobs.Models.BlobAppendInfo> AppendBlockFromUri(System.Uri sourceUri, Azure.HttpRange sourceRange = default(Azure.HttpRange), byte[] sourceContentHash = null, Azure.Storage.Blobs.Models.AppendBlobRequestConditions conditions = null, Azure.Storage.Blobs.Models.AppendBlobRequestConditions sourceConditions = null, System.Threading.CancellationToken cancellationToken = default(System.Threading.CancellationToken)) { throw null; }
        public virtual System.Threading.Tasks.Task<Azure.Response<Azure.Storage.Blobs.Models.BlobAppendInfo>> AppendBlockFromUriAsync(System.Uri sourceUri, Azure.HttpRange sourceRange = default(Azure.HttpRange), byte[] sourceContentHash = null, Azure.Storage.Blobs.Models.AppendBlobRequestConditions conditions = null, Azure.Storage.Blobs.Models.AppendBlobRequestConditions sourceConditions = null, System.Threading.CancellationToken cancellationToken = default(System.Threading.CancellationToken)) { throw null; }
        public virtual Azure.Response<Azure.Storage.Blobs.Models.BlobContentInfo> Create(Azure.Storage.Blobs.Models.BlobHttpHeaders httpHeaders = null, System.Collections.Generic.IDictionary<string, string> metadata = null, Azure.Storage.Blobs.Models.AppendBlobRequestConditions conditions = null, System.Threading.CancellationToken cancellationToken = default(System.Threading.CancellationToken)) { throw null; }
        public virtual System.Threading.Tasks.Task<Azure.Response<Azure.Storage.Blobs.Models.BlobContentInfo>> CreateAsync(Azure.Storage.Blobs.Models.BlobHttpHeaders httpHeaders = null, System.Collections.Generic.IDictionary<string, string> metadata = null, Azure.Storage.Blobs.Models.AppendBlobRequestConditions conditions = null, System.Threading.CancellationToken cancellationToken = default(System.Threading.CancellationToken)) { throw null; }
        public virtual Azure.Response<Azure.Storage.Blobs.Models.BlobContentInfo> CreateIfNotExists(Azure.Storage.Blobs.Models.BlobHttpHeaders httpHeaders = null, System.Collections.Generic.IDictionary<string, string> metadata = null, System.Threading.CancellationToken cancellationToken = default(System.Threading.CancellationToken)) { throw null; }
        public virtual System.Threading.Tasks.Task<Azure.Response<Azure.Storage.Blobs.Models.BlobContentInfo>> CreateIfNotExistsAsync(Azure.Storage.Blobs.Models.BlobHttpHeaders httpHeaders = null, System.Collections.Generic.IDictionary<string, string> metadata = null, System.Threading.CancellationToken cancellationToken = default(System.Threading.CancellationToken)) { throw null; }
        public new Azure.Storage.Blobs.Specialized.AppendBlobClient WithSnapshot(string snapshot) { throw null; }
    }
    public partial class BlobBaseClient
    {
        protected BlobBaseClient() { }
        public BlobBaseClient(string connectionString, string blobContainerName, string blobName) { }
        public BlobBaseClient(string connectionString, string blobContainerName, string blobName, Azure.Storage.Blobs.BlobClientOptions options) { }
        public BlobBaseClient(System.Uri blobUri, Azure.Core.TokenCredential credential, Azure.Storage.Blobs.BlobClientOptions options = null) { }
        public BlobBaseClient(System.Uri blobUri, Azure.Storage.Blobs.BlobClientOptions options = null) { }
        public BlobBaseClient(System.Uri blobUri, Azure.Storage.StorageSharedKeyCredential credential, Azure.Storage.Blobs.BlobClientOptions options = null) { }
        public virtual string AccountName { get { throw null; } }
        public virtual string BlobContainerName { get { throw null; } }
        public virtual string Name { get { throw null; } }
        public virtual System.Uri Uri { get { throw null; } }
        public virtual Azure.Response AbortCopyFromUri(string copyId, Azure.Storage.Blobs.Models.BlobRequestConditions conditions = null, System.Threading.CancellationToken cancellationToken = default(System.Threading.CancellationToken)) { throw null; }
        public virtual System.Threading.Tasks.Task<Azure.Response> AbortCopyFromUriAsync(string copyId, Azure.Storage.Blobs.Models.BlobRequestConditions conditions = null, System.Threading.CancellationToken cancellationToken = default(System.Threading.CancellationToken)) { throw null; }
        public virtual Azure.Response<Azure.Storage.Blobs.Models.BlobSnapshotInfo> CreateSnapshot(System.Collections.Generic.IDictionary<string, string> metadata = null, Azure.Storage.Blobs.Models.BlobRequestConditions conditions = null, System.Threading.CancellationToken cancellationToken = default(System.Threading.CancellationToken)) { throw null; }
        public virtual System.Threading.Tasks.Task<Azure.Response<Azure.Storage.Blobs.Models.BlobSnapshotInfo>> CreateSnapshotAsync(System.Collections.Generic.IDictionary<string, string> metadata = null, Azure.Storage.Blobs.Models.BlobRequestConditions conditions = null, System.Threading.CancellationToken cancellationToken = default(System.Threading.CancellationToken)) { throw null; }
        public virtual Azure.Response Delete(Azure.Storage.Blobs.Models.DeleteSnapshotsOption snapshotsOption = Azure.Storage.Blobs.Models.DeleteSnapshotsOption.None, Azure.Storage.Blobs.Models.BlobRequestConditions conditions = null, System.Threading.CancellationToken cancellationToken = default(System.Threading.CancellationToken)) { throw null; }
        public virtual System.Threading.Tasks.Task<Azure.Response> DeleteAsync(Azure.Storage.Blobs.Models.DeleteSnapshotsOption snapshotsOption = Azure.Storage.Blobs.Models.DeleteSnapshotsOption.None, Azure.Storage.Blobs.Models.BlobRequestConditions conditions = null, System.Threading.CancellationToken cancellationToken = default(System.Threading.CancellationToken)) { throw null; }
        public virtual Azure.Response<bool> DeleteIfExists(Azure.Storage.Blobs.Models.DeleteSnapshotsOption snapshotsOption = Azure.Storage.Blobs.Models.DeleteSnapshotsOption.None, Azure.Storage.Blobs.Models.BlobRequestConditions conditions = null, System.Threading.CancellationToken cancellationToken = default(System.Threading.CancellationToken)) { throw null; }
        public virtual System.Threading.Tasks.Task<Azure.Response<bool>> DeleteIfExistsAsync(Azure.Storage.Blobs.Models.DeleteSnapshotsOption snapshotsOption = Azure.Storage.Blobs.Models.DeleteSnapshotsOption.None, Azure.Storage.Blobs.Models.BlobRequestConditions conditions = null, System.Threading.CancellationToken cancellationToken = default(System.Threading.CancellationToken)) { throw null; }
        public virtual Azure.Response<Azure.Storage.Blobs.Models.BlobDownloadInfo> Download() { throw null; }
        public virtual Azure.Response<Azure.Storage.Blobs.Models.BlobDownloadInfo> Download(Azure.HttpRange range = default(Azure.HttpRange), Azure.Storage.Blobs.Models.BlobRequestConditions conditions = null, bool rangeGetContentHash = false, System.Threading.CancellationToken cancellationToken = default(System.Threading.CancellationToken)) { throw null; }
        public virtual Azure.Response<Azure.Storage.Blobs.Models.BlobDownloadInfo> Download(System.Threading.CancellationToken cancellationToken = default(System.Threading.CancellationToken)) { throw null; }
        public virtual System.Threading.Tasks.Task<Azure.Response<Azure.Storage.Blobs.Models.BlobDownloadInfo>> DownloadAsync() { throw null; }
        public virtual System.Threading.Tasks.Task<Azure.Response<Azure.Storage.Blobs.Models.BlobDownloadInfo>> DownloadAsync(Azure.HttpRange range = default(Azure.HttpRange), Azure.Storage.Blobs.Models.BlobRequestConditions conditions = null, bool rangeGetContentHash = false, System.Threading.CancellationToken cancellationToken = default(System.Threading.CancellationToken)) { throw null; }
        public virtual System.Threading.Tasks.Task<Azure.Response<Azure.Storage.Blobs.Models.BlobDownloadInfo>> DownloadAsync(System.Threading.CancellationToken cancellationToken) { throw null; }
        public virtual Azure.Response DownloadTo(System.IO.Stream destination) { throw null; }
        public virtual Azure.Response DownloadTo(System.IO.Stream destination, Azure.Storage.Blobs.Models.BlobRequestConditions conditions = null, Azure.Storage.StorageTransferOptions transferOptions = default(Azure.Storage.StorageTransferOptions), System.Threading.CancellationToken cancellationToken = default(System.Threading.CancellationToken)) { throw null; }
        public virtual Azure.Response DownloadTo(System.IO.Stream destination, System.Threading.CancellationToken cancellationToken) { throw null; }
        public virtual Azure.Response DownloadTo(string path) { throw null; }
        public virtual Azure.Response DownloadTo(string path, Azure.Storage.Blobs.Models.BlobRequestConditions conditions = null, Azure.Storage.StorageTransferOptions transferOptions = default(Azure.Storage.StorageTransferOptions), System.Threading.CancellationToken cancellationToken = default(System.Threading.CancellationToken)) { throw null; }
        public virtual Azure.Response DownloadTo(string path, System.Threading.CancellationToken cancellationToken) { throw null; }
        public virtual System.Threading.Tasks.Task<Azure.Response> DownloadToAsync(System.IO.Stream destination) { throw null; }
        public virtual System.Threading.Tasks.Task<Azure.Response> DownloadToAsync(System.IO.Stream destination, Azure.Storage.Blobs.Models.BlobRequestConditions conditions = null, Azure.Storage.StorageTransferOptions transferOptions = default(Azure.Storage.StorageTransferOptions), System.Threading.CancellationToken cancellationToken = default(System.Threading.CancellationToken)) { throw null; }
        public virtual System.Threading.Tasks.Task<Azure.Response> DownloadToAsync(System.IO.Stream destination, System.Threading.CancellationToken cancellationToken) { throw null; }
        public virtual System.Threading.Tasks.Task<Azure.Response> DownloadToAsync(string path) { throw null; }
        public virtual System.Threading.Tasks.Task<Azure.Response> DownloadToAsync(string path, Azure.Storage.Blobs.Models.BlobRequestConditions conditions = null, Azure.Storage.StorageTransferOptions transferOptions = default(Azure.Storage.StorageTransferOptions), System.Threading.CancellationToken cancellationToken = default(System.Threading.CancellationToken)) { throw null; }
        public virtual System.Threading.Tasks.Task<Azure.Response> DownloadToAsync(string path, System.Threading.CancellationToken cancellationToken) { throw null; }
        public virtual Azure.Response<bool> Exists(System.Threading.CancellationToken cancellationToken = default(System.Threading.CancellationToken)) { throw null; }
        public virtual System.Threading.Tasks.Task<Azure.Response<bool>> ExistsAsync(System.Threading.CancellationToken cancellationToken = default(System.Threading.CancellationToken)) { throw null; }
        protected static Azure.Storage.Blobs.BlobClientOptions GetClientOptions(Azure.Storage.Blobs.Specialized.BlobBaseClient client) { throw null; }
        protected static Azure.Storage.Blobs.Models.CustomerProvidedKey? GetCustomerProvidedKey(Azure.Storage.Blobs.Specialized.BlobBaseClient client) { throw null; }
        protected static Azure.Core.Pipeline.HttpPipeline GetHttpPipeline(Azure.Storage.Blobs.Specialized.BlobBaseClient client) { throw null; }
        public virtual Azure.Response<Azure.Storage.Blobs.Models.BlobProperties> GetProperties(Azure.Storage.Blobs.Models.BlobRequestConditions conditions = null, System.Threading.CancellationToken cancellationToken = default(System.Threading.CancellationToken)) { throw null; }
        public virtual System.Threading.Tasks.Task<Azure.Response<Azure.Storage.Blobs.Models.BlobProperties>> GetPropertiesAsync(Azure.Storage.Blobs.Models.BlobRequestConditions conditions = null, System.Threading.CancellationToken cancellationToken = default(System.Threading.CancellationToken)) { throw null; }
        public virtual Azure.Response SetAccessTier(Azure.Storage.Blobs.Models.AccessTier accessTier, Azure.Storage.Blobs.Models.BlobRequestConditions conditions = null, Azure.Storage.Blobs.Models.RehydratePriority? rehydratePriority = default(Azure.Storage.Blobs.Models.RehydratePriority?), System.Threading.CancellationToken cancellationToken = default(System.Threading.CancellationToken)) { throw null; }
        public virtual System.Threading.Tasks.Task<Azure.Response> SetAccessTierAsync(Azure.Storage.Blobs.Models.AccessTier accessTier, Azure.Storage.Blobs.Models.BlobRequestConditions conditions = null, Azure.Storage.Blobs.Models.RehydratePriority? rehydratePriority = default(Azure.Storage.Blobs.Models.RehydratePriority?), System.Threading.CancellationToken cancellationToken = default(System.Threading.CancellationToken)) { throw null; }
        public virtual Azure.Response<Azure.Storage.Blobs.Models.BlobInfo> SetHttpHeaders(Azure.Storage.Blobs.Models.BlobHttpHeaders httpHeaders = null, Azure.Storage.Blobs.Models.BlobRequestConditions conditions = null, System.Threading.CancellationToken cancellationToken = default(System.Threading.CancellationToken)) { throw null; }
        public virtual System.Threading.Tasks.Task<Azure.Response<Azure.Storage.Blobs.Models.BlobInfo>> SetHttpHeadersAsync(Azure.Storage.Blobs.Models.BlobHttpHeaders httpHeaders = null, Azure.Storage.Blobs.Models.BlobRequestConditions conditions = null, System.Threading.CancellationToken cancellationToken = default(System.Threading.CancellationToken)) { throw null; }
        public virtual Azure.Response<Azure.Storage.Blobs.Models.BlobInfo> SetMetadata(System.Collections.Generic.IDictionary<string, string> metadata, Azure.Storage.Blobs.Models.BlobRequestConditions conditions = null, System.Threading.CancellationToken cancellationToken = default(System.Threading.CancellationToken)) { throw null; }
        public virtual System.Threading.Tasks.Task<Azure.Response<Azure.Storage.Blobs.Models.BlobInfo>> SetMetadataAsync(System.Collections.Generic.IDictionary<string, string> metadata, Azure.Storage.Blobs.Models.BlobRequestConditions conditions = null, System.Threading.CancellationToken cancellationToken = default(System.Threading.CancellationToken)) { throw null; }
        public virtual Azure.Storage.Blobs.Models.CopyFromUriOperation StartCopyFromUri(System.Uri source, System.Collections.Generic.IDictionary<string, string> metadata = null, Azure.Storage.Blobs.Models.AccessTier? accessTier = default(Azure.Storage.Blobs.Models.AccessTier?), Azure.Storage.Blobs.Models.BlobRequestConditions sourceConditions = null, Azure.Storage.Blobs.Models.BlobRequestConditions destinationConditions = null, Azure.Storage.Blobs.Models.RehydratePriority? rehydratePriority = default(Azure.Storage.Blobs.Models.RehydratePriority?), System.Threading.CancellationToken cancellationToken = default(System.Threading.CancellationToken)) { throw null; }
        public virtual System.Threading.Tasks.Task<Azure.Storage.Blobs.Models.CopyFromUriOperation> StartCopyFromUriAsync(System.Uri source, System.Collections.Generic.IDictionary<string, string> metadata = null, Azure.Storage.Blobs.Models.AccessTier? accessTier = default(Azure.Storage.Blobs.Models.AccessTier?), Azure.Storage.Blobs.Models.BlobRequestConditions sourceConditions = null, Azure.Storage.Blobs.Models.BlobRequestConditions destinationConditions = null, Azure.Storage.Blobs.Models.RehydratePriority? rehydratePriority = default(Azure.Storage.Blobs.Models.RehydratePriority?), System.Threading.CancellationToken cancellationToken = default(System.Threading.CancellationToken)) { throw null; }
        public virtual Azure.Response Undelete(System.Threading.CancellationToken cancellationToken = default(System.Threading.CancellationToken)) { throw null; }
        public virtual System.Threading.Tasks.Task<Azure.Response> UndeleteAsync(System.Threading.CancellationToken cancellationToken = default(System.Threading.CancellationToken)) { throw null; }
        public virtual Azure.Storage.Blobs.Specialized.BlobBaseClient WithSnapshot(string snapshot) { throw null; }
        protected virtual Azure.Storage.Blobs.Specialized.BlobBaseClient WithSnapshotCore(string snapshot) { throw null; }
    }
    public partial class BlobLeaseClient
    {
        public static readonly System.TimeSpan InfiniteLeaseDuration;
        protected BlobLeaseClient() { }
        public BlobLeaseClient(Azure.Storage.Blobs.BlobContainerClient client, string leaseId = null) { }
        public BlobLeaseClient(Azure.Storage.Blobs.Specialized.BlobBaseClient client, string leaseId = null) { }
        protected virtual Azure.Storage.Blobs.Specialized.BlobBaseClient BlobClient { get { throw null; } }
        protected virtual Azure.Storage.Blobs.BlobContainerClient BlobContainerClient { get { throw null; } }
        public virtual string LeaseId { get { throw null; } }
        public System.Uri Uri { get { throw null; } }
        public virtual Azure.Response<Azure.Storage.Blobs.Models.BlobLease> Acquire(System.TimeSpan duration, Azure.RequestConditions conditions = null, System.Threading.CancellationToken cancellationToken = default(System.Threading.CancellationToken)) { throw null; }
        public virtual System.Threading.Tasks.Task<Azure.Response<Azure.Storage.Blobs.Models.BlobLease>> AcquireAsync(System.TimeSpan duration, Azure.RequestConditions conditions = null, System.Threading.CancellationToken cancellationToken = default(System.Threading.CancellationToken)) { throw null; }
        public virtual Azure.Response<Azure.Storage.Blobs.Models.BlobLease> Break(System.TimeSpan? breakPeriod = default(System.TimeSpan?), Azure.RequestConditions conditions = null, System.Threading.CancellationToken cancellationToken = default(System.Threading.CancellationToken)) { throw null; }
        public virtual System.Threading.Tasks.Task<Azure.Response<Azure.Storage.Blobs.Models.BlobLease>> BreakAsync(System.TimeSpan? breakPeriod = default(System.TimeSpan?), Azure.RequestConditions conditions = null, System.Threading.CancellationToken cancellationToken = default(System.Threading.CancellationToken)) { throw null; }
        public virtual Azure.Response<Azure.Storage.Blobs.Models.BlobLease> Change(string proposedId, Azure.RequestConditions conditions = null, System.Threading.CancellationToken cancellationToken = default(System.Threading.CancellationToken)) { throw null; }
        public virtual System.Threading.Tasks.Task<Azure.Response<Azure.Storage.Blobs.Models.BlobLease>> ChangeAsync(string proposedId, Azure.RequestConditions conditions = null, System.Threading.CancellationToken cancellationToken = default(System.Threading.CancellationToken)) { throw null; }
        public virtual Azure.Response<Azure.Storage.Blobs.Models.ReleasedObjectInfo> Release(Azure.RequestConditions conditions = null, System.Threading.CancellationToken cancellationToken = default(System.Threading.CancellationToken)) { throw null; }
        public virtual System.Threading.Tasks.Task<Azure.Response<Azure.Storage.Blobs.Models.ReleasedObjectInfo>> ReleaseAsync(Azure.RequestConditions conditions = null, System.Threading.CancellationToken cancellationToken = default(System.Threading.CancellationToken)) { throw null; }
        public virtual System.Threading.Tasks.Task<Azure.Response<Azure.Storage.Blobs.Models.ReleasedObjectInfo>> ReleaseInternal(Azure.RequestConditions conditions, bool async, System.Threading.CancellationToken cancellationToken) { throw null; }
        public virtual Azure.Response<Azure.Storage.Blobs.Models.BlobLease> Renew(Azure.RequestConditions conditions = null, System.Threading.CancellationToken cancellationToken = default(System.Threading.CancellationToken)) { throw null; }
        public virtual System.Threading.Tasks.Task<Azure.Response<Azure.Storage.Blobs.Models.BlobLease>> RenewAsync(Azure.RequestConditions conditions = null, System.Threading.CancellationToken cancellationToken = default(System.Threading.CancellationToken)) { throw null; }
    }
    public partial class BlockBlobClient : Azure.Storage.Blobs.Specialized.BlobBaseClient
    {
        protected BlockBlobClient() { }
        public BlockBlobClient(string connectionString, string containerName, string blobName) { }
        public BlockBlobClient(string connectionString, string blobContainerName, string blobName, Azure.Storage.Blobs.BlobClientOptions options) { }
        public BlockBlobClient(System.Uri blobUri, Azure.Core.TokenCredential credential, Azure.Storage.Blobs.BlobClientOptions options = null) { }
        public BlockBlobClient(System.Uri blobUri, Azure.Storage.Blobs.BlobClientOptions options = null) { }
        public BlockBlobClient(System.Uri blobUri, Azure.Storage.StorageSharedKeyCredential credential, Azure.Storage.Blobs.BlobClientOptions options = null) { }
        public virtual int BlockBlobMaxBlocks { get { throw null; } }
        public virtual int BlockBlobMaxStageBlockBytes { get { throw null; } }
        public virtual int BlockBlobMaxUploadBlobBytes { get { throw null; } }
        public virtual Azure.Response<Azure.Storage.Blobs.Models.BlobContentInfo> CommitBlockList(System.Collections.Generic.IEnumerable<string> base64BlockIds, Azure.Storage.Blobs.Models.BlobHttpHeaders httpHeaders = null, System.Collections.Generic.IDictionary<string, string> metadata = null, Azure.Storage.Blobs.Models.BlobRequestConditions conditions = null, Azure.Storage.Blobs.Models.AccessTier? accessTier = default(Azure.Storage.Blobs.Models.AccessTier?), System.Threading.CancellationToken cancellationToken = default(System.Threading.CancellationToken)) { throw null; }
        public virtual System.Threading.Tasks.Task<Azure.Response<Azure.Storage.Blobs.Models.BlobContentInfo>> CommitBlockListAsync(System.Collections.Generic.IEnumerable<string> base64BlockIds, Azure.Storage.Blobs.Models.BlobHttpHeaders httpHeaders = null, System.Collections.Generic.IDictionary<string, string> metadata = null, Azure.Storage.Blobs.Models.BlobRequestConditions conditions = null, Azure.Storage.Blobs.Models.AccessTier? accessTier = default(Azure.Storage.Blobs.Models.AccessTier?), System.Threading.CancellationToken cancellationToken = default(System.Threading.CancellationToken)) { throw null; }
        protected static Azure.Storage.Blobs.Specialized.BlockBlobClient CreateClient(System.Uri blobUri, Azure.Storage.Blobs.BlobClientOptions options, Azure.Core.Pipeline.HttpPipeline pipeline) { throw null; }
        public virtual Azure.Response<Azure.Storage.Blobs.Models.BlockList> GetBlockList(Azure.Storage.Blobs.Models.BlockListTypes blockListTypes = Azure.Storage.Blobs.Models.BlockListTypes.All, string snapshot = null, Azure.Storage.Blobs.Models.BlobRequestConditions conditions = null, System.Threading.CancellationToken cancellationToken = default(System.Threading.CancellationToken)) { throw null; }
        public virtual System.Threading.Tasks.Task<Azure.Response<Azure.Storage.Blobs.Models.BlockList>> GetBlockListAsync(Azure.Storage.Blobs.Models.BlockListTypes blockListTypes = Azure.Storage.Blobs.Models.BlockListTypes.All, string snapshot = null, Azure.Storage.Blobs.Models.BlobRequestConditions conditions = null, System.Threading.CancellationToken cancellationToken = default(System.Threading.CancellationToken)) { throw null; }
        public virtual Azure.Response<Azure.Storage.Blobs.Models.BlockInfo> StageBlock(string base64BlockId, System.IO.Stream content, byte[] transactionalContentHash = null, Azure.Storage.Blobs.Models.BlobRequestConditions conditions = null, System.IProgress<long> progressHandler = null, System.Threading.CancellationToken cancellationToken = default(System.Threading.CancellationToken)) { throw null; }
        public virtual System.Threading.Tasks.Task<Azure.Response<Azure.Storage.Blobs.Models.BlockInfo>> StageBlockAsync(string base64BlockId, System.IO.Stream content, byte[] transactionalContentHash = null, Azure.Storage.Blobs.Models.BlobRequestConditions conditions = null, System.IProgress<long> progressHandler = null, System.Threading.CancellationToken cancellationToken = default(System.Threading.CancellationToken)) { throw null; }
        public virtual Azure.Response<Azure.Storage.Blobs.Models.BlockInfo> StageBlockFromUri(System.Uri sourceUri, string base64BlockId, Azure.HttpRange sourceRange = default(Azure.HttpRange), byte[] sourceContentHash = null, Azure.RequestConditions sourceConditions = null, Azure.Storage.Blobs.Models.BlobRequestConditions conditions = null, System.Threading.CancellationToken cancellationToken = default(System.Threading.CancellationToken)) { throw null; }
        public virtual System.Threading.Tasks.Task<Azure.Response<Azure.Storage.Blobs.Models.BlockInfo>> StageBlockFromUriAsync(System.Uri sourceUri, string base64BlockId, Azure.HttpRange sourceRange = default(Azure.HttpRange), byte[] sourceContentHash = null, Azure.RequestConditions sourceConditions = null, Azure.Storage.Blobs.Models.BlobRequestConditions conditions = null, System.Threading.CancellationToken cancellationToken = default(System.Threading.CancellationToken)) { throw null; }
        public virtual Azure.Response<Azure.Storage.Blobs.Models.BlobContentInfo> Upload(System.IO.Stream content, Azure.Storage.Blobs.Models.BlobHttpHeaders httpHeaders = null, System.Collections.Generic.IDictionary<string, string> metadata = null, Azure.Storage.Blobs.Models.BlobRequestConditions conditions = null, Azure.Storage.Blobs.Models.AccessTier? accessTier = default(Azure.Storage.Blobs.Models.AccessTier?), System.IProgress<long> progressHandler = null, System.Threading.CancellationToken cancellationToken = default(System.Threading.CancellationToken)) { throw null; }
        public virtual System.Threading.Tasks.Task<Azure.Response<Azure.Storage.Blobs.Models.BlobContentInfo>> UploadAsync(System.IO.Stream content, Azure.Storage.Blobs.Models.BlobHttpHeaders httpHeaders = null, System.Collections.Generic.IDictionary<string, string> metadata = null, Azure.Storage.Blobs.Models.BlobRequestConditions conditions = null, Azure.Storage.Blobs.Models.AccessTier? accessTier = default(Azure.Storage.Blobs.Models.AccessTier?), System.IProgress<long> progressHandler = null, System.Threading.CancellationToken cancellationToken = default(System.Threading.CancellationToken)) { throw null; }
        public new Azure.Storage.Blobs.Specialized.BlockBlobClient WithSnapshot(string snapshot) { throw null; }
        protected sealed override Azure.Storage.Blobs.Specialized.BlobBaseClient WithSnapshotCore(string snapshot) { throw null; }
    }
    public partial class PageBlobClient : Azure.Storage.Blobs.Specialized.BlobBaseClient
    {
        protected PageBlobClient() { }
        public PageBlobClient(string connectionString, string blobContainerName, string blobName) { }
        public PageBlobClient(string connectionString, string blobContainerName, string blobName, Azure.Storage.Blobs.BlobClientOptions options) { }
        public PageBlobClient(System.Uri blobUri, Azure.Core.TokenCredential credential, Azure.Storage.Blobs.BlobClientOptions options = null) { }
        public PageBlobClient(System.Uri blobUri, Azure.Storage.Blobs.BlobClientOptions options = null) { }
        public PageBlobClient(System.Uri blobUri, Azure.Storage.StorageSharedKeyCredential credential, Azure.Storage.Blobs.BlobClientOptions options = null) { }
        public virtual int PageBlobMaxUploadPagesBytes { get { throw null; } }
        public virtual int PageBlobPageBytes { get { throw null; } }
        public virtual Azure.Response<Azure.Storage.Blobs.Models.PageInfo> ClearPages(Azure.HttpRange range, Azure.Storage.Blobs.Models.PageBlobRequestConditions conditions = null, System.Threading.CancellationToken cancellationToken = default(System.Threading.CancellationToken)) { throw null; }
        public virtual System.Threading.Tasks.Task<Azure.Response<Azure.Storage.Blobs.Models.PageInfo>> ClearPagesAsync(Azure.HttpRange range, Azure.Storage.Blobs.Models.PageBlobRequestConditions conditions = null, System.Threading.CancellationToken cancellationToken = default(System.Threading.CancellationToken)) { throw null; }
        public virtual Azure.Response<Azure.Storage.Blobs.Models.BlobContentInfo> Create(long size, long? sequenceNumber = default(long?), Azure.Storage.Blobs.Models.BlobHttpHeaders httpHeaders = null, System.Collections.Generic.IDictionary<string, string> metadata = null, Azure.Storage.Blobs.Models.PageBlobRequestConditions conditions = null, System.Threading.CancellationToken cancellationToken = default(System.Threading.CancellationToken)) { throw null; }
        public virtual System.Threading.Tasks.Task<Azure.Response<Azure.Storage.Blobs.Models.BlobContentInfo>> CreateAsync(long size, long? sequenceNumber = default(long?), Azure.Storage.Blobs.Models.BlobHttpHeaders httpHeaders = null, System.Collections.Generic.IDictionary<string, string> metadata = null, Azure.Storage.Blobs.Models.PageBlobRequestConditions conditions = null, System.Threading.CancellationToken cancellationToken = default(System.Threading.CancellationToken)) { throw null; }
        public virtual Azure.Response<Azure.Storage.Blobs.Models.BlobContentInfo> CreateIfNotExists(long size, long? sequenceNumber = default(long?), Azure.Storage.Blobs.Models.BlobHttpHeaders httpHeaders = null, System.Collections.Generic.IDictionary<string, string> metadata = null, System.Threading.CancellationToken cancellationToken = default(System.Threading.CancellationToken)) { throw null; }
        public virtual System.Threading.Tasks.Task<Azure.Response<Azure.Storage.Blobs.Models.BlobContentInfo>> CreateIfNotExistsAsync(long size, long? sequenceNumber = default(long?), Azure.Storage.Blobs.Models.BlobHttpHeaders httpHeaders = null, System.Collections.Generic.IDictionary<string, string> metadata = null, System.Threading.CancellationToken cancellationToken = default(System.Threading.CancellationToken)) { throw null; }
        public virtual Azure.Response<Azure.Storage.Blobs.Models.PageRangesInfo> GetManagedDiskPageRangesDiff(Azure.HttpRange? range = default(Azure.HttpRange?), string snapshot = null, System.Uri previousSnapshotUri = null, Azure.Storage.Blobs.Models.PageBlobRequestConditions conditions = null, System.Threading.CancellationToken cancellationToken = default(System.Threading.CancellationToken)) { throw null; }
        public virtual System.Threading.Tasks.Task<Azure.Response<Azure.Storage.Blobs.Models.PageRangesInfo>> GetManagedDiskPageRangesDiffAsync(Azure.HttpRange? range = default(Azure.HttpRange?), string snapshot = null, System.Uri previousSnapshotUri = null, Azure.Storage.Blobs.Models.PageBlobRequestConditions conditions = null, System.Threading.CancellationToken cancellationToken = default(System.Threading.CancellationToken)) { throw null; }
        public virtual Azure.Response<Azure.Storage.Blobs.Models.PageRangesInfo> GetPageRanges(Azure.HttpRange? range = default(Azure.HttpRange?), string snapshot = null, Azure.Storage.Blobs.Models.PageBlobRequestConditions conditions = null, System.Threading.CancellationToken cancellationToken = default(System.Threading.CancellationToken)) { throw null; }
        public virtual System.Threading.Tasks.Task<Azure.Response<Azure.Storage.Blobs.Models.PageRangesInfo>> GetPageRangesAsync(Azure.HttpRange? range = default(Azure.HttpRange?), string snapshot = null, Azure.Storage.Blobs.Models.PageBlobRequestConditions conditions = null, System.Threading.CancellationToken cancellationToken = default(System.Threading.CancellationToken)) { throw null; }
        public virtual Azure.Response<Azure.Storage.Blobs.Models.PageRangesInfo> GetPageRangesDiff(Azure.HttpRange? range = default(Azure.HttpRange?), string snapshot = null, string previousSnapshot = null, Azure.Storage.Blobs.Models.PageBlobRequestConditions conditions = null, System.Threading.CancellationToken cancellationToken = default(System.Threading.CancellationToken)) { throw null; }
        public virtual System.Threading.Tasks.Task<Azure.Response<Azure.Storage.Blobs.Models.PageRangesInfo>> GetPageRangesDiffAsync(Azure.HttpRange? range = default(Azure.HttpRange?), string snapshot = null, string previousSnapshot = null, Azure.Storage.Blobs.Models.PageBlobRequestConditions conditions = null, System.Threading.CancellationToken cancellationToken = default(System.Threading.CancellationToken)) { throw null; }
        public virtual Azure.Response<Azure.Storage.Blobs.Models.PageBlobInfo> Resize(long size, Azure.Storage.Blobs.Models.PageBlobRequestConditions conditions = null, System.Threading.CancellationToken cancellationToken = default(System.Threading.CancellationToken)) { throw null; }
        public virtual System.Threading.Tasks.Task<Azure.Response<Azure.Storage.Blobs.Models.PageBlobInfo>> ResizeAsync(long size, Azure.Storage.Blobs.Models.PageBlobRequestConditions conditions = null, System.Threading.CancellationToken cancellationToken = default(System.Threading.CancellationToken)) { throw null; }
        public virtual Azure.Storage.Blobs.Models.CopyFromUriOperation StartCopyIncremental(System.Uri sourceUri, string snapshot, Azure.Storage.Blobs.Models.PageBlobRequestConditions conditions = null, System.Threading.CancellationToken cancellationToken = default(System.Threading.CancellationToken)) { throw null; }
        public virtual System.Threading.Tasks.Task<Azure.Storage.Blobs.Models.CopyFromUriOperation> StartCopyIncrementalAsync(System.Uri sourceUri, string snapshot, Azure.Storage.Blobs.Models.PageBlobRequestConditions conditions = null, System.Threading.CancellationToken cancellationToken = default(System.Threading.CancellationToken)) { throw null; }
        public virtual Azure.Response<Azure.Storage.Blobs.Models.PageBlobInfo> UpdateSequenceNumber(Azure.Storage.Blobs.Models.SequenceNumberAction action, long? sequenceNumber = default(long?), Azure.Storage.Blobs.Models.PageBlobRequestConditions conditions = null, System.Threading.CancellationToken cancellationToken = default(System.Threading.CancellationToken)) { throw null; }
        public virtual System.Threading.Tasks.Task<Azure.Response<Azure.Storage.Blobs.Models.PageBlobInfo>> UpdateSequenceNumberAsync(Azure.Storage.Blobs.Models.SequenceNumberAction action, long? sequenceNumber = default(long?), Azure.Storage.Blobs.Models.PageBlobRequestConditions conditions = null, System.Threading.CancellationToken cancellationToken = default(System.Threading.CancellationToken)) { throw null; }
        public virtual Azure.Response<Azure.Storage.Blobs.Models.PageInfo> UploadPages(System.IO.Stream content, long offset, byte[] transactionalContentHash = null, Azure.Storage.Blobs.Models.PageBlobRequestConditions conditions = null, System.IProgress<long> progressHandler = null, System.Threading.CancellationToken cancellationToken = default(System.Threading.CancellationToken)) { throw null; }
        public virtual System.Threading.Tasks.Task<Azure.Response<Azure.Storage.Blobs.Models.PageInfo>> UploadPagesAsync(System.IO.Stream content, long offset, byte[] transactionalContentHash = null, Azure.Storage.Blobs.Models.PageBlobRequestConditions conditions = null, System.IProgress<long> progressHandler = null, System.Threading.CancellationToken cancellationToken = default(System.Threading.CancellationToken)) { throw null; }
        public virtual Azure.Response<Azure.Storage.Blobs.Models.PageInfo> UploadPagesFromUri(System.Uri sourceUri, Azure.HttpRange sourceRange, Azure.HttpRange range, byte[] sourceContentHash = null, Azure.Storage.Blobs.Models.PageBlobRequestConditions conditions = null, Azure.Storage.Blobs.Models.PageBlobRequestConditions sourceConditions = null, System.Threading.CancellationToken cancellationToken = default(System.Threading.CancellationToken)) { throw null; }
        public virtual System.Threading.Tasks.Task<Azure.Response<Azure.Storage.Blobs.Models.PageInfo>> UploadPagesFromUriAsync(System.Uri sourceUri, Azure.HttpRange sourceRange, Azure.HttpRange range, byte[] sourceContentHash = null, Azure.Storage.Blobs.Models.PageBlobRequestConditions conditions = null, Azure.Storage.Blobs.Models.PageBlobRequestConditions sourceConditions = null, System.Threading.CancellationToken cancellationToken = default(System.Threading.CancellationToken)) { throw null; }
        public new Azure.Storage.Blobs.Specialized.PageBlobClient WithSnapshot(string snapshot) { throw null; }
        protected sealed override Azure.Storage.Blobs.Specialized.BlobBaseClient WithSnapshotCore(string snapshot) { throw null; }
    }
    public static partial class SpecializedBlobExtensions
    {
        public static Azure.Storage.Blobs.Specialized.AppendBlobClient GetAppendBlobClient(this Azure.Storage.Blobs.BlobContainerClient client, string blobName) { throw null; }
        public static Azure.Storage.Blobs.Specialized.BlobBaseClient GetBlobBaseClient(this Azure.Storage.Blobs.BlobContainerClient client, string blobName) { throw null; }
        public static Azure.Storage.Blobs.Specialized.BlobLeaseClient GetBlobLeaseClient(this Azure.Storage.Blobs.BlobContainerClient client, string leaseId = null) { throw null; }
        public static Azure.Storage.Blobs.Specialized.BlobLeaseClient GetBlobLeaseClient(this Azure.Storage.Blobs.Specialized.BlobBaseClient client, string leaseId = null) { throw null; }
        public static Azure.Storage.Blobs.Specialized.BlockBlobClient GetBlockBlobClient(this Azure.Storage.Blobs.BlobContainerClient client, string blobName) { throw null; }
        public static Azure.Storage.Blobs.Specialized.PageBlobClient GetPageBlobClient(this Azure.Storage.Blobs.BlobContainerClient client, string blobName) { throw null; }
    }
}
namespace Azure.Storage.Sas
{
    [System.FlagsAttribute]
    public enum BlobAccountSasPermissions
    {
        All = -1,
        Read = 1,
        Add = 2,
        Create = 4,
        Write = 8,
        Delete = 16,
        List = 32,
    }
    [System.FlagsAttribute]
    public enum BlobContainerSasPermissions
    {
        All = -1,
        Read = 1,
        Add = 2,
        Create = 4,
        Write = 8,
        Delete = 16,
        List = 32,
    }
    public partial class BlobSasBuilder
    {
        public BlobSasBuilder() { }
        public string BlobContainerName { get { throw null; } set { } }
        public string BlobName { get { throw null; } set { } }
        public string CacheControl { get { throw null; } set { } }
        public string ContentDisposition { get { throw null; } set { } }
        public string ContentEncoding { get { throw null; } set { } }
        public string ContentLanguage { get { throw null; } set { } }
        public string ContentType { get { throw null; } set { } }
        public System.DateTimeOffset ExpiresOn { get { throw null; } set { } }
        public string Identifier { get { throw null; } set { } }
        public Azure.Storage.Sas.SasIPRange IPRange { get { throw null; } set { } }
        public string Permissions { get { throw null; } }
        public Azure.Storage.Sas.SasProtocol Protocol { get { throw null; } set { } }
        public string Resource { get { throw null; } set { } }
        public string Snapshot { get { throw null; } set { } }
        public System.DateTimeOffset StartsOn { get { throw null; } set { } }
        public string Version { get { throw null; } set { } }
        [System.ComponentModel.EditorBrowsableAttribute(System.ComponentModel.EditorBrowsableState.Never)]
        public override bool Equals(object obj) { throw null; }
        [System.ComponentModel.EditorBrowsableAttribute(System.ComponentModel.EditorBrowsableState.Never)]
        public override int GetHashCode() { throw null; }
        public void SetPermissions(Azure.Storage.Sas.BlobAccountSasPermissions permissions) { }
        public void SetPermissions(Azure.Storage.Sas.BlobContainerSasPermissions permissions) { }
        public void SetPermissions(Azure.Storage.Sas.BlobSasPermissions permissions) { }
        public void SetPermissions(Azure.Storage.Sas.SnapshotSasPermissions permissions) { }
        public void SetPermissions(string rawPermissions) { }
        public Azure.Storage.Sas.BlobSasQueryParameters ToSasQueryParameters(Azure.Storage.Blobs.Models.UserDelegationKey userDelegationKey, string accountName) { throw null; }
        public Azure.Storage.Sas.BlobSasQueryParameters ToSasQueryParameters(Azure.Storage.StorageSharedKeyCredential sharedKeyCredential) { throw null; }
        [System.ComponentModel.EditorBrowsableAttribute(System.ComponentModel.EditorBrowsableState.Never)]
        public override string ToString() { throw null; }
    }
    [System.FlagsAttribute]
    public enum BlobSasPermissions
    {
        All = -1,
        Read = 1,
        Add = 2,
        Create = 4,
        Write = 8,
        Delete = 16,
    }
    public sealed partial class BlobSasQueryParameters : Azure.Storage.Sas.SasQueryParameters
    {
        internal BlobSasQueryParameters() { }
        public static new Azure.Storage.Sas.BlobSasQueryParameters Empty { get { throw null; } }
        public System.DateTimeOffset KeyExpiresOn { get { throw null; } }
        public string KeyObjectId { get { throw null; } }
        public string KeyService { get { throw null; } }
        public System.DateTimeOffset KeyStartsOn { get { throw null; } }
        public string KeyTenantId { get { throw null; } }
        public string KeyVersion { get { throw null; } }
        public override string ToString() { throw null; }
    }
    [System.FlagsAttribute]
    public enum SnapshotSasPermissions
    {
        All = -1,
        Read = 1,
        Write = 2,
        Delete = 4,
    }
}
namespace Microsoft.Extensions.Azure
{
    public static partial class BlobClientBuilderExtensions
    {
        public static Azure.Core.Extensions.IAzureClientBuilder<Azure.Storage.Blobs.BlobServiceClient, Azure.Storage.Blobs.BlobClientOptions> AddBlobServiceClient<TBuilder>(this TBuilder builder, string connectionString) where TBuilder : Azure.Core.Extensions.IAzureClientFactoryBuilder { throw null; }
        public static Azure.Core.Extensions.IAzureClientBuilder<Azure.Storage.Blobs.BlobServiceClient, Azure.Storage.Blobs.BlobClientOptions> AddBlobServiceClient<TBuilder>(this TBuilder builder, System.Uri serviceUri) where TBuilder : Azure.Core.Extensions.IAzureClientFactoryBuilderWithCredential { throw null; }
        public static Azure.Core.Extensions.IAzureClientBuilder<Azure.Storage.Blobs.BlobServiceClient, Azure.Storage.Blobs.BlobClientOptions> AddBlobServiceClient<TBuilder>(this TBuilder builder, System.Uri serviceUri, Azure.Storage.StorageSharedKeyCredential sharedKeyCredential) where TBuilder : Azure.Core.Extensions.IAzureClientFactoryBuilder { throw null; }
        public static Azure.Core.Extensions.IAzureClientBuilder<Azure.Storage.Blobs.BlobServiceClient, Azure.Storage.Blobs.BlobClientOptions> AddBlobServiceClient<TBuilder, TConfiguration>(this TBuilder builder, TConfiguration configuration) where TBuilder : Azure.Core.Extensions.IAzureClientFactoryBuilderWithConfiguration<TConfiguration> { throw null; }
    }
}<|MERGE_RESOLUTION|>--- conflicted
+++ resolved
@@ -536,10 +536,7 @@
         public string Name { get { throw null; } }
         public Azure.Storage.Blobs.Models.BlobItemProperties Properties { get { throw null; } }
         public string Snapshot { get { throw null; } }
-<<<<<<< HEAD
-=======
         public System.Collections.Generic.IDictionary<string, string> Tags { get { throw null; } }
->>>>>>> 32e373e2
         public string VersionId { get { throw null; } }
     }
     public partial class BlobItemProperties
@@ -632,10 +629,7 @@
         public Azure.Storage.Blobs.Models.LeaseState LeaseState { get { throw null; } }
         public Azure.Storage.Blobs.Models.LeaseStatus LeaseStatus { get { throw null; } }
         public System.Collections.Generic.IDictionary<string, string> Metadata { get { throw null; } }
-<<<<<<< HEAD
-=======
         public long TagCount { get { throw null; } }
->>>>>>> 32e373e2
         public string VersionId { get { throw null; } }
     }
     public partial class BlobRequestConditions : Azure.RequestConditions
@@ -701,24 +695,15 @@
         public static Azure.Storage.Blobs.Models.BlobHierarchyItem BlobHierarchyItem(string prefix, Azure.Storage.Blobs.Models.BlobItem blob) { throw null; }
         public static Azure.Storage.Blobs.Models.BlobInfo BlobInfo(Azure.ETag eTag, System.DateTimeOffset lastModified) { throw null; }
         [System.ComponentModel.EditorBrowsableAttribute(System.ComponentModel.EditorBrowsableState.Never)]
-<<<<<<< HEAD
-        public static Azure.Storage.Blobs.Models.BlobItem BlobItem(string name, bool deleted, Azure.Storage.Blobs.Models.BlobItemProperties properties, string snapshot = null, System.Collections.Generic.IDictionary<string, string> metadata = null) { throw null; }
-        public static Azure.Storage.Blobs.Models.BlobItem BlobItem(string name, bool deleted, Azure.Storage.Blobs.Models.BlobItemProperties properties, string snapshot = null, string versionId = null, bool? isCurrentVersion = default(bool?), System.Collections.Generic.IDictionary<string, string> metadata = null) { throw null; }
-=======
         public static Azure.Storage.Blobs.Models.BlobItem BlobItem(string name, bool deleted, Azure.Storage.Blobs.Models.BlobItemProperties properties, string snapshot, System.Collections.Generic.IDictionary<string, string> metadata) { throw null; }
         public static Azure.Storage.Blobs.Models.BlobItem BlobItem(string name, bool deleted, Azure.Storage.Blobs.Models.BlobItemProperties properties, string snapshot = null, string versionId = null, bool? isCurrentVersion = default(bool?), System.Collections.Generic.IDictionary<string, string> metadata = null, System.Collections.Generic.IDictionary<string, string> tags = null) { throw null; }
->>>>>>> 32e373e2
         public static Azure.Storage.Blobs.Models.BlobItemProperties BlobItemProperties(bool accessTierInferred, string copyProgress = null, string contentType = null, string contentEncoding = null, string contentLanguage = null, byte[] contentHash = null, string contentDisposition = null, string cacheControl = null, long? blobSequenceNumber = default(long?), Azure.Storage.Blobs.Models.BlobType? blobType = default(Azure.Storage.Blobs.Models.BlobType?), Azure.Storage.Blobs.Models.LeaseStatus? leaseStatus = default(Azure.Storage.Blobs.Models.LeaseStatus?), Azure.Storage.Blobs.Models.LeaseState? leaseState = default(Azure.Storage.Blobs.Models.LeaseState?), Azure.Storage.Blobs.Models.LeaseDurationType? leaseDuration = default(Azure.Storage.Blobs.Models.LeaseDurationType?), string copyId = null, Azure.Storage.Blobs.Models.CopyStatus? copyStatus = default(Azure.Storage.Blobs.Models.CopyStatus?), System.Uri copySource = null, long? contentLength = default(long?), string copyStatusDescription = null, bool? serverEncrypted = default(bool?), bool? incrementalCopy = default(bool?), string destinationSnapshot = null, int? remainingRetentionDays = default(int?), Azure.Storage.Blobs.Models.AccessTier? accessTier = default(Azure.Storage.Blobs.Models.AccessTier?), System.DateTimeOffset? lastModified = default(System.DateTimeOffset?), Azure.Storage.Blobs.Models.ArchiveStatus? archiveStatus = default(Azure.Storage.Blobs.Models.ArchiveStatus?), string customerProvidedKeySha256 = null, string encryptionScope = null, Azure.ETag? eTag = default(Azure.ETag?), System.DateTimeOffset? createdOn = default(System.DateTimeOffset?), System.DateTimeOffset? copyCompletedOn = default(System.DateTimeOffset?), System.DateTimeOffset? deletedOn = default(System.DateTimeOffset?), System.DateTimeOffset? accessTierChangedOn = default(System.DateTimeOffset?)) { throw null; }
         [System.ComponentModel.EditorBrowsableAttribute(System.ComponentModel.EditorBrowsableState.Never)]
         public static Azure.Storage.Blobs.Models.BlobItemProperties BlobItemProperties(bool accessTierInferred, System.Uri copySource, string contentType, string contentEncoding, string contentLanguage, byte[] contentHash, string contentDisposition, string cacheControl, long? blobSequenceNumber, Azure.Storage.Blobs.Models.BlobType? blobType, Azure.Storage.Blobs.Models.LeaseStatus? leaseStatus, Azure.Storage.Blobs.Models.LeaseState? leaseState, Azure.Storage.Blobs.Models.LeaseDurationType? leaseDuration, string copyId, Azure.Storage.Blobs.Models.CopyStatus? copyStatus, long? contentLength, string copyProgress, string copyStatusDescription, bool? serverEncrypted, bool? incrementalCopy, string destinationSnapshot, int? remainingRetentionDays, Azure.Storage.Blobs.Models.AccessTier? accessTier, System.DateTimeOffset? lastModified, Azure.Storage.Blobs.Models.ArchiveStatus? archiveStatus, string customerProvidedKeySha256, Azure.ETag? eTag, System.DateTimeOffset? createdOn, System.DateTimeOffset? copyCompletedOn, System.DateTimeOffset? deletedOn, System.DateTimeOffset? accessTierChangedOn) { throw null; }
         public static Azure.Storage.Blobs.Models.BlobLease BlobLease(Azure.ETag eTag, System.DateTimeOffset lastModified, string leaseId) { throw null; }
         [System.ComponentModel.EditorBrowsableAttribute(System.ComponentModel.EditorBrowsableState.Never)]
         public static Azure.Storage.Blobs.Models.BlobProperties BlobProperties(System.DateTimeOffset lastModified, Azure.Storage.Blobs.Models.LeaseDurationType leaseDuration, Azure.Storage.Blobs.Models.LeaseState leaseState, Azure.Storage.Blobs.Models.LeaseStatus leaseStatus, long contentLength, string destinationSnapshot, Azure.ETag eTag, byte[] contentHash, string contentEncoding, string contentDisposition, string contentLanguage, bool isIncrementalCopy, string cacheControl, Azure.Storage.Blobs.Models.CopyStatus copyStatus, long blobSequenceNumber, System.Uri copySource, string acceptRanges, string copyProgress, int blobCommittedBlockCount, string copyId, bool isServerEncrypted, string copyStatusDescription, string encryptionKeySha256, System.DateTimeOffset copyCompletedOn, string accessTier, Azure.Storage.Blobs.Models.BlobType blobType, bool accessTierInferred, System.Collections.Generic.IDictionary<string, string> metadata, string archiveStatus, System.DateTimeOffset createdOn, System.DateTimeOffset accessTierChangedOn, string contentType) { throw null; }
-<<<<<<< HEAD
-        public static Azure.Storage.Blobs.Models.BlobProperties BlobProperties(System.DateTimeOffset lastModified, Azure.Storage.Blobs.Models.LeaseStatus leaseStatus, long contentLength, string contentType, Azure.Storage.Blobs.Models.LeaseState leaseState, byte[] contentHash, string contentEncoding, string contentDisposition, string contentLanguage, string cacheControl, Azure.Storage.Blobs.Models.LeaseDurationType leaseDuration, long blobSequenceNumber, string destinationSnapshot, string acceptRanges, bool isIncrementalCopy, int blobCommittedBlockCount, Azure.Storage.Blobs.Models.CopyStatus copyStatus, bool isServerEncrypted, System.Uri copySource, string encryptionKeySha256, string copyProgress, string encryptionScope, string copyId, string accessTier, string copyStatusDescription, bool accessTierInferred, System.DateTimeOffset copyCompletedOn, string archiveStatus, Azure.Storage.Blobs.Models.BlobType blobType, System.DateTimeOffset accessTierChangedOn, System.Collections.Generic.IDictionary<string, string> metadata, string versionId, System.DateTimeOffset createdOn, bool isCurrentVersion, Azure.ETag eTag) { throw null; }
-=======
         public static Azure.Storage.Blobs.Models.BlobProperties BlobProperties(System.DateTimeOffset lastModified, long contentLength, string contentType, Azure.ETag eTag, Azure.Storage.Blobs.Models.LeaseStatus leaseStatus, string contentEncoding, string contentDisposition, string contentLanguage, string cacheControl, long blobSequenceNumber, Azure.Storage.Blobs.Models.LeaseState leaseState, string acceptRanges, Azure.Storage.Blobs.Models.LeaseDurationType leaseDuration, int blobCommittedBlockCount, string destinationSnapshot, bool isServerEncrypted, bool isIncrementalCopy, string encryptionKeySha256, Azure.Storage.Blobs.Models.CopyStatus copyStatus, string encryptionScope, System.Uri copySource, string accessTier, string copyProgress, bool accessTierInferred, string copyId, string archiveStatus, string copyStatusDescription, System.DateTimeOffset accessTierChangedOn, System.DateTimeOffset copyCompletedOn, string versionId, Azure.Storage.Blobs.Models.BlobType blobType, bool isCurrentVersion, System.Collections.Generic.IDictionary<string, string> metadata, long tagCount, System.DateTimeOffset createdOn, bool blobSealed, byte[] contentHash) { throw null; }
->>>>>>> 32e373e2
         public static Azure.Storage.Blobs.Models.BlobServiceStatistics BlobServiceStatistics(Azure.Storage.Blobs.Models.BlobGeoReplication geoReplication = null) { throw null; }
         [System.ComponentModel.EditorBrowsableAttribute(System.ComponentModel.EditorBrowsableState.Never)]
         public static Azure.Storage.Blobs.Models.BlobSnapshotInfo BlobSnapshotInfo(string snapshot, Azure.ETag eTag, System.DateTimeOffset lastModified, bool isServerEncrypted) { throw null; }
@@ -864,8 +849,6 @@
     {
         Aes256 = 0,
     }
-<<<<<<< HEAD
-=======
     public partial class FilterBlobItem
     {
         internal FilterBlobItem() { }
@@ -881,7 +864,6 @@
         public string ServiceEndpoint { get { throw null; } }
         public string Where { get { throw null; } }
     }
->>>>>>> 32e373e2
     public partial class JsonTextConfiguration
     {
         public JsonTextConfiguration() { }
@@ -918,14 +900,11 @@
         Locked = 0,
         Unlocked = 1,
     }
-<<<<<<< HEAD
-=======
     public enum ListContainersIncludeType
     {
         Metadata = 0,
         Deleted = 1,
     }
->>>>>>> 32e373e2
     public partial class PageBlobInfo
     {
         internal PageBlobInfo() { }
