﻿// Copyright (c) Microsoft Corporation. All rights reserved.
// Licensed under the MIT License.

namespace Azure.Storage
{
    internal static class Constants
    {
        public const int KB = 1024;
        public const int MB = KB * 1024;
        public const int GB = MB * 1024;
        public const long TB = GB * 1024L;

        public const int MaxReliabilityRetries = 5;

        /// <summary>
        /// The maximum allowed time between read or write calls to the stream for IdleCancellingStream.
        /// </summary>
        public const int MaxIdleTimeMs = 120000;

        /// <summary>
        /// Gets the default service version to use when building shared access
        /// signatures.
        /// </summary>
<<<<<<< HEAD
        //TODO change this to 2019-12-12 when 73 goes to stage.
        public const string DefaultSasVersion = "2019-10-10";
=======
        //TODO updated this to 2019-12-12
        public const string DefaultSasVersion = "2019-07-07";
>>>>>>> 32e373e2

        /// <summary>
        /// The default size of staged blocks when uploading small blobs.
        /// </summary>
        public const int DefaultBufferSize = 4 * Constants.MB;

        /// <summary>
        /// The size of staged blocks when uploading large blobs.
        /// </summary>
        public const int LargeBufferSize = 8 * Constants.MB;

        /// <summary>
        /// The threshold where we switch from staging <see cref="DefaultBufferSize"/>
        /// buffers to staging <see cref="LargeBufferSize"/> buffers.
        /// </summary>
        public const int LargeUploadThreshold = 100 * Constants.MB;

        /// <summary>
        /// Different .NET implementations have different default sizes for <see cref="System.IO.Stream.CopyTo(System.IO.Stream)"/>
        /// and it's overloads. This is the default for .NET Core to be applied everywhere for test consistency.
        /// </summary>
        public const int DefaultStreamCopyBufferSize = 81920;

        /// <summary>
        /// The size of the buffer to use when copying streams during a
        /// download operation.
        /// </summary>
        public const int DefaultDownloadCopyBufferSize = 16384;

        public const string CloseAllHandles = "*";
        public const string Wildcard = "*";

        /// <summary>
        /// The default format we use for block names.  There are 50,000
        /// maximum blocks so we pad the size with up to 4 leading zeros.
        /// </summary>
        public const string BlockNameFormat = "Block_{0:D5}";

        // SASTimeFormat represents the format of a SAS start or expiry time. Use it when formatting/parsing a time.Time.
        // ISO 8601 uses "yyyy'-'MM'-'dd'T'HH':'mm':'ss"
        public const string SasTimeFormat = "yyyy-MM-ddTHH:mm:ssZ";

        public const string SnapshotParameterName = "snapshot";

        public const string Https = "https";
        public const string Http = "http";

        /// <summary>
        /// Storage Connection String constant values.
        /// </summary>
        internal static class ConnectionStrings
        {
            /// <summary>
            /// The default port numbers for development storage credentials
            /// </summary>
            internal const int BlobEndpointPortNumber = 10000;
            internal const int QueueEndpointPortNumber = 10001;
            internal const int TableEndpointPortNumber = 10002;

            internal const string UseDevelopmentSetting = "UseDevelopmentStorage";
            internal const string DevelopmentProxyUriSetting = "DevelopmentStorageProxyUri";
            internal const string DefaultEndpointsProtocolSetting = "DefaultEndpointsProtocol";
            internal const string AccountNameSetting = "AccountName";
            internal const string AccountKeyNameSetting = "AccountKeyName";
            internal const string AccountKeySetting = "AccountKey";
            internal const string BlobEndpointSetting = "BlobEndpoint";
            internal const string QueueEndpointSetting = "QueueEndpoint";
            internal const string TableEndpointSetting = "TableEndpoint";
            internal const string FileEndpointSetting = "FileEndpoint";
            internal const string BlobSecondaryEndpointSetting = "BlobSecondaryEndpoint";
            internal const string QueueSecondaryEndpointSetting = "QueueSecondaryEndpoint";
            internal const string TableSecondaryEndpointSetting = "TableSecondaryEndpoint";
            internal const string FileSecondaryEndpointSetting = "FileSecondaryEndpoint";
            internal const string EndpointSuffixSetting = "EndpointSuffix";
            internal const string SharedAccessSignatureSetting = "SharedAccessSignature";
            internal const string DevStoreAccountName = "devstoreaccount1";
            internal const string DevStoreAccountKey =
                "Eby8vdM02xNOcqFlqUwJPLlmEtlCDXJ1OUzFT50uSRZ6IFsuFq2UVErCz4I6tq/K1SZFPTOtr/KBHBeksoGMGw==";
            internal const string SecondaryLocationAccountSuffix = "-secondary";
            internal const string DefaultEndpointSuffix = "core.windows.net";
            internal const string DefaultBlobHostnamePrefix = "blob";
            internal const string DefaultQueueHostnamePrefix = "queue";
            internal const string DefaultTableHostnamePrefix = "table";
            internal const string DefaultFileHostnamePrefix = "file";
        }

        /// <summary>
        /// Header Name constant values.
        /// </summary>
        internal static class HeaderNames
        {
            public const string XMsPrefix = "x-ms-";
            public const string MetadataPrefix = "x-ms-meta-";
            public const string ErrorCode = "x-ms-error-code";
            public const string RequestId = "x-ms-request-id";
            public const string ClientRequestId = "x-ms-client-request-id";
            public const string Date = "x-ms-date";
            public const string SharedKey = "SharedKey";
            public const string Authorization = "Authorization";
            public const string ContentEncoding = "Content-Encoding";
            public const string ContentLanguage = "Content-Language";
            public const string ContentLength = "Content-Length";
            public const string ContentMD5 = "Content-MD5";
            public const string ContentType = "Content-Type";
            public const string IfModifiedSince = "If-Modified-Since";
            public const string IfMatch = "If-Match";
            public const string IfNoneMatch = "If-None-Match";
            public const string IfUnmodifiedSince = "If-Unmodified-Since";
            public const string Range = "Range";
            public const string ContentRange = "Content-Range";
        }

        internal static class ErrorCodes
        {
            public const string InternalError = "InternalError";
            public const string OperationTimedOut = "OperationTimedOut";
            public const string ServerBusy = "ServerBusy";
        }

        /// <summary>
        /// Blob constant values.
        /// </summary>
        internal static class Blob
        {
            public const int HttpsPort = 443;
            public const string UriSubDomain = "blob";

            internal static class Append
            {
                public const int MaxAppendBlockBytes = 4 * Constants.MB; // 4MB
                public const int MaxBlocks = 50000;
            }

            internal static class Block
            {
                public const int DefaultConcurrentTransfersCount = 5;
                public const int DefaultInitalDownloadRangeSize = 256 * Constants.MB; // 256 MB
                public const int MaxUploadBytes = 256 * Constants.MB; // 256MB
                public const int MaxDownloadBytes = 256 * Constants.MB; // 256MB
                public const int MaxStageBytes = 100 * Constants.MB; // 100MB
                public const int MaxBlocks = 50000;
            }

            internal static class Container
            {
                /// <summary>
                /// The Azure Storage name used to identify a storage account's root container.
                /// </summary>
                public const string RootName = "$root";

                /// <summary>
                /// The Azure Storage name used to identify a storage account's logs container.
                /// </summary>
                public const string LogsName = "$logs";

                /// <summary>
                /// The Azure Storage name used to identify a storage account's web content container.
                /// </summary>
                public const string WebName = "$web";
            }

            internal static class Lease
            {
                /// <summary>
                /// Lease Duration is set as infinite when passed -1.
                /// </summary>
                public const int InfiniteLeaseDuration = -1;
            }
        }

        /// <summary>
        /// File constant values.
        /// </summary>
        internal static class File
        {
            public const string UriSubDomain = "file";
            public const string FileAttributesNone = "None";
            public const string FileTimeNow = "Now";
            public const string Preserve = "Preserve";
            public const string FilePermissionInherit = "Inherit";
            public const int MaxFilePermissionHeaderSize = 8 * KB;
            public const int MaxFileUpdateRange = 4 * MB;
            public const string FileTimeFormat = "yyyy'-'MM'-'dd'T'HH':'mm':'ss'.'fffffff'Z'";

            internal static class Lease
            {
                /// <summary>
                /// Lease Duration is set as infinite when passed -1.
                /// </summary>
                public const int InfiniteLeaseDuration = -1;
            }

            internal static class Errors
            {
                public const string ShareUsageBytesOverflow =
                    "ShareUsageBytes exceeds int.MaxValue. Use ShareUsageInBytes instead.";

                public const string LeaseNotPresentWithFileOperation =
                    "LeaseNotPresentWithFileOperation";
            }
        }

        /// <summary>
        /// Data Lake constant values.
        /// </summary>
        internal static class DataLake
        {
            /// <summary>
            /// The blob URI suffix.
            /// </summary>
            public const string BlobUriSuffix = Blob.UriSubDomain;

            /// <summary>
            /// The DFS URI suffix.
            /// </summary>
            public const string DfsUriSuffix = "dfs";

            /// <summary>
            /// The key of the object json object returned for errors.
            /// </summary>
            public const string ErrorKey = "error";

            /// <summary>
            /// The key of the error code returned for errors.
            /// </summary>
            public const string ErrorCodeKey = "code";

            /// <summary>
            /// The key of the error message returned for errors.
            /// </summary>
            public const string ErrorMessageKey = "message";

            /// <summary>
            /// The Azure Storage error codes for Datalake Client.
            /// </summary>
            public const string AlreadyExists = "ContainerAlreadyExists";

            /// <summary>
            /// Default concurrent transfers count.
            /// </summary>
            public const int DefaultConcurrentTransfersCount = 5;

            /// <summary>
            /// Max upload bytes.
            /// </summary>
            public const int MaxAppendBytes = 100 * Constants.MB; // 100 MB

            /// <summary>
            /// Metadata key for isFolder property.
            /// </summary>
            public const string IsDirectoryKey = "hdi_isFolder";
        }

        /// <summary>
        /// Queue constant values.
        /// </summary>
        internal static class Queue
        {
            /// <summary>
            /// QueueMaxMessagesDequeue indicates the maximum number of messages
            /// you can retrieve with each call to Dequeue.
            /// </summary>
            public const int MaxMessagesDequeue = 32;

            /// <summary>
            /// QueueMessageMaxBytes indicates the maximum number of bytes allowed for a message's UTF-8 text.
            /// </summary>
            public const int QueueMessageMaxBytes = 64 * Constants.KB;

            public const int StatusCodeNoContent = 204;

            public const string MessagesUri = "messages";

            public const string UriSubDomain = "queue";
        }

        /// <summary>
        /// Quick Query constant values.
        /// </summary>
        internal static class QuickQuery
        {
            public const string SqlQueryType = "SQL";

            public const string Data = "data";
            public const string BytesScanned = "bytesScanned";
            public const string TotalBytes = "totalBytes";
            public const string Fatal = "fatal";
            public const string Name = "name";
            public const string Description = "description";
            public const string Position = "position";

            public const string DataRecordName = "com.microsoft.azure.storage.queryBlobContents.resultData";
            public const string ProgressRecordName = "com.microsoft.azure.storage.queryBlobContents.progress";
            public const string ErrorRecordName = "com.microsoft.azure.storage.queryBlobContents.error";
            public const string EndRecordName = "com.microsoft.azure.storage.queryBlobContents.end";

            internal static class Errors
            {
                public const string InvalidTextConfigurationType
                    = "Invalid text configuration type.  Must be CvsTextConfiguration or JsonTextConfiguration.";
            }
        }

        /// <summary>
        /// ChangeFeed constant values.
        /// </summary>
        internal static class ChangeFeed
        {
            public const string ChangeFeedContainerName = "$blobchangefeed";
            public const string SegmentPrefix = "idx/segments/";
            public const string InitalizationManifestPath = "/0000/";
            public const string InitalizationSegment = "1601";
            public const string MetaSegmentsPath = "meta/segments.json";
            public const long ChunkBlockDownloadSize = MB;
        }

        /// <summary>
        /// Sas constant values.
        /// </summary>
        internal static class Sas
        {
            internal static class Permissions
            {
                public const char Read = 'r';
                public const char Write = 'w';
                public const char Delete = 'd';
                public const char List = 'l';
                public const char Add = 'a';
                public const char Update = 'u';
                public const char Process = 'p';
                public const char Create = 'c';
            }

            internal static class Parameters
            {
                public const string Version = "sv";
                public const string VersionUpper = "SV";
                public const string Services = "ss";
                public const string ServicesUpper = "SS";
                public const string ResourceTypes = "srt";
                public const string ResourceTypesUpper = "SRT";
                public const string Protocol = "spr";
                public const string ProtocolUpper = "SPR";
                public const string StartTime = "st";
                public const string StartTimeUpper = "ST";
                public const string ExpiryTime = "se";
                public const string ExpiryTimeUpper = "SE";
                public const string IPRange = "sip";
                public const string IPRangeUpper = "SIP";
                public const string Identifier = "si";
                public const string IdentifierUpper = "SI";
                public const string Resource = "sr";
                public const string ResourceUpper = "SR";
                public const string Permissions = "sp";
                public const string PermissionsUpper = "SP";
                public const string Signature = "sig";
                public const string SignatureUpper = "SIG";
                public const string KeyObjectId = "skoid";
                public const string KeyObjectIdUpper = "SKOID";
                public const string KeyTenantId = "sktid";
                public const string KeyTenantIdUpper = "SKTID";
                public const string KeyStart = "skt";
                public const string KeyStartUpper = "SKT";
                public const string KeyExpiry = "ske";
                public const string KeyExpiryUpper = "SKE";
                public const string KeyService = "sks";
                public const string KeyServiceUpper = "SKS";
                public const string KeyVersion = "skv";
                public const string KeyVersionUpper = "SKV";
                public const string CacheControl = "rscc";
                public const string CacheControlUpper = "RSCC";
                public const string ContentDisposition = "rscd";
                public const string ContentDispositionUpper = "RSCD";
                public const string ContentEncoding = "rsce";
                public const string ContentEncodingUpper = "RSCE";
                public const string ContentLanguage = "rscl";
                public const string ContentLanguageUpper = "RSCL";
                public const string ContentType = "rsct";
                public const string ContentTypeUpper = "RSCT";
            }

            internal static class Resource
            {
                public const string BlobSnapshot = "bs";
                public const string Blob = "b";
                public const string Container = "c";
                public const string File = "f";
                public const string Share = "s";
            }

            internal static class AccountServices
            {
                public const char Blob = 'b';
                public const char Queue = 'q';
                public const char File = 'f';
                public const char Table = 't';
            }

            internal static class AccountResources
            {
                public const char Service = 's';
                public const char Container = 'c';
                public const char Object = 'o';
            }
        }

        /// <summary>
        /// XML Element Name constant values.
        /// </summary>
        internal static class Xml
        {
            internal const string Code = "Code";
            internal const string Message = "Message";
        }

        internal static class GeoRedundantRead
        {
            internal const string AlternateHostKey = "AlternateHostKey";
            internal const string ResourceNotReplicated = "ResourceNotReplicated";
        }

        internal static class HttpStatusCode
        {
            internal const int NotFound = 404;
        }
    }
}<|MERGE_RESOLUTION|>--- conflicted
+++ resolved
@@ -21,13 +21,8 @@
         /// Gets the default service version to use when building shared access
         /// signatures.
         /// </summary>
-<<<<<<< HEAD
-        //TODO change this to 2019-12-12 when 73 goes to stage.
-        public const string DefaultSasVersion = "2019-10-10";
-=======
         //TODO updated this to 2019-12-12
         public const string DefaultSasVersion = "2019-07-07";
->>>>>>> 32e373e2
 
         /// <summary>
         /// The default size of staged blocks when uploading small blobs.
