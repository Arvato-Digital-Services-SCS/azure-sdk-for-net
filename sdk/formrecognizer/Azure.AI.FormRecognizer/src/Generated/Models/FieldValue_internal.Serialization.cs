// Copyright (c) Microsoft Corporation. All rights reserved.
// Licensed under the MIT License.

// <auto-generated/>

#nullable disable

using System;
using System.Collections.Generic;
using System.Text.Json;
using Azure.Core;

namespace Azure.AI.FormRecognizer.Models
{
    internal partial class FieldValue_internal
    {
        internal static FieldValue_internal DeserializeFieldValue_internal(JsonElement element)
        {
            FieldValueType type = default;
            string valueString = default;
<<<<<<< HEAD
            string valueDate = default;
            string valueTime = default;
            string valuePhoneNumber = default;
            float? valueNumber = default;
            int? valueInteger = default;
=======
            DateTimeOffset? valueDate = default;
            TimeSpan? valueTime = default;
            string valuePhoneNumber = default;
            float? valueNumber = default;
            long? valueInteger = default;
>>>>>>> 8d420312
            IReadOnlyList<FieldValue_internal> valueArray = default;
            IReadOnlyDictionary<string, FieldValue_internal> valueObject = default;
            string text = default;
            IReadOnlyList<float> boundingBox = default;
            float? confidence = default;
            IReadOnlyList<string> elements = default;
            int? page = default;
            foreach (var property in element.EnumerateObject())
            {
                if (property.NameEquals("type"))
                {
                    type = property.Value.GetString().ToFieldValueType();
                    continue;
                }
                if (property.NameEquals("valueString"))
                {
                    if (property.Value.ValueKind == JsonValueKind.Null)
                    {
                        continue;
                    }
                    valueString = property.Value.GetString();
                    continue;
                }
                if (property.NameEquals("valueDate"))
                {
                    if (property.Value.ValueKind == JsonValueKind.Null)
                    {
                        continue;
                    }
<<<<<<< HEAD
                    valueDate = property.Value.GetString();
=======
                    valueDate = property.Value.GetDateTimeOffset("D");
>>>>>>> 8d420312
                    continue;
                }
                if (property.NameEquals("valueTime"))
                {
                    if (property.Value.ValueKind == JsonValueKind.Null)
                    {
                        continue;
                    }
<<<<<<< HEAD
                    valueTime = property.Value.GetString();
=======
                    valueTime = property.Value.GetTimeSpan("T");
>>>>>>> 8d420312
                    continue;
                }
                if (property.NameEquals("valuePhoneNumber"))
                {
                    if (property.Value.ValueKind == JsonValueKind.Null)
                    {
                        continue;
                    }
                    valuePhoneNumber = property.Value.GetString();
                    continue;
                }
                if (property.NameEquals("valueNumber"))
                {
                    if (property.Value.ValueKind == JsonValueKind.Null)
                    {
                        continue;
                    }
                    valueNumber = property.Value.GetSingle();
                    continue;
                }
                if (property.NameEquals("valueInteger"))
                {
                    if (property.Value.ValueKind == JsonValueKind.Null)
                    {
                        continue;
                    }
<<<<<<< HEAD
                    valueInteger = property.Value.GetInt32();
=======
                    valueInteger = property.Value.GetInt64();
>>>>>>> 8d420312
                    continue;
                }
                if (property.NameEquals("valueArray"))
                {
                    if (property.Value.ValueKind == JsonValueKind.Null)
                    {
                        continue;
                    }
                    List<FieldValue_internal> array = new List<FieldValue_internal>();
                    foreach (var item in property.Value.EnumerateArray())
                    {
<<<<<<< HEAD
                        array.Add(DeserializeFieldValue_internal(item));
=======
                        if (item.ValueKind == JsonValueKind.Null)
                        {
                            array.Add(null);
                        }
                        else
                        {
                            array.Add(DeserializeFieldValue_internal(item));
                        }
>>>>>>> 8d420312
                    }
                    valueArray = array;
                    continue;
                }
                if (property.NameEquals("valueObject"))
                {
                    if (property.Value.ValueKind == JsonValueKind.Null)
                    {
                        continue;
                    }
                    Dictionary<string, FieldValue_internal> dictionary = new Dictionary<string, FieldValue_internal>();
                    foreach (var property0 in property.Value.EnumerateObject())
                    {
<<<<<<< HEAD
                        dictionary.Add(property0.Name, DeserializeFieldValue_internal(property0.Value));
=======
                        if (property0.Value.ValueKind == JsonValueKind.Null)
                        {
                            dictionary.Add(property0.Name, null);
                        }
                        else
                        {
                            dictionary.Add(property0.Name, DeserializeFieldValue_internal(property0.Value));
                        }
>>>>>>> 8d420312
                    }
                    valueObject = dictionary;
                    continue;
                }
                if (property.NameEquals("text"))
                {
                    if (property.Value.ValueKind == JsonValueKind.Null)
                    {
                        continue;
                    }
                    text = property.Value.GetString();
                    continue;
                }
                if (property.NameEquals("boundingBox"))
                {
                    if (property.Value.ValueKind == JsonValueKind.Null)
                    {
                        continue;
                    }
                    List<float> array = new List<float>();
                    foreach (var item in property.Value.EnumerateArray())
                    {
                        array.Add(item.GetSingle());
                    }
                    boundingBox = array;
                    continue;
                }
                if (property.NameEquals("confidence"))
                {
                    if (property.Value.ValueKind == JsonValueKind.Null)
                    {
                        continue;
                    }
                    confidence = property.Value.GetSingle();
                    continue;
                }
                if (property.NameEquals("elements"))
                {
                    if (property.Value.ValueKind == JsonValueKind.Null)
                    {
                        continue;
                    }
                    List<string> array = new List<string>();
                    foreach (var item in property.Value.EnumerateArray())
                    {
<<<<<<< HEAD
                        array.Add(item.GetString());
=======
                        if (item.ValueKind == JsonValueKind.Null)
                        {
                            array.Add(null);
                        }
                        else
                        {
                            array.Add(item.GetString());
                        }
>>>>>>> 8d420312
                    }
                    elements = array;
                    continue;
                }
                if (property.NameEquals("page"))
                {
                    if (property.Value.ValueKind == JsonValueKind.Null)
                    {
                        continue;
                    }
                    page = property.Value.GetInt32();
                    continue;
                }
            }
            return new FieldValue_internal(type, valueString, valueDate, valueTime, valuePhoneNumber, valueNumber, valueInteger, valueArray, valueObject, text, boundingBox, confidence, elements, page);
        }
    }
}<|MERGE_RESOLUTION|>--- conflicted
+++ resolved
@@ -18,19 +18,11 @@
         {
             FieldValueType type = default;
             string valueString = default;
-<<<<<<< HEAD
-            string valueDate = default;
-            string valueTime = default;
-            string valuePhoneNumber = default;
-            float? valueNumber = default;
-            int? valueInteger = default;
-=======
             DateTimeOffset? valueDate = default;
             TimeSpan? valueTime = default;
             string valuePhoneNumber = default;
             float? valueNumber = default;
             long? valueInteger = default;
->>>>>>> 8d420312
             IReadOnlyList<FieldValue_internal> valueArray = default;
             IReadOnlyDictionary<string, FieldValue_internal> valueObject = default;
             string text = default;
@@ -60,11 +52,7 @@
                     {
                         continue;
                     }
-<<<<<<< HEAD
-                    valueDate = property.Value.GetString();
-=======
                     valueDate = property.Value.GetDateTimeOffset("D");
->>>>>>> 8d420312
                     continue;
                 }
                 if (property.NameEquals("valueTime"))
@@ -73,11 +61,7 @@
                     {
                         continue;
                     }
-<<<<<<< HEAD
-                    valueTime = property.Value.GetString();
-=======
                     valueTime = property.Value.GetTimeSpan("T");
->>>>>>> 8d420312
                     continue;
                 }
                 if (property.NameEquals("valuePhoneNumber"))
@@ -104,11 +88,7 @@
                     {
                         continue;
                     }
-<<<<<<< HEAD
-                    valueInteger = property.Value.GetInt32();
-=======
                     valueInteger = property.Value.GetInt64();
->>>>>>> 8d420312
                     continue;
                 }
                 if (property.NameEquals("valueArray"))
@@ -120,9 +100,6 @@
                     List<FieldValue_internal> array = new List<FieldValue_internal>();
                     foreach (var item in property.Value.EnumerateArray())
                     {
-<<<<<<< HEAD
-                        array.Add(DeserializeFieldValue_internal(item));
-=======
                         if (item.ValueKind == JsonValueKind.Null)
                         {
                             array.Add(null);
@@ -131,7 +108,6 @@
                         {
                             array.Add(DeserializeFieldValue_internal(item));
                         }
->>>>>>> 8d420312
                     }
                     valueArray = array;
                     continue;
@@ -145,9 +121,6 @@
                     Dictionary<string, FieldValue_internal> dictionary = new Dictionary<string, FieldValue_internal>();
                     foreach (var property0 in property.Value.EnumerateObject())
                     {
-<<<<<<< HEAD
-                        dictionary.Add(property0.Name, DeserializeFieldValue_internal(property0.Value));
-=======
                         if (property0.Value.ValueKind == JsonValueKind.Null)
                         {
                             dictionary.Add(property0.Name, null);
@@ -156,7 +129,6 @@
                         {
                             dictionary.Add(property0.Name, DeserializeFieldValue_internal(property0.Value));
                         }
->>>>>>> 8d420312
                     }
                     valueObject = dictionary;
                     continue;
@@ -202,9 +174,6 @@
                     List<string> array = new List<string>();
                     foreach (var item in property.Value.EnumerateArray())
                     {
-<<<<<<< HEAD
-                        array.Add(item.GetString());
-=======
                         if (item.ValueKind == JsonValueKind.Null)
                         {
                             array.Add(null);
@@ -213,7 +182,6 @@
                         {
                             array.Add(item.GetString());
                         }
->>>>>>> 8d420312
                     }
                     elements = array;
                     continue;
