--- conflicted
+++ resolved
@@ -4,13 +4,7 @@
 using System;
 using System.Collections.Generic;
 using System.Security.Cryptography;
-using System.Text;
 using System.Threading.Tasks;
-<<<<<<< HEAD
-using Azure.Core;
-using Azure.Identity;
-=======
->>>>>>> 8d420312
 using Moq;
 using NUnit.Framework;
 
@@ -91,30 +85,5 @@
                 .Returns(new ServiceBusRetryOptions());
             return mockConnection.Object;
         }
-
-        internal ServiceBusConnection GetMockedConnection()
-        {
-            var mockConnection = new Mock<ServiceBusConnection>();
-
-            mockConnection
-                .Setup(connection => connection.RetryOptions)
-                .Returns(new ServiceBusRetryOptions());
-            return mockConnection.Object;
-        }
-
-        protected ServiceBusClient GetClient(int tryTimeout = 10)
-        {
-            var retryOptions = new ServiceBusRetryOptions();
-            if (tryTimeout != default)
-            {
-                retryOptions.TryTimeout = TimeSpan.FromSeconds(tryTimeout);
-            }
-            return new ServiceBusClient(
-                TestEnvironment.ServiceBusConnectionString,
-                new ServiceBusClientOptions
-                {
-                    RetryOptions = retryOptions
-                });
-        }
     }
 }