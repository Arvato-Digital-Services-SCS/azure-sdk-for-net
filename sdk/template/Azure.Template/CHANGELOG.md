--- conflicted
+++ resolved
@@ -1,7 +1,5 @@
 # Release History
 
-<<<<<<< HEAD
-=======
 ## 1.0.2-preview.14 (2020-06-02)
 - Test release pipeline
 
@@ -11,7 +9,6 @@
 ## 1.0.2-preview.12 (2020-03-23)
 - Test release pipeline
 
->>>>>>> 8d420312
 ## 1.0.2-preview.11 (2020-03-23)
 - Test release pipeline
 
